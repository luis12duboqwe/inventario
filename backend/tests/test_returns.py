--- conflicted
+++ resolved
@@ -172,10 +172,8 @@
         assert processed is not None
         assert processed["processed_by_id"] == user_id
         assert "Venta #" in processed["reference_label"]
-<<<<<<< HEAD
         assert processed["disposition"] == "defectuoso"
         assert processed["warehouse_id"] == defective_store_id
-=======
 
         sale_item = db_session.execute(
             select(models.SaleItem).where(
@@ -197,7 +195,6 @@
         assert payload["totals"]["refunds_by_method"]["EFECTIVO"] == pytest.approx(
             float(expected_refund)
         )
->>>>>>> 3de6dc49
     finally:
         settings.enable_purchases_sales = original_flag
         settings.defective_returns_store_id = original_defective_store