import pytest
from fastapi import status

from backend.app.config import settings
from backend.app.core.roles import ADMIN, OPERADOR


def _bootstrap_admin(client):
    payload = {
        "username": "customers_admin",
        "password": "Clientes123*",
        "full_name": "Clientes Admin",
        "roles": [ADMIN],
    }
    response = client.post("/auth/bootstrap", json=payload)
    assert response.status_code == status.HTTP_201_CREATED

    token_response = client.post(
        "/auth/token",
        data={"username": payload["username"], "password": payload["password"]},
        headers={"content-type": "application/x-www-form-urlencoded"},
    )
    assert token_response.status_code == status.HTTP_200_OK
    token = token_response.json()["access_token"]
    return token


def _bootstrap_operator(client, admin_token: str | None = None) -> str:
    if admin_token is None:
        admin_token = _bootstrap_admin(client)

    payload = {
        "username": "customers_operator",
        "password": "ClientesOp123*",
        "full_name": "Operador Clientes",
        "roles": [OPERADOR],
    }
    response = client.post(
        "/users",
        json=payload,
        headers={"Authorization": f"Bearer {admin_token}"},
    )
    assert response.status_code == status.HTTP_201_CREATED

    token_response = client.post(
        "/auth/token",
        data={"username": payload["username"], "password": payload["password"]},
        headers={"content-type": "application/x-www-form-urlencoded"},
    )
    assert token_response.status_code == status.HTTP_200_OK
    return token_response.json()["access_token"]


def test_customer_crud_flow(client):
    token = _bootstrap_admin(client)
    headers = {"Authorization": f"Bearer {token}", "X-Reason": "Alta clientes"}

    create_payload = {
        "name": "Empresa Azul",
        "contact_name": "Laura Campos",
        "email": "laura@empresaazul.com",
        "phone": "+52 55 0000 0000",
        "customer_type": "corporativo",
        "status": "activo",
        "credit_limit": 5000.0,
        "history": [{"note": "Cliente corporativo", "timestamp": "2025-02-15T10:00:00"}],
    }
    create_response = client.post("/customers", json=create_payload, headers=headers)
    assert create_response.status_code == status.HTTP_201_CREATED
    customer_id = create_response.json()["id"]
    created_payload = create_response.json()
    assert created_payload["customer_type"] == "corporativo"
    assert created_payload["credit_limit"] == 5000.0

    list_response = client.get("/customers", headers={"Authorization": f"Bearer {token}"})
    assert list_response.status_code == status.HTTP_200_OK
    assert any(item["id"] == customer_id for item in list_response.json())

    csv_response = client.get(
        "/customers", headers={"Authorization": f"Bearer {token}"}, params={"export": "csv"}
    )
    assert csv_response.status_code == status.HTTP_200_OK
    assert "Empresa Azul" in csv_response.text

    update_payload = {"phone": "+52 55 1111 2222", "status": "inactivo"}
    update_response = client.put(
        f"/customers/{customer_id}", json=update_payload, headers=headers
    )
    assert update_response.status_code == status.HTTP_200_OK
    assert update_response.json()["phone"] == "+52 55 1111 2222"
    assert update_response.json()["status"] == "inactivo"

    delete_response = client.delete(f"/customers/{customer_id}", headers=headers)
    assert delete_response.status_code == status.HTTP_204_NO_CONTENT

    list_after_delete = client.get("/customers", headers={"Authorization": f"Bearer {token}"})
    assert list_after_delete.status_code == status.HTTP_200_OK
    assert all(item["id"] != customer_id for item in list_after_delete.json())


def test_customers_require_reason_and_roles(client):
    token = _bootstrap_admin(client)
    auth_headers = {"Authorization": f"Bearer {token}"}

    payload = {"name": "Cliente Sin Motivo", "phone": "555-000-0000"}
    response_without_reason = client.post("/customers", json=payload, headers=auth_headers)
    assert response_without_reason.status_code == status.HTTP_400_BAD_REQUEST

    reason_headers = {**auth_headers, "X-Reason": "Registro Clientes"}
    create_response = client.post("/customers", json=payload, headers=reason_headers)
    assert create_response.status_code == status.HTTP_201_CREATED
    customer_id = create_response.json()["id"]

    update_response = client.put(
        f"/customers/{customer_id}",
        json={"notes": "Actualización validada"},
        headers=auth_headers,
    )
    assert update_response.status_code == status.HTTP_400_BAD_REQUEST

    valid_update = client.put(
        f"/customers/{customer_id}",
        json={"notes": "Actualización OK"},
        headers=reason_headers,
    )
    assert valid_update.status_code == status.HTTP_200_OK

    delete_without_reason = client.delete(f"/customers/{customer_id}", headers=auth_headers)
    assert delete_without_reason.status_code == status.HTTP_400_BAD_REQUEST

    delete_response = client.delete(f"/customers/{customer_id}", headers=reason_headers)
    assert delete_response.status_code == status.HTTP_204_NO_CONTENT


def test_customers_operator_forbidden(client):
    admin_token = _bootstrap_admin(client)
    token = _bootstrap_operator(client, admin_token)
    headers = {"Authorization": f"Bearer {token}"}

    list_response = client.get("/customers", headers=headers)
    assert list_response.status_code == status.HTTP_403_FORBIDDEN

    create_response = client.post(
        "/customers",
        json={"name": "Operador Cliente", "phone": "555-101-2020"},
        headers={**headers, "X-Reason": "Intento Operador"},
    )
    assert create_response.status_code == status.HTTP_403_FORBIDDEN


def test_customer_payments_and_summary(client):
    previous_flag = settings.enable_purchases_sales
    settings.enable_purchases_sales = True
    try:
        token = _bootstrap_admin(client)
        auth_headers = {"Authorization": f"Bearer {token}"}
        reason_headers = {**auth_headers, "X-Reason": "Gestion clientes"}

        store_response = client.post(
            "/stores",
            json={
                "name": "Clientes Centro",
                "location": "MX",
                "timezone": "America/Mexico_City",
            },
            headers=auth_headers,
        )
        assert store_response.status_code == status.HTTP_201_CREATED
        store_id = store_response.json()["id"]

        device_response = client.post(
            f"/stores/{store_id}/devices",
            json={
                "sku": "SKU-CLI-001",
                "name": "Smartphone Corporativo",
                "quantity": 3,
                "unit_price": 200.0,
                "costo_unitario": 150.0,
                "margen_porcentaje": 10.0,
            },
            headers=auth_headers,
        )
        assert device_response.status_code == status.HTTP_201_CREATED
        device_id = device_response.json()["id"]

        customer_response = client.post(
            "/customers",
            json={
                "name": "Cliente Financiero",
                "phone": "555-404-5050",
                "customer_type": "corporativo",
                "status": "activo",
                "credit_limit": 1000.0,
            },
            headers=reason_headers,
        )
        assert customer_response.status_code == status.HTTP_201_CREATED
        customer_id = customer_response.json()["id"]

        note_response = client.post(
            f"/customers/{customer_id}/notes",
            json={"note": "Seguimiento anual"},
            headers=reason_headers,
        )
        assert note_response.status_code == status.HTTP_200_OK
        assert any(
            entry["note"] == "Seguimiento anual" for entry in note_response.json()["history"]
        )

        sale_response = client.post(
            "/sales",
            json={
                "store_id": store_id,
                "customer_id": customer_id,
                "payment_method": "CREDITO",
                "items": [{"device_id": device_id, "quantity": 1}],
                "notes": "Venta a crédito",
            },
            headers={**auth_headers, "X-Reason": "Venta credito clientes"},
        )
        assert sale_response.status_code == status.HTTP_201_CREATED
        sale_data = sale_response.json()

        payment_response = client.post(
            f"/customers/{customer_id}/payments",
            json={
                "amount": 80.0,
                "method": "transferencia",
                "sale_id": sale_data["id"],
                "note": "Abono inicial",
            },
            headers=reason_headers,
        )
        assert payment_response.status_code == status.HTTP_201_CREATED
        payment_data = payment_response.json()
        assert payment_data["details"]["sale_id"] == sale_data["id"]
        assert payment_data["balance_after"] == pytest.approx(sale_data["total_amount"] - 80.0)

        summary_response = client.get(
            f"/customers/{customer_id}/summary", headers=auth_headers
        )
        assert summary_response.status_code == status.HTTP_200_OK
        summary = summary_response.json()

        assert summary["customer"]["id"] == customer_id
        assert summary["totals"]["credit_limit"] == 1000.0
        assert summary["totals"]["outstanding_debt"] == pytest.approx(
            sale_data["total_amount"] - 80.0
        )
        assert summary["totals"]["available_credit"] == pytest.approx(
            1000.0 - (sale_data["total_amount"] - 80.0)
        )

        assert summary["sales"][0]["sale_id"] == sale_data["id"]
        assert summary["sales"][0]["payment_method"] == "CREDITO"
        assert summary["invoices"][0]["sale_id"] == sale_data["id"]
        assert summary["invoices"][0]["invoice_number"].startswith("VENTA-")

        assert summary["payments"][0]["entry_type"] == "payment"
        assert summary["payments"][0]["details"]["applied_amount"] == pytest.approx(80.0)

        ledger_types = {entry["entry_type"] for entry in summary["ledger"]}
        assert {"note", "sale", "payment"}.issubset(ledger_types)
    finally:
        settings.enable_purchases_sales = previous_flag


def test_customer_debt_cannot_exceed_credit_limit(client):
    token = _bootstrap_admin(client)
    auth_headers = {"Authorization": f"Bearer {token}"}
    reason_headers = {**auth_headers, "X-Reason": "Control credito clientes"}

    invalid_payload = {
        "name": "Cliente Sobreendeudado",
        "phone": "555-600-7000",
        "credit_limit": 300.0,
        "outstanding_debt": 320.0,
    }
    invalid_response = client.post(
        "/customers",
        json=invalid_payload,
        headers=reason_headers,
    )
    assert invalid_response.status_code == status.HTTP_422_UNPROCESSABLE_ENTITY
    assert (
        "límite de crédito" in invalid_response.json()["detail"].lower()
    )

    create_response = client.post(
        "/customers",
        json={
            "name": "Cliente Controlado",
            "phone": "555-101-3030",
            "credit_limit": 500.0,
            "outstanding_debt": 300.0,
        },
        headers=reason_headers,
    )
    assert create_response.status_code == status.HTTP_201_CREATED
    customer_id = create_response.json()["id"]

    exceeds_response = client.put(
        f"/customers/{customer_id}",
        json={"outstanding_debt": 620.0},
        headers=reason_headers,
    )
    assert exceeds_response.status_code == status.HTTP_422_UNPROCESSABLE_ENTITY

    valid_adjustment = client.put(
        f"/customers/{customer_id}",
        json={"outstanding_debt": 450.0},
        headers=reason_headers,
    )
    assert valid_adjustment.status_code == status.HTTP_200_OK
    assert valid_adjustment.json()["outstanding_debt"] == pytest.approx(450.0)

    lower_limit_response = client.put(
        f"/customers/{customer_id}",
        json={"credit_limit": 400.0},
        headers=reason_headers,
    )
    assert lower_limit_response.status_code == status.HTTP_422_UNPROCESSABLE_ENTITY

    reduce_debt_response = client.put(
        f"/customers/{customer_id}",
        json={"outstanding_debt": 350.0},
        headers=reason_headers,
    )
    assert reduce_debt_response.status_code == status.HTTP_200_OK
    assert reduce_debt_response.json()["outstanding_debt"] == pytest.approx(350.0)

    final_limit_response = client.put(
        f"/customers/{customer_id}",
        json={"credit_limit": 400.0},
        headers=reason_headers,
    )
    assert final_limit_response.status_code == status.HTTP_200_OK
    assert final_limit_response.json()["credit_limit"] == pytest.approx(400.0)


def test_customer_manual_debt_adjustment_creates_ledger_entry(client):
    token = _bootstrap_admin(client)
    auth_headers = {"Authorization": f"Bearer {token}"}
    reason_headers = {**auth_headers, "X-Reason": "Ajuste saldo clientes"}

    create_response = client.post(
        "/customers",
        json={
            "name": "Cliente Ajuste",
            "phone": "555-303-4040",
            "credit_limit": 800.0,
        },
        headers=reason_headers,
    )
    assert create_response.status_code == status.HTTP_201_CREATED
    customer_id = create_response.json()["id"]

    update_response = client.put(
        f"/customers/{customer_id}",
        json={"outstanding_debt": 250.0},
        headers=reason_headers,
    )
    assert update_response.status_code == status.HTTP_200_OK
    payload = update_response.json()
    assert payload["outstanding_debt"] == pytest.approx(250.0)
    assert payload["history"]
    assert payload["history"][-1]["note"].startswith("Ajuste manual de saldo")

    summary_response = client.get(
        f"/customers/{customer_id}/summary",
        headers=auth_headers,
    )
    assert summary_response.status_code == status.HTTP_200_OK
    ledger_entries = summary_response.json()["ledger"]
    adjustment_entry = next(
        entry for entry in ledger_entries if entry["entry_type"] == "adjustment"
    )
    assert adjustment_entry["amount"] == pytest.approx(250.0)
    assert adjustment_entry["balance_after"] == pytest.approx(250.0)
    assert adjustment_entry["details"]["previous_balance"] == pytest.approx(0.0)
    assert adjustment_entry["details"]["new_balance"] == pytest.approx(250.0)
    assert adjustment_entry["details"]["difference"] == pytest.approx(250.0)
    assert adjustment_entry["note"].startswith("Ajuste manual de saldo")


<<<<<<< HEAD
def test_customer_filters_and_reports(client):
    previous_flag = settings.enable_purchases_sales
    settings.enable_purchases_sales = True
    try:
        token = _bootstrap_admin(client)
        auth_headers = {"Authorization": f"Bearer {token}"}
        reason_headers = {**auth_headers, "X-Reason": "Panel clientes"}

        store_response = client.post(
            "/stores",
            json={"name": "Clientes Norte", "location": "MX", "timezone": "America/Mexico_City"},
            headers=auth_headers,
        )
        assert store_response.status_code == status.HTTP_201_CREATED
        store_id = store_response.json()["id"]

        device_response = client.post(
            f"/stores/{store_id}/devices",
            json={
                "sku": "SKU-CLI-100",
                "name": "Tablet Ejecutiva",
                "quantity": 10,
                "unit_price": 300.0,
                "costo_unitario": 220.0,
            },
            headers=auth_headers,
        )
        assert device_response.status_code == status.HTTP_201_CREATED
        device_id = device_response.json()["id"]

        moroso_response = client.post(
            "/customers",
            json={
                "name": "Cliente Moroso",
                "phone": "555-777-8888",
                "status": "moroso",
                "credit_limit": 500.0,
                "outstanding_debt": 280.0,
            },
            headers=reason_headers,
        )
        assert moroso_response.status_code == status.HTTP_201_CREATED
        moroso_id = moroso_response.json()["id"]

        frecuente_response = client.post(
            "/customers",
            json={
                "name": "Cliente Frecuente",
                "phone": "555-666-5555",
                "customer_type": "corporativo",
                "credit_limit": 1500.0,
            },
            headers=reason_headers,
        )
        assert frecuente_response.status_code == status.HTTP_201_CREATED
        frecuente_id = frecuente_response.json()["id"]

        sale_response = client.post(
            "/sales",
            json={
                "store_id": store_id,
                "customer_id": frecuente_id,
                "payment_method": "CREDITO",
                "items": [{"device_id": device_id, "quantity": 2}],
            },
            headers={**auth_headers, "X-Reason": "Venta clientes"},
        )
        assert sale_response.status_code == status.HTTP_201_CREATED

        filtered_status = client.get(
            "/customers",
            params={"status": "moroso"},
            headers=auth_headers,
        )
        assert filtered_status.status_code == status.HTTP_200_OK
        assert len(filtered_status.json()) == 1
        assert filtered_status.json()[0]["id"] == moroso_id

        filtered_type = client.get(
            "/customers",
            params={"customer_type": "corporativo"},
            headers=auth_headers,
        )
        assert filtered_type.status_code == status.HTTP_200_OK
        assert any(item["id"] == frecuente_id for item in filtered_type.json())

        filtered_debt = client.get(
            "/customers",
            params={"has_debt": "true"},
            headers=auth_headers,
        )
        assert filtered_debt.status_code == status.HTTP_200_OK
        ids_with_debt = {item["id"] for item in filtered_debt.json()}
        assert moroso_id in ids_with_debt
        assert frecuente_id in ids_with_debt

        dashboard_response = client.get(
            "/customers/dashboard",
            params={"months": 6, "top_limit": 5},
            headers=auth_headers,
        )
        assert dashboard_response.status_code == status.HTTP_200_OK, dashboard_response.json()
        payload = dashboard_response.json()
        assert payload["months"] == 6
        assert payload["delinquent_summary"]["customers_with_debt"] >= 1
        assert payload["top_customers"], "Debe existir al menos un cliente frecuente en el ranking"
    finally:
        settings.enable_purchases_sales = previous_flag


def test_customer_portfolio_exports(client):
    previous_flag = settings.enable_purchases_sales
    settings.enable_purchases_sales = True
    try:
        token = _bootstrap_admin(client)
        auth_headers = {"Authorization": f"Bearer {token}"}
        reason_headers = {**auth_headers, "X-Reason": "Reportes clientes"}

        store_response = client.post(
            "/stores",
            json={"name": "Clientes Sur", "location": "MX", "timezone": "America/Mexico_City"},
            headers=auth_headers,
        )
        assert store_response.status_code == status.HTTP_201_CREATED
        store_id = store_response.json()["id"]

        device_response = client.post(
            f"/stores/{store_id}/devices",
            json={
                "sku": "SKU-CLI-200",
                "name": "Laptop Premium",
                "quantity": 5,
                "unit_price": 900.0,
                "costo_unitario": 700.0,
            },
            headers=auth_headers,
        )
        assert device_response.status_code == status.HTTP_201_CREATED
        device_id = device_response.json()["id"]

        cliente_response = client.post(
            "/customers",
            json={
                "name": "Cliente Reporte",
                "phone": "555-123-9090",
                "customer_type": "corporativo",
                "credit_limit": 2500.0,
                "outstanding_debt": 600.0,
                "status": "moroso",
            },
            headers=reason_headers,
        )
        assert cliente_response.status_code == status.HTTP_201_CREATED
        customer_id = cliente_response.json()["id"]

        sale_response = client.post(
            "/sales",
            json={
                "store_id": store_id,
                "customer_id": customer_id,
                "payment_method": "CREDITO",
                "items": [{"device_id": device_id, "quantity": 1}],
            },
            headers={**auth_headers, "X-Reason": "Venta reporte"},
        )
        assert sale_response.status_code == status.HTTP_201_CREATED

        json_response = client.get(
            "/reports/customers/portfolio",
            params={"category": "delinquent", "limit": 10},
            headers=auth_headers,
        )
        assert json_response.status_code == status.HTTP_200_OK
        data = json_response.json()
        assert data["category"] == "delinquent"
        assert any(item["customer_id"] == customer_id for item in data["items"])

        pdf_response = client.get(
            "/reports/customers/portfolio",
            params={"category": "delinquent", "export": "pdf"},
            headers=reason_headers,
        )
        assert pdf_response.status_code == status.HTTP_200_OK
        assert pdf_response.headers["content-type"] == "application/pdf"

        xlsx_response = client.get(
            "/reports/customers/portfolio",
            params={"category": "frequent", "export": "xlsx"},
            headers=reason_headers,
        )
        assert xlsx_response.status_code == status.HTTP_200_OK
        assert (
            xlsx_response.headers["content-type"]
            == "application/vnd.openxmlformats-officedocument.spreadsheetml.sheet"
        )
    finally:
        settings.enable_purchases_sales = previous_flag
=======
def test_customer_list_filters_by_status_and_type(client):
    token = _bootstrap_admin(client)
    auth_headers = {"Authorization": f"Bearer {token}"}
    reason_headers = {**auth_headers, "X-Reason": "Registro filtros clientes"}

    customers_payload = [
        {
            "name": "Cliente Filtro Minorista",
            "phone": "555-010-0001",
            "customer_type": "minorista",
            "status": "activo",
        },
        {
            "name": "Cliente Filtro Corporativo",
            "phone": "555-010-0002",
            "customer_type": "corporativo",
            "status": "moroso",
        },
        {
            "name": "Cliente Filtro Mayorista",
            "phone": "555-010-0003",
            "customer_type": "mayorista",
            "status": "inactivo",
        },
    ]

    for payload in customers_payload:
        response = client.post("/customers", json=payload, headers=reason_headers)
        assert response.status_code == status.HTTP_201_CREATED

    moroso_response = client.get(
        "/customers",
        headers=auth_headers,
        params={"status_filter": "moroso"},
    )
    assert moroso_response.status_code == status.HTTP_200_OK
    moroso_customers = moroso_response.json()
    assert len(moroso_customers) == 1
    assert moroso_customers[0]["status"] == "moroso"
    assert moroso_customers[0]["customer_type"] == "corporativo"

    corporativo_response = client.get(
        "/customers",
        headers=auth_headers,
        params={"customer_type_filter": "corporativo"},
    )
    assert corporativo_response.status_code == status.HTTP_200_OK
    corporativo_customers = corporativo_response.json()
    assert len(corporativo_customers) == 1
    assert corporativo_customers[0]["name"] == "Cliente Filtro Corporativo"

    combined_response = client.get(
        "/customers",
        headers=auth_headers,
        params={"status_filter": "activo", "customer_type_filter": "minorista"},
    )
    assert combined_response.status_code == status.HTTP_200_OK
    combined_customers = combined_response.json()
    assert len(combined_customers) == 1
    assert combined_customers[0]["name"] == "Cliente Filtro Minorista"

    invalid_status_response = client.get(
        "/customers",
        headers=auth_headers,
        params={"status_filter": "desconocido"},
    )
    assert invalid_status_response.status_code == status.HTTP_422_UNPROCESSABLE_ENTITY
    assert "estado de cliente" in invalid_status_response.json()["detail"].lower()

>>>>>>> f5e07f50
<|MERGE_RESOLUTION|>--- conflicted
+++ resolved
@@ -383,7 +383,6 @@
     assert adjustment_entry["note"].startswith("Ajuste manual de saldo")
 
 
-<<<<<<< HEAD
 def test_customer_filters_and_reports(client):
     previous_flag = settings.enable_purchases_sales
     settings.enable_purchases_sales = True
@@ -581,7 +580,6 @@
         )
     finally:
         settings.enable_purchases_sales = previous_flag
-=======
 def test_customer_list_filters_by_status_and_type(client):
     token = _bootstrap_admin(client)
     auth_headers = {"Authorization": f"Bearer {token}"}
@@ -651,4 +649,3 @@
     assert invalid_status_response.status_code == status.HTTP_422_UNPROCESSABLE_ENTITY
     assert "estado de cliente" in invalid_status_response.json()["detail"].lower()
 
->>>>>>> f5e07f50
