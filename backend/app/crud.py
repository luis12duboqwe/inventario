"""Operaciones de base de datos para las entidades principales."""
from __future__ import annotations

import csv
import json
from collections import defaultdict
from collections.abc import Iterable
from datetime import date, datetime, timedelta
from decimal import ROUND_HALF_UP, Decimal
from io import StringIO

from sqlalchemy import case, func, or_, select
from sqlalchemy.exc import IntegrityError, NoResultFound
from sqlalchemy.orm import Session, joinedload

from . import models, schemas


def _ensure_unique_identifiers(
    db: Session,
    *,
    imei: str | None,
    serial: str | None,
    exclude_device_id: int | None = None,
) -> None:
    if imei:
        statement = select(models.Device).where(models.Device.imei == imei)
        if exclude_device_id:
            statement = statement.where(models.Device.id != exclude_device_id)
        if db.scalars(statement).first() is not None:
            raise ValueError("device_identifier_conflict")
    if serial:
        statement = select(models.Device).where(models.Device.serial == serial)
        if exclude_device_id:
            statement = statement.where(models.Device.id != exclude_device_id)
        if db.scalars(statement).first() is not None:
            raise ValueError("device_identifier_conflict")


def _to_decimal(value: Decimal | float | int | None) -> Decimal:
    if value is None:
        return Decimal("0")
    if isinstance(value, Decimal):
        return value
    return Decimal(str(value))


_OUTBOX_PRIORITY_MAP: dict[str, models.SyncOutboxPriority] = {
    "sale": models.SyncOutboxPriority.HIGH,
    "transfer_order": models.SyncOutboxPriority.HIGH,
    "purchase_order": models.SyncOutboxPriority.NORMAL,
    "repair_order": models.SyncOutboxPriority.NORMAL,
    "customer": models.SyncOutboxPriority.NORMAL,
    "pos_config": models.SyncOutboxPriority.NORMAL,
    "supplier": models.SyncOutboxPriority.NORMAL,
    "cash_session": models.SyncOutboxPriority.NORMAL,
    "device": models.SyncOutboxPriority.NORMAL,
    "inventory": models.SyncOutboxPriority.NORMAL,
    "store": models.SyncOutboxPriority.LOW,
    "global": models.SyncOutboxPriority.LOW,
    "backup": models.SyncOutboxPriority.LOW,
    "pos_draft": models.SyncOutboxPriority.LOW,
}

_OUTBOX_PRIORITY_ORDER: dict[models.SyncOutboxPriority, int] = {
    models.SyncOutboxPriority.HIGH: 0,
    models.SyncOutboxPriority.NORMAL: 1,
    models.SyncOutboxPriority.LOW: 2,
}


def _resolve_outbox_priority(entity_type: str, priority: models.SyncOutboxPriority | None) -> models.SyncOutboxPriority:
    if priority is not None:
        return priority
    return _OUTBOX_PRIORITY_MAP.get(entity_type, models.SyncOutboxPriority.NORMAL)


def _priority_weight(priority: models.SyncOutboxPriority | None) -> int:
    if priority is None:
        return _OUTBOX_PRIORITY_ORDER[models.SyncOutboxPriority.NORMAL]
    return _OUTBOX_PRIORITY_ORDER.get(priority, 1)


def _recalculate_sale_price(device: models.Device) -> None:
    base_cost = _to_decimal(device.costo_unitario)
    margin = _to_decimal(device.margen_porcentaje)
    sale_factor = Decimal("1") + (margin / Decimal("100"))
    device.unit_price = (base_cost * sale_factor).quantize(Decimal("0.01"), rounding=ROUND_HALF_UP)


def _normalize_store_ids(store_ids: Iterable[int] | None) -> set[int] | None:
    if not store_ids:
        return None
    normalized = {int(store_id) for store_id in store_ids if int(store_id) > 0}
    return normalized or None


def _log_action(
    db: Session,
    *,
    action: str,
    entity_type: str,
    entity_id: str,
    performed_by_id: int | None,
    details: str | None = None,
) -> models.AuditLog:
    log = models.AuditLog(
        action=action,
        entity_type=entity_type,
        entity_id=entity_id,
        performed_by_id=performed_by_id,
        details=details,
    )
    db.add(log)
    db.flush()
    return log


def _device_value(device: models.Device) -> Decimal:
    return Decimal(device.quantity) * (device.unit_price or Decimal("0"))


def _recalculate_store_inventory_value(
    db: Session, store: models.Store | int
) -> Decimal:
    if isinstance(store, models.Store):
        store_obj = store
    else:
        store_obj = get_store(db, int(store))
    total_value = db.scalar(
        select(func.coalesce(func.sum(models.Device.quantity * models.Device.unit_price), 0))
        .where(models.Device.store_id == store_obj.id)
    )
    normalized_total = _to_decimal(total_value).quantize(
        Decimal("0.01"), rounding=ROUND_HALF_UP
    )
    store_obj.inventory_value = normalized_total
    db.add(store_obj)
    db.flush()
    return normalized_total


<<<<<<< HEAD
def _user_display_name(user: models.User | None) -> str | None:
    if user is None:
        return None
    if getattr(user, "full_name", None):
        return user.full_name
    return getattr(user, "username", None)


=======
>>>>>>> d7de8f01
def _customer_payload(customer: models.Customer) -> dict[str, object]:
    return {
        "id": customer.id,
        "name": customer.name,
        "contact_name": customer.contact_name,
        "email": customer.email,
        "phone": customer.phone,
        "outstanding_debt": float(customer.outstanding_debt or Decimal("0")),
        "last_interaction_at": customer.last_interaction_at.isoformat() if customer.last_interaction_at else None,
        "updated_at": customer.updated_at.isoformat(),
    }


def _repair_payload(order: models.RepairOrder) -> dict[str, object]:
    return {
        "id": order.id,
        "store_id": order.store_id,
        "status": order.status.value,
        "technician_name": order.technician_name,
        "customer_id": order.customer_id,
        "customer_name": order.customer_name,
        "labor_cost": float(order.labor_cost),
        "parts_cost": float(order.parts_cost),
        "total_cost": float(order.total_cost),
        "updated_at": order.updated_at.isoformat(),
    }


def _pos_config_payload(config: models.POSConfig) -> dict[str, object]:
    return {
        "store_id": config.store_id,
        "tax_rate": float(config.tax_rate),
        "invoice_prefix": config.invoice_prefix,
        "printer_name": config.printer_name,
        "printer_profile": config.printer_profile,
        "quick_product_ids": config.quick_product_ids,
        "updated_at": config.updated_at.isoformat(),
    }


def _pos_draft_payload(draft: models.POSDraftSale) -> dict[str, object]:
    return {
        "id": draft.id,
        "store_id": draft.store_id,
        "payload": draft.payload,
        "updated_at": draft.updated_at.isoformat(),
    }


def _history_to_json(
    entries: list[schemas.ContactHistoryEntry] | list[dict[str, object]] | None,
) -> list[dict[str, object]]:
    normalized: list[dict[str, object]] = []
    if not entries:
        return normalized
    for entry in entries:
        if isinstance(entry, schemas.ContactHistoryEntry):
            timestamp = entry.timestamp
            note = entry.note
        else:
            timestamp = entry.get("timestamp")  # type: ignore[assignment]
            note = entry.get("note") if isinstance(entry, dict) else None
        if isinstance(timestamp, str):
            parsed_timestamp = timestamp
        elif isinstance(timestamp, datetime):
            parsed_timestamp = timestamp.isoformat()
        else:
            parsed_timestamp = datetime.utcnow().isoformat()
        normalized.append({"timestamp": parsed_timestamp, "note": (note or "").strip()})
    return normalized


def _last_history_timestamp(history: list[dict[str, object]]) -> datetime | None:
    timestamps = []
    for entry in history:
        raw_timestamp = entry.get("timestamp")
        if isinstance(raw_timestamp, datetime):
            timestamps.append(raw_timestamp)
        elif isinstance(raw_timestamp, str):
            try:
                timestamps.append(datetime.fromisoformat(raw_timestamp))
            except ValueError:
                continue
    if not timestamps:
        return None
    return max(timestamps)


def _append_customer_history(customer: models.Customer, note: str) -> None:
    history = list(customer.history or [])
    history.append({"timestamp": datetime.utcnow().isoformat(), "note": note})
    customer.history = history
    customer.last_interaction_at = datetime.utcnow()


def _resolve_part_unit_cost(device: models.Device, provided: Decimal | float | int | None) -> Decimal:
    candidate = _to_decimal(provided)
    if candidate <= Decimal("0"):
        if device.costo_unitario and device.costo_unitario > 0:
            candidate = _to_decimal(device.costo_unitario)
        else:
            candidate = _to_decimal(device.unit_price)
    return candidate.quantize(Decimal("0.01"), rounding=ROUND_HALF_UP)


def list_audit_logs(
    db: Session,
    *,
    limit: int = 100,
    action: str | None = None,
    entity_type: str | None = None,
) -> list[models.AuditLog]:
    statement = (
        select(models.AuditLog)
        .order_by(models.AuditLog.created_at.desc())
        .limit(limit)
    )
    if action:
        statement = statement.where(models.AuditLog.action == action)
    if entity_type:
        statement = statement.where(models.AuditLog.entity_type == entity_type)
    return list(db.scalars(statement))


def ensure_role(db: Session, name: str) -> models.Role:
    statement = select(models.Role).where(models.Role.name == name)
    role = db.scalars(statement).first()
    if role is None:
        role = models.Role(name=name)
        db.add(role)
        db.flush()
    return role


def list_roles(db: Session) -> list[models.Role]:
    statement = select(models.Role).order_by(models.Role.name.asc())
    return list(db.scalars(statement))


def get_user_by_username(db: Session, username: str) -> models.User | None:
    statement = select(models.User).options(joinedload(models.User.roles).joinedload(models.UserRole.role)).where(
        models.User.username == username
    )
    return db.scalars(statement).first()


def get_user(db: Session, user_id: int) -> models.User:
    statement = (
        select(models.User)
        .options(joinedload(models.User.roles).joinedload(models.UserRole.role))
        .where(models.User.id == user_id)
    )
    try:
        return db.scalars(statement).one()
    except NoResultFound as exc:
        raise LookupError("user_not_found") from exc


def create_user(
    db: Session,
    payload: schemas.UserCreate,
    *,
    password_hash: str,
    role_names: Iterable[str],
) -> models.User:
    user = models.User(username=payload.username, full_name=payload.full_name, password_hash=password_hash)
    db.add(user)
    try:
        db.flush()
    except IntegrityError as exc:
        db.rollback()
        raise ValueError("user_already_exists") from exc

    assigned_roles: list[models.UserRole] = []
    for role_name in role_names:
        role = ensure_role(db, role_name)
        assigned_roles.append(models.UserRole(user=user, role=role))
    if assigned_roles:
        db.add_all(assigned_roles)

    _log_action(
        db,
        action="user_created",
        entity_type="user",
        entity_id=str(user.id),
        performed_by_id=None,
    )

    db.commit()
    db.refresh(user)
    return user


def list_users(db: Session) -> list[models.User]:
    statement = select(models.User).options(joinedload(models.User.roles).joinedload(models.UserRole.role)).order_by(
        models.User.username.asc()
    )
    return list(db.scalars(statement))


def set_user_roles(db: Session, user: models.User, role_names: Iterable[str]) -> models.User:
    user.roles.clear()
    db.flush()
    for role_name in role_names:
        role = ensure_role(db, role_name)
        db.add(models.UserRole(user=user, role=role))

    db.commit()
    db.refresh(user)
    return user


def set_user_status(
    db: Session,
    user: models.User,
    *,
    is_active: bool,
    performed_by_id: int | None = None,
) -> models.User:
    user.is_active = is_active
    db.commit()
    db.refresh(user)
    _log_action(
        db,
        action="user_status_changed",
        entity_type="user",
        entity_id=str(user.id),
        performed_by_id=performed_by_id,
        details=json.dumps({"is_active": is_active}),
    )
    db.commit()
    db.refresh(user)
    return user


def get_totp_secret(db: Session, user_id: int) -> models.UserTOTPSecret | None:
    statement = select(models.UserTOTPSecret).where(models.UserTOTPSecret.user_id == user_id)
    return db.scalars(statement).first()


def provision_totp_secret(
    db: Session,
    user_id: int,
    secret: str,
    *,
    performed_by_id: int | None = None,
    reason: str | None = None,
) -> models.UserTOTPSecret:
    record = get_totp_secret(db, user_id)
    if record is None:
        record = models.UserTOTPSecret(user_id=user_id, secret=secret, is_active=False)
        db.add(record)
    else:
        record.secret = secret
        record.is_active = False
        record.activated_at = None
        record.last_verified_at = None
    db.commit()
    db.refresh(record)

    details = json.dumps({"reason": reason}, ensure_ascii=False) if reason else None
    _log_action(
        db,
        action="totp_provisioned",
        entity_type="user",
        entity_id=str(user_id),
        performed_by_id=performed_by_id,
        details=details,
    )
    db.commit()
    db.refresh(record)
    return record


def activate_totp_secret(
    db: Session,
    user_id: int,
    *,
    performed_by_id: int | None = None,
    reason: str | None = None,
) -> models.UserTOTPSecret:
    record = get_totp_secret(db, user_id)
    if record is None:
        raise LookupError("totp_not_provisioned")
    record.is_active = True
    now = datetime.utcnow()
    record.activated_at = now
    record.last_verified_at = now
    db.commit()
    db.refresh(record)

    details = json.dumps({"reason": reason}, ensure_ascii=False) if reason else None
    _log_action(
        db,
        action="totp_activated",
        entity_type="user",
        entity_id=str(user_id),
        performed_by_id=performed_by_id,
        details=details,
    )
    db.commit()
    db.refresh(record)
    return record


def deactivate_totp_secret(
    db: Session,
    user_id: int,
    *,
    performed_by_id: int | None = None,
    reason: str | None = None,
) -> None:
    record = get_totp_secret(db, user_id)
    if record is None:
        return
    record.is_active = False
    db.commit()

    details = json.dumps({"reason": reason}, ensure_ascii=False) if reason else None
    _log_action(
        db,
        action="totp_deactivated",
        entity_type="user",
        entity_id=str(user_id),
        performed_by_id=performed_by_id,
        details=details,
    )
    db.commit()


def update_totp_last_verified(db: Session, user_id: int) -> None:
    record = get_totp_secret(db, user_id)
    if record is None:
        return
    record.last_verified_at = datetime.utcnow()
    db.commit()


def create_active_session(db: Session, user_id: int, *, session_token: str) -> models.ActiveSession:
    session = models.ActiveSession(user_id=user_id, session_token=session_token)
    db.add(session)
    db.commit()
    db.refresh(session)
    return session


def get_active_session_by_token(db: Session, session_token: str) -> models.ActiveSession | None:
    statement = select(models.ActiveSession).where(models.ActiveSession.session_token == session_token)
    return db.scalars(statement).first()


def mark_session_used(db: Session, session_token: str) -> models.ActiveSession | None:
    session = get_active_session_by_token(db, session_token)
    if session is None or session.revoked_at is not None:
        return None
    session.last_used_at = datetime.utcnow()
    db.commit()
    db.refresh(session)
    return session


def list_active_sessions(db: Session, *, user_id: int | None = None) -> list[models.ActiveSession]:
    statement = select(models.ActiveSession).order_by(models.ActiveSession.created_at.desc())
    if user_id is not None:
        statement = statement.where(models.ActiveSession.user_id == user_id)
    return list(db.scalars(statement))


def revoke_session(
    db: Session,
    session_id: int,
    *,
    revoked_by_id: int | None,
    reason: str,
) -> models.ActiveSession:
    statement = select(models.ActiveSession).where(models.ActiveSession.id == session_id)
    session = db.scalars(statement).first()
    if session is None:
        raise LookupError("session_not_found")
    if session.revoked_at is not None:
        return session
    session.revoked_at = datetime.utcnow()
    session.revoked_by_id = revoked_by_id
    session.revoke_reason = reason
    db.commit()
    db.refresh(session)
    return session


def create_store(db: Session, payload: schemas.StoreCreate, *, performed_by_id: int | None = None) -> models.Store:
    store = models.Store(**payload.model_dump())
    db.add(store)
    try:
        db.commit()
    except IntegrityError as exc:
        db.rollback()
        raise ValueError("store_already_exists") from exc
    db.refresh(store)

    _log_action(
        db,
        action="store_created",
        entity_type="store",
        entity_id=str(store.id),
        performed_by_id=performed_by_id,
    )
    db.commit()
    db.refresh(store)
    return store


def list_stores(db: Session) -> list[models.Store]:
    statement = select(models.Store).order_by(models.Store.name.asc())
    return list(db.scalars(statement))


def list_customers(
    db: Session,
    *,
    query: str | None = None,
    limit: int = 100,
) -> list[models.Customer]:
    statement = select(models.Customer).order_by(models.Customer.name.asc()).limit(limit)
    if query:
        normalized = f"%{query.lower()}%"
        statement = statement.where(
            or_(
                func.lower(models.Customer.name).like(normalized),
                func.lower(models.Customer.contact_name).like(normalized),
                func.lower(models.Customer.email).like(normalized),
            )
        )
    return list(db.scalars(statement))


def get_customer(db: Session, customer_id: int) -> models.Customer:
    statement = select(models.Customer).where(models.Customer.id == customer_id)
    try:
        return db.scalars(statement).one()
    except NoResultFound as exc:
        raise LookupError("customer_not_found") from exc


def create_customer(
    db: Session,
    payload: schemas.CustomerCreate,
    *,
    performed_by_id: int | None = None,
) -> models.Customer:
    history = _history_to_json(payload.history)
    customer = models.Customer(
        name=payload.name,
        contact_name=payload.contact_name,
        email=payload.email,
        phone=payload.phone,
        address=payload.address,
        notes=payload.notes,
        history=history,
        outstanding_debt=_to_decimal(payload.outstanding_debt),
        last_interaction_at=_last_history_timestamp(history),
    )
    db.add(customer)
    try:
        db.commit()
    except IntegrityError as exc:
        db.rollback()
        raise ValueError("customer_already_exists") from exc
    db.refresh(customer)

    _log_action(
        db,
        action="customer_created",
        entity_type="customer",
        entity_id=str(customer.id),
        performed_by_id=performed_by_id,
        details=json.dumps({"name": customer.name}),
    )
    db.commit()
    db.refresh(customer)
    enqueue_sync_outbox(
        db,
        entity_type="customer",
        entity_id=str(customer.id),
        operation="UPSERT",
        payload=_customer_payload(customer),
    )
    return customer


def update_customer(
    db: Session,
    customer_id: int,
    payload: schemas.CustomerUpdate,
    *,
    performed_by_id: int | None = None,
) -> models.Customer:
    customer = get_customer(db, customer_id)
    updated_fields: dict[str, object] = {}
    if payload.name is not None:
        customer.name = payload.name
        updated_fields["name"] = payload.name
    if payload.contact_name is not None:
        customer.contact_name = payload.contact_name
        updated_fields["contact_name"] = payload.contact_name
    if payload.email is not None:
        customer.email = payload.email
        updated_fields["email"] = payload.email
    if payload.phone is not None:
        customer.phone = payload.phone
        updated_fields["phone"] = payload.phone
    if payload.address is not None:
        customer.address = payload.address
        updated_fields["address"] = payload.address
    if payload.notes is not None:
        customer.notes = payload.notes
        updated_fields["notes"] = payload.notes
    if payload.outstanding_debt is not None:
        customer.outstanding_debt = _to_decimal(payload.outstanding_debt)
        updated_fields["outstanding_debt"] = float(customer.outstanding_debt)
    if payload.history is not None:
        history = _history_to_json(payload.history)
        customer.history = history
        customer.last_interaction_at = _last_history_timestamp(history)
        updated_fields["history"] = history
    db.add(customer)
    db.commit()
    db.refresh(customer)

    if updated_fields:
        _log_action(
            db,
            action="customer_updated",
            entity_type="customer",
            entity_id=str(customer.id),
            performed_by_id=performed_by_id,
            details=json.dumps(updated_fields),
        )
        db.commit()
        db.refresh(customer)
    enqueue_sync_outbox(
        db,
        entity_type="customer",
        entity_id=str(customer.id),
        operation="UPSERT",
        payload=_customer_payload(customer),
    )
    return customer


def delete_customer(
    db: Session,
    customer_id: int,
    *,
    performed_by_id: int | None = None,
) -> None:
    customer = get_customer(db, customer_id)
    db.delete(customer)
    db.commit()
    _log_action(
        db,
        action="customer_deleted",
        entity_type="customer",
        entity_id=str(customer_id),
        performed_by_id=performed_by_id,
    )
    db.commit()
    enqueue_sync_outbox(
        db,
        entity_type="customer",
        entity_id=str(customer_id),
        operation="DELETE",
        payload={"id": customer_id},
    )


def export_customers_csv(
    db: Session,
    *,
    query: str | None = None,
) -> str:
    customers = list_customers(db, query=query, limit=5000)
    buffer = StringIO()
    writer = csv.writer(buffer)
    writer.writerow(
        [
            "ID",
            "Nombre",
            "Contacto",
            "Correo",
            "Teléfono",
            "Dirección",
            "Deuda",
            "Última interacción",
        ]
    )
    for customer in customers:
        writer.writerow(
            [
                customer.id,
                customer.name,
                customer.contact_name or "",
                customer.email or "",
                customer.phone or "",
                customer.address or "",
                float(customer.outstanding_debt),
                customer.last_interaction_at.isoformat()
                if customer.last_interaction_at
                else "",
            ]
        )
    return buffer.getvalue()


def list_suppliers(
    db: Session,
    *,
    query: str | None = None,
    limit: int = 100,
) -> list[models.Supplier]:
    statement = select(models.Supplier).order_by(models.Supplier.name.asc()).limit(limit)
    if query:
        normalized = f"%{query.lower()}%"
        statement = statement.where(
            or_(
                func.lower(models.Supplier.name).like(normalized),
                func.lower(models.Supplier.contact_name).like(normalized),
                func.lower(models.Supplier.email).like(normalized),
            )
        )
    return list(db.scalars(statement))


def get_supplier(db: Session, supplier_id: int) -> models.Supplier:
    statement = select(models.Supplier).where(models.Supplier.id == supplier_id)
    try:
        return db.scalars(statement).one()
    except NoResultFound as exc:
        raise LookupError("supplier_not_found") from exc


def create_supplier(
    db: Session,
    payload: schemas.SupplierCreate,
    *,
    performed_by_id: int | None = None,
) -> models.Supplier:
    history = _history_to_json(payload.history)
    supplier = models.Supplier(
        name=payload.name,
        contact_name=payload.contact_name,
        email=payload.email,
        phone=payload.phone,
        address=payload.address,
        notes=payload.notes,
        history=history,
        outstanding_debt=_to_decimal(payload.outstanding_debt),
    )
    db.add(supplier)
    try:
        db.commit()
    except IntegrityError as exc:
        db.rollback()
        raise ValueError("supplier_already_exists") from exc
    db.refresh(supplier)

    _log_action(
        db,
        action="supplier_created",
        entity_type="supplier",
        entity_id=str(supplier.id),
        performed_by_id=performed_by_id,
        details=json.dumps({"name": supplier.name}),
    )
    db.commit()
    db.refresh(supplier)
    return supplier


def update_supplier(
    db: Session,
    supplier_id: int,
    payload: schemas.SupplierUpdate,
    *,
    performed_by_id: int | None = None,
) -> models.Supplier:
    supplier = get_supplier(db, supplier_id)
    updated_fields: dict[str, object] = {}
    if payload.name is not None:
        supplier.name = payload.name
        updated_fields["name"] = payload.name
    if payload.contact_name is not None:
        supplier.contact_name = payload.contact_name
        updated_fields["contact_name"] = payload.contact_name
    if payload.email is not None:
        supplier.email = payload.email
        updated_fields["email"] = payload.email
    if payload.phone is not None:
        supplier.phone = payload.phone
        updated_fields["phone"] = payload.phone
    if payload.address is not None:
        supplier.address = payload.address
        updated_fields["address"] = payload.address
    if payload.notes is not None:
        supplier.notes = payload.notes
        updated_fields["notes"] = payload.notes
    if payload.outstanding_debt is not None:
        supplier.outstanding_debt = _to_decimal(payload.outstanding_debt)
        updated_fields["outstanding_debt"] = float(supplier.outstanding_debt)
    if payload.history is not None:
        history = _history_to_json(payload.history)
        supplier.history = history
        updated_fields["history"] = history
    db.add(supplier)
    db.commit()
    db.refresh(supplier)

    if updated_fields:
        _log_action(
            db,
            action="supplier_updated",
            entity_type="supplier",
            entity_id=str(supplier.id),
            performed_by_id=performed_by_id,
            details=json.dumps(updated_fields),
        )
        db.commit()
        db.refresh(supplier)
    return supplier


def delete_supplier(
    db: Session,
    supplier_id: int,
    *,
    performed_by_id: int | None = None,
) -> None:
    supplier = get_supplier(db, supplier_id)
    db.delete(supplier)
    db.commit()
    _log_action(
        db,
        action="supplier_deleted",
        entity_type="supplier",
        entity_id=str(supplier_id),
        performed_by_id=performed_by_id,
    )
    db.commit()


def list_supplier_batches(
    db: Session, supplier_id: int, *, limit: int = 50
) -> list[models.SupplierBatch]:
    supplier = get_supplier(db, supplier_id)
    statement = (
        select(models.SupplierBatch)
        .where(models.SupplierBatch.supplier_id == supplier.id)
        .order_by(models.SupplierBatch.purchase_date.desc(), models.SupplierBatch.created_at.desc())
        .limit(limit)
    )
    return list(db.scalars(statement).unique())


def create_supplier_batch(
    db: Session,
    supplier_id: int,
    payload: schemas.SupplierBatchCreate,
    *,
    performed_by_id: int | None = None,
) -> models.SupplierBatch:
    supplier = get_supplier(db, supplier_id)
    store = get_store(db, payload.store_id) if payload.store_id else None
    device: models.Device | None = None
    if payload.device_id:
        device = db.get(models.Device, payload.device_id)
        if device is None:
            raise LookupError("device_not_found")
        if store is not None and device.store_id != store.id:
            raise ValueError("supplier_batch_store_mismatch")
        if store is None:
            store = device.store

    batch = models.SupplierBatch(
        supplier_id=supplier.id,
        store_id=store.id if store else None,
        device_id=device.id if device else None,
        model_name=payload.model_name or (device.name if device else ""),
        batch_code=payload.batch_code,
        unit_cost=_to_decimal(payload.unit_cost).quantize(Decimal("0.01"), rounding=ROUND_HALF_UP),
        quantity=payload.quantity,
        purchase_date=payload.purchase_date,
        notes=payload.notes,
    )
    now = datetime.utcnow()
    batch.created_at = now
    batch.updated_at = now
    db.add(batch)

    if device is not None:
        device.proveedor = supplier.name
        device.lote = payload.batch_code or device.lote
        device.fecha_compra = payload.purchase_date
        device.costo_unitario = batch.unit_cost
        _recalculate_sale_price(device)
        db.add(device)

    db.commit()
    db.refresh(batch)

    if device is not None:
        _recalculate_store_inventory_value(db, device.store_id)

    _log_action(
        db,
        action="supplier_batch_created",
        entity_type="supplier_batch",
        entity_id=str(batch.id),
        performed_by_id=performed_by_id,
        details=json.dumps({"supplier_id": supplier.id, "batch_code": batch.batch_code}),
    )
    db.commit()
    db.refresh(batch)
    return batch


def update_supplier_batch(
    db: Session,
    batch_id: int,
    payload: schemas.SupplierBatchUpdate,
    *,
    performed_by_id: int | None = None,
) -> models.SupplierBatch:
    statement = select(models.SupplierBatch).where(models.SupplierBatch.id == batch_id)
    batch = db.scalars(statement).first()
    if batch is None:
        raise LookupError("supplier_batch_not_found")

    updated_fields: dict[str, object] = {}

    if payload.model_name is not None:
        batch.model_name = payload.model_name
        updated_fields["model_name"] = payload.model_name
    if payload.batch_code is not None:
        batch.batch_code = payload.batch_code
        updated_fields["batch_code"] = payload.batch_code
    if payload.unit_cost is not None:
        batch.unit_cost = _to_decimal(payload.unit_cost).quantize(Decimal("0.01"), rounding=ROUND_HALF_UP)
        updated_fields["unit_cost"] = float(batch.unit_cost)
    if payload.quantity is not None:
        batch.quantity = payload.quantity
        updated_fields["quantity"] = payload.quantity
    if payload.purchase_date is not None:
        batch.purchase_date = payload.purchase_date
        updated_fields["purchase_date"] = batch.purchase_date.isoformat()
    if payload.notes is not None:
        batch.notes = payload.notes
        updated_fields["notes"] = payload.notes
    if payload.store_id is not None:
        store = get_store(db, payload.store_id)
        batch.store_id = store.id
        updated_fields["store_id"] = store.id
    if payload.device_id is not None:
        if payload.device_id:
            device = db.get(models.Device, payload.device_id)
            if device is None:
                raise LookupError("device_not_found")
            batch.device_id = device.id
            updated_fields["device_id"] = device.id
        else:
            batch.device_id = None
            updated_fields["device_id"] = None

    batch.updated_at = datetime.utcnow()

    db.add(batch)
    db.commit()
    db.refresh(batch)

    if updated_fields:
        _log_action(
            db,
            action="supplier_batch_updated",
            entity_type="supplier_batch",
            entity_id=str(batch.id),
            performed_by_id=performed_by_id,
            details=json.dumps(updated_fields),
        )
        db.commit()
        db.refresh(batch)
    return batch


def delete_supplier_batch(
    db: Session,
    batch_id: int,
    *,
    performed_by_id: int | None = None,
) -> None:
    statement = select(models.SupplierBatch).where(models.SupplierBatch.id == batch_id)
    batch = db.scalars(statement).first()
    if batch is None:
        raise LookupError("supplier_batch_not_found")
    store_id = batch.store_id
    db.delete(batch)
    db.commit()
    if store_id:
        _recalculate_store_inventory_value(db, store_id)
    _log_action(
        db,
        action="supplier_batch_deleted",
        entity_type="supplier_batch",
        entity_id=str(batch_id),
        performed_by_id=performed_by_id,
    )
    db.commit()


def export_suppliers_csv(
    db: Session,
    *,
    query: str | None = None,
) -> str:
    suppliers = list_suppliers(db, query=query, limit=5000)
    buffer = StringIO()
    writer = csv.writer(buffer)
    writer.writerow([
        "ID",
        "Nombre",
        "Contacto",
        "Correo",
        "Teléfono",
        "Dirección",
        "Deuda",
    ])
    for supplier in suppliers:
        writer.writerow(
            [
                supplier.id,
                supplier.name,
                supplier.contact_name or "",
                supplier.email or "",
                supplier.phone or "",
                supplier.address or "",
                float(supplier.outstanding_debt),
            ]
        )
    return buffer.getvalue()


def get_store(db: Session, store_id: int) -> models.Store:
    statement = select(models.Store).where(models.Store.id == store_id)
    try:
        return db.scalars(statement).one()
    except NoResultFound as exc:
        raise LookupError("store_not_found") from exc


def create_device(
    db: Session,
    store_id: int,
    payload: schemas.DeviceCreate,
    *,
    performed_by_id: int | None = None,
) -> models.Device:
    get_store(db, store_id)
    payload_data = payload.model_dump()
    provided_fields = payload.model_fields_set
    imei = payload_data.get("imei")
    serial = payload_data.get("serial")
    _ensure_unique_identifiers(db, imei=imei, serial=serial)
    unit_price = payload_data.get("unit_price") if "unit_price" in provided_fields else None
    if unit_price is None:
        payload_data.setdefault("unit_price", Decimal("0"))
    if payload_data.get("costo_unitario") is None:
        payload_data["costo_unitario"] = Decimal("0")
    if payload_data.get("margen_porcentaje") is None:
        payload_data["margen_porcentaje"] = Decimal("0")
    if payload_data.get("estado_comercial") is None:
        payload_data["estado_comercial"] = models.CommercialState.NUEVO
    if payload_data.get("garantia_meses") is None:
        payload_data["garantia_meses"] = 0
    device = models.Device(store_id=store_id, **payload_data)
    if unit_price is None:
        _recalculate_sale_price(device)
    else:
        device.unit_price = unit_price
    db.add(device)
    try:
        db.commit()
    except IntegrityError as exc:
        db.rollback()
        raise ValueError("device_already_exists") from exc
    db.refresh(device)

    _log_action(
        db,
        action="device_created",
        entity_type="device",
        entity_id=str(device.id),
        performed_by_id=performed_by_id,
        details=f"SKU={device.sku}",
    )
    db.commit()
    db.refresh(device)
    _recalculate_store_inventory_value(db, store_id)
    return device


def get_device(db: Session, store_id: int, device_id: int) -> models.Device:
    statement = select(models.Device).where(
        models.Device.id == device_id,
        models.Device.store_id == store_id,
    )
    try:
        return db.scalars(statement).one()
    except NoResultFound as exc:
        raise LookupError("device_not_found") from exc


def update_device(
    db: Session,
    store_id: int,
    device_id: int,
    payload: schemas.DeviceUpdate,
    *,
    performed_by_id: int | None = None,
) -> models.Device:
    device = get_device(db, store_id, device_id)
    updated_fields = payload.model_dump(exclude_unset=True)
    manual_price = None
    if "unit_price" in updated_fields:
        manual_price = updated_fields.pop("unit_price")
    imei = updated_fields.get("imei")
    serial = updated_fields.get("serial")
    _ensure_unique_identifiers(
        db,
        imei=imei,
        serial=serial,
        exclude_device_id=device.id,
    )

    sensitive_before = {
        "costo_unitario": device.costo_unitario,
        "estado_comercial": device.estado_comercial,
        "proveedor": device.proveedor,
    }

    for key, value in updated_fields.items():
        setattr(device, key, value)
    if manual_price is not None:
        device.unit_price = manual_price
    elif {"costo_unitario", "margen_porcentaje"}.intersection(updated_fields):
        _recalculate_sale_price(device)
    db.commit()
    db.refresh(device)

    fields_changed = list(updated_fields.keys())
    if manual_price is not None:
        fields_changed.append("unit_price")
    if fields_changed:
        sensitive_after = {
            "costo_unitario": device.costo_unitario,
            "estado_comercial": device.estado_comercial,
            "proveedor": device.proveedor,
        }
        sensitive_changes = {
            key: {"before": str(sensitive_before[key]), "after": str(value)}
            for key, value in sensitive_after.items()
            if sensitive_before.get(key) != value
        }
        _log_action(
            db,
            action="device_updated",
            entity_type="device",
            entity_id=str(device.id),
            performed_by_id=performed_by_id,
            details=json.dumps({"fields": fields_changed, "sensitive": sensitive_changes}),
        )
        db.commit()
        db.refresh(device)
    _recalculate_store_inventory_value(db, store_id)
    return device


def list_devices(
    db: Session,
    store_id: int,
    *,
    search: str | None = None,
    estado: models.CommercialState | None = None,
) -> list[models.Device]:
    get_store(db, store_id)
    statement = select(models.Device).where(models.Device.store_id == store_id)
    if estado is not None:
        statement = statement.where(models.Device.estado_comercial == estado)
    if search:
        normalized = f"%{search.lower()}%"
        statement = statement.where(
            or_(
                func.lower(models.Device.sku).like(normalized),
                func.lower(models.Device.name).like(normalized),
                func.lower(models.Device.modelo).like(normalized),
                func.lower(models.Device.marca).like(normalized),
                func.lower(models.Device.color).like(normalized),
                func.lower(models.Device.serial).like(normalized),
                func.lower(models.Device.imei).like(normalized),
                func.lower(models.Device.estado_comercial).like(normalized),
            )
        )
    statement = statement.order_by(models.Device.sku.asc())
    return list(db.scalars(statement))


def search_devices(db: Session, filters: schemas.DeviceSearchFilters) -> list[models.Device]:
    statement = (
        select(models.Device)
        .options(joinedload(models.Device.store))
        .join(models.Store)
    )
    if filters.imei:
        statement = statement.where(models.Device.imei == filters.imei)
    if filters.serial:
        statement = statement.where(models.Device.serial == filters.serial)
    if filters.capacidad_gb is not None:
        statement = statement.where(models.Device.capacidad_gb == filters.capacidad_gb)
    if filters.color:
        statement = statement.where(models.Device.color.ilike(f"%{filters.color}%"))
    if filters.marca:
        statement = statement.where(models.Device.marca.ilike(f"%{filters.marca}%"))
    if filters.modelo:
        statement = statement.where(models.Device.modelo.ilike(f"%{filters.modelo}%"))
    statement = statement.order_by(models.Device.store_id.asc(), models.Device.sku.asc())
    return list(db.scalars(statement).unique())


def create_inventory_movement(
    db: Session,
    store_id: int,
    payload: schemas.MovementCreate,
    *,
    performed_by_id: int | None = None,
) -> models.InventoryMovement:
    store = get_store(db, store_id)
    device = get_device(db, store_id, payload.device_id)

    if payload.movement_type == models.MovementType.OUT and device.quantity < payload.quantity:
        raise ValueError("insufficient_stock")

    if payload.movement_type == models.MovementType.IN:
        device.quantity += payload.quantity
        if payload.unit_cost is not None:
            current_total_cost = _to_decimal(device.costo_unitario) * _to_decimal(device.quantity - payload.quantity)
            incoming_cost_total = _to_decimal(payload.unit_cost) * _to_decimal(payload.quantity)
            divisor = _to_decimal(device.quantity or 1)
            average_cost = (current_total_cost + incoming_cost_total) / divisor
            device.costo_unitario = average_cost.quantize(Decimal("0.01"), rounding=ROUND_HALF_UP)
            _recalculate_sale_price(device)
    elif payload.movement_type == models.MovementType.OUT:
        device.quantity -= payload.quantity
    elif payload.movement_type == models.MovementType.ADJUST:
        device.quantity = payload.quantity

    movement = models.InventoryMovement(
        store=store,
        device=device,
        movement_type=payload.movement_type,
        quantity=payload.quantity,
        reason=payload.reason,
        unit_cost=_to_decimal(payload.unit_cost) if payload.unit_cost is not None else None,
        performed_by_id=performed_by_id,
    )
    db.add(movement)
    db.commit()
    db.refresh(device)
    db.refresh(movement)

    _log_action(
        db,
        action="inventory_movement",
        entity_type="device",
        entity_id=str(device.id),
        performed_by_id=performed_by_id,
        details=f"tipo={payload.movement_type.value}, cantidad={payload.quantity}",
    )
    db.commit()
    db.refresh(movement)
    total_value = _recalculate_store_inventory_value(db, store_id)
    setattr(movement, "store_inventory_value", total_value)
    return movement


def list_inventory_summary(db: Session) -> list[models.Store]:
    statement = select(models.Store).options(joinedload(models.Store.devices)).order_by(models.Store.name.asc())
    return list(db.scalars(statement).unique())


def compute_inventory_metrics(db: Session, *, low_stock_threshold: int = 5) -> dict[str, object]:
    stores = list_inventory_summary(db)

    total_devices = 0
    total_units = 0
    total_value = Decimal("0")
    store_metrics: list[dict[str, object]] = []
    low_stock: list[dict[str, object]] = []

    for store in stores:
        device_count = len(store.devices)
        store_units = sum(device.quantity for device in store.devices)
        store_value = sum(_device_value(device) for device in store.devices)

        total_devices += device_count
        total_units += store_units
        total_value += store_value

        store_metrics.append(
            {
                "store_id": store.id,
                "store_name": store.name,
                "device_count": device_count,
                "total_units": store_units,
                "total_value": store_value,
            }
        )

        for device in store.devices:
            if device.quantity <= low_stock_threshold:
                low_stock.append(
                    {
                        "store_id": store.id,
                        "store_name": store.name,
                        "device_id": device.id,
                        "sku": device.sku,
                        "name": device.name,
                        "quantity": device.quantity,
                        "unit_price": device.unit_price or Decimal("0"),
                    }
                )

    store_metrics.sort(key=lambda item: item["total_value"], reverse=True)
    low_stock.sort(key=lambda item: (item["quantity"], item["name"]))

    sales_stmt = (
        select(models.Sale)
        .options(
            joinedload(models.Sale.items).joinedload(models.SaleItem.device),
            joinedload(models.Sale.store),
        )
        .order_by(models.Sale.created_at.desc())
    )
    sales = list(db.scalars(sales_stmt).unique())

    repairs_stmt = select(models.RepairOrder)
    repairs = list(db.scalars(repairs_stmt))

    total_sales_amount = Decimal("0")
    total_profit = Decimal("0")
    sales_count = len(sales)
    sales_trend_map: dict[date, Decimal] = defaultdict(lambda: Decimal("0"))
    store_profit: dict[int, dict[str, object]] = {}

    today = datetime.utcnow().date()
    window_days = [today - timedelta(days=delta) for delta in range(6, -1, -1)]
    window_set = set(window_days)

    for sale in sales:
        total_sales_amount += sale.total_amount
        sale_cost = Decimal("0")
        for item in sale.items:
            device_cost = _to_decimal(getattr(item.device, "costo_unitario", None) or item.unit_price)
            sale_cost += (device_cost * item.quantity).quantize(Decimal("0.01"), rounding=ROUND_HALF_UP)
        profit = (sale.total_amount - sale_cost).quantize(Decimal("0.01"), rounding=ROUND_HALF_UP)
        total_profit += profit

        store_data = store_profit.setdefault(
            sale.store_id,
            {
                "store_id": sale.store_id,
                "store_name": sale.store.name if sale.store else "Sucursal",
                "revenue": Decimal("0"),
                "cost": Decimal("0"),
                "profit": Decimal("0"),
            },
        )
        store_data["revenue"] += sale.total_amount
        store_data["cost"] += sale_cost
        store_data["profit"] += profit

        sale_day = sale.created_at.date()
        if sale_day in window_set:
            sales_trend_map[sale_day] += sale.total_amount

    repair_status_counts: dict[str, int] = defaultdict(int)
    open_repairs = 0
    for order in repairs:
        repair_status_counts[order.status.value] += 1
        if order.status != models.RepairStatus.ENTREGADO:
            open_repairs += 1

    sales_trend = [
        {
            "label": day.strftime("%d/%m"),
            "value": float(sales_trend_map.get(day, Decimal("0"))),
        }
        for day in window_days
    ]

    stock_breakdown = [
        {"label": metric["store_name"], "value": metric["total_units"]}
        for metric in store_metrics
    ]

    profit_breakdown = [
        {
            "label": data["store_name"],
            "value": float(data["profit"]),
        }
        for data in store_profit.values()
        if data["profit"]
    ]

    repair_mix = [
        {"label": status, "value": count}
        for status, count in sorted(repair_status_counts.items())
    ]

    return {
        "totals": {
            "stores": len(stores),
            "devices": total_devices,
            "total_units": total_units,
            "total_value": total_value,
        },
        "top_stores": store_metrics[:5],
        "low_stock_devices": low_stock[:10],
        "global_performance": {
            "total_sales": float(total_sales_amount),
            "sales_count": sales_count,
            "total_stock": total_units,
            "open_repairs": open_repairs,
            "gross_profit": float(total_profit),
        },
        "sales_trend": sales_trend,
        "stock_breakdown": stock_breakdown,
        "repair_mix": repair_mix,
        "profit_breakdown": profit_breakdown,
    }


def calculate_rotation_analytics(
    db: Session, store_ids: Iterable[int] | None = None
) -> list[dict[str, object]]:
    store_filter = _normalize_store_ids(store_ids)
    sale_stats = (
        select(
            models.SaleItem.device_id,
            func.sum(models.SaleItem.quantity).label("sold_units"),
            models.Sale.store_id,
        )
        .join(models.Sale, models.Sale.id == models.SaleItem.sale_id)
        .group_by(models.SaleItem.device_id)
    )
    if store_filter:
        sale_stats = sale_stats.where(models.Sale.store_id.in_(store_filter))
    purchase_stats = (
        select(
            models.PurchaseOrderItem.device_id,
            func.sum(models.PurchaseOrderItem.quantity_received).label("received_units"),
            models.PurchaseOrder.store_id,
        )
        .join(models.PurchaseOrder, models.PurchaseOrder.id == models.PurchaseOrderItem.purchase_order_id)
        .group_by(models.PurchaseOrderItem.device_id)
    )
    if store_filter:
        purchase_stats = purchase_stats.where(models.PurchaseOrder.store_id.in_(store_filter))

    sold_map = {row.device_id: int(row.sold_units or 0) for row in db.execute(sale_stats)}
    received_map = {row.device_id: int(row.received_units or 0) for row in db.execute(purchase_stats)}

    device_stmt = (
        select(
            models.Device.id,
            models.Device.sku,
            models.Device.name,
            models.Store.id.label("store_id"),
            models.Store.name.label("store_name"),
        )
        .join(models.Store, models.Store.id == models.Device.store_id)
        .order_by(models.Store.name.asc(), models.Device.name.asc())
    )
    if store_filter:
        device_stmt = device_stmt.where(models.Device.store_id.in_(store_filter))
    results: list[dict[str, object]] = []
    for row in db.execute(device_stmt):
        sold_units = sold_map.get(row.id, 0)
        received_units = received_map.get(row.id, 0)
        denominator = received_units if received_units > 0 else max(sold_units, 1)
        rotation_rate = sold_units / denominator if denominator else 0
        results.append(
            {
                "store_id": row.store_id,
                "store_name": row.store_name,
                "device_id": row.id,
                "sku": row.sku,
                "name": row.name,
                "sold_units": sold_units,
                "received_units": received_units,
                "rotation_rate": float(round(rotation_rate, 2)),
            }
        )
    return results


def calculate_aging_analytics(
    db: Session, store_ids: Iterable[int] | None = None
) -> list[dict[str, object]]:
    store_filter = _normalize_store_ids(store_ids)
    now_date = datetime.utcnow().date()
    device_stmt = (
        select(
            models.Device.id,
            models.Device.sku,
            models.Device.name,
            models.Device.fecha_compra,
            models.Device.quantity,
            models.Store.id.label("store_id"),
            models.Store.name.label("store_name"),
        )
        .join(models.Store, models.Store.id == models.Device.store_id)
    )
    if store_filter:
        device_stmt = device_stmt.where(models.Device.store_id.in_(store_filter))
    metrics: list[dict[str, object]] = []
    for row in db.execute(device_stmt):
        purchase_date = row.fecha_compra
        days_in_stock = (now_date - purchase_date).days if purchase_date else 0
        metrics.append(
            {
                "device_id": row.id,
                "sku": row.sku,
                "name": row.name,
                "store_id": row.store_id,
                "store_name": row.store_name,
                "days_in_stock": max(days_in_stock, 0),
                "quantity": int(row.quantity or 0),
            }
        )
    metrics.sort(key=lambda item: item["days_in_stock"], reverse=True)
    return metrics


def calculate_stockout_forecast(
    db: Session, store_ids: Iterable[int] | None = None
) -> list[dict[str, object]]:
    store_filter = _normalize_store_ids(store_ids)
    sale_stats = (
        select(
            models.SaleItem.device_id,
            func.sum(models.SaleItem.quantity).label("sold_units"),
            func.min(models.Sale.created_at).label("first_sale"),
            func.max(models.Sale.created_at).label("last_sale"),
        )
        .join(models.Sale, models.Sale.id == models.SaleItem.sale_id)
        .group_by(models.SaleItem.device_id)
    )
    if store_filter:
        sale_stats = sale_stats.where(models.Sale.store_id.in_(store_filter))
    sales_map: dict[int, dict[str, object]] = {}
    for row in db.execute(sale_stats):
        sales_map[row.device_id] = {
            "sold_units": int(row.sold_units or 0),
            "first_sale": row.first_sale,
            "last_sale": row.last_sale,
        }

    device_stmt = (
        select(
            models.Device.id,
            models.Device.sku,
            models.Device.name,
            models.Device.quantity,
            models.Store.name.label("store_name"),
        )
        .join(models.Store, models.Store.id == models.Device.store_id)
    )
    if store_filter:
        device_stmt = device_stmt.where(models.Device.store_id.in_(store_filter))
    metrics: list[dict[str, object]] = []
    now = datetime.utcnow()
    for row in db.execute(device_stmt):
        stats = sales_map.get(row.id)
        quantity = int(row.quantity or 0)
        if not stats or stats["sold_units"] <= 0:
            metrics.append(
                {
                    "device_id": row.id,
                    "sku": row.sku,
                    "name": row.name,
                    "store_name": row.store_name,
                    "average_daily_sales": 0.0,
                    "projected_days": None,
                    "quantity": quantity,
                }
            )
            continue

        first_sale: datetime | None = stats["first_sale"]
        last_sale: datetime | None = stats["last_sale"] or now
        delta = (last_sale or now) - (first_sale or last_sale or now)
        days = max(delta.days, 1)
        avg_daily_sales = stats["sold_units"] / days
        projected_days = int(quantity / avg_daily_sales) if avg_daily_sales > 0 else None
        metrics.append(
            {
                "device_id": row.id,
                "sku": row.sku,
                "name": row.name,
                "store_name": row.store_name,
                "average_daily_sales": round(float(avg_daily_sales), 2),
                "projected_days": projected_days if projected_days is None else max(projected_days, 0),
                "quantity": quantity,
            }
        )

    metrics.sort(key=lambda item: (item["projected_days"] is None, item["projected_days"] or 0))
    return metrics


def calculate_store_comparatives(
    db: Session, store_ids: Iterable[int] | None = None
) -> list[dict[str, object]]:
    store_filter = _normalize_store_ids(store_ids)
    rotation = calculate_rotation_analytics(db, store_ids=store_filter)
    aging = calculate_aging_analytics(db, store_ids=store_filter)
    rotation_totals: dict[int, tuple[float, int]] = {}
    aging_totals: dict[int, tuple[float, int]] = {}

    for item in rotation:
        store_id = int(item["store_id"])
        total, count = rotation_totals.get(store_id, (0.0, 0))
        rotation_totals[store_id] = (total + float(item["rotation_rate"]), count + 1)

    for item in aging:
        store_id_value = item.get("store_id")
        if store_id_value is None:
            continue
        store_id = int(store_id_value)
        total, count = aging_totals.get(store_id, (0.0, 0))
        aging_totals[store_id] = (total + float(item["days_in_stock"]), count + 1)

    rotation_avg = {
        store_id: (total / count if count else 0.0)
        for store_id, (total, count) in rotation_totals.items()
    }
    aging_avg = {
        store_id: (total / count if count else 0.0)
        for store_id, (total, count) in aging_totals.items()
    }

    inventory_stmt = (
        select(
            models.Store.id,
            models.Store.name,
            func.coalesce(func.count(models.Device.id), 0).label("device_count"),
            func.coalesce(func.sum(models.Device.quantity), 0).label("total_units"),
            func.coalesce(
                func.sum(models.Device.quantity * models.Device.unit_price),
                0,
            ).label("inventory_value"),
        )
        .outerjoin(models.Device, models.Device.store_id == models.Store.id)
        .group_by(models.Store.id)
        .order_by(models.Store.name.asc())
    )
    if store_filter:
        inventory_stmt = inventory_stmt.where(models.Store.id.in_(store_filter))

    window_start = datetime.utcnow() - timedelta(days=30)
    sales_stmt = (
        select(
            models.Sale.store_id,
            func.coalesce(func.count(models.Sale.id), 0).label("orders"),
            func.coalesce(func.sum(models.Sale.total_amount), 0).label("revenue"),
        )
        .where(models.Sale.created_at >= window_start)
        .group_by(models.Sale.store_id)
    )
    if store_filter:
        sales_stmt = sales_stmt.where(models.Sale.store_id.in_(store_filter))
    sales_map: dict[int, dict[str, Decimal]] = {}
    for row in db.execute(sales_stmt):
        sales_map[int(row.store_id)] = {
            "orders": Decimal(row.orders or 0),
            "revenue": Decimal(row.revenue or 0),
        }

    comparatives: list[dict[str, object]] = []
    for row in db.execute(inventory_stmt):
        store_id = int(row.id)
        sales = sales_map.get(store_id, {"orders": Decimal(0), "revenue": Decimal(0)})
        comparatives.append(
            {
                "store_id": store_id,
                "store_name": row.name,
                "device_count": int(row.device_count or 0),
                "total_units": int(row.total_units or 0),
                "inventory_value": float(row.inventory_value or 0),
                "average_rotation": round(rotation_avg.get(store_id, 0.0), 2),
                "average_aging_days": round(aging_avg.get(store_id, 0.0), 1),
                "sales_last_30_days": float(sales["revenue"]),
                "sales_count_last_30_days": int(sales["orders"]),
            }
        )

    comparatives.sort(key=lambda item: item["inventory_value"], reverse=True)
    return comparatives


def calculate_profit_margin(
    db: Session, store_ids: Iterable[int] | None = None
) -> list[dict[str, object]]:
    store_filter = _normalize_store_ids(store_ids)
    stmt = (
        select(
            models.Store.id.label("store_id"),
            models.Store.name.label("store_name"),
            func.coalesce(func.sum(models.SaleItem.total_line), 0).label("revenue"),
            func.coalesce(
                func.sum(models.SaleItem.quantity * models.Device.costo_unitario),
                0,
            ).label("cost"),
        )
        .join(models.Sale, models.Sale.id == models.SaleItem.sale_id)
        .join(models.Store, models.Store.id == models.Sale.store_id)
        .join(models.Device, models.Device.id == models.SaleItem.device_id)
        .group_by(models.Store.id)
        .order_by(models.Store.name.asc())
    )
    if store_filter:
        stmt = stmt.where(models.Store.id.in_(store_filter))

    metrics: list[dict[str, object]] = []
    for row in db.execute(stmt):
        revenue = Decimal(row.revenue or 0)
        cost = Decimal(row.cost or 0)
        profit = revenue - cost
        margin_percent = float((profit / revenue * 100) if revenue else 0)
        metrics.append(
            {
                "store_id": int(row.store_id),
                "store_name": row.store_name,
                "revenue": float(revenue),
                "cost": float(cost),
                "profit": float(profit),
                "margin_percent": round(margin_percent, 2),
            }
        )

    metrics.sort(key=lambda item: item["profit"], reverse=True)
    return metrics


def calculate_sales_projection(
    db: Session, store_ids: Iterable[int] | None = None, horizon_days: int = 30
) -> list[dict[str, object]]:
    store_filter = _normalize_store_ids(store_ids)
    window_days = 30
    since = datetime.utcnow() - timedelta(days=window_days)
    stmt = (
        select(
            models.Store.id.label("store_id"),
            models.Store.name.label("store_name"),
            func.coalesce(func.sum(models.SaleItem.quantity), 0).label("units"),
            func.coalesce(func.sum(models.SaleItem.total_line), 0).label("revenue"),
            func.coalesce(func.count(func.distinct(models.Sale.id)), 0).label("orders"),
        )
        .join(models.Sale, models.Sale.id == models.SaleItem.sale_id)
        .join(models.Store, models.Store.id == models.Sale.store_id)
        .where(models.Sale.created_at >= since)
        .group_by(models.Store.id)
        .order_by(models.Store.name.asc())
    )
    if store_filter:
        stmt = stmt.where(models.Store.id.in_(store_filter))

    projections: list[dict[str, object]] = []
    for row in db.execute(stmt):
        units = Decimal(row.units or 0)
        revenue = Decimal(row.revenue or 0)
        orders = int(row.orders or 0)
        average_daily_units = float(units / Decimal(window_days)) if units else 0.0
        average_unit_price = float(revenue / units) if units else 0.0
        projected_units = average_daily_units * horizon_days
        projected_revenue = projected_units * average_unit_price
        confidence = min(1.0, orders / window_days) if window_days else 0.0
        projections.append(
            {
                "store_id": int(row.store_id),
                "store_name": row.store_name,
                "average_daily_units": round(average_daily_units, 2),
                "average_ticket": round(float(revenue / orders) if orders else average_unit_price, 2),
                "projected_units": round(projected_units, 2),
                "projected_revenue": round(projected_revenue, 2),
                "confidence": round(confidence, 2),
            }
        )

    projections.sort(key=lambda item: item["projected_revenue"], reverse=True)
    return projections


def record_sync_session(
    db: Session,
    *,
    store_id: int | None,
    mode: models.SyncMode,
    status: models.SyncStatus,
    triggered_by_id: int | None,
    error_message: str | None = None,
) -> models.SyncSession:
    session = models.SyncSession(
        store_id=store_id,
        mode=mode,
        status=status,
        started_at=datetime.utcnow(),
        finished_at=datetime.utcnow(),
        error_message=error_message,
        triggered_by_id=triggered_by_id,
    )
    db.add(session)
    db.commit()
    db.refresh(session)

    _log_action(
        db,
        action="sync_session",
        entity_type="store" if store_id else "global",
        entity_id=str(store_id or 0),
        performed_by_id=triggered_by_id,
        details=f"estado={status.value}; modo={mode.value}",
    )
    db.commit()
    db.refresh(session)
    return session


def list_sync_sessions(db: Session, limit: int = 50) -> list[models.SyncSession]:
    statement = (
        select(models.SyncSession)
        .order_by(models.SyncSession.started_at.desc())
        .limit(limit)
    )
    return list(db.scalars(statement))


def list_sync_history_by_store(
    db: Session,
    *,
    limit_per_store: int = 5,
) -> list[dict[str, object]]:
    statement = (
        select(models.SyncSession)
        .options(joinedload(models.SyncSession.store))
        .order_by(models.SyncSession.started_at.desc())
    )
    sessions = list(db.scalars(statement).unique())
    grouped: dict[int | None, list[models.SyncSession]] = {}
    for session in sessions:
        key = session.store_id
        bucket = grouped.setdefault(key, [])
        if len(bucket) < limit_per_store:
            bucket.append(session)

    history: list[dict[str, object]] = []
    for store_id, entries in grouped.items():
        if not entries:
            continue
        reference = entries[0]
        store_name = reference.store.name if reference.store else "Global"
        history.append(
            {
                "store_id": store_id,
                "store_name": store_name,
                "sessions": [
                    {
                        "id": entry.id,
                        "mode": entry.mode,
                        "status": entry.status,
                        "started_at": entry.started_at,
                        "finished_at": entry.finished_at,
                        "error_message": entry.error_message,
                    }
                    for entry in entries
                ],
            }
        )

    history.sort(key=lambda item: (item["store_name"].lower(), item["store_id"] or 0))
    return history


def enqueue_sync_outbox(
    db: Session,
    *,
    entity_type: str,
    entity_id: str,
    operation: str,
    payload: dict[str, object],
    priority: models.SyncOutboxPriority | None = None,
) -> models.SyncOutbox:
    serialized = json.dumps(payload, ensure_ascii=False, default=str)
    resolved_priority = _resolve_outbox_priority(entity_type, priority)
    statement = select(models.SyncOutbox).where(
        models.SyncOutbox.entity_type == entity_type,
        models.SyncOutbox.entity_id == entity_id,
    )
    entry = db.scalars(statement).first()
    if entry is None:
        entry = models.SyncOutbox(
            entity_type=entity_type,
            entity_id=entity_id,
            operation=operation,
            payload=serialized,
            status=models.SyncOutboxStatus.PENDING,
            priority=resolved_priority,
        )
        db.add(entry)
    else:
        entry.operation = operation
        entry.payload = serialized
        entry.status = models.SyncOutboxStatus.PENDING
        entry.attempt_count = 0
        entry.error_message = None
        entry.last_attempt_at = None
        if _priority_weight(resolved_priority) < _priority_weight(entry.priority):
            entry.priority = resolved_priority
    db.commit()
    db.refresh(entry)
    return entry


def list_sync_outbox(
    db: Session,
    *,
    statuses: Iterable[models.SyncOutboxStatus] | None = None,
    limit: int = 100,
) -> list[models.SyncOutbox]:
    priority_order = case(
        (models.SyncOutbox.priority == models.SyncOutboxPriority.HIGH, 0),
        (models.SyncOutbox.priority == models.SyncOutboxPriority.NORMAL, 1),
        (models.SyncOutbox.priority == models.SyncOutboxPriority.LOW, 2),
        else_=2,
    )
    statement = (
        select(models.SyncOutbox)
        .order_by(priority_order, models.SyncOutbox.updated_at.desc())
        .limit(limit)
    )
    if statuses is not None:
        status_tuple = tuple(statuses)
        if status_tuple:
            statement = statement.where(models.SyncOutbox.status.in_(status_tuple))
    return list(db.scalars(statement))


def reset_outbox_entries(
    db: Session,
    entry_ids: Iterable[int],
    *,
    performed_by_id: int | None = None,
    reason: str | None = None,
) -> list[models.SyncOutbox]:
    ids_tuple = tuple({int(entry_id) for entry_id in entry_ids})
    if not ids_tuple:
        return []

    statement = select(models.SyncOutbox).where(models.SyncOutbox.id.in_(ids_tuple))
    entries = list(db.scalars(statement))
    if not entries:
        return []

    now = datetime.utcnow()
    for entry in entries:
        entry.status = models.SyncOutboxStatus.PENDING
        entry.attempt_count = 0
        entry.last_attempt_at = None
        entry.error_message = None
        entry.updated_at = now
    db.commit()
    for entry in entries:
        db.refresh(entry)
        details_payload = {"operation": entry.operation}
        if reason:
            details_payload["reason"] = reason
        _log_action(
            db,
            action="sync_outbox_reset",
            entity_type=entry.entity_type,
            entity_id=str(entry.id),
            performed_by_id=performed_by_id,
            details=json.dumps(details_payload, ensure_ascii=False),
        )
    db.commit()
    refreshed = list(db.scalars(statement))
    return refreshed


def get_sync_outbox_statistics(db: Session) -> list[dict[str, object]]:
    statement = (
        select(
            models.SyncOutbox.entity_type,
            models.SyncOutbox.priority,
            func.count(models.SyncOutbox.id).label("total"),
            func.sum(
                case(
                    (models.SyncOutbox.status == models.SyncOutboxStatus.PENDING, 1),
                    else_=0,
                )
            ).label("pending"),
            func.sum(
                case(
                    (models.SyncOutbox.status == models.SyncOutboxStatus.FAILED, 1),
                    else_=0,
                )
            ).label("failed"),
            func.max(models.SyncOutbox.updated_at).label("latest_update"),
            func.min(
                case(
                    (
                        models.SyncOutbox.status == models.SyncOutboxStatus.PENDING,
                        models.SyncOutbox.created_at,
                    ),
                    else_=None,
                )
            ).label("oldest_pending"),
        )
        .group_by(models.SyncOutbox.entity_type, models.SyncOutbox.priority)
    )
    results: list[dict[str, object]] = []
    for row in db.execute(statement):
        priority = row.priority or models.SyncOutboxPriority.NORMAL
        results.append(
            {
                "entity_type": row.entity_type,
                "priority": priority,
                "total": int(row.total or 0),
                "pending": int(row.pending or 0),
                "failed": int(row.failed or 0),
                "latest_update": row.latest_update,
                "oldest_pending": row.oldest_pending,
            }
        )
    results.sort(key=lambda item: (_priority_weight(item["priority"]), item["entity_type"]))
    return results


def get_store_membership(db: Session, *, user_id: int, store_id: int) -> models.StoreMembership | None:
    statement = select(models.StoreMembership).where(
        models.StoreMembership.user_id == user_id,
        models.StoreMembership.store_id == store_id,
    )
    return db.scalars(statement).first()


def upsert_store_membership(
    db: Session,
    *,
    user_id: int,
    store_id: int,
    can_create_transfer: bool,
    can_receive_transfer: bool,
) -> models.StoreMembership:
    membership = get_store_membership(db, user_id=user_id, store_id=store_id)
    if membership is None:
        membership = models.StoreMembership(
            user_id=user_id,
            store_id=store_id,
            can_create_transfer=can_create_transfer,
            can_receive_transfer=can_receive_transfer,
        )
        db.add(membership)
    else:
        membership.can_create_transfer = can_create_transfer
        membership.can_receive_transfer = can_receive_transfer
    db.commit()
    db.refresh(membership)
    return membership


def _require_store_permission(
    db: Session,
    *,
    user_id: int,
    store_id: int,
    permission: str,
) -> models.StoreMembership:
    membership = get_store_membership(db, user_id=user_id, store_id=store_id)
    if membership is None:
        raise PermissionError("store_membership_required")
    if permission == "create" and not membership.can_create_transfer:
        raise PermissionError("store_create_forbidden")
    if permission == "receive" and not membership.can_receive_transfer:
        raise PermissionError("store_receive_forbidden")
    return membership


def list_store_memberships(db: Session, store_id: int) -> list[models.StoreMembership]:
    statement = (
        select(models.StoreMembership)
        .options(joinedload(models.StoreMembership.user))
        .where(models.StoreMembership.store_id == store_id)
        .order_by(models.StoreMembership.user_id.asc())
    )
    return list(db.scalars(statement))


def create_transfer_order(
    db: Session,
    payload: schemas.TransferOrderCreate,
    *,
    requested_by_id: int,
) -> models.TransferOrder:
    if payload.origin_store_id == payload.destination_store_id:
        raise ValueError("transfer_same_store")

    origin_store = get_store(db, payload.origin_store_id)
    destination_store = get_store(db, payload.destination_store_id)

    _require_store_permission(
        db,
        user_id=requested_by_id,
        store_id=origin_store.id,
        permission="create",
    )

    if not payload.items:
        raise ValueError("transfer_items_required")

    order = models.TransferOrder(
        origin_store=origin_store,
        destination_store=destination_store,
        status=models.TransferStatus.SOLICITADA,
        requested_by_id=requested_by_id,
        reason=payload.reason,
    )
    db.add(order)
    db.flush()

    for item in payload.items:
        device = get_device(db, origin_store.id, item.device_id)
        if item.quantity <= 0:
            raise ValueError("transfer_invalid_quantity")
        order_item = models.TransferOrderItem(
            transfer_order=order,
            device=device,
            quantity=item.quantity,
        )
        db.add(order_item)

    db.commit()
    db.refresh(order)

    _log_action(
        db,
        action="transfer_created",
        entity_type="transfer_order",
        entity_id=str(order.id),
        performed_by_id=requested_by_id,
        details=json.dumps({
            "origin": origin_store.id,
            "destination": destination_store.id,
            "reason": payload.reason,
        }),
    )
    db.commit()
    db.refresh(order)
    return order


def get_transfer_order(db: Session, transfer_id: int) -> models.TransferOrder:
    statement = (
        select(models.TransferOrder)
        .options(
            joinedload(models.TransferOrder.items).joinedload(models.TransferOrderItem.device),
            joinedload(models.TransferOrder.origin_store),
            joinedload(models.TransferOrder.destination_store),
        )
        .where(models.TransferOrder.id == transfer_id)
    )
    try:
        return db.scalars(statement).unique().one()
    except NoResultFound as exc:
        raise LookupError("transfer_not_found") from exc


def dispatch_transfer_order(
    db: Session,
    transfer_id: int,
    *,
    performed_by_id: int,
    reason: str | None,
) -> models.TransferOrder:
    order = get_transfer_order(db, transfer_id)
    if order.status not in {models.TransferStatus.SOLICITADA}:
        raise ValueError("transfer_invalid_transition")

    _require_store_permission(
        db,
        user_id=performed_by_id,
        store_id=order.origin_store_id,
        permission="create",
    )

    order.status = models.TransferStatus.EN_TRANSITO
    order.dispatched_by_id = performed_by_id
    order.dispatched_at = datetime.utcnow()
    order.reason = reason or order.reason

    db.commit()
    db.refresh(order)

    _log_action(
        db,
        action="transfer_dispatched",
        entity_type="transfer_order",
        entity_id=str(order.id),
        performed_by_id=performed_by_id,
        details=json.dumps({"status": order.status.value, "reason": reason}),
    )
    db.commit()
    db.refresh(order)
    return order


def _apply_transfer_reception(
    db: Session,
    order: models.TransferOrder,
    *,
    performed_by_id: int,
) -> None:
    for item in order.items:
        device = item.device
        if device.store_id != order.origin_store_id:
            raise ValueError("transfer_device_mismatch")
        if item.quantity <= 0:
            raise ValueError("transfer_invalid_quantity")
        if device.quantity < item.quantity:
            raise ValueError("transfer_insufficient_stock")

        if (device.imei or device.serial) and device.quantity != item.quantity:
            raise ValueError("transfer_requires_full_unit")

        if device.imei or device.serial:
            device.store_id = order.destination_store_id
        else:
            device.quantity -= item.quantity
            destination_statement = select(models.Device).where(
                models.Device.store_id == order.destination_store_id,
                models.Device.sku == device.sku,
            )
            destination_device = db.scalars(destination_statement).first()
            if destination_device is None:
                clone = models.Device(
                    store_id=order.destination_store_id,
                    sku=device.sku,
                    name=device.name,
                    quantity=item.quantity,
                    unit_price=device.unit_price,
                    marca=device.marca,
                    modelo=device.modelo,
                    color=device.color,
                    capacidad_gb=device.capacidad_gb,
                    estado_comercial=device.estado_comercial,
                    proveedor=device.proveedor,
                    costo_unitario=device.costo_unitario,
                    margen_porcentaje=device.margen_porcentaje,
                    garantia_meses=device.garantia_meses,
                    lote=device.lote,
                    fecha_compra=device.fecha_compra,
                )
                db.add(clone)
            else:
                destination_device.quantity += item.quantity


def receive_transfer_order(
    db: Session,
    transfer_id: int,
    *,
    performed_by_id: int,
    reason: str | None,
) -> models.TransferOrder:
    order = get_transfer_order(db, transfer_id)
    if order.status not in {models.TransferStatus.SOLICITADA, models.TransferStatus.EN_TRANSITO}:
        raise ValueError("transfer_invalid_transition")

    _require_store_permission(
        db,
        user_id=performed_by_id,
        store_id=order.destination_store_id,
        permission="receive",
    )

    _apply_transfer_reception(db, order, performed_by_id=performed_by_id)

    order.status = models.TransferStatus.RECIBIDA
    order.received_by_id = performed_by_id
    order.received_at = datetime.utcnow()
    order.reason = reason or order.reason

    db.commit()
    db.refresh(order)

    _log_action(
        db,
        action="transfer_received",
        entity_type="transfer_order",
        entity_id=str(order.id),
        performed_by_id=performed_by_id,
        details=json.dumps({"status": order.status.value, "reason": reason}),
    )
    db.commit()
    db.refresh(order)
    return order


def cancel_transfer_order(
    db: Session,
    transfer_id: int,
    *,
    performed_by_id: int,
    reason: str | None,
) -> models.TransferOrder:
    order = get_transfer_order(db, transfer_id)
    if order.status in {models.TransferStatus.RECIBIDA, models.TransferStatus.CANCELADA}:
        raise ValueError("transfer_invalid_transition")

    _require_store_permission(
        db,
        user_id=performed_by_id,
        store_id=order.origin_store_id,
        permission="create",
    )

    order.status = models.TransferStatus.CANCELADA
    order.cancelled_by_id = performed_by_id
    order.cancelled_at = datetime.utcnow()
    order.reason = reason or order.reason

    db.commit()
    db.refresh(order)

    _log_action(
        db,
        action="transfer_cancelled",
        entity_type="transfer_order",
        entity_id=str(order.id),
        performed_by_id=performed_by_id,
        details=json.dumps({"status": order.status.value, "reason": reason}),
    )
    db.commit()
    db.refresh(order)
    return order


def list_transfer_orders(
    db: Session,
    *,
    store_id: int | None = None,
    limit: int = 50,
) -> list[models.TransferOrder]:
    statement = (
        select(models.TransferOrder)
        .options(joinedload(models.TransferOrder.items))
        .order_by(models.TransferOrder.created_at.desc())
        .limit(limit)
    )
    if store_id is not None:
        statement = statement.where(
            (models.TransferOrder.origin_store_id == store_id)
            | (models.TransferOrder.destination_store_id == store_id)
        )
    return list(db.scalars(statement).unique())


def count_users(db: Session) -> int:
    return db.scalar(select(func.count(models.User.id))) or 0


def create_backup_job(
    db: Session,
    *,
    mode: models.BackupMode,
    pdf_path: str,
    archive_path: str,
    total_size_bytes: int,
    notes: str | None,
    triggered_by_id: int | None,
) -> models.BackupJob:
    job = models.BackupJob(
        mode=mode,
        pdf_path=pdf_path,
        archive_path=archive_path,
        total_size_bytes=total_size_bytes,
        notes=notes,
        triggered_by_id=triggered_by_id,
    )
    db.add(job)
    db.commit()
    db.refresh(job)

    _log_action(
        db,
        action="backup_generated",
        entity_type="backup",
        entity_id=str(job.id),
        performed_by_id=triggered_by_id,
        details=f"modo={mode.value}; tamaño={total_size_bytes}",
    )
    db.commit()
    db.refresh(job)
    return job


def list_purchase_orders(
    db: Session, *, store_id: int | None = None, limit: int = 50
) -> list[models.PurchaseOrder]:
    statement = (
        select(models.PurchaseOrder)
        .options(
            joinedload(models.PurchaseOrder.items),
            joinedload(models.PurchaseOrder.returns),
        )
        .order_by(models.PurchaseOrder.created_at.desc())
        .limit(limit)
    )
    if store_id is not None:
        statement = statement.where(models.PurchaseOrder.store_id == store_id)
    return list(db.scalars(statement).unique())


def get_purchase_order(db: Session, order_id: int) -> models.PurchaseOrder:
    statement = (
        select(models.PurchaseOrder)
        .where(models.PurchaseOrder.id == order_id)
        .options(
            joinedload(models.PurchaseOrder.items),
            joinedload(models.PurchaseOrder.returns),
        )
    )
    try:
        return db.scalars(statement).unique().one()
    except NoResultFound as exc:
        raise LookupError("purchase_not_found") from exc


def create_purchase_order(
    db: Session,
    payload: schemas.PurchaseOrderCreate,
    *,
    created_by_id: int | None = None,
) -> models.PurchaseOrder:
    if not payload.items:
        raise ValueError("purchase_items_required")

    get_store(db, payload.store_id)

    order = models.PurchaseOrder(
        store_id=payload.store_id,
        supplier=payload.supplier,
        notes=payload.notes,
        created_by_id=created_by_id,
    )
    db.add(order)
    db.flush()

    for item in payload.items:
        if item.quantity_ordered <= 0:
            raise ValueError("purchase_invalid_quantity")
        if item.unit_cost < 0:
            raise ValueError("purchase_invalid_quantity")

        device = get_device(db, payload.store_id, item.device_id)
        order_item = models.PurchaseOrderItem(
            purchase_order_id=order.id,
            device_id=device.id,
            quantity_ordered=item.quantity_ordered,
            unit_cost=_to_decimal(item.unit_cost).quantize(Decimal("0.01"), rounding=ROUND_HALF_UP),
        )
        db.add(order_item)

    db.commit()
    db.refresh(order)

    _log_action(
        db,
        action="purchase_order_created",
        entity_type="purchase_order",
        entity_id=str(order.id),
        performed_by_id=created_by_id,
        details=json.dumps({"store_id": order.store_id, "supplier": order.supplier}),
    )
    db.commit()
    db.refresh(order)
    return order


def receive_purchase_order(
    db: Session,
    order_id: int,
    payload: schemas.PurchaseReceiveRequest,
    *,
    received_by_id: int,
    reason: str | None = None,
) -> models.PurchaseOrder:
    order = get_purchase_order(db, order_id)
    if order.status in {models.PurchaseStatus.CANCELADA, models.PurchaseStatus.COMPLETADA}:
        raise ValueError("purchase_not_receivable")
    if not payload.items:
        raise ValueError("purchase_items_required")

    items_by_device = {item.device_id: item for item in order.items}
    reception_details: dict[str, int] = {}

    for receive_item in payload.items:
        order_item = items_by_device.get(receive_item.device_id)
        if order_item is None:
            raise LookupError("purchase_item_not_found")
        pending = order_item.quantity_ordered - order_item.quantity_received
        if receive_item.quantity <= 0 or receive_item.quantity > pending:
            raise ValueError("purchase_invalid_quantity")

        order_item.quantity_received += receive_item.quantity

        device = get_device(db, order.store_id, order_item.device_id)
        current_quantity = device.quantity
        new_quantity = current_quantity + receive_item.quantity
        current_cost_total = _to_decimal(device.costo_unitario) * _to_decimal(current_quantity)
        incoming_cost_total = _to_decimal(order_item.unit_cost) * _to_decimal(receive_item.quantity)
        divisor = _to_decimal(new_quantity or 1)
        average_cost = (current_cost_total + incoming_cost_total) / divisor
        device.quantity = new_quantity
        device.costo_unitario = average_cost.quantize(Decimal("0.01"), rounding=ROUND_HALF_UP)
        _recalculate_sale_price(device)

        db.add(
            models.InventoryMovement(
                store_id=order.store_id,
                device_id=device.id,
                movement_type=models.MovementType.IN,
                quantity=receive_item.quantity,
                reason=reason,
                unit_cost=order_item.unit_cost,
                performed_by_id=received_by_id,
            )
        )
        reception_details[str(device.id)] = receive_item.quantity

    if all(item.quantity_received == item.quantity_ordered for item in order.items):
        order.status = models.PurchaseStatus.COMPLETADA
        order.closed_at = datetime.utcnow()
    else:
        order.status = models.PurchaseStatus.PARCIAL

    db.commit()
    db.refresh(order)
    _recalculate_store_inventory_value(db, order.store_id)

    _log_action(
        db,
        action="purchase_order_received",
        entity_type="purchase_order",
        entity_id=str(order.id),
        performed_by_id=received_by_id,
        details=json.dumps({"items": reception_details, "status": order.status.value}),
    )
    db.commit()
    db.refresh(order)
    return order


def cancel_purchase_order(
    db: Session,
    order_id: int,
    *,
    cancelled_by_id: int,
    reason: str | None = None,
) -> models.PurchaseOrder:
    order = get_purchase_order(db, order_id)
    if order.status in {models.PurchaseStatus.CANCELADA, models.PurchaseStatus.COMPLETADA}:
        raise ValueError("purchase_not_cancellable")

    order.status = models.PurchaseStatus.CANCELADA
    order.closed_at = datetime.utcnow()
    if reason:
        order.notes = (order.notes or "") + f" | Cancelación: {reason}" if order.notes else reason

    db.commit()
    db.refresh(order)

    _log_action(
        db,
        action="purchase_order_cancelled",
        entity_type="purchase_order",
        entity_id=str(order.id),
        performed_by_id=cancelled_by_id,
        details=json.dumps({"status": order.status.value, "reason": reason}),
    )
    db.commit()
    db.refresh(order)
    return order


def register_purchase_return(
    db: Session,
    order_id: int,
    payload: schemas.PurchaseReturnCreate,
    *,
    processed_by_id: int,
    reason: str | None = None,
) -> models.PurchaseReturn:
    order = get_purchase_order(db, order_id)
    order_item = next((item for item in order.items if item.device_id == payload.device_id), None)
    if order_item is None:
        raise LookupError("purchase_item_not_found")
    if payload.quantity <= 0:
        raise ValueError("purchase_invalid_quantity")

    received_total = order_item.quantity_received
    returned_total = sum(ret.quantity for ret in order.returns if ret.device_id == payload.device_id)
    if payload.quantity > received_total - returned_total:
        raise ValueError("purchase_return_exceeds_received")

    device = get_device(db, order.store_id, payload.device_id)
    if device.quantity < payload.quantity:
        raise ValueError("purchase_return_insufficient_stock")
    device.quantity -= payload.quantity

    db.add(
        models.InventoryMovement(
            store_id=order.store_id,
            device_id=device.id,
            movement_type=models.MovementType.OUT,
            quantity=payload.quantity,
            reason=payload.reason or reason,
            performed_by_id=processed_by_id,
        )
    )

    purchase_return = models.PurchaseReturn(
        purchase_order_id=order.id,
        device_id=device.id,
        quantity=payload.quantity,
        reason=payload.reason,
        processed_by_id=processed_by_id,
    )
    db.add(purchase_return)
    db.commit()
    db.refresh(purchase_return)

    _log_action(
        db,
        action="purchase_return_registered",
        entity_type="purchase_order",
        entity_id=str(order.id),
        performed_by_id=processed_by_id,
        details=json.dumps({"device_id": payload.device_id, "quantity": payload.quantity}),
    )
    db.commit()
    db.refresh(order)
    return purchase_return


def import_purchase_orders_from_csv(
    db: Session,
    csv_content: str,
    *,
    created_by_id: int | None = None,
    reason: str | None = None,
) -> tuple[list[models.PurchaseOrder], list[str]]:
    reader = csv.DictReader(StringIO(csv_content))
    fieldnames = [
        (header or "").strip().lower() for header in (reader.fieldnames or []) if header
    ]
    required_headers = {"store_id", "supplier", "device_id", "quantity", "unit_cost"}
    if not fieldnames or required_headers.difference(fieldnames):
        raise ValueError("purchase_import_invalid_headers")

    groups: dict[
        tuple[int, str, str],
        dict[str, object],
    ] = {}
    errors: list[str] = []

    for row in reader:
        line_number = reader.line_num
        normalized = {
            (key or "").strip().lower(): (value or "").strip()
            for key, value in row.items()
        }

        try:
            store_id = int(normalized.get("store_id", ""))
        except ValueError:
            errors.append(f"Fila {line_number}: store_id inválido")
            continue

        supplier = normalized.get("supplier", "").strip()
        if not supplier:
            errors.append(f"Fila {line_number}: proveedor requerido")
            continue

        try:
            device_id = int(normalized.get("device_id", ""))
        except ValueError:
            errors.append(f"Fila {line_number}: device_id inválido")
            continue

        try:
            quantity = int(normalized.get("quantity", ""))
        except ValueError:
            errors.append(f"Fila {line_number}: cantidad inválida")
            continue

        if quantity <= 0:
            errors.append(f"Fila {line_number}: la cantidad debe ser mayor a cero")
            continue

        try:
            unit_cost_value = _to_decimal(normalized.get("unit_cost"))
        except Exception:  # pragma: no cover - validaciones de Decimal
            errors.append(f"Fila {line_number}: costo unitario inválido")
            continue

        if unit_cost_value < Decimal("0"):
            errors.append(f"Fila {line_number}: el costo unitario no puede ser negativo")
            continue

        reference = normalized.get("reference") or f"{store_id}-{supplier}"
        notes = normalized.get("notes") or None

        group = groups.setdefault(
            (store_id, supplier, reference),
            {
                "items": defaultdict(lambda: {"quantity": 0, "unit_cost": Decimal("0.00")}),
                "notes": None,
            },
        )

        items_map: defaultdict[int, dict[str, Decimal | int]] = group["items"]  # type: ignore[assignment]
        bucket = items_map[device_id]
        bucket["quantity"] += quantity
        bucket["unit_cost"] = unit_cost_value.quantize(Decimal("0.01"), rounding=ROUND_HALF_UP)
        if notes and not group["notes"]:
            group["notes"] = notes

    orders: list[models.PurchaseOrder] = []

    for (store_id, supplier, reference), data in groups.items():
        items_map = data["items"]  # type: ignore[index]
        items_payload = [
            schemas.PurchaseOrderItemCreate(
                device_id=device_id,
                quantity_ordered=int(values["quantity"]),
                unit_cost=Decimal(values["unit_cost"]),
            )
            for device_id, values in items_map.items()
        ]
        notes = data.get("notes")  # type: ignore[assignment]
        normalized_notes = notes if isinstance(notes, str) else None
        if reason:
            reason_note = f"Importación CSV: {reason}"
            normalized_notes = (
                f"{normalized_notes} | {reason_note}"
                if normalized_notes
                else reason_note
            )

        try:
            order_payload = schemas.PurchaseOrderCreate(
                store_id=store_id,
                supplier=supplier,
                notes=normalized_notes,
                items=items_payload,
            )
            order = create_purchase_order(
                db,
                order_payload,
                created_by_id=created_by_id,
            )
        except (LookupError, ValueError) as exc:
            db.rollback()
            errors.append(f"Orden {reference}: {exc}")
            continue
        orders.append(order)

    if orders:
        _log_action(
            db,
            action="purchase_orders_imported",
            entity_type="purchase_order",
            entity_id="bulk",
            performed_by_id=created_by_id,
            details=json.dumps({"imported": len(orders), "errors": len(errors)}),
        )
        db.commit()

    return orders, errors


def list_recurring_orders(
    db: Session,
    *,
    order_type: models.RecurringOrderType | None = None,
) -> list[models.RecurringOrder]:
    statement = (
        select(models.RecurringOrder)
        .options(
            joinedload(models.RecurringOrder.store),
            joinedload(models.RecurringOrder.created_by),
            joinedload(models.RecurringOrder.last_used_by),
        )
        .order_by(models.RecurringOrder.updated_at.desc())
    )
    if order_type is not None:
        statement = statement.where(models.RecurringOrder.order_type == order_type)
    return list(db.scalars(statement).unique())


def get_recurring_order(db: Session, template_id: int) -> models.RecurringOrder:
    statement = (
        select(models.RecurringOrder)
        .options(
            joinedload(models.RecurringOrder.store),
            joinedload(models.RecurringOrder.created_by),
            joinedload(models.RecurringOrder.last_used_by),
        )
        .where(models.RecurringOrder.id == template_id)
    )
    try:
        return db.scalars(statement).unique().one()
    except NoResultFound as exc:
        raise LookupError("recurring_order_not_found") from exc


def create_recurring_order(
    db: Session,
    payload: schemas.RecurringOrderCreate,
    *,
    created_by_id: int | None = None,
    reason: str | None = None,
) -> models.RecurringOrder:
    payload_data = payload.payload
    store_scope: int | None = None

    if payload.order_type is models.RecurringOrderType.PURCHASE:
        store_scope = int(payload_data.get("store_id")) if payload_data.get("store_id") is not None else None
        if store_scope is not None:
            get_store(db, store_scope)
    elif payload.order_type is models.RecurringOrderType.TRANSFER:
        origin_store_id = int(payload_data["origin_store_id"])
        destination_store_id = int(payload_data["destination_store_id"])
        get_store(db, origin_store_id)
        get_store(db, destination_store_id)
        store_scope = origin_store_id

    template = models.RecurringOrder(
        name=payload.name,
        description=payload.description,
        order_type=payload.order_type,
        store_id=store_scope,
        payload=payload_data,
        created_by_id=created_by_id,
    )
    db.add(template)
    db.flush()
    _log_action(
        db,
        action="recurring_order_created",
        entity_type="recurring_order",
        entity_id=str(template.id),
        performed_by_id=created_by_id,
        details=json.dumps(
            {
                "name": payload.name,
                "order_type": payload.order_type.value,
                "reason": reason,
            }
        ),
    )
    db.commit()
    db.refresh(template)
    return template


def execute_recurring_order(
    db: Session,
    template_id: int,
    *,
    performed_by_id: int,
    reason: str | None = None,
) -> schemas.RecurringOrderExecutionResult:
    template = get_recurring_order(db, template_id)
    now = datetime.utcnow()

    if template.order_type is models.RecurringOrderType.PURCHASE:
        purchase_payload = schemas.PurchaseOrderCreate.model_validate(template.payload)
        notes = purchase_payload.notes or None
        if reason:
            reason_note = f"Plantilla #{template.id}: {reason}"
            notes = f"{notes} | {reason_note}" if notes else reason_note
        purchase_payload.notes = notes
        order = create_purchase_order(
            db,
            purchase_payload,
            created_by_id=performed_by_id,
        )
        summary = f"Orden de compra #{order.id} para {order.supplier}"
        reference_id = order.id
        store_scope = order.store_id
    elif template.order_type is models.RecurringOrderType.TRANSFER:
        transfer_payload = schemas.TransferOrderCreate.model_validate(template.payload)
        transfer_payload.reason = reason or transfer_payload.reason
        order = create_transfer_order(
            db,
            transfer_payload,
            requested_by_id=performed_by_id,
        )
        summary = (
            f"Transferencia #{order.id} de {order.origin_store_id} a {order.destination_store_id}"
        )
        reference_id = order.id
        store_scope = order.origin_store_id
    else:  # pragma: no cover - enum exhaustivo
        raise ValueError("Tipo de orden recurrente no soportado")

    template.last_used_at = now
    template.last_used_by_id = performed_by_id

    _log_action(
        db,
        action="recurring_order_executed",
        entity_type="recurring_order",
        entity_id=str(template.id),
        performed_by_id=performed_by_id,
        details=json.dumps(
            {
                "order_type": template.order_type.value,
                "reference_id": reference_id,
            }
        ),
    )
    db.commit()
    db.refresh(template)

    return schemas.RecurringOrderExecutionResult(
        template_id=template.id,
        order_type=template.order_type,
        reference_id=reference_id,
        store_id=store_scope,
        created_at=now,
        summary=summary,
    )


def list_repair_orders(
    db: Session,
    *,
    store_id: int | None = None,
    status: models.RepairStatus | None = None,
    query: str | None = None,
    limit: int = 100,
) -> list[models.RepairOrder]:
    statement = (
        select(models.RepairOrder)
        .options(joinedload(models.RepairOrder.parts))
        .order_by(models.RepairOrder.opened_at.desc())
        .limit(limit)
    )
    if store_id is not None:
        statement = statement.where(models.RepairOrder.store_id == store_id)
    if status is not None:
        statement = statement.where(models.RepairOrder.status == status)
    if query:
        normalized = f"%{query.lower()}%"
        statement = statement.where(
            or_(
                func.lower(models.RepairOrder.customer_name).like(normalized),
                func.lower(models.RepairOrder.technician_name).like(normalized),
                func.lower(models.RepairOrder.damage_type).like(normalized),
            )
        )
    return list(db.scalars(statement).unique())


def get_repair_order(db: Session, order_id: int) -> models.RepairOrder:
    statement = (
        select(models.RepairOrder)
        .where(models.RepairOrder.id == order_id)
        .options(
            joinedload(models.RepairOrder.parts),
            joinedload(models.RepairOrder.customer),
        )
    )
    try:
        return db.scalars(statement).unique().one()
    except NoResultFound as exc:
        raise LookupError("repair_order_not_found") from exc


def _apply_repair_parts(
    db: Session,
    order: models.RepairOrder,
    parts_payload: list[schemas.RepairOrderPartPayload],
    *,
    performed_by_id: int | None,
    reason: str | None,
) -> Decimal:
    existing_parts = {part.device_id: part for part in order.parts}
    processed_devices: set[int] = set()
    total_cost = Decimal("0")
    snapshot: list[dict[str, object]] = []
    for payload in parts_payload:
        if payload.quantity <= 0:
            raise ValueError("repair_invalid_quantity")
        device = get_device(db, order.store_id, payload.device_id)
        unit_cost = _resolve_part_unit_cost(device, getattr(payload, "unit_cost", None))
        previous_part = existing_parts.get(device.id)
        previous_quantity = previous_part.quantity if previous_part else 0
        delta = payload.quantity - previous_quantity
        if delta > 0:
            if device.quantity < delta:
                raise ValueError("repair_insufficient_stock")
            device.quantity -= delta
            db.add(
                models.InventoryMovement(
                    store_id=order.store_id,
                    device_id=device.id,
                    movement_type=models.MovementType.OUT,
                    quantity=delta,
                    reason=reason or f"Reparación #{order.id}",
                    performed_by_id=performed_by_id,
                )
            )
        elif delta < 0:
            device.quantity += abs(delta)
            db.add(
                models.InventoryMovement(
                    store_id=order.store_id,
                    device_id=device.id,
                    movement_type=models.MovementType.IN,
                    quantity=abs(delta),
                    reason=reason or f"Ajuste reparación #{order.id}",
                    performed_by_id=performed_by_id,
                )
            )

        if previous_part is None:
            part = models.RepairOrderPart(
                repair_order_id=order.id,
                device_id=device.id,
                quantity=payload.quantity,
                unit_cost=unit_cost,
            )
            db.add(part)
            order.parts.append(part)
        else:
            previous_part.quantity = payload.quantity
            previous_part.unit_cost = unit_cost
        processed_devices.add(device.id)

        line_total = (unit_cost * Decimal(payload.quantity)).quantize(
            Decimal("0.01"), rounding=ROUND_HALF_UP
        )
        total_cost += line_total
        snapshot.append(
            {
                "device_id": device.id,
                "quantity": payload.quantity,
                "unit_cost": float(unit_cost),
            }
        )

    for part in list(order.parts):
        if part.device_id not in processed_devices:
            device = get_device(db, order.store_id, part.device_id)
            device.quantity += part.quantity
            db.add(
                models.InventoryMovement(
                    store_id=order.store_id,
                    device_id=device.id,
                    movement_type=models.MovementType.IN,
                    quantity=part.quantity,
                    reason=reason or f"Reverso reparación #{order.id}",
                    performed_by_id=performed_by_id,
                )
            )
            db.delete(part)

    order.parts_cost = total_cost
    order.parts_snapshot = snapshot
    order.inventory_adjusted = bool(processed_devices)
    return total_cost


def create_repair_order(
    db: Session,
    payload: schemas.RepairOrderCreate,
    *,
    performed_by_id: int | None,
    reason: str | None = None,
) -> models.RepairOrder:
    get_store(db, payload.store_id)
    customer = None
    if payload.customer_id:
        customer = get_customer(db, payload.customer_id)
    labor_cost = _to_decimal(payload.labor_cost).quantize(Decimal("0.01"), rounding=ROUND_HALF_UP)
    customer_name = payload.customer_name or (customer.name if customer else None)
    order = models.RepairOrder(
        store_id=payload.store_id,
        customer_id=payload.customer_id,
        customer_name=customer_name,
        technician_name=payload.technician_name,
        damage_type=payload.damage_type,
        device_description=payload.device_description,
        notes=payload.notes,
        labor_cost=labor_cost,
    )
    db.add(order)
    db.flush()

    parts_cost = Decimal("0")
    if payload.parts:
        parts_cost = _apply_repair_parts(
            db,
            order,
            payload.parts,
            performed_by_id=performed_by_id,
            reason=reason,
        )
    order.total_cost = (labor_cost + parts_cost).quantize(Decimal("0.01"), rounding=ROUND_HALF_UP)
    db.add(order)
    db.commit()
    db.refresh(order)

    if customer:
        _append_customer_history(customer, f"Orden de reparación #{order.id} creada")
        db.add(customer)
        db.commit()
        db.refresh(customer)

    _log_action(
        db,
        action="repair_order_created",
        entity_type="repair_order",
        entity_id=str(order.id),
        performed_by_id=performed_by_id,
        details=json.dumps({"store_id": order.store_id, "status": order.status.value}),
    )
    db.commit()
    db.refresh(order)
    enqueue_sync_outbox(
        db,
        entity_type="repair_order",
        entity_id=str(order.id),
        operation="UPSERT",
        payload=_repair_payload(order),
    )
    return order


def update_repair_order(
    db: Session,
    order_id: int,
    payload: schemas.RepairOrderUpdate,
    *,
    performed_by_id: int | None,
    reason: str | None = None,
) -> models.RepairOrder:
    order = get_repair_order(db, order_id)
    updated_fields: dict[str, object] = {}
    if payload.customer_id is not None:
        if payload.customer_id:
            customer = get_customer(db, payload.customer_id)
            order.customer_id = customer.id
            order.customer_name = customer.name
            _append_customer_history(customer, f"Orden de reparación #{order.id} actualizada")
            db.add(customer)
            updated_fields["customer_id"] = customer.id
        else:
            order.customer_id = None
            updated_fields["customer_id"] = None
    if payload.customer_name is not None:
        order.customer_name = payload.customer_name
        updated_fields["customer_name"] = payload.customer_name
    if payload.technician_name is not None:
        order.technician_name = payload.technician_name
        updated_fields["technician_name"] = payload.technician_name
    if payload.damage_type is not None:
        order.damage_type = payload.damage_type
        updated_fields["damage_type"] = payload.damage_type
    if payload.device_description is not None:
        order.device_description = payload.device_description
        updated_fields["device_description"] = payload.device_description
    if payload.notes is not None:
        order.notes = payload.notes
        updated_fields["notes"] = payload.notes
    if payload.status is not None and payload.status != order.status:
        order.status = payload.status
        updated_fields["status"] = payload.status.value
        if payload.status == models.RepairStatus.ENTREGADO:
            order.delivered_at = datetime.utcnow()
        elif payload.status in {models.RepairStatus.PENDIENTE, models.RepairStatus.EN_PROCESO}:
            order.delivered_at = None
    if payload.labor_cost is not None:
        order.labor_cost = _to_decimal(payload.labor_cost).quantize(Decimal("0.01"), rounding=ROUND_HALF_UP)
        updated_fields["labor_cost"] = float(order.labor_cost)
    if payload.parts is not None:
        parts_cost = _apply_repair_parts(
            db,
            order,
            payload.parts,
            performed_by_id=performed_by_id,
            reason=reason,
        )
        updated_fields["parts_cost"] = float(parts_cost)
    order.total_cost = (order.labor_cost + order.parts_cost).quantize(
        Decimal("0.01"), rounding=ROUND_HALF_UP
    )
    db.add(order)
    db.commit()
    db.refresh(order)

    if updated_fields:
        _log_action(
            db,
            action="repair_order_updated",
            entity_type="repair_order",
            entity_id=str(order.id),
            performed_by_id=performed_by_id,
            details=json.dumps(updated_fields),
        )
        db.commit()
        db.refresh(order)
    enqueue_sync_outbox(
        db,
        entity_type="repair_order",
        entity_id=str(order.id),
        operation="UPSERT",
        payload=_repair_payload(order),
    )
    return order


def delete_repair_order(
    db: Session,
    order_id: int,
    *,
    performed_by_id: int | None,
    reason: str | None = None,
) -> None:
    order = get_repair_order(db, order_id)
    for part in list(order.parts):
        device = get_device(db, order.store_id, part.device_id)
        device.quantity += part.quantity
        db.add(
            models.InventoryMovement(
                store_id=order.store_id,
                device_id=device.id,
                movement_type=models.MovementType.IN,
                quantity=part.quantity,
                reason=reason or f"Cancelación reparación #{order.id}",
                performed_by_id=performed_by_id,
            )
        )
    db.delete(order)
    db.commit()
    _log_action(
        db,
        action="repair_order_deleted",
        entity_type="repair_order",
        entity_id=str(order_id),
        performed_by_id=performed_by_id,
    )
    db.commit()
    enqueue_sync_outbox(
        db,
        entity_type="repair_order",
        entity_id=str(order_id),
        operation="DELETE",
        payload={"id": order_id},
    )


def list_sales(db: Session, *, store_id: int | None = None, limit: int = 50) -> list[models.Sale]:
    statement = (
        select(models.Sale)
        .options(
            joinedload(models.Sale.items),
            joinedload(models.Sale.returns),
            joinedload(models.Sale.customer),
            joinedload(models.Sale.cash_session),
        )
        .order_by(models.Sale.created_at.desc())
        .limit(limit)
    )
    if store_id is not None:
        statement = statement.where(models.Sale.store_id == store_id)
    return list(db.scalars(statement).unique())


def get_sale(db: Session, sale_id: int) -> models.Sale:
    statement = (
        select(models.Sale)
        .where(models.Sale.id == sale_id)
        .options(
            joinedload(models.Sale.store),
            joinedload(models.Sale.items).joinedload(models.SaleItem.device),
            joinedload(models.Sale.returns),
            joinedload(models.Sale.customer),
            joinedload(models.Sale.cash_session),
        )
    )
    try:
        return db.scalars(statement).unique().one()
    except NoResultFound as exc:
        raise LookupError("sale_not_found") from exc


def create_sale(
    db: Session,
    payload: schemas.SaleCreate,
    *,
    performed_by_id: int,
    tax_rate: Decimal | float | int | None = None,
    reason: str | None = None,
) -> models.Sale:
    if not payload.items:
        raise ValueError("sale_items_required")

    get_store(db, payload.store_id)

    customer = None
    customer_name = payload.customer_name
    if payload.customer_id:
        customer = get_customer(db, payload.customer_id)
        customer_name = customer_name or customer.name

    sale_discount_percent = _to_decimal(payload.discount_percent or 0)
    sale = models.Sale(
        store_id=payload.store_id,
        customer_id=customer.id if customer else None,
        customer_name=customer_name,
        payment_method=models.PaymentMethod(payload.payment_method),
        discount_percent=sale_discount_percent.quantize(
            Decimal("0.01"), rounding=ROUND_HALF_UP
        ),
        notes=payload.notes,
        performed_by_id=performed_by_id,
    )
    db.add(sale)
    db.flush()

    gross_total = Decimal("0")
    total_discount = Decimal("0")
    for item in payload.items:
        if item.quantity <= 0:
            raise ValueError("sale_invalid_quantity")
        device = get_device(db, payload.store_id, item.device_id)
        if device.quantity < item.quantity:
            raise ValueError("sale_insufficient_stock")

        line_unit_price = _to_decimal(device.unit_price).quantize(
            Decimal("0.01"), rounding=ROUND_HALF_UP
        )
        quantity_decimal = _to_decimal(item.quantity)
        line_total = (line_unit_price * quantity_decimal).quantize(
            Decimal("0.01"), rounding=ROUND_HALF_UP
        )
        gross_total += line_total

        line_discount_percent = _to_decimal(getattr(item, "discount_percent", None))
        if line_discount_percent == Decimal("0"):
            line_discount_percent = sale_discount_percent
        discount_fraction = line_discount_percent / Decimal("100")
        line_discount_amount = (line_total * discount_fraction).quantize(
            Decimal("0.01"), rounding=ROUND_HALF_UP
        )
        total_discount += line_discount_amount
        net_line_total = (line_total - line_discount_amount).quantize(
            Decimal("0.01"), rounding=ROUND_HALF_UP
        )

        device.quantity -= item.quantity

        sale_item = models.SaleItem(
            sale_id=sale.id,
            device_id=device.id,
            quantity=item.quantity,
            unit_price=line_unit_price,
            discount_amount=line_discount_amount,
            total_line=net_line_total,
        )
        db.add(sale_item)

        db.add(
            models.InventoryMovement(
                store_id=payload.store_id,
                device_id=device.id,
                movement_type=models.MovementType.OUT,
                quantity=item.quantity,
                reason=reason,
                performed_by_id=performed_by_id,
            )
        )

    subtotal = (gross_total - total_discount).quantize(
        Decimal("0.01"), rounding=ROUND_HALF_UP
    )
    sale.subtotal_amount = subtotal

    tax_value = _to_decimal(tax_rate)
    if tax_value < Decimal("0"):
        tax_value = Decimal("0")
    tax_fraction = tax_value / Decimal("100") if tax_value else Decimal("0")
    tax_amount = (subtotal * tax_fraction).quantize(Decimal("0.01"), rounding=ROUND_HALF_UP)
    sale.tax_amount = tax_amount
    sale.total_amount = (subtotal + tax_amount).quantize(
        Decimal("0.01"), rounding=ROUND_HALF_UP
    )

    if customer:
        if sale.payment_method == models.PaymentMethod.CREDITO:
            customer.outstanding_debt = (
                _to_decimal(customer.outstanding_debt) + sale.total_amount
            ).quantize(Decimal("0.01"), rounding=ROUND_HALF_UP)
        _append_customer_history(
            customer,
            f"Venta #{sale.id} registrada ({sale.payment_method.value})",
        )
        db.add(customer)

    db.commit()
    db.refresh(sale)

    _log_action(
        db,
        action="sale_registered",
        entity_type="sale",
        entity_id=str(sale.id),
        performed_by_id=performed_by_id,
        details=json.dumps({"store_id": sale.store_id, "total_amount": float(sale.total_amount)}),
    )
    db.commit()
    db.refresh(sale)
    sale_payload = {
        "sale_id": sale.id,
        "store_id": sale.store_id,
        "customer_id": sale.customer_id,
        "customer_name": sale.customer_name,
        "payment_method": sale.payment_method.value,
        "discount_percent": float(sale.discount_percent),
        "subtotal_amount": float(sale.subtotal_amount),
        "tax_amount": float(sale.tax_amount),
        "total_amount": float(sale.total_amount),
        "created_at": sale.created_at.isoformat(),
        "items": [
            {
                "device_id": item.device_id,
                "quantity": item.quantity,
                "unit_price": float(item.unit_price),
                "discount_amount": float(item.discount_amount),
                "total_line": float(item.total_line),
            }
            for item in sale.items
        ],
    }
    enqueue_sync_outbox(
        db,
        entity_type="sale",
        entity_id=str(sale.id),
        operation="UPSERT",
        payload=sale_payload,
    )
    return sale


def register_sale_return(
    db: Session,
    payload: schemas.SaleReturnCreate,
    *,
    processed_by_id: int,
    reason: str | None = None,
) -> list[models.SaleReturn]:
    sale = get_sale(db, payload.sale_id)
    if not payload.items:
        raise ValueError("sale_return_items_required")

    returns: list[models.SaleReturn] = []
    refund_total = Decimal("0")
    items_by_device = {item.device_id: item for item in sale.items}

    for item in payload.items:
        sale_item = items_by_device.get(item.device_id)
        if sale_item is None:
            raise LookupError("sale_item_not_found")
        if item.quantity <= 0:
            raise ValueError("sale_return_invalid_quantity")

        returned_total = sum(
            existing.quantity for existing in sale.returns if existing.device_id == item.device_id
        )
        if item.quantity > sale_item.quantity - returned_total:
            raise ValueError("sale_return_invalid_quantity")

        device = get_device(db, sale.store_id, item.device_id)
        device.quantity += item.quantity

        sale_return = models.SaleReturn(
            sale_id=sale.id,
            device_id=item.device_id,
            quantity=item.quantity,
            reason=item.reason,
            processed_by_id=processed_by_id,
        )
        db.add(sale_return)
        returns.append(sale_return)

        unit_refund = (sale_item.total_line / Decimal(sale_item.quantity)).quantize(
            Decimal("0.01"), rounding=ROUND_HALF_UP
        )
        refund_total += (unit_refund * Decimal(item.quantity)).quantize(
            Decimal("0.01"), rounding=ROUND_HALF_UP
        )

        db.add(
            models.InventoryMovement(
                store_id=sale.store_id,
                device_id=item.device_id,
                movement_type=models.MovementType.IN,
                quantity=item.quantity,
                reason=item.reason or reason,
                performed_by_id=processed_by_id,
            )
        )

    db.commit()
    for sale_return in returns:
        db.refresh(sale_return)

    _log_action(
        db,
        action="sale_return_registered",
        entity_type="sale",
        entity_id=str(sale.id),
        performed_by_id=processed_by_id,
        details=json.dumps({"items": [item.model_dump() for item in payload.items]}),
    )
    db.commit()

    if sale.customer and sale.payment_method == models.PaymentMethod.CREDITO and refund_total > 0:
        sale.customer.outstanding_debt = (
            _to_decimal(sale.customer.outstanding_debt) - refund_total
        ).quantize(Decimal("0.01"), rounding=ROUND_HALF_UP)
        if sale.customer.outstanding_debt < Decimal("0"):
            sale.customer.outstanding_debt = Decimal("0")
        _append_customer_history(
            sale.customer,
            f"Devolución aplicada a venta #{sale.id} por ${float(refund_total):.2f}",
        )
        db.add(sale.customer)
        db.commit()
    return returns


def list_operations_history(
    db: Session,
    *,
    start: datetime | None = None,
    end: datetime | None = None,
    store_id: int | None = None,
    technician_id: int | None = None,
) -> schemas.OperationsHistoryResponse:
    start_dt = start or (datetime.utcnow() - timedelta(days=30))
    end_dt = end or datetime.utcnow()
    if start_dt > end_dt:
        start_dt, end_dt = end_dt, start_dt

    records: list[schemas.OperationHistoryEntry] = []
    technicians: dict[int, str] = {}

    def register_technician(user: models.User | None) -> None:
        if user is None or user.id is None:
            return
        name = _user_display_name(user) or f"Usuario {user.id}"
        technicians.setdefault(user.id, name)

    purchase_stmt = (
        select(models.PurchaseOrder)
        .options(
            joinedload(models.PurchaseOrder.store),
            joinedload(models.PurchaseOrder.created_by),
            joinedload(models.PurchaseOrder.items),
        )
        .where(
            models.PurchaseOrder.created_at >= start_dt,
            models.PurchaseOrder.created_at <= end_dt,
        )
    )
    if store_id is not None:
        purchase_stmt = purchase_stmt.where(models.PurchaseOrder.store_id == store_id)
    for order in db.scalars(purchase_stmt).unique():
        if technician_id is not None and order.created_by_id != technician_id:
            continue
        register_technician(order.created_by)
        total_amount = sum(
            _to_decimal(item.unit_cost) * _to_decimal(item.quantity_ordered)
            for item in order.items
        )
        records.append(
            schemas.OperationHistoryEntry(
                id=f"purchase-{order.id}",
                operation_type=schemas.OperationHistoryType.PURCHASE,
                occurred_at=order.created_at,
                store_id=order.store_id,
                store_name=order.store.name if order.store else None,
                technician_id=order.created_by_id,
                technician_name=_user_display_name(order.created_by),
                reference=f"PO-{order.id}",
                description=f"Orden de compra para {order.supplier}",
                amount=total_amount,
            )
        )

    transfer_stmt = (
        select(models.TransferOrder)
        .options(
            joinedload(models.TransferOrder.origin_store),
            joinedload(models.TransferOrder.destination_store),
            joinedload(models.TransferOrder.dispatched_by),
            joinedload(models.TransferOrder.received_by),
            joinedload(models.TransferOrder.items),
        )
        .where(
            or_(
                models.TransferOrder.dispatched_at.between(start_dt, end_dt),
                models.TransferOrder.received_at.between(start_dt, end_dt),
            )
        )
    )

    for transfer in db.scalars(transfer_stmt).unique():
        if (
            transfer.dispatched_at
            and start_dt <= transfer.dispatched_at <= end_dt
            and (store_id is None or transfer.origin_store_id == store_id)
            and (technician_id is None or transfer.dispatched_by_id == technician_id)
        ):
            register_technician(transfer.dispatched_by)
            records.append(
                schemas.OperationHistoryEntry(
                    id=f"transfer-dispatch-{transfer.id}",
                    operation_type=schemas.OperationHistoryType.TRANSFER_DISPATCH,
                    occurred_at=transfer.dispatched_at,
                    store_id=transfer.origin_store_id,
                    store_name=transfer.origin_store.name if transfer.origin_store else None,
                    technician_id=transfer.dispatched_by_id,
                    technician_name=_user_display_name(transfer.dispatched_by),
                    reference=f"TR-{transfer.id}",
                    description=(
                        f"Despacho hacia {transfer.destination_store.name if transfer.destination_store else transfer.destination_store_id}"
                    ),
                )
            )

        if (
            transfer.received_at
            and start_dt <= transfer.received_at <= end_dt
            and (store_id is None or transfer.destination_store_id == store_id)
            and (technician_id is None or transfer.received_by_id == technician_id)
        ):
            register_technician(transfer.received_by)
            records.append(
                schemas.OperationHistoryEntry(
                    id=f"transfer-receive-{transfer.id}",
                    operation_type=schemas.OperationHistoryType.TRANSFER_RECEIVE,
                    occurred_at=transfer.received_at,
                    store_id=transfer.destination_store_id,
                    store_name=transfer.destination_store.name if transfer.destination_store else None,
                    technician_id=transfer.received_by_id,
                    technician_name=_user_display_name(transfer.received_by),
                    reference=f"TR-{transfer.id}",
                    description=(
                        f"Recepción desde {transfer.origin_store.name if transfer.origin_store else transfer.origin_store_id}"
                    ),
                )
            )

    sale_stmt = (
        select(models.Sale)
        .options(
            joinedload(models.Sale.store),
            joinedload(models.Sale.performed_by),
        )
        .where(
            models.Sale.created_at >= start_dt,
            models.Sale.created_at <= end_dt,
        )
    )
    if store_id is not None:
        sale_stmt = sale_stmt.where(models.Sale.store_id == store_id)
    for sale in db.scalars(sale_stmt).unique():
        if technician_id is not None and sale.performed_by_id != technician_id:
            continue
        register_technician(sale.performed_by)
        records.append(
            schemas.OperationHistoryEntry(
                id=f"sale-{sale.id}",
                operation_type=schemas.OperationHistoryType.SALE,
                occurred_at=sale.created_at,
                store_id=sale.store_id,
                store_name=sale.store.name if sale.store else None,
                technician_id=sale.performed_by_id,
                technician_name=_user_display_name(sale.performed_by),
                reference=f"VNT-{sale.id}",
                description="Venta registrada en POS",
                amount=_to_decimal(sale.total_amount),
            )
        )

    records.sort(key=lambda entry: entry.occurred_at, reverse=True)
    technicians_list = [
        schemas.OperationHistoryTechnician(id=tech_id, name=name)
        for tech_id, name in sorted(technicians.items(), key=lambda item: item[1].lower())
    ]

    return schemas.OperationsHistoryResponse(records=records, technicians=technicians_list)


def list_cash_sessions(
    db: Session,
    *,
    store_id: int,
    limit: int = 30,
) -> list[models.CashRegisterSession]:
    statement = (
        select(models.CashRegisterSession)
        .where(models.CashRegisterSession.store_id == store_id)
        .order_by(models.CashRegisterSession.opened_at.desc())
        .limit(limit)
    )
    return list(db.scalars(statement).unique())


def get_cash_session(db: Session, session_id: int) -> models.CashRegisterSession:
    statement = select(models.CashRegisterSession).where(models.CashRegisterSession.id == session_id)
    try:
        return db.scalars(statement).one()
    except NoResultFound as exc:
        raise LookupError("cash_session_not_found") from exc


def open_cash_session(
    db: Session,
    payload: schemas.CashSessionOpenRequest,
    *,
    opened_by_id: int | None,
    reason: str | None = None,
) -> models.CashRegisterSession:
    get_store(db, payload.store_id)
    statement = select(models.CashRegisterSession).where(
        models.CashRegisterSession.store_id == payload.store_id,
        models.CashRegisterSession.status == models.CashSessionStatus.ABIERTO,
    )
    if db.scalars(statement).first() is not None:
        raise ValueError("cash_session_already_open")

    opening_amount = _to_decimal(payload.opening_amount).quantize(
        Decimal("0.01"), rounding=ROUND_HALF_UP
    )
    session = models.CashRegisterSession(
        store_id=payload.store_id,
        status=models.CashSessionStatus.ABIERTO,
        opening_amount=opening_amount,
        closing_amount=Decimal("0"),
        expected_amount=opening_amount,
        difference_amount=Decimal("0"),
        payment_breakdown={},
        notes=payload.notes,
        opened_by_id=opened_by_id,
    )
    db.add(session)
    db.commit()
    db.refresh(session)

    _log_action(
        db,
        action="cash_session_opened",
        entity_type="cash_session",
        entity_id=str(session.id),
        performed_by_id=opened_by_id,
        details=json.dumps({"store_id": session.store_id, "reason": reason}),
    )
    db.commit()
    db.refresh(session)
    return session


def close_cash_session(
    db: Session,
    payload: schemas.CashSessionCloseRequest,
    *,
    closed_by_id: int | None,
    reason: str | None = None,
) -> models.CashRegisterSession:
    session = get_cash_session(db, payload.session_id)
    if session.status != models.CashSessionStatus.ABIERTO:
        raise ValueError("cash_session_not_open")

    sales_totals: dict[str, Decimal] = {}
    totals_stmt = (
        select(models.Sale.payment_method, func.sum(models.Sale.total_amount))
        .where(models.Sale.cash_session_id == session.id)
        .group_by(models.Sale.payment_method)
    )
    for method, total in db.execute(totals_stmt):
        totals_value = _to_decimal(total).quantize(Decimal("0.01"), rounding=ROUND_HALF_UP)
        sales_totals[method.value] = totals_value

    session.closing_amount = _to_decimal(payload.closing_amount).quantize(
        Decimal("0.01"), rounding=ROUND_HALF_UP
    )
    session.closed_by_id = closed_by_id
    session.closed_at = datetime.utcnow()
    session.status = models.CashSessionStatus.CERRADO
    session.payment_breakdown = {key: float(value) for key, value in sales_totals.items()}

    for method_key, reported_amount in payload.payment_breakdown.items():
        session.payment_breakdown[f"reportado_{method_key.upper()}"] = float(
            Decimal(str(reported_amount))
        )

    expected_cash = session.opening_amount + sales_totals.get(models.PaymentMethod.EFECTIVO.value, Decimal("0"))
    session.expected_amount = expected_cash.quantize(Decimal("0.01"), rounding=ROUND_HALF_UP)
    session.difference_amount = (
        session.closing_amount - session.expected_amount
    ).quantize(Decimal("0.01"), rounding=ROUND_HALF_UP)
    if payload.notes:
        session.notes = (session.notes or "") + f"\n{payload.notes}" if session.notes else payload.notes

    db.add(session)
    db.commit()
    db.refresh(session)

    _log_action(
        db,
        action="cash_session_closed",
        entity_type="cash_session",
        entity_id=str(session.id),
        performed_by_id=closed_by_id,
        details=json.dumps(
            {
                "difference": float(session.difference_amount),
                "reason": reason,
            }
        ),
    )
    db.commit()
    db.refresh(session)
    return session


def get_pos_config(db: Session, store_id: int) -> models.POSConfig:
    store = get_store(db, store_id)
    statement = select(models.POSConfig).where(models.POSConfig.store_id == store_id)
    config = db.scalars(statement).first()
    if config is None:
        prefix = store.name[:3].upper() if store.name else "POS"
        generated_prefix = f"{prefix}-{store_id:03d}"[:12]
        config = models.POSConfig(store_id=store_id, invoice_prefix=generated_prefix)
        db.add(config)
        db.commit()
        db.refresh(config)
    return config


def update_pos_config(
    db: Session,
    payload: schemas.POSConfigUpdate,
    *,
    updated_by_id: int | None,
    reason: str | None = None,
) -> models.POSConfig:
    config = get_pos_config(db, payload.store_id)
    config.tax_rate = _to_decimal(payload.tax_rate).quantize(
        Decimal("0.01"), rounding=ROUND_HALF_UP
    )
    config.invoice_prefix = payload.invoice_prefix.strip().upper()
    config.printer_name = payload.printer_name.strip() if payload.printer_name else None
    config.printer_profile = (
        payload.printer_profile.strip() if payload.printer_profile else None
    )
    config.quick_product_ids = payload.quick_product_ids
    db.add(config)
    db.commit()
    db.refresh(config)

    _log_action(
        db,
        action="pos_config_update",
        entity_type="store",
        entity_id=str(payload.store_id),
        performed_by_id=updated_by_id,
        details=json.dumps(
            {
                "tax_rate": float(config.tax_rate),
                "invoice_prefix": config.invoice_prefix,
                "reason": reason,
            }
        ),
    )
    db.commit()
    db.refresh(config)
    enqueue_sync_outbox(
        db,
        entity_type="pos_config",
        entity_id=str(payload.store_id),
        operation="UPSERT",
        payload=_pos_config_payload(config),
    )
    return config


def save_pos_draft(
    db: Session,
    payload: schemas.POSSaleRequest,
    *,
    saved_by_id: int | None,
    reason: str | None = None,
) -> models.POSDraftSale:
    get_store(db, payload.store_id)
    draft: models.POSDraftSale
    if payload.draft_id:
        statement = select(models.POSDraftSale).where(models.POSDraftSale.id == payload.draft_id)
        draft = db.scalars(statement).first()
        if draft is None:
            raise LookupError("pos_draft_not_found")
        draft.store_id = payload.store_id
    else:
        draft = models.POSDraftSale(store_id=payload.store_id)
        db.add(draft)

    serialized = payload.model_dump(
        mode="json",
        exclude_none=True,
        exclude={"confirm", "save_as_draft"},
    )
    draft.payload = serialized
    db.add(draft)
    db.commit()
    db.refresh(draft)

    details = {"store_id": payload.store_id}
    if reason:
        details["reason"] = reason
    _log_action(
        db,
        action="pos_draft_saved",
        entity_type="pos_draft",
        entity_id=str(draft.id),
        performed_by_id=saved_by_id,
        details=json.dumps(details),
    )
    db.commit()
    db.refresh(draft)
    enqueue_sync_outbox(
        db,
        entity_type="pos_draft",
        entity_id=str(draft.id),
        operation="UPSERT",
        payload=_pos_draft_payload(draft),
    )
    return draft


def delete_pos_draft(db: Session, draft_id: int, *, removed_by_id: int | None = None) -> None:
    statement = select(models.POSDraftSale).where(models.POSDraftSale.id == draft_id)
    draft = db.scalars(statement).first()
    if draft is None:
        raise LookupError("pos_draft_not_found")
    store_id = draft.store_id
    db.delete(draft)
    db.commit()
    _log_action(
        db,
        action="pos_draft_removed",
        entity_type="pos_draft",
        entity_id=str(draft_id),
        performed_by_id=removed_by_id,
        details=json.dumps({"store_id": store_id}),
    )
    db.commit()
    enqueue_sync_outbox(
        db,
        entity_type="pos_draft",
        entity_id=str(draft_id),
        operation="DELETE",
        payload={"id": draft_id, "store_id": store_id},
    )


def register_pos_sale(
    db: Session,
    payload: schemas.POSSaleRequest,
    *,
    performed_by_id: int,
    reason: str | None = None,
) -> tuple[models.Sale, list[str]]:
    if not payload.confirm:
        raise ValueError("pos_confirmation_required")

    config = get_pos_config(db, payload.store_id)
    sale_payload = schemas.SaleCreate(
        store_id=payload.store_id,
        customer_id=payload.customer_id,
        customer_name=payload.customer_name,
        payment_method=payload.payment_method,
        discount_percent=payload.discount_percent,
        notes=payload.notes,
        items=[
            schemas.SaleItemCreate(
                device_id=item.device_id,
                quantity=item.quantity,
                discount_percent=item.discount_percent,
            )
            for item in payload.items
        ],
    )
    tax_value = config.tax_rate if payload.apply_taxes else Decimal("0")
    sale = create_sale(
        db,
        sale_payload,
        performed_by_id=performed_by_id,
        tax_rate=tax_value,
        reason=reason,
    )

    warnings: list[str] = []
    for item in payload.items:
        device = get_device(db, payload.store_id, item.device_id)
        if device.quantity <= 0:
            warnings.append(
                f"{device.sku} sin existencias en la sucursal"
            )
        elif device.quantity <= 2:
            warnings.append(
                f"Stock bajo de {device.sku}: quedan {device.quantity} unidades"
            )

    if payload.draft_id:
        try:
            delete_pos_draft(db, payload.draft_id, removed_by_id=performed_by_id)
        except LookupError:
            pass

    if payload.cash_session_id:
        session = get_cash_session(db, payload.cash_session_id)
        if session.status != models.CashSessionStatus.ABIERTO:
            raise ValueError("cash_session_not_open")
        sale.cash_session_id = session.id
        db.add(sale)
        db.commit()
        db.refresh(sale)

    db.refresh(sale)
    return sale, warnings

def list_backup_jobs(db: Session, limit: int = 50) -> list[models.BackupJob]:
    statement = (
        select(models.BackupJob)
        .order_by(models.BackupJob.executed_at.desc())
        .limit(limit)
    )
    return list(db.scalars(statement))


def build_inventory_snapshot(db: Session) -> dict[str, object]:
    stores_stmt = (
        select(models.Store)
        .options(joinedload(models.Store.devices))
        .order_by(models.Store.name.asc())
    )
    stores = list(db.scalars(stores_stmt).unique())

    users_stmt = (
        select(models.User)
        .options(joinedload(models.User.roles).joinedload(models.UserRole.role))
        .order_by(models.User.username.asc())
    )
    users = list(db.scalars(users_stmt).unique())

    movements_stmt = select(models.InventoryMovement).order_by(models.InventoryMovement.created_at.desc())
    movements = list(db.scalars(movements_stmt))

    sync_stmt = select(models.SyncSession).order_by(models.SyncSession.started_at.desc())
    sync_sessions = list(db.scalars(sync_stmt))

    audit_stmt = select(models.AuditLog).order_by(models.AuditLog.created_at.desc())
    audits = list(db.scalars(audit_stmt))

    snapshot = {
        "stores": [
            {
                "id": store.id,
                "name": store.name,
                "location": store.location,
                "timezone": store.timezone,
                "devices": [
                    {
                        "id": device.id,
                        "sku": device.sku,
                        "name": device.name,
                        "quantity": device.quantity,
                        "store_id": device.store_id,
                        "unit_price": float(device.unit_price or Decimal("0")),
                        "inventory_value": float(_device_value(device)),
                    }
                    for device in store.devices
                ],
            }
            for store in stores
        ],
        "users": [
            {
                "id": user.id,
                "username": user.username,
                "full_name": user.full_name,
                "is_active": user.is_active,
                "roles": [role.role.name for role in user.roles],
                "created_at": user.created_at.isoformat(),
            }
            for user in users
        ],
        "movements": [
            {
                "id": movement.id,
                "store_id": movement.store_id,
                "device_id": movement.device_id,
                "movement_type": movement.movement_type.value,
                "quantity": movement.quantity,
                "reason": movement.reason,
                "performed_by_id": movement.performed_by_id,
                "created_at": movement.created_at.isoformat(),
            }
            for movement in movements
        ],
        "sync_sessions": [
            {
                "id": sync_session.id,
                "store_id": sync_session.store_id,
                "mode": sync_session.mode.value,
                "status": sync_session.status.value,
                "started_at": sync_session.started_at.isoformat(),
                "finished_at": sync_session.finished_at.isoformat()
                if sync_session.finished_at
                else None,
                "triggered_by_id": sync_session.triggered_by_id,
                "error_message": sync_session.error_message,
            }
            for sync_session in sync_sessions
        ],
        "audit_logs": [
            {
                "id": audit.id,
                "action": audit.action,
                "entity_type": audit.entity_type,
                "entity_id": audit.entity_id,
                "details": audit.details,
                "performed_by_id": audit.performed_by_id,
                "created_at": audit.created_at.isoformat(),
            }
            for audit in audits
        ],
    }
    return snapshot<|MERGE_RESOLUTION|>--- conflicted
+++ resolved
@@ -140,17 +140,6 @@
     return normalized_total
 
 
-<<<<<<< HEAD
-def _user_display_name(user: models.User | None) -> str | None:
-    if user is None:
-        return None
-    if getattr(user, "full_name", None):
-        return user.full_name
-    return getattr(user, "username", None)
-
-
-=======
->>>>>>> d7de8f01
 def _customer_payload(customer: models.Customer) -> dict[str, object]:
     return {
         "id": customer.id,
