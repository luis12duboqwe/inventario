"""Operaciones de base de datos para las entidades principales."""
from __future__ import annotations

import copy
import csv
import json
import math
from collections import defaultdict
from collections.abc import Iterable, Sequence
from datetime import date, datetime, timedelta
from decimal import ROUND_HALF_UP, Decimal
from io import StringIO

from sqlalchemy import case, func, or_, select, tuple_
from sqlalchemy.exc import IntegrityError, NoResultFound
from sqlalchemy.orm import Session, joinedload
from sqlalchemy.sql import ColumnElement

from . import models, schemas, telemetry
from .utils import audit as audit_utils
from .utils.cache import TTLCache


def _ensure_unique_identifiers(
    db: Session,
    *,
    imei: str | None,
    serial: str | None,
    exclude_device_id: int | None = None,
) -> None:
    if imei:
        statement = select(models.Device).where(models.Device.imei == imei)
        if exclude_device_id:
            statement = statement.where(models.Device.id != exclude_device_id)
        if db.scalars(statement).first() is not None:
            raise ValueError("device_identifier_conflict")
    if serial:
        statement = select(models.Device).where(models.Device.serial == serial)
        if exclude_device_id:
            statement = statement.where(models.Device.id != exclude_device_id)
        if db.scalars(statement).first() is not None:
            raise ValueError("device_identifier_conflict")


def _to_decimal(value: Decimal | float | int | None) -> Decimal:
    if value is None:
        return Decimal("0")
    if isinstance(value, Decimal):
        return value
    return Decimal(str(value))


def _normalize_date_range(
    date_from: date | datetime | None, date_to: date | datetime | None
) -> tuple[datetime, datetime]:
    now = datetime.utcnow()

    if isinstance(date_from, datetime):
        start_dt = date_from
    elif isinstance(date_from, date):
        start_dt = datetime.combine(date_from, datetime.min.time())
    else:
        start_dt = now - timedelta(days=30)

    if isinstance(date_to, datetime):
        end_dt = date_to
    elif isinstance(date_to, date):
        end_dt = datetime.combine(date_to, datetime.max.time())
    else:
        end_dt = now

    if start_dt > end_dt:
        start_dt, end_dt = end_dt, start_dt

    return start_dt, end_dt


_PERSISTENT_ALERTS_CACHE: TTLCache[list[dict[str, object]]] = TTLCache(ttl_seconds=60.0)


def _persistent_alerts_cache_key(
    *,
    threshold_minutes: int,
    min_occurrences: int,
    lookback_hours: int,
    limit: int,
) -> tuple[int, int, int, int]:
    return (threshold_minutes, min_occurrences, lookback_hours, limit)


def invalidate_persistent_audit_alerts_cache() -> None:
    """Limpia la cache en memoria de recordatorios críticos."""

    _PERSISTENT_ALERTS_CACHE.clear()
<<<<<<< HEAD
    telemetry.record_reminder_cache_invalidation()
=======
>>>>>>> 78ff4942


def _user_display_name(user: models.User | None) -> str | None:
    if user is None:
        return None
    if user.full_name and user.full_name.strip():
        return user.full_name.strip()
    if user.username and user.username.strip():
        return user.username.strip()
    return None


def _linear_regression(
    points: Sequence[tuple[float, float]]
) -> tuple[float, float, float]:
    if not points:
        return 0.0, 0.0, 0.0
    if len(points) == 1:
        return 0.0, points[0][1], 0.0

    n = float(len(points))
    sum_x = sum(point[0] for point in points)
    sum_y = sum(point[1] for point in points)
    sum_xy = sum(point[0] * point[1] for point in points)
    sum_xx = sum(point[0] ** 2 for point in points)
    sum_yy = sum(point[1] ** 2 for point in points)

    denominator = (n * sum_xx) - (sum_x**2)
    if math.isclose(denominator, 0.0):
        slope = 0.0
    else:
        slope = ((n * sum_xy) - (sum_x * sum_y)) / denominator

    intercept = (sum_y - (slope * sum_x)) / n

    denominator_r = (n * sum_yy) - (sum_y**2)
    if denominator <= 0 or denominator_r <= 0:
        r_squared = 0.0
    else:
        r_squared = ((n * sum_xy) - (sum_x * sum_y)) ** 2 / (denominator * denominator_r)

    return slope, intercept, r_squared


def _project_linear_sum(
    slope: float, intercept: float, start_index: int, horizon: int
) -> float:
    total = 0.0
    for offset in range(horizon):
        x_value = float(start_index + offset)
        estimate = slope * x_value + intercept
        total += max(0.0, estimate)
    return total


_OUTBOX_PRIORITY_MAP: dict[str, models.SyncOutboxPriority] = {
    "sale": models.SyncOutboxPriority.HIGH,
    "transfer_order": models.SyncOutboxPriority.HIGH,
    "purchase_order": models.SyncOutboxPriority.NORMAL,
    "repair_order": models.SyncOutboxPriority.NORMAL,
    "customer": models.SyncOutboxPriority.NORMAL,
    "pos_config": models.SyncOutboxPriority.NORMAL,
    "supplier": models.SyncOutboxPriority.NORMAL,
    "cash_session": models.SyncOutboxPriority.NORMAL,
    "device": models.SyncOutboxPriority.NORMAL,
    "inventory": models.SyncOutboxPriority.NORMAL,
    "store": models.SyncOutboxPriority.LOW,
    "global": models.SyncOutboxPriority.LOW,
    "backup": models.SyncOutboxPriority.LOW,
    "pos_draft": models.SyncOutboxPriority.LOW,
}

_OUTBOX_PRIORITY_ORDER: dict[models.SyncOutboxPriority, int] = {
    models.SyncOutboxPriority.HIGH: 0,
    models.SyncOutboxPriority.NORMAL: 1,
    models.SyncOutboxPriority.LOW: 2,
}


def _resolve_outbox_priority(entity_type: str, priority: models.SyncOutboxPriority | None) -> models.SyncOutboxPriority:
    if priority is not None:
        return priority
    return _OUTBOX_PRIORITY_MAP.get(entity_type, models.SyncOutboxPriority.NORMAL)


def _priority_weight(priority: models.SyncOutboxPriority | None) -> int:
    if priority is None:
        return _OUTBOX_PRIORITY_ORDER[models.SyncOutboxPriority.NORMAL]
    return _OUTBOX_PRIORITY_ORDER.get(priority, 1)


def _recalculate_sale_price(device: models.Device) -> None:
    base_cost = _to_decimal(device.costo_unitario)
    margin = _to_decimal(device.margen_porcentaje)
    sale_factor = Decimal("1") + (margin / Decimal("100"))
    device.unit_price = (base_cost * sale_factor).quantize(Decimal("0.01"), rounding=ROUND_HALF_UP)


def _normalize_store_ids(store_ids: Iterable[int] | None) -> set[int] | None:
    if not store_ids:
        return None
    normalized = {int(store_id) for store_id in store_ids if int(store_id) > 0}
    return normalized or None


def _log_action(
    db: Session,
    *,
    action: str,
    entity_type: str,
    entity_id: str,
    performed_by_id: int | None,
    details: str | None = None,
) -> models.AuditLog:
    log = models.AuditLog(
        action=action,
        entity_type=entity_type,
        entity_id=entity_id,
        performed_by_id=performed_by_id,
        details=details,
    )
    db.add(log)
    db.flush()
    invalidate_persistent_audit_alerts_cache()
    return log


def _device_value(device: models.Device) -> Decimal:
    return Decimal(device.quantity) * (device.unit_price or Decimal("0"))


def _recalculate_store_inventory_value(
    db: Session, store: models.Store | int
) -> Decimal:
    if isinstance(store, models.Store):
        store_obj = store
    else:
        store_obj = get_store(db, int(store))
    total_value = db.scalar(
        select(func.coalesce(func.sum(models.Device.quantity * models.Device.unit_price), 0))
        .where(models.Device.store_id == store_obj.id)
    )
    normalized_total = _to_decimal(total_value).quantize(
        Decimal("0.01"), rounding=ROUND_HALF_UP
    )
    store_obj.inventory_value = normalized_total
    db.add(store_obj)
    db.flush()
    return normalized_total


def _device_category_expr() -> ColumnElement[str]:
    return func.coalesce(
        func.nullif(models.Device.modelo, ""),
        func.nullif(models.Device.sku, ""),
        func.nullif(models.Device.name, ""),
    )


def _customer_payload(customer: models.Customer) -> dict[str, object]:
    return {
        "id": customer.id,
        "name": customer.name,
        "contact_name": customer.contact_name,
        "email": customer.email,
        "phone": customer.phone,
        "outstanding_debt": float(customer.outstanding_debt or Decimal("0")),
        "last_interaction_at": customer.last_interaction_at.isoformat() if customer.last_interaction_at else None,
        "updated_at": customer.updated_at.isoformat(),
    }


def _repair_payload(order: models.RepairOrder) -> dict[str, object]:
    return {
        "id": order.id,
        "store_id": order.store_id,
        "status": order.status.value,
        "technician_name": order.technician_name,
        "customer_id": order.customer_id,
        "customer_name": order.customer_name,
        "labor_cost": float(order.labor_cost),
        "parts_cost": float(order.parts_cost),
        "total_cost": float(order.total_cost),
        "updated_at": order.updated_at.isoformat(),
    }


def _pos_config_payload(config: models.POSConfig) -> dict[str, object]:
    return {
        "store_id": config.store_id,
        "tax_rate": float(config.tax_rate),
        "invoice_prefix": config.invoice_prefix,
        "printer_name": config.printer_name,
        "printer_profile": config.printer_profile,
        "quick_product_ids": config.quick_product_ids,
        "updated_at": config.updated_at.isoformat(),
    }


def _pos_draft_payload(draft: models.POSDraftSale) -> dict[str, object]:
    return {
        "id": draft.id,
        "store_id": draft.store_id,
        "payload": draft.payload,
        "updated_at": draft.updated_at.isoformat(),
    }


def _history_to_json(
    entries: list[schemas.ContactHistoryEntry] | list[dict[str, object]] | None,
) -> list[dict[str, object]]:
    normalized: list[dict[str, object]] = []
    if not entries:
        return normalized
    for entry in entries:
        if isinstance(entry, schemas.ContactHistoryEntry):
            timestamp = entry.timestamp
            note = entry.note
        else:
            timestamp = entry.get("timestamp")  # type: ignore[assignment]
            note = entry.get("note") if isinstance(entry, dict) else None
        if isinstance(timestamp, str):
            parsed_timestamp = timestamp
        elif isinstance(timestamp, datetime):
            parsed_timestamp = timestamp.isoformat()
        else:
            parsed_timestamp = datetime.utcnow().isoformat()
        normalized.append({"timestamp": parsed_timestamp, "note": (note or "").strip()})
    return normalized


def _last_history_timestamp(history: list[dict[str, object]]) -> datetime | None:
    timestamps = []
    for entry in history:
        raw_timestamp = entry.get("timestamp")
        if isinstance(raw_timestamp, datetime):
            timestamps.append(raw_timestamp)
        elif isinstance(raw_timestamp, str):
            try:
                timestamps.append(datetime.fromisoformat(raw_timestamp))
            except ValueError:
                continue
    if not timestamps:
        return None
    return max(timestamps)


def _append_customer_history(customer: models.Customer, note: str) -> None:
    history = list(customer.history or [])
    history.append({"timestamp": datetime.utcnow().isoformat(), "note": note})
    customer.history = history
    customer.last_interaction_at = datetime.utcnow()


def _resolve_part_unit_cost(device: models.Device, provided: Decimal | float | int | None) -> Decimal:
    candidate = _to_decimal(provided)
    if candidate <= Decimal("0"):
        if device.costo_unitario and device.costo_unitario > 0:
            candidate = _to_decimal(device.costo_unitario)
        else:
            candidate = _to_decimal(device.unit_price)
    return candidate.quantize(Decimal("0.01"), rounding=ROUND_HALF_UP)


def list_audit_logs(
    db: Session,
    *,
    limit: int = 100,
    action: str | None = None,
    entity_type: str | None = None,
    performed_by_id: int | None = None,
    date_from: date | datetime | None = None,
    date_to: date | datetime | None = None,
) -> list[models.AuditLog]:
    statement = (
        select(models.AuditLog)
        .order_by(models.AuditLog.created_at.desc())
        .limit(limit)
    )
    if action:
        statement = statement.where(models.AuditLog.action == action)
    if entity_type:
        statement = statement.where(models.AuditLog.entity_type == entity_type)
    if performed_by_id is not None:
        statement = statement.where(models.AuditLog.performed_by_id == performed_by_id)
    if date_from is not None or date_to is not None:
        start_dt, end_dt = _normalize_date_range(date_from, date_to)
        statement = statement.where(
            models.AuditLog.created_at >= start_dt, models.AuditLog.created_at <= end_dt
        )
    return list(db.scalars(statement))


class AuditAcknowledgementError(Exception):
    """Errores relacionados con el registro de acuses manuales."""


class AuditAcknowledgementConflict(AuditAcknowledgementError):
    """Se intenta registrar un acuse cuando ya existe uno vigente."""


class AuditAcknowledgementNotFound(AuditAcknowledgementError):
    """No existen alertas críticas asociadas a la entidad solicitada."""


def get_audit_acknowledgements_map(
    db: Session,
    *,
    entities: Iterable[tuple[str, str]],
) -> dict[tuple[str, str], models.AuditAlertAcknowledgement]:
    """Obtiene los acuses existentes para las entidades provistas."""

    normalized: set[tuple[str, str]] = set()
    for entity_type, entity_id in entities:
        normalized_type = (entity_type or "").strip()
        normalized_id = (entity_id or "").strip()
        if not normalized_type or not normalized_id:
            continue
        normalized.add((normalized_type, normalized_id))

    if not normalized:
        return {}

    statement = (
        select(models.AuditAlertAcknowledgement)
        .options(joinedload(models.AuditAlertAcknowledgement.acknowledged_by))
        .where(
            tuple_(
                models.AuditAlertAcknowledgement.entity_type,
                models.AuditAlertAcknowledgement.entity_id,
            ).in_(normalized)
        )
    )
    return {
        (ack.entity_type, ack.entity_id): ack
        for ack in db.scalars(statement)
    }


def export_audit_logs_csv(
    db: Session,
    *,
    limit: int = 1000,
    action: str | None = None,
    entity_type: str | None = None,
    performed_by_id: int | None = None,
    date_from: date | datetime | None = None,
    date_to: date | datetime | None = None,
) -> str:
    logs = list_audit_logs(
        db,
        limit=limit,
        action=action,
        entity_type=entity_type,
        performed_by_id=performed_by_id,
        date_from=date_from,
        date_to=date_to,
    )
    buffer = StringIO()
    acknowledgements = get_audit_acknowledgements_map(
        db,
        entities={(log.entity_type, log.entity_id) for log in logs},
    )
    writer = csv.writer(buffer)
    writer.writerow(
        [
            "ID",
            "Acción",
            "Tipo de entidad",
            "ID de entidad",
            "Detalle",
            "Usuario responsable",
            "Fecha de creación",
            "Estado alerta",
            "Acuse registrado",
            "Nota de acuse",
        ]
    )
    for log in logs:
        key = (log.entity_type, log.entity_id)
        acknowledgement = acknowledgements.get(key)
        status = "Pendiente"
        acknowledgement_text = ""
        acknowledgement_note = ""
        if acknowledgement and acknowledgement.acknowledged_at >= log.created_at:
            display_name = _user_display_name(acknowledgement.acknowledged_by)
            status = "Atendida"
            acknowledgement_text = acknowledgement.acknowledged_at.strftime("%Y-%m-%dT%H:%M:%S")
            if display_name:
                acknowledgement_text += f" · {display_name}"
            acknowledgement_note = acknowledgement.note or ""
        writer.writerow(
            [
                log.id,
                log.action,
                log.entity_type,
                log.entity_id,
                log.details or "",
                log.performed_by_id or "",
                log.created_at.isoformat(),
                status,
                acknowledgement_text,
                acknowledgement_note,
            ]
        )
    return buffer.getvalue()


def acknowledge_audit_alert(
    db: Session,
    *,
    entity_type: str,
    entity_id: str,
    acknowledged_by_id: int | None,
    note: str | None = None,
) -> models.AuditAlertAcknowledgement:
    """Registra o actualiza el acuse manual de una alerta crítica."""

    normalized_type = entity_type.strip()
    normalized_id = entity_id.strip()
    if not normalized_type or not normalized_id:
        raise ValueError("entity identifiers must be provided")

    recent_logs_stmt = (
        select(models.AuditLog)
        .where(models.AuditLog.entity_type == normalized_type)
        .where(models.AuditLog.entity_id == normalized_id)
        .order_by(models.AuditLog.created_at.desc())
        .limit(200)
    )
    recent_logs = list(db.scalars(recent_logs_stmt))
    last_critical: models.AuditLog | None = None
    for item in recent_logs:
        severity = audit_utils.classify_severity(item.action or "", item.details)
        if severity == "critical":
            last_critical = item
            break

    if last_critical is None:
        telemetry.record_audit_acknowledgement_failure(
            normalized_type, "not_found"
        )
        raise AuditAcknowledgementNotFound(
            "No existen alertas críticas registradas para la entidad indicada."
        )

    statement = (
        select(models.AuditAlertAcknowledgement)
        .where(models.AuditAlertAcknowledgement.entity_type == normalized_type)
        .where(models.AuditAlertAcknowledgement.entity_id == normalized_id)
    )
    acknowledgement = db.scalars(statement).first()
    now = datetime.utcnow()

    if (
        acknowledgement is not None
        and acknowledgement.acknowledged_at >= last_critical.created_at
    ):
        telemetry.record_audit_acknowledgement_failure(
            normalized_type, "already_acknowledged"
        )
        raise AuditAcknowledgementConflict(
            "La alerta ya fue atendida después del último evento crítico registrado."
        )

    event = "created"
    if acknowledgement is None:
        acknowledgement = models.AuditAlertAcknowledgement(
            entity_type=normalized_type,
            entity_id=normalized_id,
            acknowledged_by_id=acknowledged_by_id,
            acknowledged_at=now,
            note=note,
        )
        db.add(acknowledgement)
    else:
        event = "updated"
        acknowledgement.acknowledged_at = now
        acknowledgement.acknowledged_by_id = acknowledged_by_id
        acknowledgement.note = note

    db.add(
        models.AuditLog(
            action="audit_alert_acknowledged",
            entity_type=normalized_type,
            entity_id=normalized_id,
            details=(
                f"Resolución manual registrada: {note}" if note else "Resolución manual registrada"
            ),
            performed_by_id=acknowledged_by_id,
        )
    )

    db.commit()
    invalidate_persistent_audit_alerts_cache()
    db.refresh(acknowledgement)
    telemetry.record_audit_acknowledgement(normalized_type, event)
    return acknowledgement


def get_persistent_audit_alerts(
    db: Session,
    *,
    threshold_minutes: int = 15,
    min_occurrences: int = 1,
    lookback_hours: int = 48,
    limit: int = 10,
) -> list[dict[str, object]]:
    """Obtiene alertas críticas persistentes para recordatorios automáticos."""

    if threshold_minutes < 0:
        raise ValueError("threshold_minutes must be non-negative")
    if min_occurrences < 1:
        raise ValueError("min_occurrences must be >= 1")
    if lookback_hours < 1:
        raise ValueError("lookback_hours must be >= 1")
    if limit < 1:
        raise ValueError("limit must be >= 1")

    cache_key = _persistent_alerts_cache_key(
        threshold_minutes=threshold_minutes,
        min_occurrences=min_occurrences,
        lookback_hours=lookback_hours,
        limit=limit,
    )
    cached = _PERSISTENT_ALERTS_CACHE.get(cache_key)
    if cached is not None:
<<<<<<< HEAD
        telemetry.record_reminder_cache_hit(cached)
=======
>>>>>>> 78ff4942
        return copy.deepcopy(cached)

    now = datetime.utcnow()
    lookback_start = now - timedelta(hours=lookback_hours)

    statement = (
        select(models.AuditLog)
        .where(models.AuditLog.created_at >= lookback_start)
        .order_by(models.AuditLog.created_at.asc())
    )
    logs = list(db.scalars(statement))

    persistent_alerts = audit_utils.identify_persistent_critical_alerts(
        logs,
        threshold_minutes=threshold_minutes,
        min_occurrences=min_occurrences,
        limit=limit,
        reference_time=now,
    )

    keys = {(alert["entity_type"], alert["entity_id"]) for alert in persistent_alerts}
    acknowledgements: dict[tuple[str, str], models.AuditAlertAcknowledgement] = {}
    if keys:
        ack_stmt = (
            select(models.AuditAlertAcknowledgement)
            .options(joinedload(models.AuditAlertAcknowledgement.acknowledged_by))
            .where(
                tuple_(
                    models.AuditAlertAcknowledgement.entity_type,
                    models.AuditAlertAcknowledgement.entity_id,
                ).in_(keys)
            )
        )
        acknowledgements = {
            (ack.entity_type, ack.entity_id): ack for ack in db.scalars(ack_stmt)
        }

    enriched: list[dict[str, object]] = []
    for alert in persistent_alerts:
        key = (alert["entity_type"], alert["entity_id"])
        acknowledgement = acknowledgements.get(key)
        status = "pending"
        acknowledged_at = None
        acknowledged_by_id = None
        acknowledged_by_name = None
        acknowledged_note = None
        if acknowledgement and acknowledgement.acknowledged_at >= alert["last_seen"]:
            status = "acknowledged"
            acknowledged_at = acknowledgement.acknowledged_at
            acknowledged_by_id = acknowledgement.acknowledged_by_id
            if acknowledgement.acknowledged_by is not None:
                acknowledged_by_name = (
                    acknowledgement.acknowledged_by.full_name
                    or acknowledgement.acknowledged_by.username
                )
            acknowledged_note = acknowledgement.note

        enriched.append(
            {
                "entity_type": alert["entity_type"],
                "entity_id": alert["entity_id"],
                "first_seen": alert["first_seen"],
                "last_seen": alert["last_seen"],
                "occurrences": alert["occurrences"],
                "latest_action": alert["latest_action"],
                "latest_details": alert["latest_details"],
                "status": status,
                "acknowledged_at": acknowledged_at,
                "acknowledged_by_id": acknowledged_by_id,
                "acknowledged_by_name": acknowledged_by_name,
                "acknowledged_note": acknowledged_note,
            }
        )

<<<<<<< HEAD
    telemetry.record_reminder_cache_miss(enriched)
=======
>>>>>>> 78ff4942
    _PERSISTENT_ALERTS_CACHE.set(cache_key, copy.deepcopy(enriched))
    return enriched


def ensure_role(db: Session, name: str) -> models.Role:
    statement = select(models.Role).where(models.Role.name == name)
    role = db.scalars(statement).first()
    if role is None:
        role = models.Role(name=name)
        db.add(role)
        db.flush()
    return role


def list_roles(db: Session) -> list[models.Role]:
    statement = select(models.Role).order_by(models.Role.name.asc())
    return list(db.scalars(statement))


def get_user_by_username(db: Session, username: str) -> models.User | None:
    statement = select(models.User).options(joinedload(models.User.roles).joinedload(models.UserRole.role)).where(
        models.User.username == username
    )
    return db.scalars(statement).first()


def get_user(db: Session, user_id: int) -> models.User:
    statement = (
        select(models.User)
        .options(joinedload(models.User.roles).joinedload(models.UserRole.role))
        .where(models.User.id == user_id)
    )
    try:
        return db.scalars(statement).one()
    except NoResultFound as exc:
        raise LookupError("user_not_found") from exc


def create_user(
    db: Session,
    payload: schemas.UserCreate,
    *,
    password_hash: str,
    role_names: Iterable[str],
) -> models.User:
    user = models.User(username=payload.username, full_name=payload.full_name, password_hash=password_hash)
    db.add(user)
    try:
        db.flush()
    except IntegrityError as exc:
        db.rollback()
        raise ValueError("user_already_exists") from exc

    assigned_roles: list[models.UserRole] = []
    for role_name in role_names:
        role = ensure_role(db, role_name)
        assigned_roles.append(models.UserRole(user=user, role=role))
    if assigned_roles:
        db.add_all(assigned_roles)

    _log_action(
        db,
        action="user_created",
        entity_type="user",
        entity_id=str(user.id),
        performed_by_id=None,
    )

    db.commit()
    db.refresh(user)
    return user


def list_users(db: Session) -> list[models.User]:
    statement = select(models.User).options(joinedload(models.User.roles).joinedload(models.UserRole.role)).order_by(
        models.User.username.asc()
    )
    return list(db.scalars(statement))


def set_user_roles(db: Session, user: models.User, role_names: Iterable[str]) -> models.User:
    user.roles.clear()
    db.flush()
    for role_name in role_names:
        role = ensure_role(db, role_name)
        db.add(models.UserRole(user=user, role=role))

    db.commit()
    db.refresh(user)
    return user


def set_user_status(
    db: Session,
    user: models.User,
    *,
    is_active: bool,
    performed_by_id: int | None = None,
) -> models.User:
    user.is_active = is_active
    db.commit()
    db.refresh(user)
    _log_action(
        db,
        action="user_status_changed",
        entity_type="user",
        entity_id=str(user.id),
        performed_by_id=performed_by_id,
        details=json.dumps({"is_active": is_active}),
    )
    db.commit()
    db.refresh(user)
    return user


def get_totp_secret(db: Session, user_id: int) -> models.UserTOTPSecret | None:
    statement = select(models.UserTOTPSecret).where(models.UserTOTPSecret.user_id == user_id)
    return db.scalars(statement).first()


def provision_totp_secret(
    db: Session,
    user_id: int,
    secret: str,
    *,
    performed_by_id: int | None = None,
    reason: str | None = None,
) -> models.UserTOTPSecret:
    record = get_totp_secret(db, user_id)
    if record is None:
        record = models.UserTOTPSecret(user_id=user_id, secret=secret, is_active=False)
        db.add(record)
    else:
        record.secret = secret
        record.is_active = False
        record.activated_at = None
        record.last_verified_at = None
    db.commit()
    db.refresh(record)

    details = json.dumps({"reason": reason}, ensure_ascii=False) if reason else None
    _log_action(
        db,
        action="totp_provisioned",
        entity_type="user",
        entity_id=str(user_id),
        performed_by_id=performed_by_id,
        details=details,
    )
    db.commit()
    db.refresh(record)
    return record


def activate_totp_secret(
    db: Session,
    user_id: int,
    *,
    performed_by_id: int | None = None,
    reason: str | None = None,
) -> models.UserTOTPSecret:
    record = get_totp_secret(db, user_id)
    if record is None:
        raise LookupError("totp_not_provisioned")
    record.is_active = True
    now = datetime.utcnow()
    record.activated_at = now
    record.last_verified_at = now
    db.commit()
    db.refresh(record)

    details = json.dumps({"reason": reason}, ensure_ascii=False) if reason else None
    _log_action(
        db,
        action="totp_activated",
        entity_type="user",
        entity_id=str(user_id),
        performed_by_id=performed_by_id,
        details=details,
    )
    db.commit()
    db.refresh(record)
    return record


def deactivate_totp_secret(
    db: Session,
    user_id: int,
    *,
    performed_by_id: int | None = None,
    reason: str | None = None,
) -> None:
    record = get_totp_secret(db, user_id)
    if record is None:
        return
    record.is_active = False
    db.commit()

    details = json.dumps({"reason": reason}, ensure_ascii=False) if reason else None
    _log_action(
        db,
        action="totp_deactivated",
        entity_type="user",
        entity_id=str(user_id),
        performed_by_id=performed_by_id,
        details=details,
    )
    db.commit()


def update_totp_last_verified(db: Session, user_id: int) -> None:
    record = get_totp_secret(db, user_id)
    if record is None:
        return
    record.last_verified_at = datetime.utcnow()
    db.commit()


def create_active_session(db: Session, user_id: int, *, session_token: str) -> models.ActiveSession:
    session = models.ActiveSession(user_id=user_id, session_token=session_token)
    db.add(session)
    db.commit()
    db.refresh(session)
    return session


def get_active_session_by_token(db: Session, session_token: str) -> models.ActiveSession | None:
    statement = select(models.ActiveSession).where(models.ActiveSession.session_token == session_token)
    return db.scalars(statement).first()


def mark_session_used(db: Session, session_token: str) -> models.ActiveSession | None:
    session = get_active_session_by_token(db, session_token)
    if session is None or session.revoked_at is not None:
        return None
    session.last_used_at = datetime.utcnow()
    db.commit()
    db.refresh(session)
    return session


def list_active_sessions(db: Session, *, user_id: int | None = None) -> list[models.ActiveSession]:
    statement = select(models.ActiveSession).order_by(models.ActiveSession.created_at.desc())
    if user_id is not None:
        statement = statement.where(models.ActiveSession.user_id == user_id)
    return list(db.scalars(statement))


def revoke_session(
    db: Session,
    session_id: int,
    *,
    revoked_by_id: int | None,
    reason: str,
) -> models.ActiveSession:
    statement = select(models.ActiveSession).where(models.ActiveSession.id == session_id)
    session = db.scalars(statement).first()
    if session is None:
        raise LookupError("session_not_found")
    if session.revoked_at is not None:
        return session
    session.revoked_at = datetime.utcnow()
    session.revoked_by_id = revoked_by_id
    session.revoke_reason = reason
    db.commit()
    db.refresh(session)
    return session


def create_store(db: Session, payload: schemas.StoreCreate, *, performed_by_id: int | None = None) -> models.Store:
    store = models.Store(**payload.model_dump())
    db.add(store)
    try:
        db.commit()
    except IntegrityError as exc:
        db.rollback()
        raise ValueError("store_already_exists") from exc
    db.refresh(store)

    _log_action(
        db,
        action="store_created",
        entity_type="store",
        entity_id=str(store.id),
        performed_by_id=performed_by_id,
    )
    db.commit()
    db.refresh(store)
    return store


def list_stores(db: Session) -> list[models.Store]:
    statement = select(models.Store).order_by(models.Store.name.asc())
    return list(db.scalars(statement))


def list_customers(
    db: Session,
    *,
    query: str | None = None,
    limit: int = 100,
) -> list[models.Customer]:
    statement = select(models.Customer).order_by(models.Customer.name.asc()).limit(limit)
    if query:
        normalized = f"%{query.lower()}%"
        statement = statement.where(
            or_(
                func.lower(models.Customer.name).like(normalized),
                func.lower(models.Customer.contact_name).like(normalized),
                func.lower(models.Customer.email).like(normalized),
            )
        )
    return list(db.scalars(statement))


def get_customer(db: Session, customer_id: int) -> models.Customer:
    statement = select(models.Customer).where(models.Customer.id == customer_id)
    try:
        return db.scalars(statement).one()
    except NoResultFound as exc:
        raise LookupError("customer_not_found") from exc


def create_customer(
    db: Session,
    payload: schemas.CustomerCreate,
    *,
    performed_by_id: int | None = None,
) -> models.Customer:
    history = _history_to_json(payload.history)
    customer = models.Customer(
        name=payload.name,
        contact_name=payload.contact_name,
        email=payload.email,
        phone=payload.phone,
        address=payload.address,
        notes=payload.notes,
        history=history,
        outstanding_debt=_to_decimal(payload.outstanding_debt),
        last_interaction_at=_last_history_timestamp(history),
    )
    db.add(customer)
    try:
        db.commit()
    except IntegrityError as exc:
        db.rollback()
        raise ValueError("customer_already_exists") from exc
    db.refresh(customer)

    _log_action(
        db,
        action="customer_created",
        entity_type="customer",
        entity_id=str(customer.id),
        performed_by_id=performed_by_id,
        details=json.dumps({"name": customer.name}),
    )
    db.commit()
    db.refresh(customer)
    enqueue_sync_outbox(
        db,
        entity_type="customer",
        entity_id=str(customer.id),
        operation="UPSERT",
        payload=_customer_payload(customer),
    )
    return customer


def update_customer(
    db: Session,
    customer_id: int,
    payload: schemas.CustomerUpdate,
    *,
    performed_by_id: int | None = None,
) -> models.Customer:
    customer = get_customer(db, customer_id)
    updated_fields: dict[str, object] = {}
    if payload.name is not None:
        customer.name = payload.name
        updated_fields["name"] = payload.name
    if payload.contact_name is not None:
        customer.contact_name = payload.contact_name
        updated_fields["contact_name"] = payload.contact_name
    if payload.email is not None:
        customer.email = payload.email
        updated_fields["email"] = payload.email
    if payload.phone is not None:
        customer.phone = payload.phone
        updated_fields["phone"] = payload.phone
    if payload.address is not None:
        customer.address = payload.address
        updated_fields["address"] = payload.address
    if payload.notes is not None:
        customer.notes = payload.notes
        updated_fields["notes"] = payload.notes
    if payload.outstanding_debt is not None:
        customer.outstanding_debt = _to_decimal(payload.outstanding_debt)
        updated_fields["outstanding_debt"] = float(customer.outstanding_debt)
    if payload.history is not None:
        history = _history_to_json(payload.history)
        customer.history = history
        customer.last_interaction_at = _last_history_timestamp(history)
        updated_fields["history"] = history
    db.add(customer)
    db.commit()
    db.refresh(customer)

    if updated_fields:
        _log_action(
            db,
            action="customer_updated",
            entity_type="customer",
            entity_id=str(customer.id),
            performed_by_id=performed_by_id,
            details=json.dumps(updated_fields),
        )
        db.commit()
        db.refresh(customer)
    enqueue_sync_outbox(
        db,
        entity_type="customer",
        entity_id=str(customer.id),
        operation="UPSERT",
        payload=_customer_payload(customer),
    )
    return customer


def delete_customer(
    db: Session,
    customer_id: int,
    *,
    performed_by_id: int | None = None,
) -> None:
    customer = get_customer(db, customer_id)
    db.delete(customer)
    db.commit()
    _log_action(
        db,
        action="customer_deleted",
        entity_type="customer",
        entity_id=str(customer_id),
        performed_by_id=performed_by_id,
    )
    db.commit()
    enqueue_sync_outbox(
        db,
        entity_type="customer",
        entity_id=str(customer_id),
        operation="DELETE",
        payload={"id": customer_id},
    )


def export_customers_csv(
    db: Session,
    *,
    query: str | None = None,
) -> str:
    customers = list_customers(db, query=query, limit=5000)
    buffer = StringIO()
    writer = csv.writer(buffer)
    writer.writerow(
        [
            "ID",
            "Nombre",
            "Contacto",
            "Correo",
            "Teléfono",
            "Dirección",
            "Deuda",
            "Última interacción",
        ]
    )
    for customer in customers:
        writer.writerow(
            [
                customer.id,
                customer.name,
                customer.contact_name or "",
                customer.email or "",
                customer.phone or "",
                customer.address or "",
                float(customer.outstanding_debt),
                customer.last_interaction_at.isoformat()
                if customer.last_interaction_at
                else "",
            ]
        )
    return buffer.getvalue()


def list_suppliers(
    db: Session,
    *,
    query: str | None = None,
    limit: int = 100,
) -> list[models.Supplier]:
    statement = select(models.Supplier).order_by(models.Supplier.name.asc()).limit(limit)
    if query:
        normalized = f"%{query.lower()}%"
        statement = statement.where(
            or_(
                func.lower(models.Supplier.name).like(normalized),
                func.lower(models.Supplier.contact_name).like(normalized),
                func.lower(models.Supplier.email).like(normalized),
            )
        )
    return list(db.scalars(statement))


def get_supplier(db: Session, supplier_id: int) -> models.Supplier:
    statement = select(models.Supplier).where(models.Supplier.id == supplier_id)
    try:
        return db.scalars(statement).one()
    except NoResultFound as exc:
        raise LookupError("supplier_not_found") from exc


def create_supplier(
    db: Session,
    payload: schemas.SupplierCreate,
    *,
    performed_by_id: int | None = None,
) -> models.Supplier:
    history = _history_to_json(payload.history)
    supplier = models.Supplier(
        name=payload.name,
        contact_name=payload.contact_name,
        email=payload.email,
        phone=payload.phone,
        address=payload.address,
        notes=payload.notes,
        history=history,
        outstanding_debt=_to_decimal(payload.outstanding_debt),
    )
    db.add(supplier)
    try:
        db.commit()
    except IntegrityError as exc:
        db.rollback()
        raise ValueError("supplier_already_exists") from exc
    db.refresh(supplier)

    _log_action(
        db,
        action="supplier_created",
        entity_type="supplier",
        entity_id=str(supplier.id),
        performed_by_id=performed_by_id,
        details=json.dumps({"name": supplier.name}),
    )
    db.commit()
    db.refresh(supplier)
    return supplier


def update_supplier(
    db: Session,
    supplier_id: int,
    payload: schemas.SupplierUpdate,
    *,
    performed_by_id: int | None = None,
) -> models.Supplier:
    supplier = get_supplier(db, supplier_id)
    updated_fields: dict[str, object] = {}
    if payload.name is not None:
        supplier.name = payload.name
        updated_fields["name"] = payload.name
    if payload.contact_name is not None:
        supplier.contact_name = payload.contact_name
        updated_fields["contact_name"] = payload.contact_name
    if payload.email is not None:
        supplier.email = payload.email
        updated_fields["email"] = payload.email
    if payload.phone is not None:
        supplier.phone = payload.phone
        updated_fields["phone"] = payload.phone
    if payload.address is not None:
        supplier.address = payload.address
        updated_fields["address"] = payload.address
    if payload.notes is not None:
        supplier.notes = payload.notes
        updated_fields["notes"] = payload.notes
    if payload.outstanding_debt is not None:
        supplier.outstanding_debt = _to_decimal(payload.outstanding_debt)
        updated_fields["outstanding_debt"] = float(supplier.outstanding_debt)
    if payload.history is not None:
        history = _history_to_json(payload.history)
        supplier.history = history
        updated_fields["history"] = history
    db.add(supplier)
    db.commit()
    db.refresh(supplier)

    if updated_fields:
        _log_action(
            db,
            action="supplier_updated",
            entity_type="supplier",
            entity_id=str(supplier.id),
            performed_by_id=performed_by_id,
            details=json.dumps(updated_fields),
        )
        db.commit()
        db.refresh(supplier)
    return supplier


def delete_supplier(
    db: Session,
    supplier_id: int,
    *,
    performed_by_id: int | None = None,
) -> None:
    supplier = get_supplier(db, supplier_id)
    db.delete(supplier)
    db.commit()
    _log_action(
        db,
        action="supplier_deleted",
        entity_type="supplier",
        entity_id=str(supplier_id),
        performed_by_id=performed_by_id,
    )
    db.commit()


def list_supplier_batches(
    db: Session, supplier_id: int, *, limit: int = 50
) -> list[models.SupplierBatch]:
    supplier = get_supplier(db, supplier_id)
    statement = (
        select(models.SupplierBatch)
        .where(models.SupplierBatch.supplier_id == supplier.id)
        .order_by(models.SupplierBatch.purchase_date.desc(), models.SupplierBatch.created_at.desc())
        .limit(limit)
    )
    return list(db.scalars(statement).unique())


def create_supplier_batch(
    db: Session,
    supplier_id: int,
    payload: schemas.SupplierBatchCreate,
    *,
    performed_by_id: int | None = None,
) -> models.SupplierBatch:
    supplier = get_supplier(db, supplier_id)
    store = get_store(db, payload.store_id) if payload.store_id else None
    device: models.Device | None = None
    if payload.device_id:
        device = db.get(models.Device, payload.device_id)
        if device is None:
            raise LookupError("device_not_found")
        if store is not None and device.store_id != store.id:
            raise ValueError("supplier_batch_store_mismatch")
        if store is None:
            store = device.store

    batch = models.SupplierBatch(
        supplier_id=supplier.id,
        store_id=store.id if store else None,
        device_id=device.id if device else None,
        model_name=payload.model_name or (device.name if device else ""),
        batch_code=payload.batch_code,
        unit_cost=_to_decimal(payload.unit_cost).quantize(Decimal("0.01"), rounding=ROUND_HALF_UP),
        quantity=payload.quantity,
        purchase_date=payload.purchase_date,
        notes=payload.notes,
    )
    now = datetime.utcnow()
    batch.created_at = now
    batch.updated_at = now
    db.add(batch)

    if device is not None:
        device.proveedor = supplier.name
        device.lote = payload.batch_code or device.lote
        device.fecha_compra = payload.purchase_date
        device.costo_unitario = batch.unit_cost
        _recalculate_sale_price(device)
        db.add(device)

    db.commit()
    db.refresh(batch)

    if device is not None:
        _recalculate_store_inventory_value(db, device.store_id)

    _log_action(
        db,
        action="supplier_batch_created",
        entity_type="supplier_batch",
        entity_id=str(batch.id),
        performed_by_id=performed_by_id,
        details=json.dumps({"supplier_id": supplier.id, "batch_code": batch.batch_code}),
    )
    db.commit()
    db.refresh(batch)
    return batch


def update_supplier_batch(
    db: Session,
    batch_id: int,
    payload: schemas.SupplierBatchUpdate,
    *,
    performed_by_id: int | None = None,
) -> models.SupplierBatch:
    statement = select(models.SupplierBatch).where(models.SupplierBatch.id == batch_id)
    batch = db.scalars(statement).first()
    if batch is None:
        raise LookupError("supplier_batch_not_found")

    updated_fields: dict[str, object] = {}

    if payload.model_name is not None:
        batch.model_name = payload.model_name
        updated_fields["model_name"] = payload.model_name
    if payload.batch_code is not None:
        batch.batch_code = payload.batch_code
        updated_fields["batch_code"] = payload.batch_code
    if payload.unit_cost is not None:
        batch.unit_cost = _to_decimal(payload.unit_cost).quantize(Decimal("0.01"), rounding=ROUND_HALF_UP)
        updated_fields["unit_cost"] = float(batch.unit_cost)
    if payload.quantity is not None:
        batch.quantity = payload.quantity
        updated_fields["quantity"] = payload.quantity
    if payload.purchase_date is not None:
        batch.purchase_date = payload.purchase_date
        updated_fields["purchase_date"] = batch.purchase_date.isoformat()
    if payload.notes is not None:
        batch.notes = payload.notes
        updated_fields["notes"] = payload.notes
    if payload.store_id is not None:
        store = get_store(db, payload.store_id)
        batch.store_id = store.id
        updated_fields["store_id"] = store.id
    if payload.device_id is not None:
        if payload.device_id:
            device = db.get(models.Device, payload.device_id)
            if device is None:
                raise LookupError("device_not_found")
            batch.device_id = device.id
            updated_fields["device_id"] = device.id
        else:
            batch.device_id = None
            updated_fields["device_id"] = None

    batch.updated_at = datetime.utcnow()

    db.add(batch)
    db.commit()
    db.refresh(batch)

    if updated_fields:
        _log_action(
            db,
            action="supplier_batch_updated",
            entity_type="supplier_batch",
            entity_id=str(batch.id),
            performed_by_id=performed_by_id,
            details=json.dumps(updated_fields),
        )
        db.commit()
        db.refresh(batch)
    return batch


def delete_supplier_batch(
    db: Session,
    batch_id: int,
    *,
    performed_by_id: int | None = None,
) -> None:
    statement = select(models.SupplierBatch).where(models.SupplierBatch.id == batch_id)
    batch = db.scalars(statement).first()
    if batch is None:
        raise LookupError("supplier_batch_not_found")
    store_id = batch.store_id
    db.delete(batch)
    db.commit()
    if store_id:
        _recalculate_store_inventory_value(db, store_id)
    _log_action(
        db,
        action="supplier_batch_deleted",
        entity_type="supplier_batch",
        entity_id=str(batch_id),
        performed_by_id=performed_by_id,
    )
    db.commit()


def export_suppliers_csv(
    db: Session,
    *,
    query: str | None = None,
) -> str:
    suppliers = list_suppliers(db, query=query, limit=5000)
    buffer = StringIO()
    writer = csv.writer(buffer)
    writer.writerow([
        "ID",
        "Nombre",
        "Contacto",
        "Correo",
        "Teléfono",
        "Dirección",
        "Deuda",
    ])
    for supplier in suppliers:
        writer.writerow(
            [
                supplier.id,
                supplier.name,
                supplier.contact_name or "",
                supplier.email or "",
                supplier.phone or "",
                supplier.address or "",
                float(supplier.outstanding_debt),
            ]
        )
    return buffer.getvalue()


def get_store(db: Session, store_id: int) -> models.Store:
    statement = select(models.Store).where(models.Store.id == store_id)
    try:
        return db.scalars(statement).one()
    except NoResultFound as exc:
        raise LookupError("store_not_found") from exc


def create_device(
    db: Session,
    store_id: int,
    payload: schemas.DeviceCreate,
    *,
    performed_by_id: int | None = None,
) -> models.Device:
    get_store(db, store_id)
    payload_data = payload.model_dump()
    provided_fields = payload.model_fields_set
    imei = payload_data.get("imei")
    serial = payload_data.get("serial")
    _ensure_unique_identifiers(db, imei=imei, serial=serial)
    unit_price = payload_data.get("unit_price") if "unit_price" in provided_fields else None
    if unit_price is None:
        payload_data.setdefault("unit_price", Decimal("0"))
    if payload_data.get("costo_unitario") is None:
        payload_data["costo_unitario"] = Decimal("0")
    if payload_data.get("margen_porcentaje") is None:
        payload_data["margen_porcentaje"] = Decimal("0")
    if payload_data.get("estado_comercial") is None:
        payload_data["estado_comercial"] = models.CommercialState.NUEVO
    if payload_data.get("garantia_meses") is None:
        payload_data["garantia_meses"] = 0
    device = models.Device(store_id=store_id, **payload_data)
    if unit_price is None:
        _recalculate_sale_price(device)
    else:
        device.unit_price = unit_price
    db.add(device)
    try:
        db.commit()
    except IntegrityError as exc:
        db.rollback()
        raise ValueError("device_already_exists") from exc
    db.refresh(device)

    _log_action(
        db,
        action="device_created",
        entity_type="device",
        entity_id=str(device.id),
        performed_by_id=performed_by_id,
        details=f"SKU={device.sku}",
    )
    db.commit()
    db.refresh(device)
    _recalculate_store_inventory_value(db, store_id)
    return device


def get_device(db: Session, store_id: int, device_id: int) -> models.Device:
    statement = select(models.Device).where(
        models.Device.id == device_id,
        models.Device.store_id == store_id,
    )
    try:
        return db.scalars(statement).one()
    except NoResultFound as exc:
        raise LookupError("device_not_found") from exc


def update_device(
    db: Session,
    store_id: int,
    device_id: int,
    payload: schemas.DeviceUpdate,
    *,
    performed_by_id: int | None = None,
) -> models.Device:
    device = get_device(db, store_id, device_id)
    updated_fields = payload.model_dump(exclude_unset=True)
    manual_price = None
    if "unit_price" in updated_fields:
        manual_price = updated_fields.pop("unit_price")
    imei = updated_fields.get("imei")
    serial = updated_fields.get("serial")
    _ensure_unique_identifiers(
        db,
        imei=imei,
        serial=serial,
        exclude_device_id=device.id,
    )

    sensitive_before = {
        "costo_unitario": device.costo_unitario,
        "estado_comercial": device.estado_comercial,
        "proveedor": device.proveedor,
    }

    for key, value in updated_fields.items():
        setattr(device, key, value)
    if manual_price is not None:
        device.unit_price = manual_price
    elif {"costo_unitario", "margen_porcentaje"}.intersection(updated_fields):
        _recalculate_sale_price(device)
    db.commit()
    db.refresh(device)

    fields_changed = list(updated_fields.keys())
    if manual_price is not None:
        fields_changed.append("unit_price")
    if fields_changed:
        sensitive_after = {
            "costo_unitario": device.costo_unitario,
            "estado_comercial": device.estado_comercial,
            "proveedor": device.proveedor,
        }
        sensitive_changes = {
            key: {"before": str(sensitive_before[key]), "after": str(value)}
            for key, value in sensitive_after.items()
            if sensitive_before.get(key) != value
        }
        _log_action(
            db,
            action="device_updated",
            entity_type="device",
            entity_id=str(device.id),
            performed_by_id=performed_by_id,
            details=json.dumps({"fields": fields_changed, "sensitive": sensitive_changes}),
        )
        db.commit()
        db.refresh(device)
    _recalculate_store_inventory_value(db, store_id)
    return device


def list_devices(
    db: Session,
    store_id: int,
    *,
    search: str | None = None,
    estado: models.CommercialState | None = None,
) -> list[models.Device]:
    get_store(db, store_id)
    statement = select(models.Device).where(models.Device.store_id == store_id)
    if estado is not None:
        statement = statement.where(models.Device.estado_comercial == estado)
    if search:
        normalized = f"%{search.lower()}%"
        statement = statement.where(
            or_(
                func.lower(models.Device.sku).like(normalized),
                func.lower(models.Device.name).like(normalized),
                func.lower(models.Device.modelo).like(normalized),
                func.lower(models.Device.marca).like(normalized),
                func.lower(models.Device.color).like(normalized),
                func.lower(models.Device.serial).like(normalized),
                func.lower(models.Device.imei).like(normalized),
                func.lower(models.Device.estado_comercial).like(normalized),
            )
        )
    statement = statement.order_by(models.Device.sku.asc())
    return list(db.scalars(statement))


def search_devices(db: Session, filters: schemas.DeviceSearchFilters) -> list[models.Device]:
    statement = (
        select(models.Device)
        .options(joinedload(models.Device.store))
        .join(models.Store)
    )
    if filters.imei:
        statement = statement.where(models.Device.imei == filters.imei)
    if filters.serial:
        statement = statement.where(models.Device.serial == filters.serial)
    if filters.capacidad_gb is not None:
        statement = statement.where(models.Device.capacidad_gb == filters.capacidad_gb)
    if filters.color:
        statement = statement.where(models.Device.color.ilike(f"%{filters.color}%"))
    if filters.marca:
        statement = statement.where(models.Device.marca.ilike(f"%{filters.marca}%"))
    if filters.modelo:
        statement = statement.where(models.Device.modelo.ilike(f"%{filters.modelo}%"))
    statement = statement.order_by(models.Device.store_id.asc(), models.Device.sku.asc())
    return list(db.scalars(statement).unique())


def create_inventory_movement(
    db: Session,
    store_id: int,
    payload: schemas.MovementCreate,
    *,
    performed_by_id: int | None = None,
) -> models.InventoryMovement:
    store = get_store(db, store_id)
    device = get_device(db, store_id, payload.device_id)

    if payload.movement_type == models.MovementType.OUT and device.quantity < payload.quantity:
        raise ValueError("insufficient_stock")

    if payload.movement_type == models.MovementType.IN:
        device.quantity += payload.quantity
        if payload.unit_cost is not None:
            current_total_cost = _to_decimal(device.costo_unitario) * _to_decimal(device.quantity - payload.quantity)
            incoming_cost_total = _to_decimal(payload.unit_cost) * _to_decimal(payload.quantity)
            divisor = _to_decimal(device.quantity or 1)
            average_cost = (current_total_cost + incoming_cost_total) / divisor
            device.costo_unitario = average_cost.quantize(Decimal("0.01"), rounding=ROUND_HALF_UP)
            _recalculate_sale_price(device)
    elif payload.movement_type == models.MovementType.OUT:
        device.quantity -= payload.quantity
    elif payload.movement_type == models.MovementType.ADJUST:
        device.quantity = payload.quantity

    movement = models.InventoryMovement(
        store=store,
        device=device,
        movement_type=payload.movement_type,
        quantity=payload.quantity,
        reason=payload.reason,
        unit_cost=_to_decimal(payload.unit_cost) if payload.unit_cost is not None else None,
        performed_by_id=performed_by_id,
    )
    db.add(movement)
    db.commit()
    db.refresh(device)
    db.refresh(movement)

    _log_action(
        db,
        action="inventory_movement",
        entity_type="device",
        entity_id=str(device.id),
        performed_by_id=performed_by_id,
        details=f"tipo={payload.movement_type.value}, cantidad={payload.quantity}",
    )
    db.commit()
    db.refresh(movement)
    total_value = _recalculate_store_inventory_value(db, store_id)
    setattr(movement, "store_inventory_value", total_value)
    return movement


def list_inventory_summary(db: Session) -> list[models.Store]:
    statement = select(models.Store).options(joinedload(models.Store.devices)).order_by(models.Store.name.asc())
    return list(db.scalars(statement).unique())


def compute_inventory_metrics(db: Session, *, low_stock_threshold: int = 5) -> dict[str, object]:
    stores = list_inventory_summary(db)

    total_devices = 0
    total_units = 0
    total_value = Decimal("0")
    store_metrics: list[dict[str, object]] = []
    low_stock: list[dict[str, object]] = []

    for store in stores:
        device_count = len(store.devices)
        store_units = sum(device.quantity for device in store.devices)
        store_value = sum(_device_value(device) for device in store.devices)

        total_devices += device_count
        total_units += store_units
        total_value += store_value

        store_metrics.append(
            {
                "store_id": store.id,
                "store_name": store.name,
                "device_count": device_count,
                "total_units": store_units,
                "total_value": store_value,
            }
        )

        for device in store.devices:
            if device.quantity <= low_stock_threshold:
                low_stock.append(
                    {
                        "store_id": store.id,
                        "store_name": store.name,
                        "device_id": device.id,
                        "sku": device.sku,
                        "name": device.name,
                        "quantity": device.quantity,
                        "unit_price": device.unit_price or Decimal("0"),
                    }
                )

    store_metrics.sort(key=lambda item: item["total_value"], reverse=True)
    low_stock.sort(key=lambda item: (item["quantity"], item["name"]))

    sales_stmt = (
        select(models.Sale)
        .options(
            joinedload(models.Sale.items).joinedload(models.SaleItem.device),
            joinedload(models.Sale.store),
        )
        .order_by(models.Sale.created_at.desc())
    )
    sales = list(db.scalars(sales_stmt).unique())

    repairs_stmt = select(models.RepairOrder)
    repairs = list(db.scalars(repairs_stmt))

    total_sales_amount = Decimal("0")
    total_profit = Decimal("0")
    sales_count = len(sales)
    sales_trend_map: dict[date, Decimal] = defaultdict(lambda: Decimal("0"))
    store_profit: dict[int, dict[str, object]] = {}

    today = datetime.utcnow().date()
    window_days = [today - timedelta(days=delta) for delta in range(6, -1, -1)]
    window_set = set(window_days)

    for sale in sales:
        total_sales_amount += sale.total_amount
        sale_cost = Decimal("0")
        for item in sale.items:
            device_cost = _to_decimal(getattr(item.device, "costo_unitario", None) or item.unit_price)
            sale_cost += (device_cost * item.quantity).quantize(Decimal("0.01"), rounding=ROUND_HALF_UP)
        profit = (sale.total_amount - sale_cost).quantize(Decimal("0.01"), rounding=ROUND_HALF_UP)
        total_profit += profit

        store_data = store_profit.setdefault(
            sale.store_id,
            {
                "store_id": sale.store_id,
                "store_name": sale.store.name if sale.store else "Sucursal",
                "revenue": Decimal("0"),
                "cost": Decimal("0"),
                "profit": Decimal("0"),
            },
        )
        store_data["revenue"] += sale.total_amount
        store_data["cost"] += sale_cost
        store_data["profit"] += profit

        sale_day = sale.created_at.date()
        if sale_day in window_set:
            sales_trend_map[sale_day] += sale.total_amount

    repair_status_counts: dict[str, int] = defaultdict(int)
    open_repairs = 0
    for order in repairs:
        repair_status_counts[order.status.value] += 1
        if order.status != models.RepairStatus.ENTREGADO:
            open_repairs += 1

    sales_trend = [
        {
            "label": day.strftime("%d/%m"),
            "value": float(sales_trend_map.get(day, Decimal("0"))),
        }
        for day in window_days
    ]

    stock_breakdown = [
        {"label": metric["store_name"], "value": metric["total_units"]}
        for metric in store_metrics
    ]

    profit_breakdown = [
        {
            "label": data["store_name"],
            "value": float(data["profit"]),
        }
        for data in store_profit.values()
        if data["profit"]
    ]

    repair_mix = [
        {"label": status, "value": count}
        for status, count in sorted(repair_status_counts.items())
    ]

    audit_logs_stmt = (
        select(models.AuditLog)
        .order_by(models.AuditLog.created_at.desc())
        .limit(50)
    )
    audit_logs = list(db.scalars(audit_logs_stmt).unique())
    alert_summary = audit_utils.summarize_alerts(audit_logs)
    log_keys = {(log.entity_type, log.entity_id) for log in audit_logs}
    ack_map: dict[tuple[str, str], models.AuditAlertAcknowledgement] = {}
    if log_keys:
        ack_stmt = (
            select(models.AuditAlertAcknowledgement)
            .options(joinedload(models.AuditAlertAcknowledgement.acknowledged_by))
            .where(
                tuple_(
                    models.AuditAlertAcknowledgement.entity_type,
                    models.AuditAlertAcknowledgement.entity_id,
                ).in_(log_keys)
            )
        )
        ack_map = {
            (ack.entity_type, ack.entity_id): ack for ack in db.scalars(ack_stmt)
        }

    highlight_entries: list[dict[str, object]] = []
    pending_highlights: list[audit_utils.HighlightEntry] = []
    acknowledged_highlights = 0
    for entry in alert_summary.highlights:
        acknowledgement = ack_map.get((entry["entity_type"], entry["entity_id"]))
        status = "pending"
        acknowledged_at = None
        acknowledged_by_id = None
        acknowledged_by_name = None
        acknowledged_note = None
        if acknowledgement and acknowledgement.acknowledged_at >= entry["created_at"]:
            status = "acknowledged"
            acknowledged_at = acknowledgement.acknowledged_at
            acknowledged_by_id = acknowledgement.acknowledged_by_id
            if acknowledgement.acknowledged_by is not None:
                acknowledged_by_name = (
                    acknowledgement.acknowledged_by.full_name
                    or acknowledgement.acknowledged_by.username
                )
            acknowledged_note = acknowledgement.note
            acknowledged_highlights += 1
        else:
            pending_highlights.append(entry)

        highlight_entries.append(
            {
                "id": entry["id"],
                "action": entry["action"],
                "created_at": entry["created_at"],
                "severity": entry["severity"],
                "entity_type": entry["entity_type"],
                "entity_id": entry["entity_id"],
                "status": status,
                "acknowledged_at": acknowledged_at,
                "acknowledged_by_id": acknowledged_by_id,
                "acknowledged_by_name": acknowledged_by_name,
                "acknowledged_note": acknowledged_note,
            }
        )

    critical_events: dict[tuple[str, str], datetime] = {}
    for log in audit_logs:
        severity = audit_utils.classify_severity(log.action or "", log.details)
        if severity != "critical":
            continue
        key = (log.entity_type, log.entity_id)
        if key not in critical_events or log.created_at > critical_events[key]:
            critical_events[key] = log.created_at

    acknowledged_entities: list[dict[str, object]] = []
    pending_critical = 0
    for key, last_seen in critical_events.items():
        acknowledgement = ack_map.get(key)
        if acknowledgement and acknowledgement.acknowledged_at >= last_seen:
            acknowledged_entities.append(
                {
                    "entity_type": key[0],
                    "entity_id": key[1],
                    "acknowledged_at": acknowledgement.acknowledged_at,
                    "acknowledged_by_id": acknowledgement.acknowledged_by_id,
                    "acknowledged_by_name": (
                        acknowledgement.acknowledged_by.full_name
                        if acknowledgement.acknowledged_by
                        and acknowledgement.acknowledged_by.full_name
                        else (
                            acknowledgement.acknowledged_by.username
                            if acknowledgement.acknowledged_by
                            else None
                        )
                    ),
                    "note": acknowledgement.note,
                }
            )
        else:
            pending_critical += 1

    acknowledged_entities.sort(key=lambda item: item["acknowledged_at"], reverse=True)

    audit_alerts = {
        "total": alert_summary.total,
        "critical": alert_summary.critical,
        "warning": alert_summary.warning,
        "info": alert_summary.info,
        "has_alerts": alert_summary.has_alerts,
        "pending_count": len([entry for entry in highlight_entries if entry["status"] != "acknowledged"]),
        "acknowledged_count": len(acknowledged_entities) or acknowledged_highlights,
        "highlights": highlight_entries,
        "acknowledged_entities": acknowledged_entities,
    }

    return {
        "totals": {
            "stores": len(stores),
            "devices": total_devices,
            "total_units": total_units,
            "total_value": total_value,
        },
        "top_stores": store_metrics[:5],
        "low_stock_devices": low_stock[:10],
        "global_performance": {
            "total_sales": float(total_sales_amount),
            "sales_count": sales_count,
            "total_stock": total_units,
            "open_repairs": open_repairs,
            "gross_profit": float(total_profit),
        },
        "sales_trend": sales_trend,
        "stock_breakdown": stock_breakdown,
        "repair_mix": repair_mix,
        "profit_breakdown": profit_breakdown,
        "audit_alerts": audit_alerts,
    }


def calculate_rotation_analytics(
    db: Session,
    store_ids: Iterable[int] | None = None,
    *,
    date_from: date | None = None,
    date_to: date | None = None,
    category: str | None = None,
) -> list[dict[str, object]]:
    store_filter = _normalize_store_ids(store_ids)
    start_dt, end_dt = _normalize_date_range(date_from, date_to)
    category_expr = _device_category_expr()

    sale_stats = (
        select(
            models.SaleItem.device_id,
            func.sum(models.SaleItem.quantity).label("sold_units"),
            models.Sale.store_id,
        )
        .join(models.Sale, models.Sale.id == models.SaleItem.sale_id)
        .join(models.Device, models.Device.id == models.SaleItem.device_id)
        .group_by(models.SaleItem.device_id, models.Sale.store_id)
    )
    if store_filter:
        sale_stats = sale_stats.where(models.Sale.store_id.in_(store_filter))
    if start_dt:
        sale_stats = sale_stats.where(models.Sale.created_at >= start_dt)
    if end_dt:
        sale_stats = sale_stats.where(models.Sale.created_at <= end_dt)
    if category:
        sale_stats = sale_stats.where(category_expr == category)

    purchase_stats = (
        select(
            models.PurchaseOrderItem.device_id,
            func.sum(models.PurchaseOrderItem.quantity_received).label("received_units"),
            models.PurchaseOrder.store_id,
        )
        .join(models.PurchaseOrder, models.PurchaseOrder.id == models.PurchaseOrderItem.purchase_order_id)
        .join(models.Device, models.Device.id == models.PurchaseOrderItem.device_id)
        .group_by(models.PurchaseOrderItem.device_id, models.PurchaseOrder.store_id)
    )
    if store_filter:
        purchase_stats = purchase_stats.where(models.PurchaseOrder.store_id.in_(store_filter))
    if start_dt:
        purchase_stats = purchase_stats.where(models.PurchaseOrder.created_at >= start_dt)
    if end_dt:
        purchase_stats = purchase_stats.where(models.PurchaseOrder.created_at <= end_dt)
    if category:
        purchase_stats = purchase_stats.where(category_expr == category)

    sold_map = {row.device_id: int(row.sold_units or 0) for row in db.execute(sale_stats)}
    received_map = {row.device_id: int(row.received_units or 0) for row in db.execute(purchase_stats)}

    device_stmt = (
        select(
            models.Device.id,
            models.Device.sku,
            models.Device.name,
            models.Store.id.label("store_id"),
            models.Store.name.label("store_name"),
        )
        .join(models.Store, models.Store.id == models.Device.store_id)
        .order_by(models.Store.name.asc(), models.Device.name.asc())
    )
    if store_filter:
        device_stmt = device_stmt.where(models.Device.store_id.in_(store_filter))
    if category:
        device_stmt = device_stmt.where(category_expr == category)

    results: list[dict[str, object]] = []
    for row in db.execute(device_stmt):
        sold_units = sold_map.get(row.id, 0)
        received_units = received_map.get(row.id, 0)
        denominator = received_units if received_units > 0 else max(sold_units, 1)
        rotation_rate = sold_units / denominator if denominator else 0
        results.append(
            {
                "store_id": row.store_id,
                "store_name": row.store_name,
                "device_id": row.id,
                "sku": row.sku,
                "name": row.name,
                "sold_units": sold_units,
                "received_units": received_units,
                "rotation_rate": float(round(rotation_rate, 2)),
            }
        )
    return results


def calculate_aging_analytics(
    db: Session,
    store_ids: Iterable[int] | None = None,
    *,
    date_from: date | None = None,
    date_to: date | None = None,
    category: str | None = None,
) -> list[dict[str, object]]:
    store_filter = _normalize_store_ids(store_ids)
    now_date = datetime.utcnow().date()
    category_expr = _device_category_expr()
    device_stmt = (
        select(
            models.Device.id,
            models.Device.sku,
            models.Device.name,
            models.Device.fecha_compra,
            models.Device.quantity,
            models.Store.id.label("store_id"),
            models.Store.name.label("store_name"),
        )
        .join(models.Store, models.Store.id == models.Device.store_id)
    )
    if store_filter:
        device_stmt = device_stmt.where(models.Device.store_id.in_(store_filter))
    if date_from:
        device_stmt = device_stmt.where(models.Device.fecha_compra >= date_from)
    if date_to:
        device_stmt = device_stmt.where(models.Device.fecha_compra <= date_to)
    if category:
        device_stmt = device_stmt.where(category_expr == category)

    metrics: list[dict[str, object]] = []
    for row in db.execute(device_stmt):
        purchase_date = row.fecha_compra
        days_in_stock = (now_date - purchase_date).days if purchase_date else 0
        metrics.append(
            {
                "device_id": row.id,
                "sku": row.sku,
                "name": row.name,
                "store_id": row.store_id,
                "store_name": row.store_name,
                "days_in_stock": max(days_in_stock, 0),
                "quantity": int(row.quantity or 0),
            }
        )
    metrics.sort(key=lambda item: item["days_in_stock"], reverse=True)
    return metrics


def calculate_stockout_forecast(
    db: Session,
    store_ids: Iterable[int] | None = None,
    *,
    date_from: date | None = None,
    date_to: date | None = None,
    category: str | None = None,
) -> list[dict[str, object]]:
    store_filter = _normalize_store_ids(store_ids)
    start_dt, end_dt = _normalize_date_range(date_from, date_to)
    category_expr = _device_category_expr()

    sales_summary_stmt = (
        select(
            models.SaleItem.device_id,
            models.Sale.store_id,
            func.sum(models.SaleItem.quantity).label("sold_units"),
            func.min(models.Sale.created_at).label("first_sale"),
            func.max(models.Sale.created_at).label("last_sale"),
        )
        .join(models.Sale, models.Sale.id == models.SaleItem.sale_id)
        .join(models.Device, models.Device.id == models.SaleItem.device_id)
        .group_by(models.SaleItem.device_id, models.Sale.store_id)
    )
    if store_filter:
        sales_summary_stmt = sales_summary_stmt.where(models.Sale.store_id.in_(store_filter))
    if start_dt:
        sales_summary_stmt = sales_summary_stmt.where(models.Sale.created_at >= start_dt)
    if end_dt:
        sales_summary_stmt = sales_summary_stmt.where(models.Sale.created_at <= end_dt)
    if category:
        sales_summary_stmt = sales_summary_stmt.where(category_expr == category)

    day_column = func.date(models.Sale.created_at)
    daily_sales_stmt = (
        select(
            models.SaleItem.device_id,
            day_column.label("day"),
            func.sum(models.SaleItem.quantity).label("sold_units"),
        )
        .join(models.Sale, models.Sale.id == models.SaleItem.sale_id)
        .join(models.Device, models.Device.id == models.SaleItem.device_id)
        .group_by(models.SaleItem.device_id, day_column)
    )
    if store_filter:
        daily_sales_stmt = daily_sales_stmt.where(models.Sale.store_id.in_(store_filter))
    if start_dt:
        daily_sales_stmt = daily_sales_stmt.where(models.Sale.created_at >= start_dt)
    if end_dt:
        daily_sales_stmt = daily_sales_stmt.where(models.Sale.created_at <= end_dt)
    if category:
        daily_sales_stmt = daily_sales_stmt.where(category_expr == category)

    sales_map: dict[int, dict[str, object]] = {}
    for row in db.execute(sales_summary_stmt):
        sales_map[row.device_id] = {
            "sold_units": int(row.sold_units or 0),
            "first_sale": row.first_sale,
            "last_sale": row.last_sale,
            "store_id": int(row.store_id),
        }

    daily_sales_map: defaultdict[int, list[tuple[datetime, float]]] = defaultdict(list)
    for row in db.execute(daily_sales_stmt):
        day: datetime | None = row.day
        if day is None:
            continue
        daily_sales_map[row.device_id].append((day, float(row.sold_units or 0)))

    device_stmt = (
        select(
            models.Device.id,
            models.Device.sku,
            models.Device.name,
            models.Device.quantity,
            models.Store.id.label("store_id"),
            models.Store.name.label("store_name"),
        )
        .join(models.Store, models.Store.id == models.Device.store_id)
    )
    if store_filter:
        device_stmt = device_stmt.where(models.Device.store_id.in_(store_filter))
    if category:
        device_stmt = device_stmt.where(category_expr == category)

    metrics: list[dict[str, object]] = []
    for row in db.execute(device_stmt):
        stats = sales_map.get(row.id)
        quantity = int(row.quantity or 0)
        daily_points_raw = sorted(
            daily_sales_map.get(row.id, []), key=lambda item: item[0]
        )
        points = [(float(index), value) for index, (_, value) in enumerate(daily_points_raw)]
        slope, intercept, r_squared = _linear_regression(points)
        historical_avg = (
            sum(value for _, value in daily_points_raw) / len(daily_points_raw)
            if daily_points_raw
            else 0.0
        )
        predicted_next = max(0.0, slope * len(points) + intercept) if points else 0.0
        expected_daily = max(historical_avg, predicted_next)

        if stats is None:
            sold_units = 0
        else:
            sold_units = int(stats.get("sold_units", 0))

        if expected_daily <= 0:
            projected_days: int | None = None
        else:
            projected_days = max(int(math.ceil(quantity / expected_daily)), 0)

        if slope > 0.25:
            trend_label = "acelerando"
        elif slope < -0.25:
            trend_label = "desacelerando"
        else:
            trend_label = "estable"

        alert_level: str | None
        if projected_days is None:
            alert_level = None
        elif projected_days <= 3:
            alert_level = "critical"
        elif projected_days <= 7:
            alert_level = "warning"
        else:
            alert_level = "ok"

        metrics.append(
            {
                "device_id": row.id,
                "sku": row.sku,
                "name": row.name,
                "store_id": row.store_id,
                "store_name": row.store_name,
                "average_daily_sales": round(float(expected_daily), 2),
                "projected_days": projected_days,
                "quantity": quantity,
                "trend": trend_label,
                "trend_score": round(float(slope), 4),
                "confidence": round(float(r_squared), 3),
                "alert_level": alert_level,
                "sold_units": sold_units,
            }
        )

    metrics.sort(key=lambda item: (item["projected_days"] is None, item["projected_days"] or 0))
    return metrics


def calculate_store_comparatives(
    db: Session,
    store_ids: Iterable[int] | None = None,
    *,
    date_from: date | None = None,
    date_to: date | None = None,
    category: str | None = None,
) -> list[dict[str, object]]:
    store_filter = _normalize_store_ids(store_ids)
    rotation = calculate_rotation_analytics(
        db,
        store_ids=store_filter,
        date_from=date_from,
        date_to=date_to,
        category=category,
    )
    aging = calculate_aging_analytics(
        db,
        store_ids=store_filter,
        date_from=date_from,
        date_to=date_to,
        category=category,
    )
    start_dt, end_dt = _normalize_date_range(date_from, date_to)
    category_expr = _device_category_expr()
    rotation_totals: dict[int, tuple[float, int]] = {}
    aging_totals: dict[int, tuple[float, int]] = {}

    for item in rotation:
        store_id = int(item["store_id"])
        total, count = rotation_totals.get(store_id, (0.0, 0))
        rotation_totals[store_id] = (total + float(item["rotation_rate"]), count + 1)

    for item in aging:
        store_id_value = item.get("store_id")
        if store_id_value is None:
            continue
        store_id = int(store_id_value)
        total, count = aging_totals.get(store_id, (0.0, 0))
        aging_totals[store_id] = (total + float(item["days_in_stock"]), count + 1)

    rotation_avg = {
        store_id: (total / count if count else 0.0)
        for store_id, (total, count) in rotation_totals.items()
    }
    aging_avg = {
        store_id: (total / count if count else 0.0)
        for store_id, (total, count) in aging_totals.items()
    }

    inventory_stmt = (
        select(
            models.Store.id,
            models.Store.name,
            func.coalesce(func.count(models.Device.id), 0).label("device_count"),
            func.coalesce(func.sum(models.Device.quantity), 0).label("total_units"),
            func.coalesce(
                func.sum(models.Device.quantity * models.Device.unit_price),
                0,
            ).label("inventory_value"),
        )
        .outerjoin(models.Device, models.Device.store_id == models.Store.id)
        .group_by(models.Store.id)
        .order_by(models.Store.name.asc())
    )
    if store_filter:
        inventory_stmt = inventory_stmt.where(models.Store.id.in_(store_filter))
    if category:
        inventory_stmt = inventory_stmt.where(category_expr == category)
    window_start = start_dt or (datetime.utcnow() - timedelta(days=30))
    sales_stmt = (
        select(
            models.Sale.store_id,
            func.coalesce(func.count(models.Sale.id), 0).label("orders"),
            func.coalesce(func.sum(models.Sale.total_amount), 0).label("revenue"),
        )
        .join(models.SaleItem, models.SaleItem.sale_id == models.Sale.id)
        .join(models.Device, models.Device.id == models.SaleItem.device_id)
        .where(models.Sale.created_at >= window_start)
        .group_by(models.Sale.store_id)
    )
    if store_filter:
        sales_stmt = sales_stmt.where(models.Sale.store_id.in_(store_filter))
    if end_dt:
        sales_stmt = sales_stmt.where(models.Sale.created_at <= end_dt)
    if category:
        sales_stmt = sales_stmt.where(category_expr == category)
    sales_map: dict[int, dict[str, Decimal]] = {}
    for row in db.execute(sales_stmt):
        sales_map[int(row.store_id)] = {
            "orders": Decimal(row.orders or 0),
            "revenue": Decimal(row.revenue or 0),
        }

    comparatives: list[dict[str, object]] = []
    for row in db.execute(inventory_stmt):
        store_id = int(row.id)
        sales = sales_map.get(store_id, {"orders": Decimal(0), "revenue": Decimal(0)})
        comparatives.append(
            {
                "store_id": store_id,
                "store_name": row.name,
                "device_count": int(row.device_count or 0),
                "total_units": int(row.total_units or 0),
                "inventory_value": float(row.inventory_value or 0),
                "average_rotation": round(rotation_avg.get(store_id, 0.0), 2),
                "average_aging_days": round(aging_avg.get(store_id, 0.0), 1),
                "sales_last_30_days": float(sales["revenue"]),
                "sales_count_last_30_days": int(sales["orders"]),
            }
        )

    comparatives.sort(key=lambda item: item["inventory_value"], reverse=True)
    return comparatives


def calculate_profit_margin(
    db: Session,
    store_ids: Iterable[int] | None = None,
    *,
    date_from: date | None = None,
    date_to: date | None = None,
    category: str | None = None,
) -> list[dict[str, object]]:
    store_filter = _normalize_store_ids(store_ids)
    start_dt, end_dt = _normalize_date_range(date_from, date_to)
    category_expr = _device_category_expr()
    stmt = (
        select(
            models.Store.id.label("store_id"),
            models.Store.name.label("store_name"),
            func.coalesce(func.sum(models.SaleItem.total_line), 0).label("revenue"),
            func.coalesce(
                func.sum(models.SaleItem.quantity * models.Device.costo_unitario),
                0,
            ).label("cost"),
        )
        .join(models.Sale, models.Sale.id == models.SaleItem.sale_id)
        .join(models.Store, models.Store.id == models.Sale.store_id)
        .join(models.Device, models.Device.id == models.SaleItem.device_id)
        .group_by(models.Store.id)
        .order_by(models.Store.name.asc())
    )
    if store_filter:
        stmt = stmt.where(models.Store.id.in_(store_filter))
    if start_dt:
        stmt = stmt.where(models.Sale.created_at >= start_dt)
    if end_dt:
        stmt = stmt.where(models.Sale.created_at <= end_dt)
    if category:
        stmt = stmt.where(category_expr == category)

    metrics: list[dict[str, object]] = []
    for row in db.execute(stmt):
        revenue = Decimal(row.revenue or 0)
        cost = Decimal(row.cost or 0)
        profit = revenue - cost
        margin_percent = float((profit / revenue * 100) if revenue else 0)
        metrics.append(
            {
                "store_id": int(row.store_id),
                "store_name": row.store_name,
                "revenue": float(revenue),
                "cost": float(cost),
                "profit": float(profit),
                "margin_percent": round(margin_percent, 2),
            }
        )

    metrics.sort(key=lambda item: item["profit"], reverse=True)
    return metrics


def calculate_sales_projection(
    db: Session,
    store_ids: Iterable[int] | None = None,
    *,
    horizon_days: int = 30,
    date_from: date | None = None,
    date_to: date | None = None,
    category: str | None = None,
) -> list[dict[str, object]]:
    store_filter = _normalize_store_ids(store_ids)
    start_dt, end_dt = _normalize_date_range(date_from, date_to)
    category_expr = _device_category_expr()
    lookback_days = max(horizon_days, 30)
    since = start_dt or (datetime.utcnow() - timedelta(days=lookback_days))

    day_bucket = func.date(models.Sale.created_at)
    daily_stmt = (
        select(
            models.Store.id.label("store_id"),
            models.Store.name.label("store_name"),
            day_bucket.label("sale_day"),
            func.coalesce(func.sum(models.SaleItem.quantity), 0).label("units"),
            func.coalesce(func.sum(models.SaleItem.total_line), 0).label("revenue"),
            func.coalesce(func.count(func.distinct(models.Sale.id)), 0).label("orders"),
        )
        .join(models.Sale, models.Sale.id == models.SaleItem.sale_id)
        .join(models.Store, models.Store.id == models.Sale.store_id)
        .join(models.Device, models.Device.id == models.SaleItem.device_id)
        .where(models.Sale.created_at >= since)
        .group_by(
            models.Store.id,
            models.Store.name,
            day_bucket,
        )
        .order_by(models.Store.name.asc())
    )
    if store_filter:
        daily_stmt = daily_stmt.where(models.Store.id.in_(store_filter))
    if end_dt:
        daily_stmt = daily_stmt.where(models.Sale.created_at <= end_dt)
    if category:
        daily_stmt = daily_stmt.where(category_expr == category)

    stores_data: dict[int, dict[str, object]] = {}
    for row in db.execute(daily_stmt):
        store_entry = stores_data.setdefault(
            int(row.store_id),
            {
                "store_name": row.store_name,
                "daily": [],
                "orders": 0,
                "total_units": 0.0,
                "total_revenue": 0.0,
            },
        )
        day_value: datetime | None = row.sale_day
        if day_value is None:
            continue
        units_value = float(row.units or 0)
        revenue_value = float(row.revenue or 0)
        orders_value = int(row.orders or 0)
        store_entry["daily"].append(
            {
                "day": day_value,
                "units": units_value,
                "revenue": revenue_value,
                "orders": orders_value,
            }
        )
        store_entry["orders"] += orders_value
        store_entry["total_units"] += units_value
        store_entry["total_revenue"] += revenue_value

    projections: list[dict[str, object]] = []
    for store_id, payload in stores_data.items():
        daily_points = sorted(payload["daily"], key=lambda item: item["day"])
        if not daily_points:
            continue

        unit_points = [
            (float(index), item["units"])
            for index, item in enumerate(daily_points)
        ]
        revenue_points = [
            (float(index), item["revenue"])
            for index, item in enumerate(daily_points)
        ]
        slope_units, intercept_units, r2_units = _linear_regression(unit_points)
        slope_revenue, intercept_revenue, r2_revenue = _linear_regression(
            revenue_points
        )
        historical_avg_units = (
            payload["total_units"] / len(unit_points) if unit_points else 0.0
        )
        predicted_next_units = (
            max(0.0, slope_units * len(unit_points) + intercept_units)
            if unit_points
            else 0.0
        )
        average_daily_units = max(historical_avg_units, predicted_next_units)
        projected_units = _project_linear_sum(
            slope_units, intercept_units, len(unit_points), horizon_days
        )
        projected_revenue = _project_linear_sum(
            slope_revenue, intercept_revenue, len(revenue_points), horizon_days
        )
        average_ticket = (
            payload["total_revenue"] / payload["total_units"]
            if payload["total_units"] > 0
            else 0.0
        )
        orders = payload["orders"]
        sample_days = len(unit_points)
        confidence = 0.0
        if sample_days > 0:
            coverage = min(1.0, orders / sample_days)
            confidence = max(0.0, min(1.0, (r2_units + coverage) / 2))

        if slope_units > 0.5:
            trend = "creciendo"
        elif slope_units < -0.5:
            trend = "cayendo"
        else:
            trend = "estable"

        projections.append(
            {
                "store_id": store_id,
                "store_name": payload["store_name"],
                "average_daily_units": round(float(average_daily_units), 2),
                "average_ticket": round(float(average_ticket), 2),
                "projected_units": round(float(projected_units), 2),
                "projected_revenue": round(float(projected_revenue), 2),
                "confidence": round(float(confidence), 2),
                "trend": trend,
                "trend_score": round(float(slope_units), 4),
                "revenue_trend_score": round(float(slope_revenue), 4),
                "r2_revenue": round(float(r2_revenue), 3),
            }
        )

    projections.sort(key=lambda item: item["projected_revenue"], reverse=True)
    return projections


def list_analytics_categories(db: Session) -> list[str]:
    category_expr = _device_category_expr()
    stmt = (
        select(func.distinct(category_expr).label("category"))
        .where(category_expr.is_not(None))
        .order_by(category_expr.asc())
    )
    return [row.category for row in db.execute(stmt) if row.category]


def generate_analytics_alerts(
    db: Session,
    *,
    store_ids: Iterable[int] | None = None,
    date_from: date | None = None,
    date_to: date | None = None,
    category: str | None = None,
) -> list[dict[str, object]]:
    alerts: list[dict[str, object]] = []
    forecast = calculate_stockout_forecast(
        db,
        store_ids=store_ids,
        date_from=date_from,
        date_to=date_to,
        category=category,
    )
    for item in forecast:
        level = item.get("alert_level")
        if level in {"critical", "warning"}:
            projected_days = item.get("projected_days")
            if projected_days is None:
                continue
            message = (
                f"{item['sku']} en {item['store_name']} se agotará en {projected_days} días"
                if projected_days > 0
                else f"{item['sku']} en {item['store_name']} está agotado"
            )
            alerts.append(
                {
                    "type": "stock",
                    "level": level,
                    "message": message,
                    "store_id": item.get("store_id"),
                    "store_name": item["store_name"],
                    "device_id": item["device_id"],
                    "sku": item["sku"],
                }
            )

    projections = calculate_sales_projection(
        db,
        store_ids=store_ids,
        date_from=date_from,
        date_to=date_to,
        category=category,
        horizon_days=14,
    )
    for item in projections:
        trend = item.get("trend")
        trend_score = float(item.get("trend_score", 0))
        if trend == "cayendo" and trend_score < -0.5:
            level = "warning" if trend_score > -1.0 else "critical"
            message = (
                f"Ventas en {item['store_name']} muestran caída (tendencia {trend_score:.2f})"
            )
            alerts.append(
                {
                    "type": "sales",
                    "level": level,
                    "message": message,
                    "store_id": item["store_id"],
                    "store_name": item["store_name"],
                    "device_id": None,
                    "sku": None,
                }
            )

    alerts.sort(key=lambda alert: (alert["level"] != "critical", alert["level"] != "warning"))
    return alerts


def calculate_realtime_store_widget(
    db: Session,
    *,
    store_ids: Iterable[int] | None = None,
    category: str | None = None,
    low_stock_threshold: int = 5,
) -> list[dict[str, object]]:
    store_filter = _normalize_store_ids(store_ids)
    category_expr = _device_category_expr()
    today_start = datetime.utcnow().replace(hour=0, minute=0, second=0, microsecond=0)

    stores_stmt = select(models.Store.id, models.Store.name, models.Store.inventory_value)
    if store_filter:
        stores_stmt = stores_stmt.where(models.Store.id.in_(store_filter))
    stores_stmt = stores_stmt.order_by(models.Store.name.asc())

    low_stock_stmt = (
        select(models.Device.store_id, func.count(models.Device.id).label("low_stock"))
        .where(models.Device.quantity <= low_stock_threshold)
        .group_by(models.Device.store_id)
    )
    if store_filter:
        low_stock_stmt = low_stock_stmt.where(models.Device.store_id.in_(store_filter))
    if category:
        low_stock_stmt = low_stock_stmt.where(category_expr == category)

    sales_today_stmt = (
        select(
            models.Store.id.label("store_id"),
            func.coalesce(func.sum(models.SaleItem.total_line), 0).label("revenue"),
            func.max(models.Sale.created_at).label("last_sale_at"),
        )
        .join(models.Sale, models.Sale.id == models.SaleItem.sale_id)
        .join(models.Store, models.Store.id == models.Sale.store_id)
        .join(models.Device, models.Device.id == models.SaleItem.device_id)
        .where(models.Sale.created_at >= today_start)
        .group_by(models.Store.id)
    )
    if store_filter:
        sales_today_stmt = sales_today_stmt.where(models.Store.id.in_(store_filter))
    if category:
        sales_today_stmt = sales_today_stmt.where(category_expr == category)

    repairs_stmt = (
        select(
            models.RepairOrder.store_id,
            func.count(models.RepairOrder.id).label("pending"),
        )
        .where(models.RepairOrder.status != models.RepairStatus.ENTREGADO)
        .group_by(models.RepairOrder.store_id)
    )
    if store_filter:
        repairs_stmt = repairs_stmt.where(models.RepairOrder.store_id.in_(store_filter))

    sync_stmt = (
        select(
            models.SyncSession.store_id,
            func.max(models.SyncSession.finished_at).label("last_sync"),
        )
        .group_by(models.SyncSession.store_id)
    )
    if store_filter:
        sync_stmt = sync_stmt.where(models.SyncSession.store_id.in_(store_filter))

    low_stock_map = {
        int(row.store_id): int(row.low_stock or 0)
        for row in db.execute(low_stock_stmt)
    }
    sales_today_map = {
        int(row.store_id): {
            "revenue": float(row.revenue or 0),
            "last_sale_at": row.last_sale_at,
        }
        for row in db.execute(sales_today_stmt)
    }
    repairs_map = {
        int(row.store_id): int(row.pending or 0)
        for row in db.execute(repairs_stmt)
    }
    sync_map: dict[int | None, datetime | None] = {
        row.store_id: row.last_sync for row in db.execute(sync_stmt)
    }
    global_sync = sync_map.get(None)

    projection_map = {
        item["store_id"]: item
        for item in calculate_sales_projection(
            db,
            store_ids=store_ids,
            category=category,
            horizon_days=7,
        )
    }

    widgets: list[dict[str, object]] = []
    for row in db.execute(stores_stmt):
        store_id = int(row.id)
        sales_info = sales_today_map.get(store_id, {"revenue": 0.0, "last_sale_at": None})
        projection = projection_map.get(store_id, {})
        widgets.append(
            {
                "store_id": store_id,
                "store_name": row.name,
                "inventory_value": float(row.inventory_value or 0),
                "sales_today": round(float(sales_info["revenue"]), 2),
                "last_sale_at": sales_info.get("last_sale_at"),
                "low_stock_devices": low_stock_map.get(store_id, 0),
                "pending_repairs": repairs_map.get(store_id, 0),
                "last_sync_at": sync_map.get(store_id) or global_sync,
                "trend": projection.get("trend", "estable"),
                "trend_score": projection.get("trend_score", 0.0),
                "confidence": projection.get("confidence", 0.0),
            }
        )

    return widgets


def record_sync_session(
    db: Session,
    *,
    store_id: int | None,
    mode: models.SyncMode,
    status: models.SyncStatus,
    triggered_by_id: int | None,
    error_message: str | None = None,
) -> models.SyncSession:
    session = models.SyncSession(
        store_id=store_id,
        mode=mode,
        status=status,
        started_at=datetime.utcnow(),
        finished_at=datetime.utcnow(),
        error_message=error_message,
        triggered_by_id=triggered_by_id,
    )
    db.add(session)
    db.commit()
    db.refresh(session)

    _log_action(
        db,
        action="sync_session",
        entity_type="store" if store_id else "global",
        entity_id=str(store_id or 0),
        performed_by_id=triggered_by_id,
        details=f"estado={status.value}; modo={mode.value}",
    )
    db.commit()
    db.refresh(session)
    return session


def list_sync_sessions(db: Session, limit: int = 50) -> list[models.SyncSession]:
    statement = (
        select(models.SyncSession)
        .order_by(models.SyncSession.started_at.desc())
        .limit(limit)
    )
    return list(db.scalars(statement))


def list_sync_history_by_store(
    db: Session,
    *,
    limit_per_store: int = 5,
) -> list[dict[str, object]]:
    statement = (
        select(models.SyncSession)
        .options(joinedload(models.SyncSession.store))
        .order_by(models.SyncSession.started_at.desc())
    )
    sessions = list(db.scalars(statement).unique())
    grouped: dict[int | None, list[models.SyncSession]] = {}
    for session in sessions:
        key = session.store_id
        bucket = grouped.setdefault(key, [])
        if len(bucket) < limit_per_store:
            bucket.append(session)

    history: list[dict[str, object]] = []
    for store_id, entries in grouped.items():
        if not entries:
            continue
        reference = entries[0]
        store_name = reference.store.name if reference.store else "Global"
        history.append(
            {
                "store_id": store_id,
                "store_name": store_name,
                "sessions": [
                    {
                        "id": entry.id,
                        "mode": entry.mode,
                        "status": entry.status,
                        "started_at": entry.started_at,
                        "finished_at": entry.finished_at,
                        "error_message": entry.error_message,
                    }
                    for entry in entries
                ],
            }
        )

    history.sort(key=lambda item: (item["store_name"].lower(), item["store_id"] or 0))
    return history


def enqueue_sync_outbox(
    db: Session,
    *,
    entity_type: str,
    entity_id: str,
    operation: str,
    payload: dict[str, object],
    priority: models.SyncOutboxPriority | None = None,
) -> models.SyncOutbox:
    serialized = json.dumps(payload, ensure_ascii=False, default=str)
    resolved_priority = _resolve_outbox_priority(entity_type, priority)
    statement = select(models.SyncOutbox).where(
        models.SyncOutbox.entity_type == entity_type,
        models.SyncOutbox.entity_id == entity_id,
    )
    entry = db.scalars(statement).first()
    if entry is None:
        entry = models.SyncOutbox(
            entity_type=entity_type,
            entity_id=entity_id,
            operation=operation,
            payload=serialized,
            status=models.SyncOutboxStatus.PENDING,
            priority=resolved_priority,
        )
        db.add(entry)
    else:
        entry.operation = operation
        entry.payload = serialized
        entry.status = models.SyncOutboxStatus.PENDING
        entry.attempt_count = 0
        entry.error_message = None
        entry.last_attempt_at = None
        if _priority_weight(resolved_priority) < _priority_weight(entry.priority):
            entry.priority = resolved_priority
    db.commit()
    db.refresh(entry)
    return entry


def list_sync_outbox(
    db: Session,
    *,
    statuses: Iterable[models.SyncOutboxStatus] | None = None,
    limit: int = 100,
) -> list[models.SyncOutbox]:
    priority_order = case(
        (models.SyncOutbox.priority == models.SyncOutboxPriority.HIGH, 0),
        (models.SyncOutbox.priority == models.SyncOutboxPriority.NORMAL, 1),
        (models.SyncOutbox.priority == models.SyncOutboxPriority.LOW, 2),
        else_=2,
    )
    statement = (
        select(models.SyncOutbox)
        .order_by(priority_order, models.SyncOutbox.updated_at.desc())
        .limit(limit)
    )
    if statuses is not None:
        status_tuple = tuple(statuses)
        if status_tuple:
            statement = statement.where(models.SyncOutbox.status.in_(status_tuple))
    return list(db.scalars(statement))


def reset_outbox_entries(
    db: Session,
    entry_ids: Iterable[int],
    *,
    performed_by_id: int | None = None,
    reason: str | None = None,
) -> list[models.SyncOutbox]:
    ids_tuple = tuple({int(entry_id) for entry_id in entry_ids})
    if not ids_tuple:
        return []

    statement = select(models.SyncOutbox).where(models.SyncOutbox.id.in_(ids_tuple))
    entries = list(db.scalars(statement))
    if not entries:
        return []

    now = datetime.utcnow()
    for entry in entries:
        entry.status = models.SyncOutboxStatus.PENDING
        entry.attempt_count = 0
        entry.last_attempt_at = None
        entry.error_message = None
        entry.updated_at = now
    db.commit()
    for entry in entries:
        db.refresh(entry)
        details_payload = {"operation": entry.operation}
        if reason:
            details_payload["reason"] = reason
        _log_action(
            db,
            action="sync_outbox_reset",
            entity_type=entry.entity_type,
            entity_id=str(entry.id),
            performed_by_id=performed_by_id,
            details=json.dumps(details_payload, ensure_ascii=False),
        )
    db.commit()
    refreshed = list(db.scalars(statement))
    return refreshed


def get_sync_outbox_statistics(db: Session) -> list[dict[str, object]]:
    statement = (
        select(
            models.SyncOutbox.entity_type,
            models.SyncOutbox.priority,
            func.count(models.SyncOutbox.id).label("total"),
            func.sum(
                case(
                    (models.SyncOutbox.status == models.SyncOutboxStatus.PENDING, 1),
                    else_=0,
                )
            ).label("pending"),
            func.sum(
                case(
                    (models.SyncOutbox.status == models.SyncOutboxStatus.FAILED, 1),
                    else_=0,
                )
            ).label("failed"),
            func.max(models.SyncOutbox.updated_at).label("latest_update"),
            func.min(
                case(
                    (
                        models.SyncOutbox.status == models.SyncOutboxStatus.PENDING,
                        models.SyncOutbox.created_at,
                    ),
                    else_=None,
                )
            ).label("oldest_pending"),
        )
        .group_by(models.SyncOutbox.entity_type, models.SyncOutbox.priority)
    )
    results: list[dict[str, object]] = []
    for row in db.execute(statement):
        priority = row.priority or models.SyncOutboxPriority.NORMAL
        results.append(
            {
                "entity_type": row.entity_type,
                "priority": priority,
                "total": int(row.total or 0),
                "pending": int(row.pending or 0),
                "failed": int(row.failed or 0),
                "latest_update": row.latest_update,
                "oldest_pending": row.oldest_pending,
            }
        )
    results.sort(key=lambda item: (_priority_weight(item["priority"]), item["entity_type"]))
    return results


def get_store_membership(db: Session, *, user_id: int, store_id: int) -> models.StoreMembership | None:
    statement = select(models.StoreMembership).where(
        models.StoreMembership.user_id == user_id,
        models.StoreMembership.store_id == store_id,
    )
    return db.scalars(statement).first()


def upsert_store_membership(
    db: Session,
    *,
    user_id: int,
    store_id: int,
    can_create_transfer: bool,
    can_receive_transfer: bool,
) -> models.StoreMembership:
    membership = get_store_membership(db, user_id=user_id, store_id=store_id)
    if membership is None:
        membership = models.StoreMembership(
            user_id=user_id,
            store_id=store_id,
            can_create_transfer=can_create_transfer,
            can_receive_transfer=can_receive_transfer,
        )
        db.add(membership)
    else:
        membership.can_create_transfer = can_create_transfer
        membership.can_receive_transfer = can_receive_transfer
    db.commit()
    db.refresh(membership)
    return membership


def _require_store_permission(
    db: Session,
    *,
    user_id: int,
    store_id: int,
    permission: str,
) -> models.StoreMembership:
    membership = get_store_membership(db, user_id=user_id, store_id=store_id)
    if membership is None:
        raise PermissionError("store_membership_required")
    if permission == "create" and not membership.can_create_transfer:
        raise PermissionError("store_create_forbidden")
    if permission == "receive" and not membership.can_receive_transfer:
        raise PermissionError("store_receive_forbidden")
    return membership


def list_store_memberships(db: Session, store_id: int) -> list[models.StoreMembership]:
    statement = (
        select(models.StoreMembership)
        .options(joinedload(models.StoreMembership.user))
        .where(models.StoreMembership.store_id == store_id)
        .order_by(models.StoreMembership.user_id.asc())
    )
    return list(db.scalars(statement))


def create_transfer_order(
    db: Session,
    payload: schemas.TransferOrderCreate,
    *,
    requested_by_id: int,
) -> models.TransferOrder:
    if payload.origin_store_id == payload.destination_store_id:
        raise ValueError("transfer_same_store")

    origin_store = get_store(db, payload.origin_store_id)
    destination_store = get_store(db, payload.destination_store_id)

    _require_store_permission(
        db,
        user_id=requested_by_id,
        store_id=origin_store.id,
        permission="create",
    )

    if not payload.items:
        raise ValueError("transfer_items_required")

    order = models.TransferOrder(
        origin_store=origin_store,
        destination_store=destination_store,
        status=models.TransferStatus.SOLICITADA,
        requested_by_id=requested_by_id,
        reason=payload.reason,
    )
    db.add(order)
    db.flush()

    for item in payload.items:
        device = get_device(db, origin_store.id, item.device_id)
        if item.quantity <= 0:
            raise ValueError("transfer_invalid_quantity")
        order_item = models.TransferOrderItem(
            transfer_order=order,
            device=device,
            quantity=item.quantity,
        )
        db.add(order_item)

    db.commit()
    db.refresh(order)

    _log_action(
        db,
        action="transfer_created",
        entity_type="transfer_order",
        entity_id=str(order.id),
        performed_by_id=requested_by_id,
        details=json.dumps({
            "origin": origin_store.id,
            "destination": destination_store.id,
            "reason": payload.reason,
        }),
    )
    db.commit()
    db.refresh(order)
    return order


def get_transfer_order(db: Session, transfer_id: int) -> models.TransferOrder:
    statement = (
        select(models.TransferOrder)
        .options(
            joinedload(models.TransferOrder.items).joinedload(models.TransferOrderItem.device),
            joinedload(models.TransferOrder.origin_store),
            joinedload(models.TransferOrder.destination_store),
        )
        .where(models.TransferOrder.id == transfer_id)
    )
    try:
        return db.scalars(statement).unique().one()
    except NoResultFound as exc:
        raise LookupError("transfer_not_found") from exc


def dispatch_transfer_order(
    db: Session,
    transfer_id: int,
    *,
    performed_by_id: int,
    reason: str | None,
) -> models.TransferOrder:
    order = get_transfer_order(db, transfer_id)
    if order.status not in {models.TransferStatus.SOLICITADA}:
        raise ValueError("transfer_invalid_transition")

    _require_store_permission(
        db,
        user_id=performed_by_id,
        store_id=order.origin_store_id,
        permission="create",
    )

    order.status = models.TransferStatus.EN_TRANSITO
    order.dispatched_by_id = performed_by_id
    order.dispatched_at = datetime.utcnow()
    order.reason = reason or order.reason

    db.commit()
    db.refresh(order)

    _log_action(
        db,
        action="transfer_dispatched",
        entity_type="transfer_order",
        entity_id=str(order.id),
        performed_by_id=performed_by_id,
        details=json.dumps({"status": order.status.value, "reason": reason}),
    )
    db.commit()
    db.refresh(order)
    return order


def _apply_transfer_reception(
    db: Session,
    order: models.TransferOrder,
    *,
    performed_by_id: int,
) -> None:
    for item in order.items:
        device = item.device
        if device.store_id != order.origin_store_id:
            raise ValueError("transfer_device_mismatch")
        if item.quantity <= 0:
            raise ValueError("transfer_invalid_quantity")
        if device.quantity < item.quantity:
            raise ValueError("transfer_insufficient_stock")

        if (device.imei or device.serial) and device.quantity != item.quantity:
            raise ValueError("transfer_requires_full_unit")

        if device.imei or device.serial:
            device.store_id = order.destination_store_id
        else:
            device.quantity -= item.quantity
            destination_statement = select(models.Device).where(
                models.Device.store_id == order.destination_store_id,
                models.Device.sku == device.sku,
            )
            destination_device = db.scalars(destination_statement).first()
            if destination_device is None:
                clone = models.Device(
                    store_id=order.destination_store_id,
                    sku=device.sku,
                    name=device.name,
                    quantity=item.quantity,
                    unit_price=device.unit_price,
                    marca=device.marca,
                    modelo=device.modelo,
                    color=device.color,
                    capacidad_gb=device.capacidad_gb,
                    estado_comercial=device.estado_comercial,
                    proveedor=device.proveedor,
                    costo_unitario=device.costo_unitario,
                    margen_porcentaje=device.margen_porcentaje,
                    garantia_meses=device.garantia_meses,
                    lote=device.lote,
                    fecha_compra=device.fecha_compra,
                )
                db.add(clone)
            else:
                destination_device.quantity += item.quantity


def receive_transfer_order(
    db: Session,
    transfer_id: int,
    *,
    performed_by_id: int,
    reason: str | None,
) -> models.TransferOrder:
    order = get_transfer_order(db, transfer_id)
    if order.status not in {models.TransferStatus.SOLICITADA, models.TransferStatus.EN_TRANSITO}:
        raise ValueError("transfer_invalid_transition")

    _require_store_permission(
        db,
        user_id=performed_by_id,
        store_id=order.destination_store_id,
        permission="receive",
    )

    _apply_transfer_reception(db, order, performed_by_id=performed_by_id)

    order.status = models.TransferStatus.RECIBIDA
    order.received_by_id = performed_by_id
    order.received_at = datetime.utcnow()
    order.reason = reason or order.reason

    db.commit()
    db.refresh(order)

    _log_action(
        db,
        action="transfer_received",
        entity_type="transfer_order",
        entity_id=str(order.id),
        performed_by_id=performed_by_id,
        details=json.dumps({"status": order.status.value, "reason": reason}),
    )
    db.commit()
    db.refresh(order)
    return order


def cancel_transfer_order(
    db: Session,
    transfer_id: int,
    *,
    performed_by_id: int,
    reason: str | None,
) -> models.TransferOrder:
    order = get_transfer_order(db, transfer_id)
    if order.status in {models.TransferStatus.RECIBIDA, models.TransferStatus.CANCELADA}:
        raise ValueError("transfer_invalid_transition")

    _require_store_permission(
        db,
        user_id=performed_by_id,
        store_id=order.origin_store_id,
        permission="create",
    )

    order.status = models.TransferStatus.CANCELADA
    order.cancelled_by_id = performed_by_id
    order.cancelled_at = datetime.utcnow()
    order.reason = reason or order.reason

    db.commit()
    db.refresh(order)

    _log_action(
        db,
        action="transfer_cancelled",
        entity_type="transfer_order",
        entity_id=str(order.id),
        performed_by_id=performed_by_id,
        details=json.dumps({"status": order.status.value, "reason": reason}),
    )
    db.commit()
    db.refresh(order)
    return order


def list_transfer_orders(
    db: Session,
    *,
    store_id: int | None = None,
    limit: int = 50,
) -> list[models.TransferOrder]:
    statement = (
        select(models.TransferOrder)
        .options(joinedload(models.TransferOrder.items))
        .order_by(models.TransferOrder.created_at.desc())
        .limit(limit)
    )
    if store_id is not None:
        statement = statement.where(
            (models.TransferOrder.origin_store_id == store_id)
            | (models.TransferOrder.destination_store_id == store_id)
        )
    return list(db.scalars(statement).unique())


def count_users(db: Session) -> int:
    return db.scalar(select(func.count(models.User.id))) or 0


def create_backup_job(
    db: Session,
    *,
    mode: models.BackupMode,
    pdf_path: str,
    archive_path: str,
    total_size_bytes: int,
    notes: str | None,
    triggered_by_id: int | None,
) -> models.BackupJob:
    job = models.BackupJob(
        mode=mode,
        pdf_path=pdf_path,
        archive_path=archive_path,
        total_size_bytes=total_size_bytes,
        notes=notes,
        triggered_by_id=triggered_by_id,
    )
    db.add(job)
    db.commit()
    db.refresh(job)

    _log_action(
        db,
        action="backup_generated",
        entity_type="backup",
        entity_id=str(job.id),
        performed_by_id=triggered_by_id,
        details=f"modo={mode.value}; tamaño={total_size_bytes}",
    )
    db.commit()
    db.refresh(job)
    return job


def list_purchase_orders(
    db: Session, *, store_id: int | None = None, limit: int = 50
) -> list[models.PurchaseOrder]:
    statement = (
        select(models.PurchaseOrder)
        .options(
            joinedload(models.PurchaseOrder.items),
            joinedload(models.PurchaseOrder.returns),
        )
        .order_by(models.PurchaseOrder.created_at.desc())
        .limit(limit)
    )
    if store_id is not None:
        statement = statement.where(models.PurchaseOrder.store_id == store_id)
    return list(db.scalars(statement).unique())


def get_purchase_order(db: Session, order_id: int) -> models.PurchaseOrder:
    statement = (
        select(models.PurchaseOrder)
        .where(models.PurchaseOrder.id == order_id)
        .options(
            joinedload(models.PurchaseOrder.items),
            joinedload(models.PurchaseOrder.returns),
        )
    )
    try:
        return db.scalars(statement).unique().one()
    except NoResultFound as exc:
        raise LookupError("purchase_not_found") from exc


def create_purchase_order(
    db: Session,
    payload: schemas.PurchaseOrderCreate,
    *,
    created_by_id: int | None = None,
) -> models.PurchaseOrder:
    if not payload.items:
        raise ValueError("purchase_items_required")

    get_store(db, payload.store_id)

    order = models.PurchaseOrder(
        store_id=payload.store_id,
        supplier=payload.supplier,
        notes=payload.notes,
        created_by_id=created_by_id,
    )
    db.add(order)
    db.flush()

    for item in payload.items:
        if item.quantity_ordered <= 0:
            raise ValueError("purchase_invalid_quantity")
        if item.unit_cost < 0:
            raise ValueError("purchase_invalid_quantity")

        device = get_device(db, payload.store_id, item.device_id)
        order_item = models.PurchaseOrderItem(
            purchase_order_id=order.id,
            device_id=device.id,
            quantity_ordered=item.quantity_ordered,
            unit_cost=_to_decimal(item.unit_cost).quantize(Decimal("0.01"), rounding=ROUND_HALF_UP),
        )
        db.add(order_item)

    db.commit()
    db.refresh(order)

    _log_action(
        db,
        action="purchase_order_created",
        entity_type="purchase_order",
        entity_id=str(order.id),
        performed_by_id=created_by_id,
        details=json.dumps({"store_id": order.store_id, "supplier": order.supplier}),
    )
    db.commit()
    db.refresh(order)
    return order


def receive_purchase_order(
    db: Session,
    order_id: int,
    payload: schemas.PurchaseReceiveRequest,
    *,
    received_by_id: int,
    reason: str | None = None,
) -> models.PurchaseOrder:
    order = get_purchase_order(db, order_id)
    if order.status in {models.PurchaseStatus.CANCELADA, models.PurchaseStatus.COMPLETADA}:
        raise ValueError("purchase_not_receivable")
    if not payload.items:
        raise ValueError("purchase_items_required")

    items_by_device = {item.device_id: item for item in order.items}
    reception_details: dict[str, int] = {}

    for receive_item in payload.items:
        order_item = items_by_device.get(receive_item.device_id)
        if order_item is None:
            raise LookupError("purchase_item_not_found")
        pending = order_item.quantity_ordered - order_item.quantity_received
        if receive_item.quantity <= 0 or receive_item.quantity > pending:
            raise ValueError("purchase_invalid_quantity")

        order_item.quantity_received += receive_item.quantity

        device = get_device(db, order.store_id, order_item.device_id)
        current_quantity = device.quantity
        new_quantity = current_quantity + receive_item.quantity
        current_cost_total = _to_decimal(device.costo_unitario) * _to_decimal(current_quantity)
        incoming_cost_total = _to_decimal(order_item.unit_cost) * _to_decimal(receive_item.quantity)
        divisor = _to_decimal(new_quantity or 1)
        average_cost = (current_cost_total + incoming_cost_total) / divisor
        device.quantity = new_quantity
        device.costo_unitario = average_cost.quantize(Decimal("0.01"), rounding=ROUND_HALF_UP)
        _recalculate_sale_price(device)

        db.add(
            models.InventoryMovement(
                store_id=order.store_id,
                device_id=device.id,
                movement_type=models.MovementType.IN,
                quantity=receive_item.quantity,
                reason=reason,
                unit_cost=order_item.unit_cost,
                performed_by_id=received_by_id,
            )
        )
        reception_details[str(device.id)] = receive_item.quantity

    if all(item.quantity_received == item.quantity_ordered for item in order.items):
        order.status = models.PurchaseStatus.COMPLETADA
        order.closed_at = datetime.utcnow()
    else:
        order.status = models.PurchaseStatus.PARCIAL

    db.commit()
    db.refresh(order)
    _recalculate_store_inventory_value(db, order.store_id)

    _log_action(
        db,
        action="purchase_order_received",
        entity_type="purchase_order",
        entity_id=str(order.id),
        performed_by_id=received_by_id,
        details=json.dumps({"items": reception_details, "status": order.status.value}),
    )
    db.commit()
    db.refresh(order)
    return order


def cancel_purchase_order(
    db: Session,
    order_id: int,
    *,
    cancelled_by_id: int,
    reason: str | None = None,
) -> models.PurchaseOrder:
    order = get_purchase_order(db, order_id)
    if order.status in {models.PurchaseStatus.CANCELADA, models.PurchaseStatus.COMPLETADA}:
        raise ValueError("purchase_not_cancellable")

    order.status = models.PurchaseStatus.CANCELADA
    order.closed_at = datetime.utcnow()
    if reason:
        order.notes = (order.notes or "") + f" | Cancelación: {reason}" if order.notes else reason

    db.commit()
    db.refresh(order)

    _log_action(
        db,
        action="purchase_order_cancelled",
        entity_type="purchase_order",
        entity_id=str(order.id),
        performed_by_id=cancelled_by_id,
        details=json.dumps({"status": order.status.value, "reason": reason}),
    )
    db.commit()
    db.refresh(order)
    return order


def register_purchase_return(
    db: Session,
    order_id: int,
    payload: schemas.PurchaseReturnCreate,
    *,
    processed_by_id: int,
    reason: str | None = None,
) -> models.PurchaseReturn:
    order = get_purchase_order(db, order_id)
    order_item = next((item for item in order.items if item.device_id == payload.device_id), None)
    if order_item is None:
        raise LookupError("purchase_item_not_found")
    if payload.quantity <= 0:
        raise ValueError("purchase_invalid_quantity")

    received_total = order_item.quantity_received
    returned_total = sum(ret.quantity for ret in order.returns if ret.device_id == payload.device_id)
    if payload.quantity > received_total - returned_total:
        raise ValueError("purchase_return_exceeds_received")

    device = get_device(db, order.store_id, payload.device_id)
    if device.quantity < payload.quantity:
        raise ValueError("purchase_return_insufficient_stock")
    device.quantity -= payload.quantity

    db.add(
        models.InventoryMovement(
            store_id=order.store_id,
            device_id=device.id,
            movement_type=models.MovementType.OUT,
            quantity=payload.quantity,
            reason=payload.reason or reason,
            performed_by_id=processed_by_id,
        )
    )

    purchase_return = models.PurchaseReturn(
        purchase_order_id=order.id,
        device_id=device.id,
        quantity=payload.quantity,
        reason=payload.reason,
        processed_by_id=processed_by_id,
    )
    db.add(purchase_return)
    db.commit()
    db.refresh(purchase_return)

    _log_action(
        db,
        action="purchase_return_registered",
        entity_type="purchase_order",
        entity_id=str(order.id),
        performed_by_id=processed_by_id,
        details=json.dumps({"device_id": payload.device_id, "quantity": payload.quantity}),
    )
    db.commit()
    db.refresh(order)
    return purchase_return


def import_purchase_orders_from_csv(
    db: Session,
    csv_content: str,
    *,
    created_by_id: int | None = None,
    reason: str | None = None,
) -> tuple[list[models.PurchaseOrder], list[str]]:
    reader = csv.DictReader(StringIO(csv_content))
    fieldnames = [
        (header or "").strip().lower() for header in (reader.fieldnames or []) if header
    ]
    required_headers = {"store_id", "supplier", "device_id", "quantity", "unit_cost"}
    if not fieldnames or required_headers.difference(fieldnames):
        raise ValueError("purchase_import_invalid_headers")

    groups: dict[
        tuple[int, str, str],
        dict[str, object],
    ] = {}
    errors: list[str] = []

    for row in reader:
        line_number = reader.line_num
        normalized = {
            (key or "").strip().lower(): (value or "").strip()
            for key, value in row.items()
        }

        try:
            store_id = int(normalized.get("store_id", ""))
        except ValueError:
            errors.append(f"Fila {line_number}: store_id inválido")
            continue

        supplier = normalized.get("supplier", "").strip()
        if not supplier:
            errors.append(f"Fila {line_number}: proveedor requerido")
            continue

        try:
            device_id = int(normalized.get("device_id", ""))
        except ValueError:
            errors.append(f"Fila {line_number}: device_id inválido")
            continue

        try:
            quantity = int(normalized.get("quantity", ""))
        except ValueError:
            errors.append(f"Fila {line_number}: cantidad inválida")
            continue

        if quantity <= 0:
            errors.append(f"Fila {line_number}: la cantidad debe ser mayor a cero")
            continue

        try:
            unit_cost_value = _to_decimal(normalized.get("unit_cost"))
        except Exception:  # pragma: no cover - validaciones de Decimal
            errors.append(f"Fila {line_number}: costo unitario inválido")
            continue

        if unit_cost_value < Decimal("0"):
            errors.append(f"Fila {line_number}: el costo unitario no puede ser negativo")
            continue

        reference = normalized.get("reference") or f"{store_id}-{supplier}"
        notes = normalized.get("notes") or None

        group = groups.setdefault(
            (store_id, supplier, reference),
            {
                "items": defaultdict(lambda: {"quantity": 0, "unit_cost": Decimal("0.00")}),
                "notes": None,
            },
        )

        items_map: defaultdict[int, dict[str, Decimal | int]] = group["items"]  # type: ignore[assignment]
        bucket = items_map[device_id]
        bucket["quantity"] += quantity
        bucket["unit_cost"] = unit_cost_value.quantize(Decimal("0.01"), rounding=ROUND_HALF_UP)
        if notes and not group["notes"]:
            group["notes"] = notes

    orders: list[models.PurchaseOrder] = []

    for (store_id, supplier, reference), data in groups.items():
        items_map = data["items"]  # type: ignore[index]
        items_payload = [
            schemas.PurchaseOrderItemCreate(
                device_id=device_id,
                quantity_ordered=int(values["quantity"]),
                unit_cost=Decimal(values["unit_cost"]),
            )
            for device_id, values in items_map.items()
        ]
        notes = data.get("notes")  # type: ignore[assignment]
        normalized_notes = notes if isinstance(notes, str) else None
        if reason:
            reason_note = f"Importación CSV: {reason}"
            normalized_notes = (
                f"{normalized_notes} | {reason_note}"
                if normalized_notes
                else reason_note
            )

        try:
            order_payload = schemas.PurchaseOrderCreate(
                store_id=store_id,
                supplier=supplier,
                notes=normalized_notes,
                items=items_payload,
            )
            order = create_purchase_order(
                db,
                order_payload,
                created_by_id=created_by_id,
            )
        except (LookupError, ValueError) as exc:
            db.rollback()
            errors.append(f"Orden {reference}: {exc}")
            continue
        orders.append(order)

    if orders:
        _log_action(
            db,
            action="purchase_orders_imported",
            entity_type="purchase_order",
            entity_id="bulk",
            performed_by_id=created_by_id,
            details=json.dumps({"imported": len(orders), "errors": len(errors)}),
        )
        db.commit()

    return orders, errors


def list_recurring_orders(
    db: Session,
    *,
    order_type: models.RecurringOrderType | None = None,
) -> list[models.RecurringOrder]:
    statement = (
        select(models.RecurringOrder)
        .options(
            joinedload(models.RecurringOrder.store),
            joinedload(models.RecurringOrder.created_by),
            joinedload(models.RecurringOrder.last_used_by),
        )
        .order_by(models.RecurringOrder.updated_at.desc())
    )
    if order_type is not None:
        statement = statement.where(models.RecurringOrder.order_type == order_type)
    return list(db.scalars(statement).unique())


def get_recurring_order(db: Session, template_id: int) -> models.RecurringOrder:
    statement = (
        select(models.RecurringOrder)
        .options(
            joinedload(models.RecurringOrder.store),
            joinedload(models.RecurringOrder.created_by),
            joinedload(models.RecurringOrder.last_used_by),
        )
        .where(models.RecurringOrder.id == template_id)
    )
    try:
        return db.scalars(statement).unique().one()
    except NoResultFound as exc:
        raise LookupError("recurring_order_not_found") from exc


def create_recurring_order(
    db: Session,
    payload: schemas.RecurringOrderCreate,
    *,
    created_by_id: int | None = None,
    reason: str | None = None,
) -> models.RecurringOrder:
    payload_data = payload.payload
    store_scope: int | None = None

    if payload.order_type is models.RecurringOrderType.PURCHASE:
        store_scope = int(payload_data.get("store_id")) if payload_data.get("store_id") is not None else None
        if store_scope is not None:
            get_store(db, store_scope)
    elif payload.order_type is models.RecurringOrderType.TRANSFER:
        origin_store_id = int(payload_data["origin_store_id"])
        destination_store_id = int(payload_data["destination_store_id"])
        get_store(db, origin_store_id)
        get_store(db, destination_store_id)
        store_scope = origin_store_id

    template = models.RecurringOrder(
        name=payload.name,
        description=payload.description,
        order_type=payload.order_type,
        store_id=store_scope,
        payload=payload_data,
        created_by_id=created_by_id,
    )
    db.add(template)
    db.flush()
    _log_action(
        db,
        action="recurring_order_created",
        entity_type="recurring_order",
        entity_id=str(template.id),
        performed_by_id=created_by_id,
        details=json.dumps(
            {
                "name": payload.name,
                "order_type": payload.order_type.value,
                "reason": reason,
            }
        ),
    )
    db.commit()
    db.refresh(template)
    return template


def execute_recurring_order(
    db: Session,
    template_id: int,
    *,
    performed_by_id: int,
    reason: str | None = None,
) -> schemas.RecurringOrderExecutionResult:
    template = get_recurring_order(db, template_id)
    now = datetime.utcnow()

    if template.order_type is models.RecurringOrderType.PURCHASE:
        purchase_payload = schemas.PurchaseOrderCreate.model_validate(template.payload)
        notes = purchase_payload.notes or None
        if reason:
            reason_note = f"Plantilla #{template.id}: {reason}"
            notes = f"{notes} | {reason_note}" if notes else reason_note
        purchase_payload.notes = notes
        order = create_purchase_order(
            db,
            purchase_payload,
            created_by_id=performed_by_id,
        )
        summary = f"Orden de compra #{order.id} para {order.supplier}"
        reference_id = order.id
        store_scope = order.store_id
    elif template.order_type is models.RecurringOrderType.TRANSFER:
        transfer_payload = schemas.TransferOrderCreate.model_validate(template.payload)
        transfer_payload.reason = reason or transfer_payload.reason
        order = create_transfer_order(
            db,
            transfer_payload,
            requested_by_id=performed_by_id,
        )
        summary = (
            f"Transferencia #{order.id} de {order.origin_store_id} a {order.destination_store_id}"
        )
        reference_id = order.id
        store_scope = order.origin_store_id
    else:  # pragma: no cover - enum exhaustivo
        raise ValueError("Tipo de orden recurrente no soportado")

    template.last_used_at = now
    template.last_used_by_id = performed_by_id

    _log_action(
        db,
        action="recurring_order_executed",
        entity_type="recurring_order",
        entity_id=str(template.id),
        performed_by_id=performed_by_id,
        details=json.dumps(
            {
                "order_type": template.order_type.value,
                "reference_id": reference_id,
            }
        ),
    )
    db.commit()
    db.refresh(template)

    return schemas.RecurringOrderExecutionResult(
        template_id=template.id,
        order_type=template.order_type,
        reference_id=reference_id,
        store_id=store_scope,
        created_at=now,
        summary=summary,
    )


def list_repair_orders(
    db: Session,
    *,
    store_id: int | None = None,
    status: models.RepairStatus | None = None,
    query: str | None = None,
    limit: int = 100,
) -> list[models.RepairOrder]:
    statement = (
        select(models.RepairOrder)
        .options(joinedload(models.RepairOrder.parts))
        .order_by(models.RepairOrder.opened_at.desc())
        .limit(limit)
    )
    if store_id is not None:
        statement = statement.where(models.RepairOrder.store_id == store_id)
    if status is not None:
        statement = statement.where(models.RepairOrder.status == status)
    if query:
        normalized = f"%{query.lower()}%"
        statement = statement.where(
            or_(
                func.lower(models.RepairOrder.customer_name).like(normalized),
                func.lower(models.RepairOrder.technician_name).like(normalized),
                func.lower(models.RepairOrder.damage_type).like(normalized),
            )
        )
    return list(db.scalars(statement).unique())


def get_repair_order(db: Session, order_id: int) -> models.RepairOrder:
    statement = (
        select(models.RepairOrder)
        .where(models.RepairOrder.id == order_id)
        .options(
            joinedload(models.RepairOrder.parts),
            joinedload(models.RepairOrder.customer),
        )
    )
    try:
        return db.scalars(statement).unique().one()
    except NoResultFound as exc:
        raise LookupError("repair_order_not_found") from exc


def _apply_repair_parts(
    db: Session,
    order: models.RepairOrder,
    parts_payload: list[schemas.RepairOrderPartPayload],
    *,
    performed_by_id: int | None,
    reason: str | None,
) -> Decimal:
    existing_parts = {part.device_id: part for part in order.parts}
    processed_devices: set[int] = set()
    total_cost = Decimal("0")
    snapshot: list[dict[str, object]] = []
    for payload in parts_payload:
        if payload.quantity <= 0:
            raise ValueError("repair_invalid_quantity")
        device = get_device(db, order.store_id, payload.device_id)
        unit_cost = _resolve_part_unit_cost(device, getattr(payload, "unit_cost", None))
        previous_part = existing_parts.get(device.id)
        previous_quantity = previous_part.quantity if previous_part else 0
        delta = payload.quantity - previous_quantity
        if delta > 0:
            if device.quantity < delta:
                raise ValueError("repair_insufficient_stock")
            device.quantity -= delta
            db.add(
                models.InventoryMovement(
                    store_id=order.store_id,
                    device_id=device.id,
                    movement_type=models.MovementType.OUT,
                    quantity=delta,
                    reason=reason or f"Reparación #{order.id}",
                    performed_by_id=performed_by_id,
                )
            )
        elif delta < 0:
            device.quantity += abs(delta)
            db.add(
                models.InventoryMovement(
                    store_id=order.store_id,
                    device_id=device.id,
                    movement_type=models.MovementType.IN,
                    quantity=abs(delta),
                    reason=reason or f"Ajuste reparación #{order.id}",
                    performed_by_id=performed_by_id,
                )
            )

        if previous_part is None:
            part = models.RepairOrderPart(
                repair_order_id=order.id,
                device_id=device.id,
                quantity=payload.quantity,
                unit_cost=unit_cost,
            )
            db.add(part)
            order.parts.append(part)
        else:
            previous_part.quantity = payload.quantity
            previous_part.unit_cost = unit_cost
        processed_devices.add(device.id)

        line_total = (unit_cost * Decimal(payload.quantity)).quantize(
            Decimal("0.01"), rounding=ROUND_HALF_UP
        )
        total_cost += line_total
        snapshot.append(
            {
                "device_id": device.id,
                "quantity": payload.quantity,
                "unit_cost": float(unit_cost),
            }
        )

    for part in list(order.parts):
        if part.device_id not in processed_devices:
            device = get_device(db, order.store_id, part.device_id)
            device.quantity += part.quantity
            db.add(
                models.InventoryMovement(
                    store_id=order.store_id,
                    device_id=device.id,
                    movement_type=models.MovementType.IN,
                    quantity=part.quantity,
                    reason=reason or f"Reverso reparación #{order.id}",
                    performed_by_id=performed_by_id,
                )
            )
            db.delete(part)

    order.parts_cost = total_cost
    order.parts_snapshot = snapshot
    order.inventory_adjusted = bool(processed_devices)
    return total_cost


def create_repair_order(
    db: Session,
    payload: schemas.RepairOrderCreate,
    *,
    performed_by_id: int | None,
    reason: str | None = None,
) -> models.RepairOrder:
    get_store(db, payload.store_id)
    customer = None
    if payload.customer_id:
        customer = get_customer(db, payload.customer_id)
    labor_cost = _to_decimal(payload.labor_cost).quantize(Decimal("0.01"), rounding=ROUND_HALF_UP)
    customer_name = payload.customer_name or (customer.name if customer else None)
    order = models.RepairOrder(
        store_id=payload.store_id,
        customer_id=payload.customer_id,
        customer_name=customer_name,
        technician_name=payload.technician_name,
        damage_type=payload.damage_type,
        device_description=payload.device_description,
        notes=payload.notes,
        labor_cost=labor_cost,
    )
    db.add(order)
    db.flush()

    parts_cost = Decimal("0")
    if payload.parts:
        parts_cost = _apply_repair_parts(
            db,
            order,
            payload.parts,
            performed_by_id=performed_by_id,
            reason=reason,
        )
    order.total_cost = (labor_cost + parts_cost).quantize(Decimal("0.01"), rounding=ROUND_HALF_UP)
    db.add(order)
    db.commit()
    db.refresh(order)

    if customer:
        _append_customer_history(customer, f"Orden de reparación #{order.id} creada")
        db.add(customer)
        db.commit()
        db.refresh(customer)

    _log_action(
        db,
        action="repair_order_created",
        entity_type="repair_order",
        entity_id=str(order.id),
        performed_by_id=performed_by_id,
        details=json.dumps({"store_id": order.store_id, "status": order.status.value}),
    )
    db.commit()
    db.refresh(order)
    enqueue_sync_outbox(
        db,
        entity_type="repair_order",
        entity_id=str(order.id),
        operation="UPSERT",
        payload=_repair_payload(order),
    )
    return order


def update_repair_order(
    db: Session,
    order_id: int,
    payload: schemas.RepairOrderUpdate,
    *,
    performed_by_id: int | None,
    reason: str | None = None,
) -> models.RepairOrder:
    order = get_repair_order(db, order_id)
    updated_fields: dict[str, object] = {}
    if payload.customer_id is not None:
        if payload.customer_id:
            customer = get_customer(db, payload.customer_id)
            order.customer_id = customer.id
            order.customer_name = customer.name
            _append_customer_history(customer, f"Orden de reparación #{order.id} actualizada")
            db.add(customer)
            updated_fields["customer_id"] = customer.id
        else:
            order.customer_id = None
            updated_fields["customer_id"] = None
    if payload.customer_name is not None:
        order.customer_name = payload.customer_name
        updated_fields["customer_name"] = payload.customer_name
    if payload.technician_name is not None:
        order.technician_name = payload.technician_name
        updated_fields["technician_name"] = payload.technician_name
    if payload.damage_type is not None:
        order.damage_type = payload.damage_type
        updated_fields["damage_type"] = payload.damage_type
    if payload.device_description is not None:
        order.device_description = payload.device_description
        updated_fields["device_description"] = payload.device_description
    if payload.notes is not None:
        order.notes = payload.notes
        updated_fields["notes"] = payload.notes
    if payload.status is not None and payload.status != order.status:
        order.status = payload.status
        updated_fields["status"] = payload.status.value
        if payload.status == models.RepairStatus.ENTREGADO:
            order.delivered_at = datetime.utcnow()
        elif payload.status in {models.RepairStatus.PENDIENTE, models.RepairStatus.EN_PROCESO}:
            order.delivered_at = None
    if payload.labor_cost is not None:
        order.labor_cost = _to_decimal(payload.labor_cost).quantize(Decimal("0.01"), rounding=ROUND_HALF_UP)
        updated_fields["labor_cost"] = float(order.labor_cost)
    if payload.parts is not None:
        parts_cost = _apply_repair_parts(
            db,
            order,
            payload.parts,
            performed_by_id=performed_by_id,
            reason=reason,
        )
        updated_fields["parts_cost"] = float(parts_cost)
    order.total_cost = (order.labor_cost + order.parts_cost).quantize(
        Decimal("0.01"), rounding=ROUND_HALF_UP
    )
    db.add(order)
    db.commit()
    db.refresh(order)

    if updated_fields:
        _log_action(
            db,
            action="repair_order_updated",
            entity_type="repair_order",
            entity_id=str(order.id),
            performed_by_id=performed_by_id,
            details=json.dumps(updated_fields),
        )
        db.commit()
        db.refresh(order)
    enqueue_sync_outbox(
        db,
        entity_type="repair_order",
        entity_id=str(order.id),
        operation="UPSERT",
        payload=_repair_payload(order),
    )
    return order


def delete_repair_order(
    db: Session,
    order_id: int,
    *,
    performed_by_id: int | None,
    reason: str | None = None,
) -> None:
    order = get_repair_order(db, order_id)
    for part in list(order.parts):
        device = get_device(db, order.store_id, part.device_id)
        device.quantity += part.quantity
        db.add(
            models.InventoryMovement(
                store_id=order.store_id,
                device_id=device.id,
                movement_type=models.MovementType.IN,
                quantity=part.quantity,
                reason=reason or f"Cancelación reparación #{order.id}",
                performed_by_id=performed_by_id,
            )
        )
    db.delete(order)
    db.commit()
    _log_action(
        db,
        action="repair_order_deleted",
        entity_type="repair_order",
        entity_id=str(order_id),
        performed_by_id=performed_by_id,
    )
    db.commit()
    enqueue_sync_outbox(
        db,
        entity_type="repair_order",
        entity_id=str(order_id),
        operation="DELETE",
        payload={"id": order_id},
    )


def list_sales(db: Session, *, store_id: int | None = None, limit: int = 50) -> list[models.Sale]:
    statement = (
        select(models.Sale)
        .options(
            joinedload(models.Sale.items),
            joinedload(models.Sale.returns),
            joinedload(models.Sale.customer),
            joinedload(models.Sale.cash_session),
        )
        .order_by(models.Sale.created_at.desc())
        .limit(limit)
    )
    if store_id is not None:
        statement = statement.where(models.Sale.store_id == store_id)
    return list(db.scalars(statement).unique())


def get_sale(db: Session, sale_id: int) -> models.Sale:
    statement = (
        select(models.Sale)
        .where(models.Sale.id == sale_id)
        .options(
            joinedload(models.Sale.store),
            joinedload(models.Sale.items).joinedload(models.SaleItem.device),
            joinedload(models.Sale.returns),
            joinedload(models.Sale.customer),
            joinedload(models.Sale.cash_session),
        )
    )
    try:
        return db.scalars(statement).unique().one()
    except NoResultFound as exc:
        raise LookupError("sale_not_found") from exc


def create_sale(
    db: Session,
    payload: schemas.SaleCreate,
    *,
    performed_by_id: int,
    tax_rate: Decimal | float | int | None = None,
    reason: str | None = None,
) -> models.Sale:
    if not payload.items:
        raise ValueError("sale_items_required")

    get_store(db, payload.store_id)

    customer = None
    customer_name = payload.customer_name
    if payload.customer_id:
        customer = get_customer(db, payload.customer_id)
        customer_name = customer_name or customer.name

    sale_discount_percent = _to_decimal(payload.discount_percent or 0)
    sale = models.Sale(
        store_id=payload.store_id,
        customer_id=customer.id if customer else None,
        customer_name=customer_name,
        payment_method=models.PaymentMethod(payload.payment_method),
        discount_percent=sale_discount_percent.quantize(
            Decimal("0.01"), rounding=ROUND_HALF_UP
        ),
        notes=payload.notes,
        performed_by_id=performed_by_id,
    )
    db.add(sale)
    db.flush()

    gross_total = Decimal("0")
    total_discount = Decimal("0")
    for item in payload.items:
        if item.quantity <= 0:
            raise ValueError("sale_invalid_quantity")
        device = get_device(db, payload.store_id, item.device_id)
        if device.quantity < item.quantity:
            raise ValueError("sale_insufficient_stock")

        line_unit_price = _to_decimal(device.unit_price).quantize(
            Decimal("0.01"), rounding=ROUND_HALF_UP
        )
        quantity_decimal = _to_decimal(item.quantity)
        line_total = (line_unit_price * quantity_decimal).quantize(
            Decimal("0.01"), rounding=ROUND_HALF_UP
        )
        gross_total += line_total

        line_discount_percent = _to_decimal(getattr(item, "discount_percent", None))
        if line_discount_percent == Decimal("0"):
            line_discount_percent = sale_discount_percent
        discount_fraction = line_discount_percent / Decimal("100")
        line_discount_amount = (line_total * discount_fraction).quantize(
            Decimal("0.01"), rounding=ROUND_HALF_UP
        )
        total_discount += line_discount_amount
        net_line_total = (line_total - line_discount_amount).quantize(
            Decimal("0.01"), rounding=ROUND_HALF_UP
        )

        device.quantity -= item.quantity

        sale_item = models.SaleItem(
            sale_id=sale.id,
            device_id=device.id,
            quantity=item.quantity,
            unit_price=line_unit_price,
            discount_amount=line_discount_amount,
            total_line=net_line_total,
        )
        db.add(sale_item)

        db.add(
            models.InventoryMovement(
                store_id=payload.store_id,
                device_id=device.id,
                movement_type=models.MovementType.OUT,
                quantity=item.quantity,
                reason=reason,
                performed_by_id=performed_by_id,
            )
        )

    subtotal = (gross_total - total_discount).quantize(
        Decimal("0.01"), rounding=ROUND_HALF_UP
    )
    sale.subtotal_amount = subtotal

    tax_value = _to_decimal(tax_rate)
    if tax_value < Decimal("0"):
        tax_value = Decimal("0")
    tax_fraction = tax_value / Decimal("100") if tax_value else Decimal("0")
    tax_amount = (subtotal * tax_fraction).quantize(Decimal("0.01"), rounding=ROUND_HALF_UP)
    sale.tax_amount = tax_amount
    sale.total_amount = (subtotal + tax_amount).quantize(
        Decimal("0.01"), rounding=ROUND_HALF_UP
    )

    if customer:
        if sale.payment_method == models.PaymentMethod.CREDITO:
            customer.outstanding_debt = (
                _to_decimal(customer.outstanding_debt) + sale.total_amount
            ).quantize(Decimal("0.01"), rounding=ROUND_HALF_UP)
        _append_customer_history(
            customer,
            f"Venta #{sale.id} registrada ({sale.payment_method.value})",
        )
        db.add(customer)

    db.commit()
    db.refresh(sale)

    _log_action(
        db,
        action="sale_registered",
        entity_type="sale",
        entity_id=str(sale.id),
        performed_by_id=performed_by_id,
        details=json.dumps({"store_id": sale.store_id, "total_amount": float(sale.total_amount)}),
    )
    db.commit()
    db.refresh(sale)
    sale_payload = {
        "sale_id": sale.id,
        "store_id": sale.store_id,
        "customer_id": sale.customer_id,
        "customer_name": sale.customer_name,
        "payment_method": sale.payment_method.value,
        "discount_percent": float(sale.discount_percent),
        "subtotal_amount": float(sale.subtotal_amount),
        "tax_amount": float(sale.tax_amount),
        "total_amount": float(sale.total_amount),
        "created_at": sale.created_at.isoformat(),
        "items": [
            {
                "device_id": item.device_id,
                "quantity": item.quantity,
                "unit_price": float(item.unit_price),
                "discount_amount": float(item.discount_amount),
                "total_line": float(item.total_line),
            }
            for item in sale.items
        ],
    }
    enqueue_sync_outbox(
        db,
        entity_type="sale",
        entity_id=str(sale.id),
        operation="UPSERT",
        payload=sale_payload,
    )
    return sale


def register_sale_return(
    db: Session,
    payload: schemas.SaleReturnCreate,
    *,
    processed_by_id: int,
    reason: str | None = None,
) -> list[models.SaleReturn]:
    sale = get_sale(db, payload.sale_id)
    if not payload.items:
        raise ValueError("sale_return_items_required")

    returns: list[models.SaleReturn] = []
    refund_total = Decimal("0")
    items_by_device = {item.device_id: item for item in sale.items}

    for item in payload.items:
        sale_item = items_by_device.get(item.device_id)
        if sale_item is None:
            raise LookupError("sale_item_not_found")
        if item.quantity <= 0:
            raise ValueError("sale_return_invalid_quantity")

        returned_total = sum(
            existing.quantity for existing in sale.returns if existing.device_id == item.device_id
        )
        if item.quantity > sale_item.quantity - returned_total:
            raise ValueError("sale_return_invalid_quantity")

        device = get_device(db, sale.store_id, item.device_id)
        device.quantity += item.quantity

        sale_return = models.SaleReturn(
            sale_id=sale.id,
            device_id=item.device_id,
            quantity=item.quantity,
            reason=item.reason,
            processed_by_id=processed_by_id,
        )
        db.add(sale_return)
        returns.append(sale_return)

        unit_refund = (sale_item.total_line / Decimal(sale_item.quantity)).quantize(
            Decimal("0.01"), rounding=ROUND_HALF_UP
        )
        refund_total += (unit_refund * Decimal(item.quantity)).quantize(
            Decimal("0.01"), rounding=ROUND_HALF_UP
        )

        db.add(
            models.InventoryMovement(
                store_id=sale.store_id,
                device_id=item.device_id,
                movement_type=models.MovementType.IN,
                quantity=item.quantity,
                reason=item.reason or reason,
                performed_by_id=processed_by_id,
            )
        )

    db.commit()
    for sale_return in returns:
        db.refresh(sale_return)

    _log_action(
        db,
        action="sale_return_registered",
        entity_type="sale",
        entity_id=str(sale.id),
        performed_by_id=processed_by_id,
        details=json.dumps({"items": [item.model_dump() for item in payload.items]}),
    )
    db.commit()

    if sale.customer and sale.payment_method == models.PaymentMethod.CREDITO and refund_total > 0:
        sale.customer.outstanding_debt = (
            _to_decimal(sale.customer.outstanding_debt) - refund_total
        ).quantize(Decimal("0.01"), rounding=ROUND_HALF_UP)
        if sale.customer.outstanding_debt < Decimal("0"):
            sale.customer.outstanding_debt = Decimal("0")
        _append_customer_history(
            sale.customer,
            f"Devolución aplicada a venta #{sale.id} por ${float(refund_total):.2f}",
        )
        db.add(sale.customer)
        db.commit()
    return returns


def list_operations_history(
    db: Session,
    *,
    start: datetime | None = None,
    end: datetime | None = None,
    store_id: int | None = None,
    technician_id: int | None = None,
) -> schemas.OperationsHistoryResponse:
    start_dt = start or (datetime.utcnow() - timedelta(days=30))
    end_dt = end or datetime.utcnow()
    if start_dt > end_dt:
        start_dt, end_dt = end_dt, start_dt

    records: list[schemas.OperationHistoryEntry] = []
    technicians: dict[int, str] = {}

    def register_technician(user: models.User | None) -> None:
        if user is None or user.id is None:
            return
        name = _user_display_name(user) or f"Usuario {user.id}"
        technicians.setdefault(user.id, name)

    purchase_stmt = (
        select(models.PurchaseOrder)
        .options(
            joinedload(models.PurchaseOrder.store),
            joinedload(models.PurchaseOrder.created_by),
            joinedload(models.PurchaseOrder.items),
        )
        .where(
            models.PurchaseOrder.created_at >= start_dt,
            models.PurchaseOrder.created_at <= end_dt,
        )
    )
    if store_id is not None:
        purchase_stmt = purchase_stmt.where(models.PurchaseOrder.store_id == store_id)
    for order in db.scalars(purchase_stmt).unique():
        if technician_id is not None and order.created_by_id != technician_id:
            continue
        register_technician(order.created_by)
        total_amount = sum(
            _to_decimal(item.unit_cost) * _to_decimal(item.quantity_ordered)
            for item in order.items
        )
        records.append(
            schemas.OperationHistoryEntry(
                id=f"purchase-{order.id}",
                operation_type=schemas.OperationHistoryType.PURCHASE,
                occurred_at=order.created_at,
                store_id=order.store_id,
                store_name=order.store.name if order.store else None,
                technician_id=order.created_by_id,
                technician_name=_user_display_name(order.created_by),
                reference=f"PO-{order.id}",
                description=f"Orden de compra para {order.supplier}",
                amount=total_amount,
            )
        )

    transfer_stmt = (
        select(models.TransferOrder)
        .options(
            joinedload(models.TransferOrder.origin_store),
            joinedload(models.TransferOrder.destination_store),
            joinedload(models.TransferOrder.dispatched_by),
            joinedload(models.TransferOrder.received_by),
            joinedload(models.TransferOrder.items),
        )
        .where(
            or_(
                models.TransferOrder.dispatched_at.between(start_dt, end_dt),
                models.TransferOrder.received_at.between(start_dt, end_dt),
            )
        )
    )

    for transfer in db.scalars(transfer_stmt).unique():
        if (
            transfer.dispatched_at
            and start_dt <= transfer.dispatched_at <= end_dt
            and (store_id is None or transfer.origin_store_id == store_id)
            and (technician_id is None or transfer.dispatched_by_id == technician_id)
        ):
            register_technician(transfer.dispatched_by)
            records.append(
                schemas.OperationHistoryEntry(
                    id=f"transfer-dispatch-{transfer.id}",
                    operation_type=schemas.OperationHistoryType.TRANSFER_DISPATCH,
                    occurred_at=transfer.dispatched_at,
                    store_id=transfer.origin_store_id,
                    store_name=transfer.origin_store.name if transfer.origin_store else None,
                    technician_id=transfer.dispatched_by_id,
                    technician_name=_user_display_name(transfer.dispatched_by),
                    reference=f"TR-{transfer.id}",
                    description=(
                        f"Despacho hacia {transfer.destination_store.name if transfer.destination_store else transfer.destination_store_id}"
                    ),
                )
            )

        if (
            transfer.received_at
            and start_dt <= transfer.received_at <= end_dt
            and (store_id is None or transfer.destination_store_id == store_id)
            and (technician_id is None or transfer.received_by_id == technician_id)
        ):
            register_technician(transfer.received_by)
            records.append(
                schemas.OperationHistoryEntry(
                    id=f"transfer-receive-{transfer.id}",
                    operation_type=schemas.OperationHistoryType.TRANSFER_RECEIVE,
                    occurred_at=transfer.received_at,
                    store_id=transfer.destination_store_id,
                    store_name=transfer.destination_store.name if transfer.destination_store else None,
                    technician_id=transfer.received_by_id,
                    technician_name=_user_display_name(transfer.received_by),
                    reference=f"TR-{transfer.id}",
                    description=(
                        f"Recepción desde {transfer.origin_store.name if transfer.origin_store else transfer.origin_store_id}"
                    ),
                )
            )

    sale_stmt = (
        select(models.Sale)
        .options(
            joinedload(models.Sale.store),
            joinedload(models.Sale.performed_by),
        )
        .where(
            models.Sale.created_at >= start_dt,
            models.Sale.created_at <= end_dt,
        )
    )
    if store_id is not None:
        sale_stmt = sale_stmt.where(models.Sale.store_id == store_id)
    for sale in db.scalars(sale_stmt).unique():
        if technician_id is not None and sale.performed_by_id != technician_id:
            continue
        register_technician(sale.performed_by)
        records.append(
            schemas.OperationHistoryEntry(
                id=f"sale-{sale.id}",
                operation_type=schemas.OperationHistoryType.SALE,
                occurred_at=sale.created_at,
                store_id=sale.store_id,
                store_name=sale.store.name if sale.store else None,
                technician_id=sale.performed_by_id,
                technician_name=_user_display_name(sale.performed_by),
                reference=f"VNT-{sale.id}",
                description="Venta registrada en POS",
                amount=_to_decimal(sale.total_amount),
            )
        )

    records.sort(key=lambda entry: entry.occurred_at, reverse=True)
    technicians_list = [
        schemas.OperationHistoryTechnician(id=tech_id, name=name)
        for tech_id, name in sorted(technicians.items(), key=lambda item: item[1].lower())
    ]

    return schemas.OperationsHistoryResponse(records=records, technicians=technicians_list)


def list_cash_sessions(
    db: Session,
    *,
    store_id: int,
    limit: int = 30,
) -> list[models.CashRegisterSession]:
    statement = (
        select(models.CashRegisterSession)
        .where(models.CashRegisterSession.store_id == store_id)
        .order_by(models.CashRegisterSession.opened_at.desc())
        .limit(limit)
    )
    return list(db.scalars(statement).unique())


def get_cash_session(db: Session, session_id: int) -> models.CashRegisterSession:
    statement = select(models.CashRegisterSession).where(models.CashRegisterSession.id == session_id)
    try:
        return db.scalars(statement).one()
    except NoResultFound as exc:
        raise LookupError("cash_session_not_found") from exc


def open_cash_session(
    db: Session,
    payload: schemas.CashSessionOpenRequest,
    *,
    opened_by_id: int | None,
    reason: str | None = None,
) -> models.CashRegisterSession:
    get_store(db, payload.store_id)
    statement = select(models.CashRegisterSession).where(
        models.CashRegisterSession.store_id == payload.store_id,
        models.CashRegisterSession.status == models.CashSessionStatus.ABIERTO,
    )
    if db.scalars(statement).first() is not None:
        raise ValueError("cash_session_already_open")

    opening_amount = _to_decimal(payload.opening_amount).quantize(
        Decimal("0.01"), rounding=ROUND_HALF_UP
    )
    session = models.CashRegisterSession(
        store_id=payload.store_id,
        status=models.CashSessionStatus.ABIERTO,
        opening_amount=opening_amount,
        closing_amount=Decimal("0"),
        expected_amount=opening_amount,
        difference_amount=Decimal("0"),
        payment_breakdown={},
        notes=payload.notes,
        opened_by_id=opened_by_id,
    )
    db.add(session)
    db.commit()
    db.refresh(session)

    _log_action(
        db,
        action="cash_session_opened",
        entity_type="cash_session",
        entity_id=str(session.id),
        performed_by_id=opened_by_id,
        details=json.dumps({"store_id": session.store_id, "reason": reason}),
    )
    db.commit()
    db.refresh(session)
    return session


def close_cash_session(
    db: Session,
    payload: schemas.CashSessionCloseRequest,
    *,
    closed_by_id: int | None,
    reason: str | None = None,
) -> models.CashRegisterSession:
    session = get_cash_session(db, payload.session_id)
    if session.status != models.CashSessionStatus.ABIERTO:
        raise ValueError("cash_session_not_open")

    sales_totals: dict[str, Decimal] = {}
    totals_stmt = (
        select(models.Sale.payment_method, func.sum(models.Sale.total_amount))
        .where(models.Sale.cash_session_id == session.id)
        .group_by(models.Sale.payment_method)
    )
    for method, total in db.execute(totals_stmt):
        totals_value = _to_decimal(total).quantize(Decimal("0.01"), rounding=ROUND_HALF_UP)
        sales_totals[method.value] = totals_value

    session.closing_amount = _to_decimal(payload.closing_amount).quantize(
        Decimal("0.01"), rounding=ROUND_HALF_UP
    )
    session.closed_by_id = closed_by_id
    session.closed_at = datetime.utcnow()
    session.status = models.CashSessionStatus.CERRADO
    session.payment_breakdown = {key: float(value) for key, value in sales_totals.items()}

    for method_key, reported_amount in payload.payment_breakdown.items():
        session.payment_breakdown[f"reportado_{method_key.upper()}"] = float(
            Decimal(str(reported_amount))
        )

    expected_cash = session.opening_amount + sales_totals.get(models.PaymentMethod.EFECTIVO.value, Decimal("0"))
    session.expected_amount = expected_cash.quantize(Decimal("0.01"), rounding=ROUND_HALF_UP)
    session.difference_amount = (
        session.closing_amount - session.expected_amount
    ).quantize(Decimal("0.01"), rounding=ROUND_HALF_UP)
    if payload.notes:
        session.notes = (session.notes or "") + f"\n{payload.notes}" if session.notes else payload.notes

    db.add(session)
    db.commit()
    db.refresh(session)

    _log_action(
        db,
        action="cash_session_closed",
        entity_type="cash_session",
        entity_id=str(session.id),
        performed_by_id=closed_by_id,
        details=json.dumps(
            {
                "difference": float(session.difference_amount),
                "reason": reason,
            }
        ),
    )
    db.commit()
    db.refresh(session)
    return session


def get_pos_config(db: Session, store_id: int) -> models.POSConfig:
    store = get_store(db, store_id)
    statement = select(models.POSConfig).where(models.POSConfig.store_id == store_id)
    config = db.scalars(statement).first()
    if config is None:
        prefix = store.name[:3].upper() if store.name else "POS"
        generated_prefix = f"{prefix}-{store_id:03d}"[:12]
        config = models.POSConfig(store_id=store_id, invoice_prefix=generated_prefix)
        db.add(config)
        db.commit()
        db.refresh(config)
    return config


def update_pos_config(
    db: Session,
    payload: schemas.POSConfigUpdate,
    *,
    updated_by_id: int | None,
    reason: str | None = None,
) -> models.POSConfig:
    config = get_pos_config(db, payload.store_id)
    config.tax_rate = _to_decimal(payload.tax_rate).quantize(
        Decimal("0.01"), rounding=ROUND_HALF_UP
    )
    config.invoice_prefix = payload.invoice_prefix.strip().upper()
    config.printer_name = payload.printer_name.strip() if payload.printer_name else None
    config.printer_profile = (
        payload.printer_profile.strip() if payload.printer_profile else None
    )
    config.quick_product_ids = payload.quick_product_ids
    db.add(config)
    db.commit()
    db.refresh(config)

    _log_action(
        db,
        action="pos_config_update",
        entity_type="store",
        entity_id=str(payload.store_id),
        performed_by_id=updated_by_id,
        details=json.dumps(
            {
                "tax_rate": float(config.tax_rate),
                "invoice_prefix": config.invoice_prefix,
                "reason": reason,
            }
        ),
    )
    db.commit()
    db.refresh(config)
    enqueue_sync_outbox(
        db,
        entity_type="pos_config",
        entity_id=str(payload.store_id),
        operation="UPSERT",
        payload=_pos_config_payload(config),
    )
    return config


def save_pos_draft(
    db: Session,
    payload: schemas.POSSaleRequest,
    *,
    saved_by_id: int | None,
    reason: str | None = None,
) -> models.POSDraftSale:
    get_store(db, payload.store_id)
    draft: models.POSDraftSale
    if payload.draft_id:
        statement = select(models.POSDraftSale).where(models.POSDraftSale.id == payload.draft_id)
        draft = db.scalars(statement).first()
        if draft is None:
            raise LookupError("pos_draft_not_found")
        draft.store_id = payload.store_id
    else:
        draft = models.POSDraftSale(store_id=payload.store_id)
        db.add(draft)

    serialized = payload.model_dump(
        mode="json",
        exclude_none=True,
        exclude={"confirm", "save_as_draft"},
    )
    draft.payload = serialized
    db.add(draft)
    db.commit()
    db.refresh(draft)

    details = {"store_id": payload.store_id}
    if reason:
        details["reason"] = reason
    _log_action(
        db,
        action="pos_draft_saved",
        entity_type="pos_draft",
        entity_id=str(draft.id),
        performed_by_id=saved_by_id,
        details=json.dumps(details),
    )
    db.commit()
    db.refresh(draft)
    enqueue_sync_outbox(
        db,
        entity_type="pos_draft",
        entity_id=str(draft.id),
        operation="UPSERT",
        payload=_pos_draft_payload(draft),
    )
    return draft


def delete_pos_draft(db: Session, draft_id: int, *, removed_by_id: int | None = None) -> None:
    statement = select(models.POSDraftSale).where(models.POSDraftSale.id == draft_id)
    draft = db.scalars(statement).first()
    if draft is None:
        raise LookupError("pos_draft_not_found")
    store_id = draft.store_id
    db.delete(draft)
    db.commit()
    _log_action(
        db,
        action="pos_draft_removed",
        entity_type="pos_draft",
        entity_id=str(draft_id),
        performed_by_id=removed_by_id,
        details=json.dumps({"store_id": store_id}),
    )
    db.commit()
    enqueue_sync_outbox(
        db,
        entity_type="pos_draft",
        entity_id=str(draft_id),
        operation="DELETE",
        payload={"id": draft_id, "store_id": store_id},
    )


def register_pos_sale(
    db: Session,
    payload: schemas.POSSaleRequest,
    *,
    performed_by_id: int,
    reason: str | None = None,
) -> tuple[models.Sale, list[str]]:
    if not payload.confirm:
        raise ValueError("pos_confirmation_required")

    config = get_pos_config(db, payload.store_id)
    sale_payload = schemas.SaleCreate(
        store_id=payload.store_id,
        customer_id=payload.customer_id,
        customer_name=payload.customer_name,
        payment_method=payload.payment_method,
        discount_percent=payload.discount_percent,
        notes=payload.notes,
        items=[
            schemas.SaleItemCreate(
                device_id=item.device_id,
                quantity=item.quantity,
                discount_percent=item.discount_percent,
            )
            for item in payload.items
        ],
    )
    tax_value = config.tax_rate if payload.apply_taxes else Decimal("0")
    sale = create_sale(
        db,
        sale_payload,
        performed_by_id=performed_by_id,
        tax_rate=tax_value,
        reason=reason,
    )

    warnings: list[str] = []
    for item in payload.items:
        device = get_device(db, payload.store_id, item.device_id)
        if device.quantity <= 0:
            warnings.append(
                f"{device.sku} sin existencias en la sucursal"
            )
        elif device.quantity <= 2:
            warnings.append(
                f"Stock bajo de {device.sku}: quedan {device.quantity} unidades"
            )

    if payload.draft_id:
        try:
            delete_pos_draft(db, payload.draft_id, removed_by_id=performed_by_id)
        except LookupError:
            pass

    if payload.cash_session_id:
        session = get_cash_session(db, payload.cash_session_id)
        if session.status != models.CashSessionStatus.ABIERTO:
            raise ValueError("cash_session_not_open")
        sale.cash_session_id = session.id
        db.add(sale)
        db.commit()
        db.refresh(sale)

    db.refresh(sale)
    return sale, warnings

def list_backup_jobs(db: Session, limit: int = 50) -> list[models.BackupJob]:
    statement = (
        select(models.BackupJob)
        .order_by(models.BackupJob.executed_at.desc())
        .limit(limit)
    )
    return list(db.scalars(statement))


def build_inventory_snapshot(db: Session) -> dict[str, object]:
    stores_stmt = (
        select(models.Store)
        .options(joinedload(models.Store.devices))
        .order_by(models.Store.name.asc())
    )
    stores = list(db.scalars(stores_stmt).unique())

    users_stmt = (
        select(models.User)
        .options(joinedload(models.User.roles).joinedload(models.UserRole.role))
        .order_by(models.User.username.asc())
    )
    users = list(db.scalars(users_stmt).unique())

    movements_stmt = select(models.InventoryMovement).order_by(models.InventoryMovement.created_at.desc())
    movements = list(db.scalars(movements_stmt))

    sync_stmt = select(models.SyncSession).order_by(models.SyncSession.started_at.desc())
    sync_sessions = list(db.scalars(sync_stmt))

    audit_stmt = select(models.AuditLog).order_by(models.AuditLog.created_at.desc())
    audits = list(db.scalars(audit_stmt))

    snapshot = {
        "stores": [
            {
                "id": store.id,
                "name": store.name,
                "location": store.location,
                "timezone": store.timezone,
                "devices": [
                    {
                        "id": device.id,
                        "sku": device.sku,
                        "name": device.name,
                        "quantity": device.quantity,
                        "store_id": device.store_id,
                        "unit_price": float(device.unit_price or Decimal("0")),
                        "inventory_value": float(_device_value(device)),
                    }
                    for device in store.devices
                ],
            }
            for store in stores
        ],
        "users": [
            {
                "id": user.id,
                "username": user.username,
                "full_name": user.full_name,
                "is_active": user.is_active,
                "roles": [role.role.name for role in user.roles],
                "created_at": user.created_at.isoformat(),
            }
            for user in users
        ],
        "movements": [
            {
                "id": movement.id,
                "store_id": movement.store_id,
                "device_id": movement.device_id,
                "movement_type": movement.movement_type.value,
                "quantity": movement.quantity,
                "reason": movement.reason,
                "performed_by_id": movement.performed_by_id,
                "created_at": movement.created_at.isoformat(),
            }
            for movement in movements
        ],
        "sync_sessions": [
            {
                "id": sync_session.id,
                "store_id": sync_session.store_id,
                "mode": sync_session.mode.value,
                "status": sync_session.status.value,
                "started_at": sync_session.started_at.isoformat(),
                "finished_at": sync_session.finished_at.isoformat()
                if sync_session.finished_at
                else None,
                "triggered_by_id": sync_session.triggered_by_id,
                "error_message": sync_session.error_message,
            }
            for sync_session in sync_sessions
        ],
        "audit_logs": [
            {
                "id": audit.id,
                "action": audit.action,
                "entity_type": audit.entity_type,
                "entity_id": audit.entity_id,
                "details": audit.details,
                "performed_by_id": audit.performed_by_id,
                "created_at": audit.created_at.isoformat(),
            }
            for audit in audits
        ],
    }
    return snapshot<|MERGE_RESOLUTION|>--- conflicted
+++ resolved
@@ -92,10 +92,6 @@
     """Limpia la cache en memoria de recordatorios críticos."""
 
     _PERSISTENT_ALERTS_CACHE.clear()
-<<<<<<< HEAD
-    telemetry.record_reminder_cache_invalidation()
-=======
->>>>>>> 78ff4942
 
 
 def _user_display_name(user: models.User | None) -> str | None:
@@ -623,10 +619,6 @@
     )
     cached = _PERSISTENT_ALERTS_CACHE.get(cache_key)
     if cached is not None:
-<<<<<<< HEAD
-        telemetry.record_reminder_cache_hit(cached)
-=======
->>>>>>> 78ff4942
         return copy.deepcopy(cached)
 
     now = datetime.utcnow()
@@ -701,10 +693,6 @@
             }
         )
 
-<<<<<<< HEAD
-    telemetry.record_reminder_cache_miss(enriched)
-=======
->>>>>>> 78ff4942
     _PERSISTENT_ALERTS_CACHE.set(cache_key, copy.deepcopy(enriched))
     return enriched
 
