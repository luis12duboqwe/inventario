"""Operaciones de base de datos para las entidades principales."""
from __future__ import annotations

import copy
import csv
import json
import math
from collections import defaultdict
from collections.abc import Iterable, Sequence
from datetime import date, datetime, timedelta
from decimal import ROUND_HALF_UP, Decimal
from io import StringIO

from sqlalchemy import case, func, or_, select, tuple_
from sqlalchemy.exc import IntegrityError, NoResultFound
from sqlalchemy.orm import Session, joinedload
from sqlalchemy.sql import ColumnElement

from . import models, schemas, telemetry
from .utils import audit as audit_utils
from .utils.cache import TTLCache


def _ensure_unique_identifiers(
    db: Session,
    *,
    imei: str | None,
    serial: str | None,
    exclude_device_id: int | None = None,
) -> None:
    if imei:
        statement = select(models.Device).where(models.Device.imei == imei)
        if exclude_device_id:
            statement = statement.where(models.Device.id != exclude_device_id)
        if db.scalars(statement).first() is not None:
            raise ValueError("device_identifier_conflict")
    if serial:
        statement = select(models.Device).where(models.Device.serial == serial)
        if exclude_device_id:
            statement = statement.where(models.Device.id != exclude_device_id)
        if db.scalars(statement).first() is not None:
            raise ValueError("device_identifier_conflict")


def _to_decimal(value: Decimal | float | int | None) -> Decimal:
    if value is None:
        return Decimal("0")
    if isinstance(value, Decimal):
        return value
    return Decimal(str(value))


def _normalize_date_range(
    date_from: date | datetime | None, date_to: date | datetime | None
) -> tuple[datetime, datetime]:
    now = datetime.utcnow()

    if isinstance(date_from, datetime):
        start_dt = date_from
    elif isinstance(date_from, date):
        start_dt = datetime.combine(date_from, datetime.min.time())
    else:
        start_dt = now - timedelta(days=30)

    if isinstance(date_to, datetime):
        end_dt = date_to
    elif isinstance(date_to, date):
        end_dt = datetime.combine(date_to, datetime.max.time())
    else:
        end_dt = now

    if start_dt > end_dt:
        start_dt, end_dt = end_dt, start_dt

    return start_dt, end_dt


_PERSISTENT_ALERTS_CACHE: TTLCache[list[dict[str, object]]] = TTLCache(ttl_seconds=60.0)


def _persistent_alerts_cache_key(
    *,
    threshold_minutes: int,
    min_occurrences: int,
    lookback_hours: int,
    limit: int,
) -> tuple[int, int, int, int]:
    return (threshold_minutes, min_occurrences, lookback_hours, limit)


def invalidate_persistent_audit_alerts_cache() -> None:
    """Limpia la cache en memoria de recordatorios críticos."""

    _PERSISTENT_ALERTS_CACHE.clear()


def _user_display_name(user: models.User | None) -> str | None:
    if user is None:
        return None
    if user.full_name and user.full_name.strip():
        return user.full_name.strip()
    if user.username and user.username.strip():
        return user.username.strip()
    return None


def _linear_regression(
    points: Sequence[tuple[float, float]]
) -> tuple[float, float, float]:
    if not points:
        return 0.0, 0.0, 0.0
    if len(points) == 1:
        return 0.0, points[0][1], 0.0

    n = float(len(points))
    sum_x = sum(point[0] for point in points)
    sum_y = sum(point[1] for point in points)
    sum_xy = sum(point[0] * point[1] for point in points)
    sum_xx = sum(point[0] ** 2 for point in points)
    sum_yy = sum(point[1] ** 2 for point in points)

    denominator = (n * sum_xx) - (sum_x**2)
    if math.isclose(denominator, 0.0):
        slope = 0.0
    else:
        slope = ((n * sum_xy) - (sum_x * sum_y)) / denominator

    intercept = (sum_y - (slope * sum_x)) / n

    denominator_r = (n * sum_yy) - (sum_y**2)
    if denominator <= 0 or denominator_r <= 0:
        r_squared = 0.0
    else:
        r_squared = ((n * sum_xy) - (sum_x * sum_y)) ** 2 / (denominator * denominator_r)

    return slope, intercept, r_squared


def _project_linear_sum(
    slope: float, intercept: float, start_index: int, horizon: int
) -> float:
    total = 0.0
    for offset in range(horizon):
        x_value = float(start_index + offset)
        estimate = slope * x_value + intercept
        total += max(0.0, estimate)
    return total


_OUTBOX_PRIORITY_MAP: dict[str, models.SyncOutboxPriority] = {
    "sale": models.SyncOutboxPriority.HIGH,
    "transfer_order": models.SyncOutboxPriority.HIGH,
    "purchase_order": models.SyncOutboxPriority.NORMAL,
    "repair_order": models.SyncOutboxPriority.NORMAL,
    "customer": models.SyncOutboxPriority.NORMAL,
    "pos_config": models.SyncOutboxPriority.NORMAL,
    "supplier": models.SyncOutboxPriority.NORMAL,
    "cash_session": models.SyncOutboxPriority.NORMAL,
    "device": models.SyncOutboxPriority.NORMAL,
    "inventory": models.SyncOutboxPriority.NORMAL,
    "store": models.SyncOutboxPriority.LOW,
    "global": models.SyncOutboxPriority.LOW,
    "backup": models.SyncOutboxPriority.LOW,
    "pos_draft": models.SyncOutboxPriority.LOW,
}

_OUTBOX_PRIORITY_ORDER: dict[models.SyncOutboxPriority, int] = {
    models.SyncOutboxPriority.HIGH: 0,
    models.SyncOutboxPriority.NORMAL: 1,
    models.SyncOutboxPriority.LOW: 2,
}


def _resolve_outbox_priority(entity_type: str, priority: models.SyncOutboxPriority | None) -> models.SyncOutboxPriority:
    if priority is not None:
        return priority
    return _OUTBOX_PRIORITY_MAP.get(entity_type, models.SyncOutboxPriority.NORMAL)


def _priority_weight(priority: models.SyncOutboxPriority | None) -> int:
    if priority is None:
        return _OUTBOX_PRIORITY_ORDER[models.SyncOutboxPriority.NORMAL]
    return _OUTBOX_PRIORITY_ORDER.get(priority, 1)


def _recalculate_sale_price(device: models.Device) -> None:
    base_cost = _to_decimal(device.costo_unitario)
    margin = _to_decimal(device.margen_porcentaje)
    sale_factor = Decimal("1") + (margin / Decimal("100"))
    device.unit_price = (base_cost * sale_factor).quantize(Decimal("0.01"), rounding=ROUND_HALF_UP)


def _normalize_store_ids(store_ids: Iterable[int] | None) -> set[int] | None:
    if not store_ids:
        return None
    normalized = {int(store_id) for store_id in store_ids if int(store_id) > 0}
    return normalized or None


def _log_action(
    db: Session,
    *,
    action: str,
    entity_type: str,
    entity_id: str,
    performed_by_id: int | None,
    details: str | None = None,
) -> models.AuditLog:
    log = models.AuditLog(
        action=action,
        entity_type=entity_type,
        entity_id=entity_id,
        performed_by_id=performed_by_id,
        details=details,
    )
    db.add(log)
    db.flush()
    invalidate_persistent_audit_alerts_cache()
    return log


def _device_value(device: models.Device) -> Decimal:
    return Decimal(device.quantity) * (device.unit_price or Decimal("0"))


def _recalculate_store_inventory_value(
    db: Session, store: models.Store | int
) -> Decimal:
    if isinstance(store, models.Store):
        store_obj = store
    else:
        store_obj = get_store(db, int(store))
    total_value = db.scalar(
        select(func.coalesce(func.sum(models.Device.quantity * models.Device.unit_price), 0))
        .where(models.Device.store_id == store_obj.id)
    )
    normalized_total = _to_decimal(total_value).quantize(
        Decimal("0.01"), rounding=ROUND_HALF_UP
    )
    store_obj.inventory_value = normalized_total
    db.add(store_obj)
    db.flush()
    return normalized_total


def _device_category_expr() -> ColumnElement[str]:
    return func.coalesce(
        func.nullif(models.Device.modelo, ""),
        func.nullif(models.Device.sku, ""),
        func.nullif(models.Device.name, ""),
    )


def _customer_payload(customer: models.Customer) -> dict[str, object]:
    return {
        "id": customer.id,
        "name": customer.name,
        "contact_name": customer.contact_name,
        "email": customer.email,
        "phone": customer.phone,
        "outstanding_debt": float(customer.outstanding_debt or Decimal("0")),
        "last_interaction_at": customer.last_interaction_at.isoformat() if customer.last_interaction_at else None,
        "updated_at": customer.updated_at.isoformat(),
    }


def _repair_payload(order: models.RepairOrder) -> dict[str, object]:
    return {
        "id": order.id,
        "store_id": order.store_id,
        "status": order.status.value,
        "technician_name": order.technician_name,
        "customer_id": order.customer_id,
        "customer_name": order.customer_name,
        "labor_cost": float(order.labor_cost),
        "parts_cost": float(order.parts_cost),
        "total_cost": float(order.total_cost),
        "updated_at": order.updated_at.isoformat(),
    }


def _pos_config_payload(config: models.POSConfig) -> dict[str, object]:
    return {
        "store_id": config.store_id,
        "tax_rate": float(config.tax_rate),
        "invoice_prefix": config.invoice_prefix,
        "printer_name": config.printer_name,
        "printer_profile": config.printer_profile,
        "quick_product_ids": config.quick_product_ids,
        "updated_at": config.updated_at.isoformat(),
    }


def _pos_draft_payload(draft: models.POSDraftSale) -> dict[str, object]:
    return {
        "id": draft.id,
        "store_id": draft.store_id,
        "payload": draft.payload,
        "updated_at": draft.updated_at.isoformat(),
    }


def _history_to_json(
    entries: list[schemas.ContactHistoryEntry] | list[dict[str, object]] | None,
) -> list[dict[str, object]]:
    normalized: list[dict[str, object]] = []
    if not entries:
        return normalized
    for entry in entries:
        if isinstance(entry, schemas.ContactHistoryEntry):
            timestamp = entry.timestamp
            note = entry.note
        else:
            timestamp = entry.get("timestamp")  # type: ignore[assignment]
            note = entry.get("note") if isinstance(entry, dict) else None
        if isinstance(timestamp, str):
            parsed_timestamp = timestamp
        elif isinstance(timestamp, datetime):
            parsed_timestamp = timestamp.isoformat()
        else:
            parsed_timestamp = datetime.utcnow().isoformat()
        normalized.append({"timestamp": parsed_timestamp, "note": (note or "").strip()})
    return normalized


def _last_history_timestamp(history: list[dict[str, object]]) -> datetime | None:
    timestamps = []
    for entry in history:
        raw_timestamp = entry.get("timestamp")
        if isinstance(raw_timestamp, datetime):
            timestamps.append(raw_timestamp)
        elif isinstance(raw_timestamp, str):
            try:
                timestamps.append(datetime.fromisoformat(raw_timestamp))
            except ValueError:
                continue
    if not timestamps:
        return None
    return max(timestamps)


def _append_customer_history(customer: models.Customer, note: str) -> None:
    history = list(customer.history or [])
    history.append({"timestamp": datetime.utcnow().isoformat(), "note": note})
    customer.history = history
    customer.last_interaction_at = datetime.utcnow()


def _resolve_part_unit_cost(device: models.Device, provided: Decimal | float | int | None) -> Decimal:
    candidate = _to_decimal(provided)
    if candidate <= Decimal("0"):
        if device.costo_unitario and device.costo_unitario > 0:
            candidate = _to_decimal(device.costo_unitario)
        else:
            candidate = _to_decimal(device.unit_price)
    return candidate.quantize(Decimal("0.01"), rounding=ROUND_HALF_UP)


def list_audit_logs(
    db: Session,
    *,
    limit: int = 100,
    action: str | None = None,
    entity_type: str | None = None,
    performed_by_id: int | None = None,
    date_from: date | datetime | None = None,
    date_to: date | datetime | None = None,
) -> list[models.AuditLog]:
    statement = (
        select(models.AuditLog)
        .order_by(models.AuditLog.created_at.desc())
        .limit(limit)
    )
    if action:
        statement = statement.where(models.AuditLog.action == action)
    if entity_type:
        statement = statement.where(models.AuditLog.entity_type == entity_type)
    if performed_by_id is not None:
        statement = statement.where(models.AuditLog.performed_by_id == performed_by_id)
    if date_from is not None or date_to is not None:
        start_dt, end_dt = _normalize_date_range(date_from, date_to)
        statement = statement.where(
            models.AuditLog.created_at >= start_dt, models.AuditLog.created_at <= end_dt
        )
    return list(db.scalars(statement))


class AuditAcknowledgementError(Exception):
    """Errores relacionados con el registro de acuses manuales."""


class AuditAcknowledgementConflict(AuditAcknowledgementError):
    """Se intenta registrar un acuse cuando ya existe uno vigente."""


class AuditAcknowledgementNotFound(AuditAcknowledgementError):
    """No existen alertas críticas asociadas a la entidad solicitada."""


def get_audit_acknowledgements_map(
    db: Session,
    *,
    entities: Iterable[tuple[str, str]],
) -> dict[tuple[str, str], models.AuditAlertAcknowledgement]:
    """Obtiene los acuses existentes para las entidades provistas."""

    normalized: set[tuple[str, str]] = set()
    for entity_type, entity_id in entities:
        normalized_type = (entity_type or "").strip()
        normalized_id = (entity_id or "").strip()
        if not normalized_type or not normalized_id:
            continue
        normalized.add((normalized_type, normalized_id))

    if not normalized:
        return {}

    statement = (
        select(models.AuditAlertAcknowledgement)
        .options(joinedload(models.AuditAlertAcknowledgement.acknowledged_by))
        .where(
            tuple_(
                models.AuditAlertAcknowledgement.entity_type,
                models.AuditAlertAcknowledgement.entity_id,
            ).in_(normalized)
        )
    )
    return {
        (ack.entity_type, ack.entity_id): ack
        for ack in db.scalars(statement)
    }


def export_audit_logs_csv(
    db: Session,
    *,
    limit: int = 1000,
    action: str | None = None,
    entity_type: str | None = None,
    performed_by_id: int | None = None,
    date_from: date | datetime | None = None,
    date_to: date | datetime | None = None,
) -> str:
    logs = list_audit_logs(
        db,
        limit=limit,
        action=action,
        entity_type=entity_type,
        performed_by_id=performed_by_id,
        date_from=date_from,
        date_to=date_to,
    )
    buffer = StringIO()
    acknowledgements = get_audit_acknowledgements_map(
        db,
        entities={(log.entity_type, log.entity_id) for log in logs},
    )
    writer = csv.writer(buffer)
    writer.writerow(
        [
            "ID",
            "Acción",
            "Tipo de entidad",
            "ID de entidad",
            "Detalle",
            "Usuario responsable",
            "Fecha de creación",
            "Estado alerta",
            "Acuse registrado",
            "Nota de acuse",
        ]
    )
    for log in logs:
        key = (log.entity_type, log.entity_id)
        acknowledgement = acknowledgements.get(key)
        status = "Pendiente"
        acknowledgement_text = ""
        acknowledgement_note = ""
        if acknowledgement and acknowledgement.acknowledged_at >= log.created_at:
            display_name = _user_display_name(acknowledgement.acknowledged_by)
            status = "Atendida"
            acknowledgement_text = acknowledgement.acknowledged_at.strftime("%Y-%m-%dT%H:%M:%S")
            if display_name:
                acknowledgement_text += f" · {display_name}"
            acknowledgement_note = acknowledgement.note or ""
        writer.writerow(
            [
                log.id,
                log.action,
                log.entity_type,
                log.entity_id,
                log.details or "",
                log.performed_by_id or "",
                log.created_at.isoformat(),
                status,
                acknowledgement_text,
                acknowledgement_note,
            ]
        )
    return buffer.getvalue()


def acknowledge_audit_alert(
    db: Session,
    *,
    entity_type: str,
    entity_id: str,
    acknowledged_by_id: int | None,
    note: str | None = None,
) -> models.AuditAlertAcknowledgement:
    """Registra o actualiza el acuse manual de una alerta crítica."""

    normalized_type = entity_type.strip()
    normalized_id = entity_id.strip()
    if not normalized_type or not normalized_id:
        raise ValueError("entity identifiers must be provided")

    recent_logs_stmt = (
        select(models.AuditLog)
        .where(models.AuditLog.entity_type == normalized_type)
        .where(models.AuditLog.entity_id == normalized_id)
        .order_by(models.AuditLog.created_at.desc())
        .limit(200)
    )
    recent_logs = list(db.scalars(recent_logs_stmt))
    last_critical: models.AuditLog | None = None
    for item in recent_logs:
        severity = audit_utils.classify_severity(item.action or "", item.details)
        if severity == "critical":
            last_critical = item
            break

    if last_critical is None:
        telemetry.record_audit_acknowledgement_failure(
            normalized_type, "not_found"
        )
        raise AuditAcknowledgementNotFound(
            "No existen alertas críticas registradas para la entidad indicada."
        )

    statement = (
        select(models.AuditAlertAcknowledgement)
        .where(models.AuditAlertAcknowledgement.entity_type == normalized_type)
        .where(models.AuditAlertAcknowledgement.entity_id == normalized_id)
    )
    acknowledgement = db.scalars(statement).first()
    now = datetime.utcnow()

    if (
        acknowledgement is not None
        and acknowledgement.acknowledged_at >= last_critical.created_at
    ):
        telemetry.record_audit_acknowledgement_failure(
            normalized_type, "already_acknowledged"
        )
        raise AuditAcknowledgementConflict(
            "La alerta ya fue atendida después del último evento crítico registrado."
        )

    event = "created"
    if acknowledgement is None:
        acknowledgement = models.AuditAlertAcknowledgement(
            entity_type=normalized_type,
            entity_id=normalized_id,
            acknowledged_by_id=acknowledged_by_id,
            acknowledged_at=now,
            note=note,
        )
        db.add(acknowledgement)
    else:
        event = "updated"
        acknowledgement.acknowledged_at = now
        acknowledgement.acknowledged_by_id = acknowledged_by_id
        acknowledgement.note = note

    db.add(
        models.AuditLog(
            action="audit_alert_acknowledged",
            entity_type=normalized_type,
            entity_id=normalized_id,
            details=(
                f"Resolución manual registrada: {note}" if note else "Resolución manual registrada"
            ),
            performed_by_id=acknowledged_by_id,
        )
    )

    db.commit()
    invalidate_persistent_audit_alerts_cache()
    db.refresh(acknowledgement)
    telemetry.record_audit_acknowledgement(normalized_type, event)
    return acknowledgement


def get_persistent_audit_alerts(
    db: Session,
    *,
    threshold_minutes: int = 15,
    min_occurrences: int = 1,
    lookback_hours: int = 48,
    limit: int = 10,
) -> list[dict[str, object]]:
    """Obtiene alertas críticas persistentes para recordatorios automáticos."""

    if threshold_minutes < 0:
        raise ValueError("threshold_minutes must be non-negative")
    if min_occurrences < 1:
        raise ValueError("min_occurrences must be >= 1")
    if lookback_hours < 1:
        raise ValueError("lookback_hours must be >= 1")
    if limit < 1:
        raise ValueError("limit must be >= 1")

    cache_key = _persistent_alerts_cache_key(
        threshold_minutes=threshold_minutes,
        min_occurrences=min_occurrences,
        lookback_hours=lookback_hours,
        limit=limit,
    )
    cached = _PERSISTENT_ALERTS_CACHE.get(cache_key)
    if cached is not None:
        return copy.deepcopy(cached)

    now = datetime.utcnow()
    lookback_start = now - timedelta(hours=lookback_hours)

    statement = (
        select(models.AuditLog)
        .where(models.AuditLog.created_at >= lookback_start)
        .order_by(models.AuditLog.created_at.asc())
    )
    logs = list(db.scalars(statement))

    persistent_alerts = audit_utils.identify_persistent_critical_alerts(
        logs,
        threshold_minutes=threshold_minutes,
        min_occurrences=min_occurrences,
        limit=limit,
        reference_time=now,
    )

    keys = {(alert["entity_type"], alert["entity_id"]) for alert in persistent_alerts}
    acknowledgements: dict[tuple[str, str], models.AuditAlertAcknowledgement] = {}
    if keys:
        ack_stmt = (
            select(models.AuditAlertAcknowledgement)
            .options(joinedload(models.AuditAlertAcknowledgement.acknowledged_by))
            .where(
                tuple_(
                    models.AuditAlertAcknowledgement.entity_type,
                    models.AuditAlertAcknowledgement.entity_id,
                ).in_(keys)
            )
        )
        acknowledgements = {
            (ack.entity_type, ack.entity_id): ack for ack in db.scalars(ack_stmt)
        }

    enriched: list[dict[str, object]] = []
    for alert in persistent_alerts:
        key = (alert["entity_type"], alert["entity_id"])
        acknowledgement = acknowledgements.get(key)
        status = "pending"
        acknowledged_at = None
        acknowledged_by_id = None
        acknowledged_by_name = None
        acknowledged_note = None
        if acknowledgement and acknowledgement.acknowledged_at >= alert["last_seen"]:
            status = "acknowledged"
            acknowledged_at = acknowledgement.acknowledged_at
            acknowledged_by_id = acknowledgement.acknowledged_by_id
            if acknowledgement.acknowledged_by is not None:
                acknowledged_by_name = (
                    acknowledgement.acknowledged_by.full_name
                    or acknowledgement.acknowledged_by.username
                )
            acknowledged_note = acknowledgement.note

        enriched.append(
            {
                "entity_type": alert["entity_type"],
                "entity_id": alert["entity_id"],
                "first_seen": alert["first_seen"],
                "last_seen": alert["last_seen"],
                "occurrences": alert["occurrences"],
                "latest_action": alert["latest_action"],
                "latest_details": alert["latest_details"],
                "status": status,
                "acknowledged_at": acknowledged_at,
                "acknowledged_by_id": acknowledged_by_id,
                "acknowledged_by_name": acknowledged_by_name,
                "acknowledged_note": acknowledged_note,
            }
        )

    _PERSISTENT_ALERTS_CACHE.set(cache_key, copy.deepcopy(enriched))
    return enriched


def ensure_role(db: Session, name: str) -> models.Role:
    statement = select(models.Role).where(models.Role.name == name)
    role = db.scalars(statement).first()
    if role is None:
        role = models.Role(name=name)
        db.add(role)
        db.flush()
    return role


def list_roles(db: Session) -> list[models.Role]:
    statement = select(models.Role).order_by(models.Role.name.asc())
    return list(db.scalars(statement))


def get_user_by_username(db: Session, username: str) -> models.User | None:
    statement = select(models.User).options(joinedload(models.User.roles).joinedload(models.UserRole.role)).where(
        models.User.username == username
    )
    return db.scalars(statement).first()


def get_user(db: Session, user_id: int) -> models.User:
    statement = (
        select(models.User)
        .options(joinedload(models.User.roles).joinedload(models.UserRole.role))
        .where(models.User.id == user_id)
    )
    try:
        return db.scalars(statement).one()
    except NoResultFound as exc:
        raise LookupError("user_not_found") from exc


def create_user(
    db: Session,
    payload: schemas.UserCreate,
    *,
    password_hash: str,
    role_names: Iterable[str],
) -> models.User:
    user = models.User(username=payload.username, full_name=payload.full_name, password_hash=password_hash)
    db.add(user)
    try:
        db.flush()
    except IntegrityError as exc:
        db.rollback()
        raise ValueError("user_already_exists") from exc

    assigned_roles: list[models.UserRole] = []
    for role_name in role_names:
        role = ensure_role(db, role_name)
        assigned_roles.append(models.UserRole(user=user, role=role))
    if assigned_roles:
        db.add_all(assigned_roles)

    _log_action(
        db,
        action="user_created",
        entity_type="user",
        entity_id=str(user.id),
        performed_by_id=None,
    )

    db.commit()
    db.refresh(user)
    return user


def list_users(db: Session) -> list[models.User]:
    statement = select(models.User).options(joinedload(models.User.roles).joinedload(models.UserRole.role)).order_by(
        models.User.username.asc()
    )
    return list(db.scalars(statement))


def set_user_roles(db: Session, user: models.User, role_names: Iterable[str]) -> models.User:
    user.roles.clear()
    db.flush()
    for role_name in role_names:
        role = ensure_role(db, role_name)
        db.add(models.UserRole(user=user, role=role))

    db.commit()
    db.refresh(user)
    return user


def set_user_status(
    db: Session,
    user: models.User,
    *,
    is_active: bool,
    performed_by_id: int | None = None,
) -> models.User:
    user.is_active = is_active
    db.commit()
    db.refresh(user)
    _log_action(
        db,
        action="user_status_changed",
        entity_type="user",
        entity_id=str(user.id),
        performed_by_id=performed_by_id,
        details=json.dumps({"is_active": is_active}),
    )
    db.commit()
    db.refresh(user)
    return user


def get_totp_secret(db: Session, user_id: int) -> models.UserTOTPSecret | None:
    statement = select(models.UserTOTPSecret).where(models.UserTOTPSecret.user_id == user_id)
    return db.scalars(statement).first()


def provision_totp_secret(
    db: Session,
    user_id: int,
    secret: str,
    *,
    performed_by_id: int | None = None,
    reason: str | None = None,
) -> models.UserTOTPSecret:
    record = get_totp_secret(db, user_id)
    if record is None:
        record = models.UserTOTPSecret(user_id=user_id, secret=secret, is_active=False)
        db.add(record)
    else:
        record.secret = secret
        record.is_active = False
        record.activated_at = None
        record.last_verified_at = None
    db.commit()
    db.refresh(record)

    details = json.dumps({"reason": reason}, ensure_ascii=False) if reason else None
    _log_action(
        db,
        action="totp_provisioned",
        entity_type="user",
        entity_id=str(user_id),
        performed_by_id=performed_by_id,
        details=details,
    )
    db.commit()
    db.refresh(record)
    return record


def activate_totp_secret(
    db: Session,
    user_id: int,
    *,
    performed_by_id: int | None = None,
    reason: str | None = None,
) -> models.UserTOTPSecret:
    record = get_totp_secret(db, user_id)
    if record is None:
        raise LookupError("totp_not_provisioned")
    record.is_active = True
    now = datetime.utcnow()
    record.activated_at = now
    record.last_verified_at = now
    db.commit()
    db.refresh(record)

    details = json.dumps({"reason": reason}, ensure_ascii=False) if reason else None
    _log_action(
        db,
        action="totp_activated",
        entity_type="user",
        entity_id=str(user_id),
        performed_by_id=performed_by_id,
        details=details,
    )
    db.commit()
    db.refresh(record)
    return record


def deactivate_totp_secret(
    db: Session,
    user_id: int,
    *,
    performed_by_id: int | None = None,
    reason: str | None = None,
) -> None:
    record = get_totp_secret(db, user_id)
    if record is None:
        return
    record.is_active = False
    db.commit()

    details = json.dumps({"reason": reason}, ensure_ascii=False) if reason else None
    _log_action(
        db,
        action="totp_deactivated",
        entity_type="user",
        entity_id=str(user_id),
        performed_by_id=performed_by_id,
        details=details,
    )
    db.commit()


def update_totp_last_verified(db: Session, user_id: int) -> None:
    record = get_totp_secret(db, user_id)
    if record is None:
        return
    record.last_verified_at = datetime.utcnow()
    db.commit()


def create_active_session(db: Session, user_id: int, *, session_token: str) -> models.ActiveSession:
    session = models.ActiveSession(user_id=user_id, session_token=session_token)
    db.add(session)
    db.commit()
    db.refresh(session)
    return session


def get_active_session_by_token(db: Session, session_token: str) -> models.ActiveSession | None:
    statement = select(models.ActiveSession).where(models.ActiveSession.session_token == session_token)
    return db.scalars(statement).first()


def mark_session_used(db: Session, session_token: str) -> models.ActiveSession | None:
    session = get_active_session_by_token(db, session_token)
    if session is None or session.revoked_at is not None:
        return None
    session.last_used_at = datetime.utcnow()
    db.commit()
    db.refresh(session)
    return session


def list_active_sessions(db: Session, *, user_id: int | None = None) -> list[models.ActiveSession]:
    statement = select(models.ActiveSession).order_by(models.ActiveSession.created_at.desc())
    if user_id is not None:
        statement = statement.where(models.ActiveSession.user_id == user_id)
    return list(db.scalars(statement))


def revoke_session(
    db: Session,
    session_id: int,
    *,
    revoked_by_id: int | None,
    reason: str,
) -> models.ActiveSession:
    statement = select(models.ActiveSession).where(models.ActiveSession.id == session_id)
    session = db.scalars(statement).first()
    if session is None:
        raise LookupError("session_not_found")
    if session.revoked_at is not None:
        return session
    session.revoked_at = datetime.utcnow()
    session.revoked_by_id = revoked_by_id
    session.revoke_reason = reason
    db.commit()
    db.refresh(session)
    return session


def create_store(db: Session, payload: schemas.StoreCreate, *, performed_by_id: int | None = None) -> models.Store:
    store = models.Store(**payload.model_dump())
    db.add(store)
    try:
        db.commit()
    except IntegrityError as exc:
        db.rollback()
        raise ValueError("store_already_exists") from exc
    db.refresh(store)

    _log_action(
        db,
        action="store_created",
        entity_type="store",
        entity_id=str(store.id),
        performed_by_id=performed_by_id,
    )
    db.commit()
    db.refresh(store)
    return store


def list_stores(db: Session) -> list[models.Store]:
    statement = select(models.Store).order_by(models.Store.name.asc())
    return list(db.scalars(statement))


def list_customers(
    db: Session,
    *,
    query: str | None = None,
    limit: int = 100,
) -> list[models.Customer]:
    statement = select(models.Customer).order_by(models.Customer.name.asc()).limit(limit)
    if query:
        normalized = f"%{query.lower()}%"
        statement = statement.where(
            or_(
                func.lower(models.Customer.name).like(normalized),
                func.lower(models.Customer.contact_name).like(normalized),
                func.lower(models.Customer.email).like(normalized),
            )
        )
    return list(db.scalars(statement))


def get_customer(db: Session, customer_id: int) -> models.Customer:
    statement = select(models.Customer).where(models.Customer.id == customer_id)
    try:
        return db.scalars(statement).one()
    except NoResultFound as exc:
        raise LookupError("customer_not_found") from exc


def create_customer(
    db: Session,
    payload: schemas.CustomerCreate,
    *,
    performed_by_id: int | None = None,
) -> models.Customer:
    history = _history_to_json(payload.history)
    customer = models.Customer(
        name=payload.name,
        contact_name=payload.contact_name,
        email=payload.email,
        phone=payload.phone,
        address=payload.address,
        notes=payload.notes,
        history=history,
        outstanding_debt=_to_decimal(payload.outstanding_debt),
        last_interaction_at=_last_history_timestamp(history),
    )
    db.add(customer)
    try:
        db.commit()
    except IntegrityError as exc:
        db.rollback()
        raise ValueError("customer_already_exists") from exc
    db.refresh(customer)

    _log_action(
        db,
        action="customer_created",
        entity_type="customer",
        entity_id=str(customer.id),
        performed_by_id=performed_by_id,
        details=json.dumps({"name": customer.name}),
    )
    db.commit()
    db.refresh(customer)
    enqueue_sync_outbox(
        db,
        entity_type="customer",
        entity_id=str(customer.id),
        operation="UPSERT",
        payload=_customer_payload(customer),
    )
    return customer


def update_customer(
    db: Session,
    customer_id: int,
    payload: schemas.CustomerUpdate,
    *,
    performed_by_id: int | None = None,
) -> models.Customer:
    customer = get_customer(db, customer_id)
    updated_fields: dict[str, object] = {}
    if payload.name is not None:
        customer.name = payload.name
        updated_fields["name"] = payload.name
    if payload.contact_name is not None:
        customer.contact_name = payload.contact_name
        updated_fields["contact_name"] = payload.contact_name
    if payload.email is not None:
        customer.email = payload.email
        updated_fields["email"] = payload.email
    if payload.phone is not None:
        customer.phone = payload.phone
        updated_fields["phone"] = payload.phone
    if payload.address is not None:
        customer.address = payload.address
        updated_fields["address"] = payload.address
    if payload.notes is not None:
        customer.notes = payload.notes
        updated_fields["notes"] = payload.notes
    if payload.outstanding_debt is not None:
        customer.outstanding_debt = _to_decimal(payload.outstanding_debt)
        updated_fields["outstanding_debt"] = float(customer.outstanding_debt)
    if payload.history is not None:
        history = _history_to_json(payload.history)
        customer.history = history
        customer.last_interaction_at = _last_history_timestamp(history)
        updated_fields["history"] = history
    db.add(customer)
    db.commit()
    db.refresh(customer)

    if updated_fields:
        _log_action(
            db,
            action="customer_updated",
            entity_type="customer",
            entity_id=str(customer.id),
            performed_by_id=performed_by_id,
            details=json.dumps(updated_fields),
        )
        db.commit()
        db.refresh(customer)
    enqueue_sync_outbox(
        db,
        entity_type="customer",
        entity_id=str(customer.id),
        operation="UPSERT",
        payload=_customer_payload(customer),
    )
    return customer


def delete_customer(
    db: Session,
    customer_id: int,
    *,
    performed_by_id: int | None = None,
) -> None:
    customer = get_customer(db, customer_id)
    db.delete(customer)
    db.commit()
    _log_action(
        db,
        action="customer_deleted",
        entity_type="customer",
        entity_id=str(customer_id),
        performed_by_id=performed_by_id,
    )
    db.commit()
    enqueue_sync_outbox(
        db,
        entity_type="customer",
        entity_id=str(customer_id),
        operation="DELETE",
        payload={"id": customer_id},
    )


def export_customers_csv(
    db: Session,
    *,
    query: str | None = None,
) -> str:
    customers = list_customers(db, query=query, limit=5000)
    buffer = StringIO()
    writer = csv.writer(buffer)
    writer.writerow(
        [
            "ID",
            "Nombre",
            "Contacto",
            "Correo",
            "Teléfono",
            "Dirección",
            "Deuda",
            "Última interacción",
        ]
    )
    for customer in customers:
        writer.writerow(
            [
                customer.id,
                customer.name,
                customer.contact_name or "",
                customer.email or "",
                customer.phone or "",
                customer.address or "",
                float(customer.outstanding_debt),
                customer.last_interaction_at.isoformat()
                if customer.last_interaction_at
                else "",
            ]
        )
    return buffer.getvalue()


def list_suppliers(
    db: Session,
    *,
    query: str | None = None,
    limit: int = 100,
) -> list[models.Supplier]:
    statement = select(models.Supplier).order_by(models.Supplier.name.asc()).limit(limit)
    if query:
        normalized = f"%{query.lower()}%"
        statement = statement.where(
            or_(
                func.lower(models.Supplier.name).like(normalized),
                func.lower(models.Supplier.contact_name).like(normalized),
                func.lower(models.Supplier.email).like(normalized),
            )
        )
    return list(db.scalars(statement))


def get_supplier(db: Session, supplier_id: int) -> models.Supplier:
    statement = select(models.Supplier).where(models.Supplier.id == supplier_id)
    try:
        return db.scalars(statement).one()
    except NoResultFound as exc:
        raise LookupError("supplier_not_found") from exc


def create_supplier(
    db: Session,
    payload: schemas.SupplierCreate,
    *,
    performed_by_id: int | None = None,
) -> models.Supplier:
    history = _history_to_json(payload.history)
    supplier = models.Supplier(
        name=payload.name,
        contact_name=payload.contact_name,
        email=payload.email,
        phone=payload.phone,
        address=payload.address,
        notes=payload.notes,
        history=history,
        outstanding_debt=_to_decimal(payload.outstanding_debt),
    )
    db.add(supplier)
    try:
        db.commit()
    except IntegrityError as exc:
        db.rollback()
        raise ValueError("supplier_already_exists") from exc
    db.refresh(supplier)

    _log_action(
        db,
        action="supplier_created",
        entity_type="supplier",
        entity_id=str(supplier.id),
        performed_by_id=performed_by_id,
        details=json.dumps({"name": supplier.name}),
    )
    db.commit()
    db.refresh(supplier)
    return supplier


def update_supplier(
    db: Session,
    supplier_id: int,
    payload: schemas.SupplierUpdate,
    *,
    performed_by_id: int | None = None,
) -> models.Supplier:
    supplier = get_supplier(db, supplier_id)
    updated_fields: dict[str, object] = {}
    if payload.name is not None:
        supplier.name = payload.name
        updated_fields["name"] = payload.name
    if payload.contact_name is not None:
        supplier.contact_name = payload.contact_name
        updated_fields["contact_name"] = payload.contact_name
    if payload.email is not None:
        supplier.email = payload.email
        updated_fields["email"] = payload.email
    if payload.phone is not None:
        supplier.phone = payload.phone
        updated_fields["phone"] = payload.phone
    if payload.address is not None:
        supplier.address = payload.address
        updated_fields["address"] = payload.address
    if payload.notes is not None:
        supplier.notes = payload.notes
        updated_fields["notes"] = payload.notes
    if payload.outstanding_debt is not None:
        supplier.outstanding_debt = _to_decimal(payload.outstanding_debt)
        updated_fields["outstanding_debt"] = float(supplier.outstanding_debt)
    if payload.history is not None:
        history = _history_to_json(payload.history)
        supplier.history = history
        updated_fields["history"] = history
    db.add(supplier)
    db.commit()
    db.refresh(supplier)

    if updated_fields:
        _log_action(
            db,
            action="supplier_updated",
            entity_type="supplier",
            entity_id=str(supplier.id),
            performed_by_id=performed_by_id,
            details=json.dumps(updated_fields),
        )
        db.commit()
        db.refresh(supplier)
    return supplier


def delete_supplier(
    db: Session,
    supplier_id: int,
    *,
    performed_by_id: int | None = None,
) -> None:
    supplier = get_supplier(db, supplier_id)
    db.delete(supplier)
    db.commit()
    _log_action(
        db,
        action="supplier_deleted",
        entity_type="supplier",
        entity_id=str(supplier_id),
        performed_by_id=performed_by_id,
    )
    db.commit()


def list_supplier_batches(
    db: Session, supplier_id: int, *, limit: int = 50
) -> list[models.SupplierBatch]:
    supplier = get_supplier(db, supplier_id)
    statement = (
        select(models.SupplierBatch)
        .where(models.SupplierBatch.supplier_id == supplier.id)
        .order_by(models.SupplierBatch.purchase_date.desc(), models.SupplierBatch.created_at.desc())
        .limit(limit)
    )
    return list(db.scalars(statement).unique())


def get_supplier_batch_overview(
    db: Session,
    *,
    store_id: int,
    limit: int = 5,
) -> list[dict[str, object]]:
    statement = (
        select(models.SupplierBatch, models.Supplier.name)
        .join(models.Supplier, models.Supplier.id == models.SupplierBatch.supplier_id)
        .where(
            or_(
                models.SupplierBatch.store_id == store_id,
                models.SupplierBatch.store_id.is_(None),
            )
        )
        .order_by(
            models.SupplierBatch.purchase_date.desc(),
            models.SupplierBatch.created_at.desc(),
        )
    )
    rows = db.execute(statement).all()

    overview: dict[int, dict[str, object]] = {}
    for batch, supplier_name in rows:
        entry = overview.setdefault(
            batch.supplier_id,
            {
                "supplier_id": batch.supplier_id,
                "supplier_name": supplier_name,
                "batch_count": 0,
                "total_quantity": 0,
                "total_value": Decimal("0"),
                "latest_purchase_date": batch.purchase_date,
                "latest_batch_code": batch.batch_code,
                "latest_unit_cost": batch.unit_cost,
            },
        )
        entry["batch_count"] = int(entry["batch_count"]) + 1
        entry["total_quantity"] = int(entry["total_quantity"]) + batch.quantity
        entry["total_value"] = Decimal(entry["total_value"]) + (
            Decimal(batch.quantity) * batch.unit_cost
        )

        if batch.purchase_date > entry["latest_purchase_date"]:
            entry["latest_purchase_date"] = batch.purchase_date
            entry["latest_batch_code"] = batch.batch_code
            entry["latest_unit_cost"] = batch.unit_cost

    sorted_entries = sorted(
        overview.values(),
        key=lambda item: (
            item["latest_purchase_date"],
            Decimal(item["total_value"]),
        ),
        reverse=True,
    )

    result: list[dict[str, object]] = []
    for item in sorted_entries[:limit]:
        total_value = Decimal(item["total_value"]).quantize(
            Decimal("0.01"), rounding=ROUND_HALF_UP
        )
        latest_unit_cost = item.get("latest_unit_cost")
        result.append(
            {
                "supplier_id": item["supplier_id"],
                "supplier_name": item["supplier_name"],
                "batch_count": item["batch_count"],
                "total_quantity": item["total_quantity"],
                "total_value": float(total_value),
                "latest_purchase_date": item["latest_purchase_date"],
                "latest_batch_code": item.get("latest_batch_code"),
                "latest_unit_cost": float(latest_unit_cost)
                if latest_unit_cost is not None
                else None,
            }
        )

    return result


def create_supplier_batch(
    db: Session,
    supplier_id: int,
    payload: schemas.SupplierBatchCreate,
    *,
    performed_by_id: int | None = None,
) -> models.SupplierBatch:
    supplier = get_supplier(db, supplier_id)
    store = get_store(db, payload.store_id) if payload.store_id else None
    device: models.Device | None = None
    if payload.device_id:
        device = db.get(models.Device, payload.device_id)
        if device is None:
            raise LookupError("device_not_found")
        if store is not None and device.store_id != store.id:
            raise ValueError("supplier_batch_store_mismatch")
        if store is None:
            store = device.store

    batch = models.SupplierBatch(
        supplier_id=supplier.id,
        store_id=store.id if store else None,
        device_id=device.id if device else None,
        model_name=payload.model_name or (device.name if device else ""),
        batch_code=payload.batch_code,
        unit_cost=_to_decimal(payload.unit_cost).quantize(Decimal("0.01"), rounding=ROUND_HALF_UP),
        quantity=payload.quantity,
        purchase_date=payload.purchase_date,
        notes=payload.notes,
    )
    now = datetime.utcnow()
    batch.created_at = now
    batch.updated_at = now
    db.add(batch)

    if device is not None:
        device.proveedor = supplier.name
        device.lote = payload.batch_code or device.lote
        device.fecha_compra = payload.purchase_date
        device.costo_unitario = batch.unit_cost
        _recalculate_sale_price(device)
        db.add(device)

    db.commit()
    db.refresh(batch)

    if device is not None:
        _recalculate_store_inventory_value(db, device.store_id)

    _log_action(
        db,
        action="supplier_batch_created",
        entity_type="supplier_batch",
        entity_id=str(batch.id),
        performed_by_id=performed_by_id,
        details=json.dumps({"supplier_id": supplier.id, "batch_code": batch.batch_code}),
    )
    db.commit()
    db.refresh(batch)
    return batch


def update_supplier_batch(
    db: Session,
    batch_id: int,
    payload: schemas.SupplierBatchUpdate,
    *,
    performed_by_id: int | None = None,
) -> models.SupplierBatch:
    statement = select(models.SupplierBatch).where(models.SupplierBatch.id == batch_id)
    batch = db.scalars(statement).first()
    if batch is None:
        raise LookupError("supplier_batch_not_found")

    updated_fields: dict[str, object] = {}

    if payload.model_name is not None:
        batch.model_name = payload.model_name
        updated_fields["model_name"] = payload.model_name
    if payload.batch_code is not None:
        batch.batch_code = payload.batch_code
        updated_fields["batch_code"] = payload.batch_code
    if payload.unit_cost is not None:
        batch.unit_cost = _to_decimal(payload.unit_cost).quantize(Decimal("0.01"), rounding=ROUND_HALF_UP)
        updated_fields["unit_cost"] = float(batch.unit_cost)
    if payload.quantity is not None:
        batch.quantity = payload.quantity
        updated_fields["quantity"] = payload.quantity
    if payload.purchase_date is not None:
        batch.purchase_date = payload.purchase_date
        updated_fields["purchase_date"] = batch.purchase_date.isoformat()
    if payload.notes is not None:
        batch.notes = payload.notes
        updated_fields["notes"] = payload.notes
    if payload.store_id is not None:
        store = get_store(db, payload.store_id)
        batch.store_id = store.id
        updated_fields["store_id"] = store.id
    if payload.device_id is not None:
        if payload.device_id:
            device = db.get(models.Device, payload.device_id)
            if device is None:
                raise LookupError("device_not_found")
            batch.device_id = device.id
            updated_fields["device_id"] = device.id
        else:
            batch.device_id = None
            updated_fields["device_id"] = None

    batch.updated_at = datetime.utcnow()

    db.add(batch)
    db.commit()
    db.refresh(batch)

    if updated_fields:
        _log_action(
            db,
            action="supplier_batch_updated",
            entity_type="supplier_batch",
            entity_id=str(batch.id),
            performed_by_id=performed_by_id,
            details=json.dumps(updated_fields),
        )
        db.commit()
        db.refresh(batch)
    return batch


def delete_supplier_batch(
    db: Session,
    batch_id: int,
    *,
    performed_by_id: int | None = None,
) -> None:
    statement = select(models.SupplierBatch).where(models.SupplierBatch.id == batch_id)
    batch = db.scalars(statement).first()
    if batch is None:
        raise LookupError("supplier_batch_not_found")
    store_id = batch.store_id
    db.delete(batch)
    db.commit()
    if store_id:
        _recalculate_store_inventory_value(db, store_id)
    _log_action(
        db,
        action="supplier_batch_deleted",
        entity_type="supplier_batch",
        entity_id=str(batch_id),
        performed_by_id=performed_by_id,
    )
    db.commit()


def export_suppliers_csv(
    db: Session,
    *,
    query: str | None = None,
) -> str:
    suppliers = list_suppliers(db, query=query, limit=5000)
    buffer = StringIO()
    writer = csv.writer(buffer)
    writer.writerow([
        "ID",
        "Nombre",
        "Contacto",
        "Correo",
        "Teléfono",
        "Dirección",
        "Deuda",
    ])
    for supplier in suppliers:
        writer.writerow(
            [
                supplier.id,
                supplier.name,
                supplier.contact_name or "",
                supplier.email or "",
                supplier.phone or "",
                supplier.address or "",
                float(supplier.outstanding_debt),
            ]
        )
    return buffer.getvalue()


def get_store(db: Session, store_id: int) -> models.Store:
    statement = select(models.Store).where(models.Store.id == store_id)
    try:
        return db.scalars(statement).one()
    except NoResultFound as exc:
        raise LookupError("store_not_found") from exc


def create_device(
    db: Session,
    store_id: int,
    payload: schemas.DeviceCreate,
    *,
    performed_by_id: int | None = None,
) -> models.Device:
    get_store(db, store_id)
    payload_data = payload.model_dump()
    provided_fields = payload.model_fields_set
    imei = payload_data.get("imei")
    serial = payload_data.get("serial")
    _ensure_unique_identifiers(db, imei=imei, serial=serial)
    unit_price = payload_data.get("unit_price") if "unit_price" in provided_fields else None
    if unit_price is None:
        payload_data.setdefault("unit_price", Decimal("0"))
    if payload_data.get("costo_unitario") is None:
        payload_data["costo_unitario"] = Decimal("0")
    if payload_data.get("margen_porcentaje") is None:
        payload_data["margen_porcentaje"] = Decimal("0")
    if payload_data.get("estado_comercial") is None:
        payload_data["estado_comercial"] = models.CommercialState.NUEVO
    if payload_data.get("garantia_meses") is None:
        payload_data["garantia_meses"] = 0
    device = models.Device(store_id=store_id, **payload_data)
    if unit_price is None:
        _recalculate_sale_price(device)
    else:
        device.unit_price = unit_price
    db.add(device)
    try:
        db.commit()
    except IntegrityError as exc:
        db.rollback()
        raise ValueError("device_already_exists") from exc
    db.refresh(device)

    _log_action(
        db,
        action="device_created",
        entity_type="device",
        entity_id=str(device.id),
        performed_by_id=performed_by_id,
        details=f"SKU={device.sku}",
    )
    db.commit()
    db.refresh(device)
    _recalculate_store_inventory_value(db, store_id)
    return device


def get_device(db: Session, store_id: int, device_id: int) -> models.Device:
    statement = select(models.Device).where(
        models.Device.id == device_id,
        models.Device.store_id == store_id,
    )
    try:
        return db.scalars(statement).one()
    except NoResultFound as exc:
        raise LookupError("device_not_found") from exc


def update_device(
    db: Session,
    store_id: int,
    device_id: int,
    payload: schemas.DeviceUpdate,
    *,
    performed_by_id: int | None = None,
) -> models.Device:
    device = get_device(db, store_id, device_id)
    updated_fields = payload.model_dump(exclude_unset=True)
    manual_price = None
    if "unit_price" in updated_fields:
        manual_price = updated_fields.pop("unit_price")
    imei = updated_fields.get("imei")
    serial = updated_fields.get("serial")
    _ensure_unique_identifiers(
        db,
        imei=imei,
        serial=serial,
        exclude_device_id=device.id,
    )

    sensitive_before = {
        "costo_unitario": device.costo_unitario,
        "estado_comercial": device.estado_comercial,
        "proveedor": device.proveedor,
    }

    for key, value in updated_fields.items():
        setattr(device, key, value)
    if manual_price is not None:
        device.unit_price = manual_price
    elif {"costo_unitario", "margen_porcentaje"}.intersection(updated_fields):
        _recalculate_sale_price(device)
    db.commit()
    db.refresh(device)

    fields_changed = list(updated_fields.keys())
    if manual_price is not None:
        fields_changed.append("unit_price")
    if fields_changed:
        sensitive_after = {
            "costo_unitario": device.costo_unitario,
            "estado_comercial": device.estado_comercial,
            "proveedor": device.proveedor,
        }
        sensitive_changes = {
            key: {"before": str(sensitive_before[key]), "after": str(value)}
            for key, value in sensitive_after.items()
            if sensitive_before.get(key) != value
        }
        _log_action(
            db,
            action="device_updated",
            entity_type="device",
            entity_id=str(device.id),
            performed_by_id=performed_by_id,
            details=json.dumps({"fields": fields_changed, "sensitive": sensitive_changes}),
        )
        db.commit()
        db.refresh(device)
    _recalculate_store_inventory_value(db, store_id)
    return device


def list_devices(
    db: Session,
    store_id: int,
    *,
    search: str | None = None,
    estado: models.CommercialState | None = None,
) -> list[models.Device]:
    get_store(db, store_id)
    statement = select(models.Device).where(models.Device.store_id == store_id)
    if estado is not None:
        statement = statement.where(models.Device.estado_comercial == estado)
    if search:
        normalized = f"%{search.lower()}%"
        statement = statement.where(
            or_(
                func.lower(models.Device.sku).like(normalized),
                func.lower(models.Device.name).like(normalized),
                func.lower(models.Device.modelo).like(normalized),
                func.lower(models.Device.marca).like(normalized),
                func.lower(models.Device.color).like(normalized),
                func.lower(models.Device.serial).like(normalized),
                func.lower(models.Device.imei).like(normalized),
                func.lower(models.Device.estado_comercial).like(normalized),
            )
        )
    statement = statement.order_by(models.Device.sku.asc())
    return list(db.scalars(statement))


def search_devices(db: Session, filters: schemas.DeviceSearchFilters) -> list[models.Device]:
    statement = (
        select(models.Device)
        .options(joinedload(models.Device.store))
        .join(models.Store)
    )
    if filters.imei:
        statement = statement.where(models.Device.imei == filters.imei)
    if filters.serial:
        statement = statement.where(models.Device.serial == filters.serial)
    if filters.capacidad_gb is not None:
        statement = statement.where(models.Device.capacidad_gb == filters.capacidad_gb)
    if filters.color:
        statement = statement.where(models.Device.color.ilike(f"%{filters.color}%"))
    if filters.marca:
        statement = statement.where(models.Device.marca.ilike(f"%{filters.marca}%"))
    if filters.modelo:
        statement = statement.where(models.Device.modelo.ilike(f"%{filters.modelo}%"))
    statement = statement.order_by(models.Device.store_id.asc(), models.Device.sku.asc())
    return list(db.scalars(statement).unique())


def create_inventory_movement(
    db: Session,
    store_id: int,
    payload: schemas.MovementCreate,
    *,
    performed_by_id: int | None = None,
) -> models.InventoryMovement:
    store = get_store(db, store_id)
    device = get_device(db, store_id, payload.device_id)

    if payload.movement_type == models.MovementType.OUT and device.quantity < payload.quantity:
        raise ValueError("insufficient_stock")

    if payload.movement_type == models.MovementType.IN:
        device.quantity += payload.quantity
        if payload.unit_cost is not None:
            current_total_cost = _to_decimal(device.costo_unitario) * _to_decimal(device.quantity - payload.quantity)
            incoming_cost_total = _to_decimal(payload.unit_cost) * _to_decimal(payload.quantity)
            divisor = _to_decimal(device.quantity or 1)
            average_cost = (current_total_cost + incoming_cost_total) / divisor
            device.costo_unitario = average_cost.quantize(Decimal("0.01"), rounding=ROUND_HALF_UP)
            _recalculate_sale_price(device)
    elif payload.movement_type == models.MovementType.OUT:
        device.quantity -= payload.quantity
    elif payload.movement_type == models.MovementType.ADJUST:
        device.quantity = payload.quantity

    movement = models.InventoryMovement(
        store=store,
        device=device,
        movement_type=payload.movement_type,
        quantity=payload.quantity,
        reason=payload.reason,
        unit_cost=_to_decimal(payload.unit_cost) if payload.unit_cost is not None else None,
        performed_by_id=performed_by_id,
    )
    db.add(movement)
    db.commit()
    db.refresh(device)
    db.refresh(movement)

    _log_action(
        db,
        action="inventory_movement",
        entity_type="device",
        entity_id=str(device.id),
        performed_by_id=performed_by_id,
        details=f"tipo={payload.movement_type.value}, cantidad={payload.quantity}",
    )
    db.commit()
    db.refresh(movement)
    total_value = _recalculate_store_inventory_value(db, store_id)
    setattr(movement, "store_inventory_value", total_value)
    return movement


def list_inventory_summary(db: Session) -> list[models.Store]:
    statement = select(models.Store).options(joinedload(models.Store.devices)).order_by(models.Store.name.asc())
    return list(db.scalars(statement).unique())


def compute_inventory_metrics(db: Session, *, low_stock_threshold: int = 5) -> dict[str, object]:
    stores = list_inventory_summary(db)

    total_devices = 0
    total_units = 0
    total_value = Decimal("0")
    store_metrics: list[dict[str, object]] = []
    low_stock: list[dict[str, object]] = []

    for store in stores:
        device_count = len(store.devices)
        store_units = sum(device.quantity for device in store.devices)
        store_value = sum(_device_value(device) for device in store.devices)

        total_devices += device_count
        total_units += store_units
        total_value += store_value

        store_metrics.append(
            {
                "store_id": store.id,
                "store_name": store.name,
                "device_count": device_count,
                "total_units": store_units,
                "total_value": store_value,
            }
        )

        for device in store.devices:
            if device.quantity <= low_stock_threshold:
                low_stock.append(
                    {
                        "store_id": store.id,
                        "store_name": store.name,
                        "device_id": device.id,
                        "sku": device.sku,
                        "name": device.name,
                        "quantity": device.quantity,
                        "unit_price": device.unit_price or Decimal("0"),
                        "inventory_value": _device_value(device),
                    }
                )

    store_metrics.sort(key=lambda item: item["total_value"], reverse=True)
    low_stock.sort(key=lambda item: (item["quantity"], item["name"]))

    sales_stmt = (
        select(models.Sale)
        .options(
            joinedload(models.Sale.items).joinedload(models.SaleItem.device),
            joinedload(models.Sale.store),
        )
        .order_by(models.Sale.created_at.desc())
    )
    sales = list(db.scalars(sales_stmt).unique())

    repairs_stmt = select(models.RepairOrder)
    repairs = list(db.scalars(repairs_stmt))

    total_sales_amount = Decimal("0")
    total_profit = Decimal("0")
    sales_count = len(sales)
    sales_trend_map: dict[date, Decimal] = defaultdict(lambda: Decimal("0"))
    store_profit: dict[int, dict[str, object]] = {}

    today = datetime.utcnow().date()
    window_days = [today - timedelta(days=delta) for delta in range(6, -1, -1)]
    window_set = set(window_days)

    for sale in sales:
        total_sales_amount += sale.total_amount
        sale_cost = Decimal("0")
        for item in sale.items:
            device_cost = _to_decimal(getattr(item.device, "costo_unitario", None) or item.unit_price)
            sale_cost += (device_cost * item.quantity).quantize(Decimal("0.01"), rounding=ROUND_HALF_UP)
        profit = (sale.total_amount - sale_cost).quantize(Decimal("0.01"), rounding=ROUND_HALF_UP)
        total_profit += profit

        store_data = store_profit.setdefault(
            sale.store_id,
            {
                "store_id": sale.store_id,
                "store_name": sale.store.name if sale.store else "Sucursal",
                "revenue": Decimal("0"),
                "cost": Decimal("0"),
                "profit": Decimal("0"),
            },
        )
        store_data["revenue"] += sale.total_amount
        store_data["cost"] += sale_cost
        store_data["profit"] += profit

        sale_day = sale.created_at.date()
        if sale_day in window_set:
            sales_trend_map[sale_day] += sale.total_amount

    repair_status_counts: dict[str, int] = defaultdict(int)
    open_repairs = 0
    for order in repairs:
        repair_status_counts[order.status.value] += 1
        if order.status != models.RepairStatus.ENTREGADO:
            open_repairs += 1

    sales_trend = [
        {
            "label": day.strftime("%d/%m"),
            "value": float(sales_trend_map.get(day, Decimal("0"))),
        }
        for day in window_days
    ]

    stock_breakdown = [
        {"label": metric["store_name"], "value": metric["total_units"]}
        for metric in store_metrics
    ]

    profit_breakdown = [
        {
            "label": data["store_name"],
            "value": float(data["profit"]),
        }
        for data in store_profit.values()
        if data["profit"]
    ]

    repair_mix = [
        {"label": status, "value": count}
        for status, count in sorted(repair_status_counts.items())
    ]

    audit_logs_stmt = (
        select(models.AuditLog)
        .order_by(models.AuditLog.created_at.desc())
        .limit(50)
    )
    audit_logs = list(db.scalars(audit_logs_stmt).unique())
    alert_summary = audit_utils.summarize_alerts(audit_logs)
    log_keys = {(log.entity_type, log.entity_id) for log in audit_logs}
    ack_map: dict[tuple[str, str], models.AuditAlertAcknowledgement] = {}
    if log_keys:
        ack_stmt = (
            select(models.AuditAlertAcknowledgement)
            .options(joinedload(models.AuditAlertAcknowledgement.acknowledged_by))
            .where(
                tuple_(
                    models.AuditAlertAcknowledgement.entity_type,
                    models.AuditAlertAcknowledgement.entity_id,
                ).in_(log_keys)
            )
        )
        ack_map = {
            (ack.entity_type, ack.entity_id): ack for ack in db.scalars(ack_stmt)
        }

    highlight_entries: list[dict[str, object]] = []
    pending_highlights: list[audit_utils.HighlightEntry] = []
    acknowledged_highlights = 0
    for entry in alert_summary.highlights:
        acknowledgement = ack_map.get((entry["entity_type"], entry["entity_id"]))
        status = "pending"
        acknowledged_at = None
        acknowledged_by_id = None
        acknowledged_by_name = None
        acknowledged_note = None
        if acknowledgement and acknowledgement.acknowledged_at >= entry["created_at"]:
            status = "acknowledged"
            acknowledged_at = acknowledgement.acknowledged_at
            acknowledged_by_id = acknowledgement.acknowledged_by_id
            if acknowledgement.acknowledged_by is not None:
                acknowledged_by_name = (
                    acknowledgement.acknowledged_by.full_name
                    or acknowledgement.acknowledged_by.username
                )
            acknowledged_note = acknowledgement.note
            acknowledged_highlights += 1
        else:
            pending_highlights.append(entry)

        highlight_entries.append(
            {
                "id": entry["id"],
                "action": entry["action"],
                "created_at": entry["created_at"],
                "severity": entry["severity"],
                "entity_type": entry["entity_type"],
                "entity_id": entry["entity_id"],
                "status": status,
                "acknowledged_at": acknowledged_at,
                "acknowledged_by_id": acknowledged_by_id,
                "acknowledged_by_name": acknowledged_by_name,
                "acknowledged_note": acknowledged_note,
            }
        )

    critical_events: dict[tuple[str, str], datetime] = {}
    for log in audit_logs:
        severity = audit_utils.classify_severity(log.action or "", log.details)
        if severity != "critical":
            continue
        key = (log.entity_type, log.entity_id)
        if key not in critical_events or log.created_at > critical_events[key]:
            critical_events[key] = log.created_at

    acknowledged_entities: list[dict[str, object]] = []
    pending_critical = 0
    for key, last_seen in critical_events.items():
        acknowledgement = ack_map.get(key)
        if acknowledgement and acknowledgement.acknowledged_at >= last_seen:
            acknowledged_entities.append(
                {
                    "entity_type": key[0],
                    "entity_id": key[1],
                    "acknowledged_at": acknowledgement.acknowledged_at,
                    "acknowledged_by_id": acknowledgement.acknowledged_by_id,
                    "acknowledged_by_name": (
                        acknowledgement.acknowledged_by.full_name
                        if acknowledgement.acknowledged_by
                        and acknowledgement.acknowledged_by.full_name
                        else (
                            acknowledgement.acknowledged_by.username
                            if acknowledgement.acknowledged_by
                            else None
                        )
                    ),
                    "note": acknowledgement.note,
                }
            )
        else:
            pending_critical += 1

    acknowledged_entities.sort(key=lambda item: item["acknowledged_at"], reverse=True)

    audit_alerts = {
        "total": alert_summary.total,
        "critical": alert_summary.critical,
        "warning": alert_summary.warning,
        "info": alert_summary.info,
        "has_alerts": alert_summary.has_alerts,
        "pending_count": len([entry for entry in highlight_entries if entry["status"] != "acknowledged"]),
        "acknowledged_count": len(acknowledged_entities) or acknowledged_highlights,
        "highlights": highlight_entries,
        "acknowledged_entities": acknowledged_entities,
    }

    return {
        "totals": {
            "stores": len(stores),
            "devices": total_devices,
            "total_units": total_units,
            "total_value": total_value,
        },
        "top_stores": store_metrics[:5],
        "low_stock_devices": low_stock[:10],
        "global_performance": {
            "total_sales": float(total_sales_amount),
            "sales_count": sales_count,
            "total_stock": total_units,
            "open_repairs": open_repairs,
            "gross_profit": float(total_profit),
        },
        "sales_trend": sales_trend,
        "stock_breakdown": stock_breakdown,
        "repair_mix": repair_mix,
        "profit_breakdown": profit_breakdown,
        "audit_alerts": audit_alerts,
    }


def calculate_rotation_analytics(
    db: Session,
    store_ids: Iterable[int] | None = None,
    *,
    date_from: date | None = None,
    date_to: date | None = None,
    category: str | None = None,
) -> list[dict[str, object]]:
    store_filter = _normalize_store_ids(store_ids)
    start_dt, end_dt = _normalize_date_range(date_from, date_to)
    category_expr = _device_category_expr()

    sale_stats = (
        select(
            models.SaleItem.device_id,
            func.sum(models.SaleItem.quantity).label("sold_units"),
            models.Sale.store_id,
        )
        .join(models.Sale, models.Sale.id == models.SaleItem.sale_id)
        .join(models.Device, models.Device.id == models.SaleItem.device_id)
        .group_by(models.SaleItem.device_id, models.Sale.store_id)
    )
    if store_filter:
        sale_stats = sale_stats.where(models.Sale.store_id.in_(store_filter))
    if start_dt:
        sale_stats = sale_stats.where(models.Sale.created_at >= start_dt)
    if end_dt:
        sale_stats = sale_stats.where(models.Sale.created_at <= end_dt)
    if category:
        sale_stats = sale_stats.where(category_expr == category)

    purchase_stats = (
        select(
            models.PurchaseOrderItem.device_id,
            func.sum(models.PurchaseOrderItem.quantity_received).label("received_units"),
            models.PurchaseOrder.store_id,
        )
        .join(models.PurchaseOrder, models.PurchaseOrder.id == models.PurchaseOrderItem.purchase_order_id)
        .join(models.Device, models.Device.id == models.PurchaseOrderItem.device_id)
        .group_by(models.PurchaseOrderItem.device_id, models.PurchaseOrder.store_id)
    )
    if store_filter:
        purchase_stats = purchase_stats.where(models.PurchaseOrder.store_id.in_(store_filter))
    if start_dt:
        purchase_stats = purchase_stats.where(models.PurchaseOrder.created_at >= start_dt)
    if end_dt:
        purchase_stats = purchase_stats.where(models.PurchaseOrder.created_at <= end_dt)
    if category:
        purchase_stats = purchase_stats.where(category_expr == category)

    sold_map = {row.device_id: int(row.sold_units or 0) for row in db.execute(sale_stats)}
    received_map = {row.device_id: int(row.received_units or 0) for row in db.execute(purchase_stats)}

    device_stmt = (
        select(
            models.Device.id,
            models.Device.sku,
            models.Device.name,
            models.Store.id.label("store_id"),
            models.Store.name.label("store_name"),
        )
        .join(models.Store, models.Store.id == models.Device.store_id)
        .order_by(models.Store.name.asc(), models.Device.name.asc())
    )
    if store_filter:
        device_stmt = device_stmt.where(models.Device.store_id.in_(store_filter))
    if category:
        device_stmt = device_stmt.where(category_expr == category)

    results: list[dict[str, object]] = []
    for row in db.execute(device_stmt):
        sold_units = sold_map.get(row.id, 0)
        received_units = received_map.get(row.id, 0)
        denominator = received_units if received_units > 0 else max(sold_units, 1)
        rotation_rate = sold_units / denominator if denominator else 0
        results.append(
            {
                "store_id": row.store_id,
                "store_name": row.store_name,
                "device_id": row.id,
                "sku": row.sku,
                "name": row.name,
                "sold_units": sold_units,
                "received_units": received_units,
                "rotation_rate": float(round(rotation_rate, 2)),
            }
        )
    return results


def calculate_aging_analytics(
    db: Session,
    store_ids: Iterable[int] | None = None,
    *,
    date_from: date | None = None,
    date_to: date | None = None,
    category: str | None = None,
) -> list[dict[str, object]]:
    store_filter = _normalize_store_ids(store_ids)
    now_date = datetime.utcnow().date()
    category_expr = _device_category_expr()
    device_stmt = (
        select(
            models.Device.id,
            models.Device.sku,
            models.Device.name,
            models.Device.fecha_compra,
            models.Device.quantity,
            models.Store.id.label("store_id"),
            models.Store.name.label("store_name"),
        )
        .join(models.Store, models.Store.id == models.Device.store_id)
    )
    if store_filter:
        device_stmt = device_stmt.where(models.Device.store_id.in_(store_filter))
    if date_from:
        device_stmt = device_stmt.where(models.Device.fecha_compra >= date_from)
    if date_to:
        device_stmt = device_stmt.where(models.Device.fecha_compra <= date_to)
    if category:
        device_stmt = device_stmt.where(category_expr == category)

    metrics: list[dict[str, object]] = []
    for row in db.execute(device_stmt):
        purchase_date = row.fecha_compra
        days_in_stock = (now_date - purchase_date).days if purchase_date else 0
        metrics.append(
            {
                "device_id": row.id,
                "sku": row.sku,
                "name": row.name,
                "store_id": row.store_id,
                "store_name": row.store_name,
                "days_in_stock": max(days_in_stock, 0),
                "quantity": int(row.quantity or 0),
            }
        )
    metrics.sort(key=lambda item: item["days_in_stock"], reverse=True)
    return metrics


def calculate_stockout_forecast(
    db: Session,
    store_ids: Iterable[int] | None = None,
    *,
    date_from: date | None = None,
    date_to: date | None = None,
    category: str | None = None,
) -> list[dict[str, object]]:
    store_filter = _normalize_store_ids(store_ids)
    start_dt, end_dt = _normalize_date_range(date_from, date_to)
    category_expr = _device_category_expr()

    sales_summary_stmt = (
        select(
            models.SaleItem.device_id,
            models.Sale.store_id,
            func.sum(models.SaleItem.quantity).label("sold_units"),
            func.min(models.Sale.created_at).label("first_sale"),
            func.max(models.Sale.created_at).label("last_sale"),
        )
        .join(models.Sale, models.Sale.id == models.SaleItem.sale_id)
        .join(models.Device, models.Device.id == models.SaleItem.device_id)
        .group_by(models.SaleItem.device_id, models.Sale.store_id)
    )
    if store_filter:
        sales_summary_stmt = sales_summary_stmt.where(models.Sale.store_id.in_(store_filter))
    if start_dt:
        sales_summary_stmt = sales_summary_stmt.where(models.Sale.created_at >= start_dt)
    if end_dt:
        sales_summary_stmt = sales_summary_stmt.where(models.Sale.created_at <= end_dt)
    if category:
        sales_summary_stmt = sales_summary_stmt.where(category_expr == category)

    day_column = func.date(models.Sale.created_at)
    daily_sales_stmt = (
        select(
            models.SaleItem.device_id,
            day_column.label("day"),
            func.sum(models.SaleItem.quantity).label("sold_units"),
        )
        .join(models.Sale, models.Sale.id == models.SaleItem.sale_id)
        .join(models.Device, models.Device.id == models.SaleItem.device_id)
        .group_by(models.SaleItem.device_id, day_column)
    )
    if store_filter:
        daily_sales_stmt = daily_sales_stmt.where(models.Sale.store_id.in_(store_filter))
    if start_dt:
        daily_sales_stmt = daily_sales_stmt.where(models.Sale.created_at >= start_dt)
    if end_dt:
        daily_sales_stmt = daily_sales_stmt.where(models.Sale.created_at <= end_dt)
    if category:
        daily_sales_stmt = daily_sales_stmt.where(category_expr == category)

    sales_map: dict[int, dict[str, object]] = {}
    for row in db.execute(sales_summary_stmt):
        sales_map[row.device_id] = {
            "sold_units": int(row.sold_units or 0),
            "first_sale": row.first_sale,
            "last_sale": row.last_sale,
            "store_id": int(row.store_id),
        }

    daily_sales_map: defaultdict[int, list[tuple[datetime, float]]] = defaultdict(list)
    for row in db.execute(daily_sales_stmt):
        day: datetime | None = row.day
        if day is None:
            continue
        daily_sales_map[row.device_id].append((day, float(row.sold_units or 0)))

    device_stmt = (
        select(
            models.Device.id,
            models.Device.sku,
            models.Device.name,
            models.Device.quantity,
            models.Store.id.label("store_id"),
            models.Store.name.label("store_name"),
        )
        .join(models.Store, models.Store.id == models.Device.store_id)
    )
    if store_filter:
        device_stmt = device_stmt.where(models.Device.store_id.in_(store_filter))
    if category:
        device_stmt = device_stmt.where(category_expr == category)

    metrics: list[dict[str, object]] = []
    for row in db.execute(device_stmt):
        stats = sales_map.get(row.id)
        quantity = int(row.quantity or 0)
        daily_points_raw = sorted(
            daily_sales_map.get(row.id, []), key=lambda item: item[0]
        )
        points = [(float(index), value) for index, (_, value) in enumerate(daily_points_raw)]
        slope, intercept, r_squared = _linear_regression(points)
        historical_avg = (
            sum(value for _, value in daily_points_raw) / len(daily_points_raw)
            if daily_points_raw
            else 0.0
        )
        predicted_next = max(0.0, slope * len(points) + intercept) if points else 0.0
        expected_daily = max(historical_avg, predicted_next)

        if stats is None:
            sold_units = 0
        else:
            sold_units = int(stats.get("sold_units", 0))

        if expected_daily <= 0:
            projected_days: int | None = None
        else:
            projected_days = max(int(math.ceil(quantity / expected_daily)), 0)

        if slope > 0.25:
            trend_label = "acelerando"
        elif slope < -0.25:
            trend_label = "desacelerando"
        else:
            trend_label = "estable"

        alert_level: str | None
        if projected_days is None:
            alert_level = None
        elif projected_days <= 3:
            alert_level = "critical"
        elif projected_days <= 7:
            alert_level = "warning"
        else:
            alert_level = "ok"

        metrics.append(
            {
                "device_id": row.id,
                "sku": row.sku,
                "name": row.name,
                "store_id": row.store_id,
                "store_name": row.store_name,
                "average_daily_sales": round(float(expected_daily), 2),
                "projected_days": projected_days,
                "quantity": quantity,
                "trend": trend_label,
                "trend_score": round(float(slope), 4),
                "confidence": round(float(r_squared), 3),
                "alert_level": alert_level,
                "sold_units": sold_units,
            }
        )

    metrics.sort(key=lambda item: (item["projected_days"] is None, item["projected_days"] or 0))
    return metrics


def calculate_store_comparatives(
    db: Session,
    store_ids: Iterable[int] | None = None,
    *,
    date_from: date | None = None,
    date_to: date | None = None,
    category: str | None = None,
) -> list[dict[str, object]]:
    store_filter = _normalize_store_ids(store_ids)
    rotation = calculate_rotation_analytics(
        db,
        store_ids=store_filter,
        date_from=date_from,
        date_to=date_to,
        category=category,
    )
    aging = calculate_aging_analytics(
        db,
        store_ids=store_filter,
        date_from=date_from,
        date_to=date_to,
        category=category,
    )
    start_dt, end_dt = _normalize_date_range(date_from, date_to)
    category_expr = _device_category_expr()
    rotation_totals: dict[int, tuple[float, int]] = {}
    aging_totals: dict[int, tuple[float, int]] = {}

    for item in rotation:
        store_id = int(item["store_id"])
        total, count = rotation_totals.get(store_id, (0.0, 0))
        rotation_totals[store_id] = (total + float(item["rotation_rate"]), count + 1)

    for item in aging:
        store_id_value = item.get("store_id")
        if store_id_value is None:
            continue
        store_id = int(store_id_value)
        total, count = aging_totals.get(store_id, (0.0, 0))
        aging_totals[store_id] = (total + float(item["days_in_stock"]), count + 1)

    rotation_avg = {
        store_id: (total / count if count else 0.0)
        for store_id, (total, count) in rotation_totals.items()
    }
    aging_avg = {
        store_id: (total / count if count else 0.0)
        for store_id, (total, count) in aging_totals.items()
    }

    inventory_stmt = (
        select(
            models.Store.id,
            models.Store.name,
            func.coalesce(func.count(models.Device.id), 0).label("device_count"),
            func.coalesce(func.sum(models.Device.quantity), 0).label("total_units"),
            func.coalesce(
                func.sum(models.Device.quantity * models.Device.unit_price),
                0,
            ).label("inventory_value"),
        )
        .outerjoin(models.Device, models.Device.store_id == models.Store.id)
        .group_by(models.Store.id)
        .order_by(models.Store.name.asc())
    )
    if store_filter:
        inventory_stmt = inventory_stmt.where(models.Store.id.in_(store_filter))
    if category:
        inventory_stmt = inventory_stmt.where(category_expr == category)
    window_start = start_dt or (datetime.utcnow() - timedelta(days=30))
    sales_stmt = (
        select(
            models.Sale.store_id,
            func.coalesce(func.count(models.Sale.id), 0).label("orders"),
            func.coalesce(func.sum(models.Sale.total_amount), 0).label("revenue"),
        )
        .join(models.SaleItem, models.SaleItem.sale_id == models.Sale.id)
        .join(models.Device, models.Device.id == models.SaleItem.device_id)
        .where(models.Sale.created_at >= window_start)
        .group_by(models.Sale.store_id)
    )
    if store_filter:
        sales_stmt = sales_stmt.where(models.Sale.store_id.in_(store_filter))
    if end_dt:
        sales_stmt = sales_stmt.where(models.Sale.created_at <= end_dt)
    if category:
        sales_stmt = sales_stmt.where(category_expr == category)
    sales_map: dict[int, dict[str, Decimal]] = {}
    for row in db.execute(sales_stmt):
        sales_map[int(row.store_id)] = {
            "orders": Decimal(row.orders or 0),
            "revenue": Decimal(row.revenue or 0),
        }

    comparatives: list[dict[str, object]] = []
    for row in db.execute(inventory_stmt):
        store_id = int(row.id)
        sales = sales_map.get(store_id, {"orders": Decimal(0), "revenue": Decimal(0)})
        comparatives.append(
            {
                "store_id": store_id,
                "store_name": row.name,
                "device_count": int(row.device_count or 0),
                "total_units": int(row.total_units or 0),
                "inventory_value": float(row.inventory_value or 0),
                "average_rotation": round(rotation_avg.get(store_id, 0.0), 2),
                "average_aging_days": round(aging_avg.get(store_id, 0.0), 1),
                "sales_last_30_days": float(sales["revenue"]),
                "sales_count_last_30_days": int(sales["orders"]),
            }
        )

    comparatives.sort(key=lambda item: item["inventory_value"], reverse=True)
    return comparatives


def calculate_profit_margin(
    db: Session,
    store_ids: Iterable[int] | None = None,
    *,
    date_from: date | None = None,
    date_to: date | None = None,
    category: str | None = None,
) -> list[dict[str, object]]:
    store_filter = _normalize_store_ids(store_ids)
    start_dt, end_dt = _normalize_date_range(date_from, date_to)
    category_expr = _device_category_expr()
    stmt = (
        select(
            models.Store.id.label("store_id"),
            models.Store.name.label("store_name"),
            func.coalesce(func.sum(models.SaleItem.total_line), 0).label("revenue"),
            func.coalesce(
                func.sum(models.SaleItem.quantity * models.Device.costo_unitario),
                0,
            ).label("cost"),
        )
        .join(models.Sale, models.Sale.id == models.SaleItem.sale_id)
        .join(models.Store, models.Store.id == models.Sale.store_id)
        .join(models.Device, models.Device.id == models.SaleItem.device_id)
        .group_by(models.Store.id)
        .order_by(models.Store.name.asc())
    )
    if store_filter:
        stmt = stmt.where(models.Store.id.in_(store_filter))
    if start_dt:
        stmt = stmt.where(models.Sale.created_at >= start_dt)
    if end_dt:
        stmt = stmt.where(models.Sale.created_at <= end_dt)
    if category:
        stmt = stmt.where(category_expr == category)

    metrics: list[dict[str, object]] = []
    for row in db.execute(stmt):
        revenue = Decimal(row.revenue or 0)
        cost = Decimal(row.cost or 0)
        profit = revenue - cost
        margin_percent = float((profit / revenue * 100) if revenue else 0)
        metrics.append(
            {
                "store_id": int(row.store_id),
                "store_name": row.store_name,
                "revenue": float(revenue),
                "cost": float(cost),
                "profit": float(profit),
                "margin_percent": round(margin_percent, 2),
            }
        )

    metrics.sort(key=lambda item: item["profit"], reverse=True)
    return metrics


def calculate_sales_projection(
    db: Session,
    store_ids: Iterable[int] | None = None,
    *,
    horizon_days: int = 30,
    date_from: date | None = None,
    date_to: date | None = None,
    category: str | None = None,
) -> list[dict[str, object]]:
    store_filter = _normalize_store_ids(store_ids)
    start_dt, end_dt = _normalize_date_range(date_from, date_to)
    category_expr = _device_category_expr()
    lookback_days = max(horizon_days, 30)
    since = start_dt or (datetime.utcnow() - timedelta(days=lookback_days))

    day_bucket = func.date(models.Sale.created_at)
    daily_stmt = (
        select(
            models.Store.id.label("store_id"),
            models.Store.name.label("store_name"),
            day_bucket.label("sale_day"),
            func.coalesce(func.sum(models.SaleItem.quantity), 0).label("units"),
            func.coalesce(func.sum(models.SaleItem.total_line), 0).label("revenue"),
            func.coalesce(func.count(func.distinct(models.Sale.id)), 0).label("orders"),
        )
        .join(models.Sale, models.Sale.id == models.SaleItem.sale_id)
        .join(models.Store, models.Store.id == models.Sale.store_id)
        .join(models.Device, models.Device.id == models.SaleItem.device_id)
        .where(models.Sale.created_at >= since)
        .group_by(
            models.Store.id,
            models.Store.name,
            day_bucket,
        )
        .order_by(models.Store.name.asc())
    )
    if store_filter:
        daily_stmt = daily_stmt.where(models.Store.id.in_(store_filter))
    if end_dt:
        daily_stmt = daily_stmt.where(models.Sale.created_at <= end_dt)
    if category:
        daily_stmt = daily_stmt.where(category_expr == category)

    stores_data: dict[int, dict[str, object]] = {}
    for row in db.execute(daily_stmt):
        store_entry = stores_data.setdefault(
            int(row.store_id),
            {
                "store_name": row.store_name,
                "daily": [],
                "orders": 0,
                "total_units": 0.0,
                "total_revenue": 0.0,
            },
        )
        day_value: datetime | None = row.sale_day
        if day_value is None:
            continue
        units_value = float(row.units or 0)
        revenue_value = float(row.revenue or 0)
        orders_value = int(row.orders or 0)
        store_entry["daily"].append(
            {
                "day": day_value,
                "units": units_value,
                "revenue": revenue_value,
                "orders": orders_value,
            }
        )
        store_entry["orders"] += orders_value
        store_entry["total_units"] += units_value
        store_entry["total_revenue"] += revenue_value

    projections: list[dict[str, object]] = []
    for store_id, payload in stores_data.items():
        daily_points = sorted(payload["daily"], key=lambda item: item["day"])
        if not daily_points:
            continue

        unit_points = [
            (float(index), item["units"])
            for index, item in enumerate(daily_points)
        ]
        revenue_points = [
            (float(index), item["revenue"])
            for index, item in enumerate(daily_points)
        ]
        slope_units, intercept_units, r2_units = _linear_regression(unit_points)
        slope_revenue, intercept_revenue, r2_revenue = _linear_regression(
            revenue_points
        )
        historical_avg_units = (
            payload["total_units"] / len(unit_points) if unit_points else 0.0
        )
        predicted_next_units = (
            max(0.0, slope_units * len(unit_points) + intercept_units)
            if unit_points
            else 0.0
        )
        average_daily_units = max(historical_avg_units, predicted_next_units)
        projected_units = _project_linear_sum(
            slope_units, intercept_units, len(unit_points), horizon_days
        )
        projected_revenue = _project_linear_sum(
            slope_revenue, intercept_revenue, len(revenue_points), horizon_days
        )
        average_ticket = (
            payload["total_revenue"] / payload["total_units"]
            if payload["total_units"] > 0
            else 0.0
        )
        orders = payload["orders"]
        sample_days = len(unit_points)
        confidence = 0.0
        if sample_days > 0:
            coverage = min(1.0, orders / sample_days)
            confidence = max(0.0, min(1.0, (r2_units + coverage) / 2))

        if slope_units > 0.5:
            trend = "creciendo"
        elif slope_units < -0.5:
            trend = "cayendo"
        else:
            trend = "estable"

        projections.append(
            {
                "store_id": store_id,
                "store_name": payload["store_name"],
                "average_daily_units": round(float(average_daily_units), 2),
                "average_ticket": round(float(average_ticket), 2),
                "projected_units": round(float(projected_units), 2),
                "projected_revenue": round(float(projected_revenue), 2),
                "confidence": round(float(confidence), 2),
                "trend": trend,
                "trend_score": round(float(slope_units), 4),
                "revenue_trend_score": round(float(slope_revenue), 4),
                "r2_revenue": round(float(r2_revenue), 3),
            }
        )

    projections.sort(key=lambda item: item["projected_revenue"], reverse=True)
    return projections


def list_analytics_categories(db: Session) -> list[str]:
    category_expr = _device_category_expr()
    stmt = (
        select(func.distinct(category_expr).label("category"))
        .where(category_expr.is_not(None))
        .order_by(category_expr.asc())
    )
    return [row.category for row in db.execute(stmt) if row.category]


def generate_analytics_alerts(
    db: Session,
    *,
    store_ids: Iterable[int] | None = None,
    date_from: date | None = None,
    date_to: date | None = None,
    category: str | None = None,
) -> list[dict[str, object]]:
    alerts: list[dict[str, object]] = []
    forecast = calculate_stockout_forecast(
        db,
        store_ids=store_ids,
        date_from=date_from,
        date_to=date_to,
        category=category,
    )
    for item in forecast:
        level = item.get("alert_level")
        if level in {"critical", "warning"}:
            projected_days = item.get("projected_days")
            if projected_days is None:
                continue
            message = (
                f"{item['sku']} en {item['store_name']} se agotará en {projected_days} días"
                if projected_days > 0
                else f"{item['sku']} en {item['store_name']} está agotado"
            )
            alerts.append(
                {
                    "type": "stock",
                    "level": level,
                    "message": message,
                    "store_id": item.get("store_id"),
                    "store_name": item["store_name"],
                    "device_id": item["device_id"],
                    "sku": item["sku"],
                }
            )

    projections = calculate_sales_projection(
        db,
        store_ids=store_ids,
        date_from=date_from,
        date_to=date_to,
        category=category,
        horizon_days=14,
    )
    for item in projections:
        trend = item.get("trend")
        trend_score = float(item.get("trend_score", 0))
        if trend == "cayendo" and trend_score < -0.5:
            level = "warning" if trend_score > -1.0 else "critical"
            message = (
                f"Ventas en {item['store_name']} muestran caída (tendencia {trend_score:.2f})"
            )
            alerts.append(
                {
                    "type": "sales",
                    "level": level,
                    "message": message,
                    "store_id": item["store_id"],
                    "store_name": item["store_name"],
                    "device_id": None,
                    "sku": None,
                }
            )

    alerts.sort(key=lambda alert: (alert["level"] != "critical", alert["level"] != "warning"))
    return alerts


def calculate_realtime_store_widget(
    db: Session,
    *,
    store_ids: Iterable[int] | None = None,
    category: str | None = None,
    low_stock_threshold: int = 5,
) -> list[dict[str, object]]:
    store_filter = _normalize_store_ids(store_ids)
    category_expr = _device_category_expr()
    today_start = datetime.utcnow().replace(hour=0, minute=0, second=0, microsecond=0)

    stores_stmt = select(models.Store.id, models.Store.name, models.Store.inventory_value)
    if store_filter:
        stores_stmt = stores_stmt.where(models.Store.id.in_(store_filter))
    stores_stmt = stores_stmt.order_by(models.Store.name.asc())

    low_stock_stmt = (
        select(models.Device.store_id, func.count(models.Device.id).label("low_stock"))
        .where(models.Device.quantity <= low_stock_threshold)
        .group_by(models.Device.store_id)
    )
    if store_filter:
        low_stock_stmt = low_stock_stmt.where(models.Device.store_id.in_(store_filter))
    if category:
        low_stock_stmt = low_stock_stmt.where(category_expr == category)

    sales_today_stmt = (
        select(
            models.Store.id.label("store_id"),
            func.coalesce(func.sum(models.SaleItem.total_line), 0).label("revenue"),
            func.max(models.Sale.created_at).label("last_sale_at"),
        )
        .join(models.Sale, models.Sale.id == models.SaleItem.sale_id)
        .join(models.Store, models.Store.id == models.Sale.store_id)
        .join(models.Device, models.Device.id == models.SaleItem.device_id)
        .where(models.Sale.created_at >= today_start)
        .group_by(models.Store.id)
    )
    if store_filter:
        sales_today_stmt = sales_today_stmt.where(models.Store.id.in_(store_filter))
    if category:
        sales_today_stmt = sales_today_stmt.where(category_expr == category)

    repairs_stmt = (
        select(
            models.RepairOrder.store_id,
            func.count(models.RepairOrder.id).label("pending"),
        )
        .where(models.RepairOrder.status != models.RepairStatus.ENTREGADO)
        .group_by(models.RepairOrder.store_id)
    )
    if store_filter:
        repairs_stmt = repairs_stmt.where(models.RepairOrder.store_id.in_(store_filter))

    sync_stmt = (
        select(
            models.SyncSession.store_id,
            func.max(models.SyncSession.finished_at).label("last_sync"),
        )
        .group_by(models.SyncSession.store_id)
    )
    if store_filter:
        sync_stmt = sync_stmt.where(models.SyncSession.store_id.in_(store_filter))

    low_stock_map = {
        int(row.store_id): int(row.low_stock or 0)
        for row in db.execute(low_stock_stmt)
    }
    sales_today_map = {
        int(row.store_id): {
            "revenue": float(row.revenue or 0),
            "last_sale_at": row.last_sale_at,
        }
        for row in db.execute(sales_today_stmt)
    }
    repairs_map = {
        int(row.store_id): int(row.pending or 0)
        for row in db.execute(repairs_stmt)
    }
    sync_map: dict[int | None, datetime | None] = {
        row.store_id: row.last_sync for row in db.execute(sync_stmt)
    }
    global_sync = sync_map.get(None)

    projection_map = {
        item["store_id"]: item
        for item in calculate_sales_projection(
            db,
            store_ids=store_ids,
            category=category,
            horizon_days=7,
        )
    }

    widgets: list[dict[str, object]] = []
    for row in db.execute(stores_stmt):
        store_id = int(row.id)
        sales_info = sales_today_map.get(store_id, {"revenue": 0.0, "last_sale_at": None})
        projection = projection_map.get(store_id, {})
        widgets.append(
            {
                "store_id": store_id,
                "store_name": row.name,
                "inventory_value": float(row.inventory_value or 0),
                "sales_today": round(float(sales_info["revenue"]), 2),
                "last_sale_at": sales_info.get("last_sale_at"),
                "low_stock_devices": low_stock_map.get(store_id, 0),
                "pending_repairs": repairs_map.get(store_id, 0),
                "last_sync_at": sync_map.get(store_id) or global_sync,
                "trend": projection.get("trend", "estable"),
                "trend_score": projection.get("trend_score", 0.0),
                "confidence": projection.get("confidence", 0.0),
            }
        )

    return widgets


def record_sync_session(
    db: Session,
    *,
    store_id: int | None,
    mode: models.SyncMode,
    status: models.SyncStatus,
    triggered_by_id: int | None,
    error_message: str | None = None,
) -> models.SyncSession:
    session = models.SyncSession(
        store_id=store_id,
        mode=mode,
        status=status,
        started_at=datetime.utcnow(),
        finished_at=datetime.utcnow(),
        error_message=error_message,
        triggered_by_id=triggered_by_id,
    )
    db.add(session)
    db.commit()
    db.refresh(session)

    _log_action(
        db,
        action="sync_session",
        entity_type="store" if store_id else "global",
        entity_id=str(store_id or 0),
        performed_by_id=triggered_by_id,
        details=f"estado={status.value}; modo={mode.value}",
    )
    db.commit()
    db.refresh(session)
    return session


def list_sync_sessions(db: Session, limit: int = 50) -> list[models.SyncSession]:
    statement = (
        select(models.SyncSession)
        .order_by(models.SyncSession.started_at.desc())
        .limit(limit)
    )
    return list(db.scalars(statement))


def list_sync_history_by_store(
    db: Session,
    *,
    limit_per_store: int = 5,
) -> list[dict[str, object]]:
    statement = (
        select(models.SyncSession)
        .options(joinedload(models.SyncSession.store))
        .order_by(models.SyncSession.started_at.desc())
    )
    sessions = list(db.scalars(statement).unique())
    grouped: dict[int | None, list[models.SyncSession]] = {}
    for session in sessions:
        key = session.store_id
        bucket = grouped.setdefault(key, [])
        if len(bucket) < limit_per_store:
            bucket.append(session)

    history: list[dict[str, object]] = []
    for store_id, entries in grouped.items():
        if not entries:
            continue
        reference = entries[0]
        store_name = reference.store.name if reference.store else "Global"
        history.append(
            {
                "store_id": store_id,
                "store_name": store_name,
                "sessions": [
                    {
                        "id": entry.id,
                        "mode": entry.mode,
                        "status": entry.status,
                        "started_at": entry.started_at,
                        "finished_at": entry.finished_at,
                        "error_message": entry.error_message,
                    }
                    for entry in entries
                ],
            }
        )

    history.sort(key=lambda item: (item["store_name"].lower(), item["store_id"] or 0))
    return history


def enqueue_sync_outbox(
    db: Session,
    *,
    entity_type: str,
    entity_id: str,
    operation: str,
    payload: dict[str, object],
    priority: models.SyncOutboxPriority | None = None,
) -> models.SyncOutbox:
    serialized = json.dumps(payload, ensure_ascii=False, default=str)
    resolved_priority = _resolve_outbox_priority(entity_type, priority)
    statement = select(models.SyncOutbox).where(
        models.SyncOutbox.entity_type == entity_type,
        models.SyncOutbox.entity_id == entity_id,
    )
    entry = db.scalars(statement).first()
    if entry is None:
        entry = models.SyncOutbox(
            entity_type=entity_type,
            entity_id=entity_id,
            operation=operation,
            payload=serialized,
            status=models.SyncOutboxStatus.PENDING,
            priority=resolved_priority,
        )
        db.add(entry)
    else:
        entry.operation = operation
        entry.payload = serialized
        entry.status = models.SyncOutboxStatus.PENDING
        entry.attempt_count = 0
        entry.error_message = None
        entry.last_attempt_at = None
        if _priority_weight(resolved_priority) < _priority_weight(entry.priority):
            entry.priority = resolved_priority
    db.commit()
    db.refresh(entry)
    return entry


def list_sync_outbox(
    db: Session,
    *,
    statuses: Iterable[models.SyncOutboxStatus] | None = None,
    limit: int = 100,
) -> list[models.SyncOutbox]:
    priority_order = case(
        (models.SyncOutbox.priority == models.SyncOutboxPriority.HIGH, 0),
        (models.SyncOutbox.priority == models.SyncOutboxPriority.NORMAL, 1),
        (models.SyncOutbox.priority == models.SyncOutboxPriority.LOW, 2),
        else_=2,
    )
    statement = (
        select(models.SyncOutbox)
        .order_by(priority_order, models.SyncOutbox.updated_at.desc())
        .limit(limit)
    )
    if statuses is not None:
        status_tuple = tuple(statuses)
        if status_tuple:
            statement = statement.where(models.SyncOutbox.status.in_(status_tuple))
    return list(db.scalars(statement))


def reset_outbox_entries(
    db: Session,
    entry_ids: Iterable[int],
    *,
    performed_by_id: int | None = None,
    reason: str | None = None,
) -> list[models.SyncOutbox]:
    ids_tuple = tuple({int(entry_id) for entry_id in entry_ids})
    if not ids_tuple:
        return []

    statement = select(models.SyncOutbox).where(models.SyncOutbox.id.in_(ids_tuple))
    entries = list(db.scalars(statement))
    if not entries:
        return []

    now = datetime.utcnow()
    for entry in entries:
        entry.status = models.SyncOutboxStatus.PENDING
        entry.attempt_count = 0
        entry.last_attempt_at = None
        entry.error_message = None
        entry.updated_at = now
    db.commit()
    for entry in entries:
        db.refresh(entry)
        details_payload = {"operation": entry.operation}
        if reason:
            details_payload["reason"] = reason
        _log_action(
            db,
            action="sync_outbox_reset",
            entity_type=entry.entity_type,
            entity_id=str(entry.id),
            performed_by_id=performed_by_id,
            details=json.dumps(details_payload, ensure_ascii=False),
        )
    db.commit()
    refreshed = list(db.scalars(statement))
    return refreshed


def get_sync_outbox_statistics(db: Session) -> list[dict[str, object]]:
    statement = (
        select(
            models.SyncOutbox.entity_type,
            models.SyncOutbox.priority,
            func.count(models.SyncOutbox.id).label("total"),
            func.sum(
                case(
                    (models.SyncOutbox.status == models.SyncOutboxStatus.PENDING, 1),
                    else_=0,
                )
            ).label("pending"),
            func.sum(
                case(
                    (models.SyncOutbox.status == models.SyncOutboxStatus.FAILED, 1),
                    else_=0,
                )
            ).label("failed"),
            func.max(models.SyncOutbox.updated_at).label("latest_update"),
            func.min(
                case(
                    (
                        models.SyncOutbox.status == models.SyncOutboxStatus.PENDING,
                        models.SyncOutbox.created_at,
                    ),
                    else_=None,
                )
            ).label("oldest_pending"),
        )
        .group_by(models.SyncOutbox.entity_type, models.SyncOutbox.priority)
    )
    results: list[dict[str, object]] = []
    for row in db.execute(statement):
        priority = row.priority or models.SyncOutboxPriority.NORMAL
        results.append(
            {
                "entity_type": row.entity_type,
                "priority": priority,
                "total": int(row.total or 0),
                "pending": int(row.pending or 0),
                "failed": int(row.failed or 0),
                "latest_update": row.latest_update,
                "oldest_pending": row.oldest_pending,
            }
        )
    results.sort(key=lambda item: (_priority_weight(item["priority"]), item["entity_type"]))
    return results


def get_store_membership(db: Session, *, user_id: int, store_id: int) -> models.StoreMembership | None:
    statement = select(models.StoreMembership).where(
        models.StoreMembership.user_id == user_id,
        models.StoreMembership.store_id == store_id,
    )
    return db.scalars(statement).first()


def upsert_store_membership(
    db: Session,
    *,
    user_id: int,
    store_id: int,
    can_create_transfer: bool,
    can_receive_transfer: bool,
) -> models.StoreMembership:
    membership = get_store_membership(db, user_id=user_id, store_id=store_id)
    if membership is None:
        membership = models.StoreMembership(
            user_id=user_id,
            store_id=store_id,
            can_create_transfer=can_create_transfer,
            can_receive_transfer=can_receive_transfer,
        )
        db.add(membership)
    else:
        membership.can_create_transfer = can_create_transfer
        membership.can_receive_transfer = can_receive_transfer
    db.commit()
    db.refresh(membership)
    return membership


def _require_store_permission(
    db: Session,
    *,
    user_id: int,
    store_id: int,
    permission: str,
) -> models.StoreMembership:
    membership = get_store_membership(db, user_id=user_id, store_id=store_id)
    if membership is None:
        raise PermissionError("store_membership_required")
    if permission == "create" and not membership.can_create_transfer:
        raise PermissionError("store_create_forbidden")
    if permission == "receive" and not membership.can_receive_transfer:
        raise PermissionError("store_receive_forbidden")
    return membership


def list_store_memberships(db: Session, store_id: int) -> list[models.StoreMembership]:
    statement = (
        select(models.StoreMembership)
        .options(joinedload(models.StoreMembership.user))
        .where(models.StoreMembership.store_id == store_id)
        .order_by(models.StoreMembership.user_id.asc())
    )
    return list(db.scalars(statement))


def create_transfer_order(
    db: Session,
    payload: schemas.TransferOrderCreate,
    *,
    requested_by_id: int,
) -> models.TransferOrder:
    if payload.origin_store_id == payload.destination_store_id:
        raise ValueError("transfer_same_store")

    origin_store = get_store(db, payload.origin_store_id)
    destination_store = get_store(db, payload.destination_store_id)

    _require_store_permission(
        db,
        user_id=requested_by_id,
        store_id=origin_store.id,
        permission="create",
    )

    if not payload.items:
        raise ValueError("transfer_items_required")

    order = models.TransferOrder(
        origin_store=origin_store,
        destination_store=destination_store,
        status=models.TransferStatus.SOLICITADA,
        requested_by_id=requested_by_id,
        reason=payload.reason,
    )
    db.add(order)
    db.flush()

    for item in payload.items:
        device = get_device(db, origin_store.id, item.device_id)
        if item.quantity <= 0:
            raise ValueError("transfer_invalid_quantity")
        order_item = models.TransferOrderItem(
            transfer_order=order,
            device=device,
            quantity=item.quantity,
        )
        db.add(order_item)

    db.commit()
    db.refresh(order)

    _log_action(
        db,
        action="transfer_created",
        entity_type="transfer_order",
        entity_id=str(order.id),
        performed_by_id=requested_by_id,
        details=json.dumps({
            "origin": origin_store.id,
            "destination": destination_store.id,
            "reason": payload.reason,
        }),
    )
    db.commit()
    db.refresh(order)
    return order


def get_transfer_order(db: Session, transfer_id: int) -> models.TransferOrder:
    statement = (
        select(models.TransferOrder)
        .options(
            joinedload(models.TransferOrder.items).joinedload(models.TransferOrderItem.device),
            joinedload(models.TransferOrder.origin_store),
            joinedload(models.TransferOrder.destination_store),
        )
        .where(models.TransferOrder.id == transfer_id)
    )
    try:
        return db.scalars(statement).unique().one()
    except NoResultFound as exc:
        raise LookupError("transfer_not_found") from exc


def dispatch_transfer_order(
    db: Session,
    transfer_id: int,
    *,
    performed_by_id: int,
    reason: str | None,
) -> models.TransferOrder:
    order = get_transfer_order(db, transfer_id)
    if order.status not in {models.TransferStatus.SOLICITADA}:
        raise ValueError("transfer_invalid_transition")

    _require_store_permission(
        db,
        user_id=performed_by_id,
        store_id=order.origin_store_id,
        permission="create",
    )

    order.status = models.TransferStatus.EN_TRANSITO
    order.dispatched_by_id = performed_by_id
    order.dispatched_at = datetime.utcnow()
    order.reason = reason or order.reason

    db.commit()
    db.refresh(order)

    _log_action(
        db,
        action="transfer_dispatched",
        entity_type="transfer_order",
        entity_id=str(order.id),
        performed_by_id=performed_by_id,
        details=json.dumps({"status": order.status.value, "reason": reason}),
    )
    db.commit()
    db.refresh(order)
    return order


def _apply_transfer_reception(
    db: Session,
    order: models.TransferOrder,
    *,
    performed_by_id: int,
) -> None:
    for item in order.items:
        device = item.device
        if device.store_id != order.origin_store_id:
            raise ValueError("transfer_device_mismatch")
        if item.quantity <= 0:
            raise ValueError("transfer_invalid_quantity")
        if device.quantity < item.quantity:
            raise ValueError("transfer_insufficient_stock")

        if (device.imei or device.serial) and device.quantity != item.quantity:
            raise ValueError("transfer_requires_full_unit")

        if device.imei or device.serial:
            device.store_id = order.destination_store_id
        else:
            device.quantity -= item.quantity
            destination_statement = select(models.Device).where(
                models.Device.store_id == order.destination_store_id,
                models.Device.sku == device.sku,
            )
            destination_device = db.scalars(destination_statement).first()
            if destination_device is None:
                clone = models.Device(
                    store_id=order.destination_store_id,
                    sku=device.sku,
                    name=device.name,
                    quantity=item.quantity,
                    unit_price=device.unit_price,
                    marca=device.marca,
                    modelo=device.modelo,
                    color=device.color,
                    capacidad_gb=device.capacidad_gb,
                    estado_comercial=device.estado_comercial,
                    proveedor=device.proveedor,
                    costo_unitario=device.costo_unitario,
                    margen_porcentaje=device.margen_porcentaje,
                    garantia_meses=device.garantia_meses,
                    lote=device.lote,
                    fecha_compra=device.fecha_compra,
                )
                db.add(clone)
            else:
                destination_device.quantity += item.quantity


def receive_transfer_order(
    db: Session,
    transfer_id: int,
    *,
    performed_by_id: int,
    reason: str | None,
) -> models.TransferOrder:
    order = get_transfer_order(db, transfer_id)
    if order.status not in {models.TransferStatus.SOLICITADA, models.TransferStatus.EN_TRANSITO}:
        raise ValueError("transfer_invalid_transition")

    _require_store_permission(
        db,
        user_id=performed_by_id,
        store_id=order.destination_store_id,
        permission="receive",
    )

    _apply_transfer_reception(db, order, performed_by_id=performed_by_id)

    order.status = models.TransferStatus.RECIBIDA
    order.received_by_id = performed_by_id
    order.received_at = datetime.utcnow()
    order.reason = reason or order.reason

    db.commit()
    db.refresh(order)

    _log_action(
        db,
        action="transfer_received",
        entity_type="transfer_order",
        entity_id=str(order.id),
        performed_by_id=performed_by_id,
        details=json.dumps({"status": order.status.value, "reason": reason}),
    )
    db.commit()
    db.refresh(order)
    return order


def cancel_transfer_order(
    db: Session,
    transfer_id: int,
    *,
    performed_by_id: int,
    reason: str | None,
) -> models.TransferOrder:
    order = get_transfer_order(db, transfer_id)
    if order.status in {models.TransferStatus.RECIBIDA, models.TransferStatus.CANCELADA}:
        raise ValueError("transfer_invalid_transition")

    _require_store_permission(
        db,
        user_id=performed_by_id,
        store_id=order.origin_store_id,
        permission="create",
    )

    order.status = models.TransferStatus.CANCELADA
    order.cancelled_by_id = performed_by_id
    order.cancelled_at = datetime.utcnow()
    order.reason = reason or order.reason

    db.commit()
    db.refresh(order)

    _log_action(
        db,
        action="transfer_cancelled",
        entity_type="transfer_order",
        entity_id=str(order.id),
        performed_by_id=performed_by_id,
        details=json.dumps({"status": order.status.value, "reason": reason}),
    )
    db.commit()
    db.refresh(order)
    return order


def list_transfer_orders(
    db: Session,
    *,
    store_id: int | None = None,
    limit: int = 50,
) -> list[models.TransferOrder]:
    statement = (
        select(models.TransferOrder)
        .options(joinedload(models.TransferOrder.items))
        .order_by(models.TransferOrder.created_at.desc())
        .limit(limit)
    )
    if store_id is not None:
        statement = statement.where(
            (models.TransferOrder.origin_store_id == store_id)
            | (models.TransferOrder.destination_store_id == store_id)
        )
    return list(db.scalars(statement).unique())


def count_users(db: Session) -> int:
    return db.scalar(select(func.count(models.User.id))) or 0


def create_backup_job(
    db: Session,
    *,
    mode: models.BackupMode,
    pdf_path: str,
    archive_path: str,
    total_size_bytes: int,
    notes: str | None,
    triggered_by_id: int | None,
) -> models.BackupJob:
    job = models.BackupJob(
        mode=mode,
        pdf_path=pdf_path,
        archive_path=archive_path,
        total_size_bytes=total_size_bytes,
        notes=notes,
        triggered_by_id=triggered_by_id,
    )
    db.add(job)
    db.commit()
    db.refresh(job)

    _log_action(
        db,
        action="backup_generated",
        entity_type="backup",
        entity_id=str(job.id),
        performed_by_id=triggered_by_id,
        details=f"modo={mode.value}; tamaño={total_size_bytes}",
    )
    db.commit()
    db.refresh(job)
    return job


def list_purchase_orders(
    db: Session, *, store_id: int | None = None, limit: int = 50
) -> list[models.PurchaseOrder]:
    statement = (
        select(models.PurchaseOrder)
        .options(
            joinedload(models.PurchaseOrder.items),
            joinedload(models.PurchaseOrder.returns),
        )
        .order_by(models.PurchaseOrder.created_at.desc())
        .limit(limit)
    )
    if store_id is not None:
        statement = statement.where(models.PurchaseOrder.store_id == store_id)
    return list(db.scalars(statement).unique())


def get_purchase_order(db: Session, order_id: int) -> models.PurchaseOrder:
    statement = (
        select(models.PurchaseOrder)
        .where(models.PurchaseOrder.id == order_id)
        .options(
            joinedload(models.PurchaseOrder.items),
            joinedload(models.PurchaseOrder.returns),
        )
    )
    try:
        return db.scalars(statement).unique().one()
    except NoResultFound as exc:
        raise LookupError("purchase_not_found") from exc


def create_purchase_order(
    db: Session,
    payload: schemas.PurchaseOrderCreate,
    *,
    created_by_id: int | None = None,
) -> models.PurchaseOrder:
    if not payload.items:
        raise ValueError("purchase_items_required")

    get_store(db, payload.store_id)

    order = models.PurchaseOrder(
        store_id=payload.store_id,
        supplier=payload.supplier,
        notes=payload.notes,
        created_by_id=created_by_id,
    )
    db.add(order)
    db.flush()

    for item in payload.items:
        if item.quantity_ordered <= 0:
            raise ValueError("purchase_invalid_quantity")
        if item.unit_cost < 0:
            raise ValueError("purchase_invalid_quantity")

        device = get_device(db, payload.store_id, item.device_id)
        order_item = models.PurchaseOrderItem(
            purchase_order_id=order.id,
            device_id=device.id,
            quantity_ordered=item.quantity_ordered,
            unit_cost=_to_decimal(item.unit_cost).quantize(Decimal("0.01"), rounding=ROUND_HALF_UP),
        )
        db.add(order_item)

    db.commit()
    db.refresh(order)

    _log_action(
        db,
        action="purchase_order_created",
        entity_type="purchase_order",
        entity_id=str(order.id),
        performed_by_id=created_by_id,
        details=json.dumps({"store_id": order.store_id, "supplier": order.supplier}),
    )
    db.commit()
    db.refresh(order)
    return order


def receive_purchase_order(
    db: Session,
    order_id: int,
    payload: schemas.PurchaseReceiveRequest,
    *,
    received_by_id: int,
    reason: str | None = None,
) -> models.PurchaseOrder:
    order = get_purchase_order(db, order_id)
    if order.status in {models.PurchaseStatus.CANCELADA, models.PurchaseStatus.COMPLETADA}:
        raise ValueError("purchase_not_receivable")
    if not payload.items:
        raise ValueError("purchase_items_required")

    items_by_device = {item.device_id: item for item in order.items}
    reception_details: dict[str, int] = {}

    for receive_item in payload.items:
        order_item = items_by_device.get(receive_item.device_id)
        if order_item is None:
            raise LookupError("purchase_item_not_found")
        pending = order_item.quantity_ordered - order_item.quantity_received
        if receive_item.quantity <= 0 or receive_item.quantity > pending:
            raise ValueError("purchase_invalid_quantity")

        order_item.quantity_received += receive_item.quantity

        device = get_device(db, order.store_id, order_item.device_id)
        current_quantity = device.quantity
        new_quantity = current_quantity + receive_item.quantity
        current_cost_total = _to_decimal(device.costo_unitario) * _to_decimal(current_quantity)
        incoming_cost_total = _to_decimal(order_item.unit_cost) * _to_decimal(receive_item.quantity)
        divisor = _to_decimal(new_quantity or 1)
        average_cost = (current_cost_total + incoming_cost_total) / divisor
        device.quantity = new_quantity
        device.costo_unitario = average_cost.quantize(Decimal("0.01"), rounding=ROUND_HALF_UP)
        _recalculate_sale_price(device)

        db.add(
            models.InventoryMovement(
                store_id=order.store_id,
                device_id=device.id,
                movement_type=models.MovementType.IN,
                quantity=receive_item.quantity,
                reason=reason,
                unit_cost=order_item.unit_cost,
                performed_by_id=received_by_id,
            )
        )
        reception_details[str(device.id)] = receive_item.quantity

    if all(item.quantity_received == item.quantity_ordered for item in order.items):
        order.status = models.PurchaseStatus.COMPLETADA
        order.closed_at = datetime.utcnow()
    else:
        order.status = models.PurchaseStatus.PARCIAL

    db.commit()
    db.refresh(order)
    _recalculate_store_inventory_value(db, order.store_id)

    _log_action(
        db,
        action="purchase_order_received",
        entity_type="purchase_order",
        entity_id=str(order.id),
        performed_by_id=received_by_id,
        details=json.dumps({"items": reception_details, "status": order.status.value}),
    )
    db.commit()
    db.refresh(order)
    return order


def cancel_purchase_order(
    db: Session,
    order_id: int,
    *,
    cancelled_by_id: int,
    reason: str | None = None,
) -> models.PurchaseOrder:
    order = get_purchase_order(db, order_id)
    if order.status in {models.PurchaseStatus.CANCELADA, models.PurchaseStatus.COMPLETADA}:
        raise ValueError("purchase_not_cancellable")

    order.status = models.PurchaseStatus.CANCELADA
    order.closed_at = datetime.utcnow()
    if reason:
        order.notes = (order.notes or "") + f" | Cancelación: {reason}" if order.notes else reason

    db.commit()
    db.refresh(order)

    _log_action(
        db,
        action="purchase_order_cancelled",
        entity_type="purchase_order",
        entity_id=str(order.id),
        performed_by_id=cancelled_by_id,
        details=json.dumps({"status": order.status.value, "reason": reason}),
    )
    db.commit()
    db.refresh(order)
    return order


def register_purchase_return(
    db: Session,
    order_id: int,
    payload: schemas.PurchaseReturnCreate,
    *,
    processed_by_id: int,
    reason: str | None = None,
) -> models.PurchaseReturn:
    order = get_purchase_order(db, order_id)
    order_item = next((item for item in order.items if item.device_id == payload.device_id), None)
    if order_item is None:
        raise LookupError("purchase_item_not_found")
    if payload.quantity <= 0:
        raise ValueError("purchase_invalid_quantity")

    received_total = order_item.quantity_received
    returned_total = sum(ret.quantity for ret in order.returns if ret.device_id == payload.device_id)
    if payload.quantity > received_total - returned_total:
        raise ValueError("purchase_return_exceeds_received")

    device = get_device(db, order.store_id, payload.device_id)
    if device.quantity < payload.quantity:
        raise ValueError("purchase_return_insufficient_stock")
    device.quantity -= payload.quantity

    db.add(
        models.InventoryMovement(
            store_id=order.store_id,
            device_id=device.id,
            movement_type=models.MovementType.OUT,
            quantity=payload.quantity,
            reason=payload.reason or reason,
            performed_by_id=processed_by_id,
        )
    )

    purchase_return = models.PurchaseReturn(
        purchase_order_id=order.id,
        device_id=device.id,
        quantity=payload.quantity,
        reason=payload.reason,
        processed_by_id=processed_by_id,
    )
    db.add(purchase_return)
    db.commit()
    db.refresh(purchase_return)

    _log_action(
        db,
        action="purchase_return_registered",
        entity_type="purchase_order",
        entity_id=str(order.id),
        performed_by_id=processed_by_id,
        details=json.dumps({"device_id": payload.device_id, "quantity": payload.quantity}),
    )
    db.commit()
    db.refresh(order)
    return purchase_return


def import_purchase_orders_from_csv(
    db: Session,
    csv_content: str,
    *,
    created_by_id: int | None = None,
    reason: str | None = None,
) -> tuple[list[models.PurchaseOrder], list[str]]:
    reader = csv.DictReader(StringIO(csv_content))
    fieldnames = [
        (header or "").strip().lower() for header in (reader.fieldnames or []) if header
    ]
    required_headers = {"store_id", "supplier", "device_id", "quantity", "unit_cost"}
    if not fieldnames or required_headers.difference(fieldnames):
        raise ValueError("purchase_import_invalid_headers")

    groups: dict[
        tuple[int, str, str],
        dict[str, object],
    ] = {}
    errors: list[str] = []

    for row in reader:
        line_number = reader.line_num
        normalized = {
            (key or "").strip().lower(): (value or "").strip()
            for key, value in row.items()
        }

        try:
            store_id = int(normalized.get("store_id", ""))
        except ValueError:
            errors.append(f"Fila {line_number}: store_id inválido")
            continue

        supplier = normalized.get("supplier", "").strip()
        if not supplier:
            errors.append(f"Fila {line_number}: proveedor requerido")
            continue

        try:
            device_id = int(normalized.get("device_id", ""))
        except ValueError:
            errors.append(f"Fila {line_number}: device_id inválido")
            continue

        try:
            quantity = int(normalized.get("quantity", ""))
        except ValueError:
            errors.append(f"Fila {line_number}: cantidad inválida")
            continue

        if quantity <= 0:
            errors.append(f"Fila {line_number}: la cantidad debe ser mayor a cero")
            continue

        try:
            unit_cost_value = _to_decimal(normalized.get("unit_cost"))
        except Exception:  # pragma: no cover - validaciones de Decimal
            errors.append(f"Fila {line_number}: costo unitario inválido")
            continue

        if unit_cost_value < Decimal("0"):
            errors.append(f"Fila {line_number}: el costo unitario no puede ser negativo")
            continue

        reference = normalized.get("reference") or f"{store_id}-{supplier}"
        notes = normalized.get("notes") or None

        group = groups.setdefault(
            (store_id, supplier, reference),
            {
                "items": defaultdict(lambda: {"quantity": 0, "unit_cost": Decimal("0.00")}),
                "notes": None,
            },
        )

        items_map: defaultdict[int, dict[str, Decimal | int]] = group["items"]  # type: ignore[assignment]
        bucket = items_map[device_id]
        bucket["quantity"] += quantity
        bucket["unit_cost"] = unit_cost_value.quantize(Decimal("0.01"), rounding=ROUND_HALF_UP)
        if notes and not group["notes"]:
            group["notes"] = notes

    orders: list[models.PurchaseOrder] = []

    for (store_id, supplier, reference), data in groups.items():
        items_map = data["items"]  # type: ignore[index]
        items_payload = [
            schemas.PurchaseOrderItemCreate(
                device_id=device_id,
                quantity_ordered=int(values["quantity"]),
                unit_cost=Decimal(values["unit_cost"]),
            )
            for device_id, values in items_map.items()
        ]
        notes = data.get("notes")  # type: ignore[assignment]
        normalized_notes = notes if isinstance(notes, str) else None
        if reason:
            reason_note = f"Importación CSV: {reason}"
            normalized_notes = (
                f"{normalized_notes} | {reason_note}"
                if normalized_notes
                else reason_note
            )

        try:
            order_payload = schemas.PurchaseOrderCreate(
                store_id=store_id,
                supplier=supplier,
                notes=normalized_notes,
                items=items_payload,
            )
            order = create_purchase_order(
                db,
                order_payload,
                created_by_id=created_by_id,
            )
        except (LookupError, ValueError) as exc:
            db.rollback()
            errors.append(f"Orden {reference}: {exc}")
            continue
        orders.append(order)

    if orders:
        _log_action(
            db,
            action="purchase_orders_imported",
            entity_type="purchase_order",
            entity_id="bulk",
            performed_by_id=created_by_id,
            details=json.dumps({"imported": len(orders), "errors": len(errors)}),
        )
        db.commit()

    return orders, errors


def list_recurring_orders(
    db: Session,
    *,
    order_type: models.RecurringOrderType | None = None,
) -> list[models.RecurringOrder]:
    statement = (
        select(models.RecurringOrder)
        .options(
            joinedload(models.RecurringOrder.store),
            joinedload(models.RecurringOrder.created_by),
            joinedload(models.RecurringOrder.last_used_by),
        )
        .order_by(models.RecurringOrder.updated_at.desc())
    )
    if order_type is not None:
        statement = statement.where(models.RecurringOrder.order_type == order_type)
    return list(db.scalars(statement).unique())


def get_recurring_order(db: Session, template_id: int) -> models.RecurringOrder:
    statement = (
        select(models.RecurringOrder)
        .options(
            joinedload(models.RecurringOrder.store),
            joinedload(models.RecurringOrder.created_by),
            joinedload(models.RecurringOrder.last_used_by),
        )
        .where(models.RecurringOrder.id == template_id)
    )
    try:
        return db.scalars(statement).unique().one()
    except NoResultFound as exc:
        raise LookupError("recurring_order_not_found") from exc


def create_recurring_order(
    db: Session,
    payload: schemas.RecurringOrderCreate,
    *,
    created_by_id: int | None = None,
    reason: str | None = None,
) -> models.RecurringOrder:
    payload_data = payload.payload
    store_scope: int | None = None

    if payload.order_type is models.RecurringOrderType.PURCHASE:
        store_scope = int(payload_data.get("store_id")) if payload_data.get("store_id") is not None else None
        if store_scope is not None:
            get_store(db, store_scope)
    elif payload.order_type is models.RecurringOrderType.TRANSFER:
        origin_store_id = int(payload_data["origin_store_id"])
        destination_store_id = int(payload_data["destination_store_id"])
        get_store(db, origin_store_id)
        get_store(db, destination_store_id)
        store_scope = origin_store_id

    template = models.RecurringOrder(
        name=payload.name,
        description=payload.description,
        order_type=payload.order_type,
        store_id=store_scope,
        payload=payload_data,
        created_by_id=created_by_id,
    )
    db.add(template)
    db.flush()
    _log_action(
        db,
        action="recurring_order_created",
        entity_type="recurring_order",
        entity_id=str(template.id),
        performed_by_id=created_by_id,
        details=json.dumps(
            {
                "name": payload.name,
                "order_type": payload.order_type.value,
                "reason": reason,
            }
        ),
    )
    db.commit()
    db.refresh(template)
    return template


def execute_recurring_order(
    db: Session,
    template_id: int,
    *,
    performed_by_id: int,
    reason: str | None = None,
) -> schemas.RecurringOrderExecutionResult:
    template = get_recurring_order(db, template_id)
    now = datetime.utcnow()

    if template.order_type is models.RecurringOrderType.PURCHASE:
        purchase_payload = schemas.PurchaseOrderCreate.model_validate(template.payload)
        notes = purchase_payload.notes or None
        if reason:
            reason_note = f"Plantilla #{template.id}: {reason}"
            notes = f"{notes} | {reason_note}" if notes else reason_note
        purchase_payload.notes = notes
        order = create_purchase_order(
            db,
            purchase_payload,
            created_by_id=performed_by_id,
        )
        summary = f"Orden de compra #{order.id} para {order.supplier}"
        reference_id = order.id
        store_scope = order.store_id
    elif template.order_type is models.RecurringOrderType.TRANSFER:
        transfer_payload = schemas.TransferOrderCreate.model_validate(template.payload)
        transfer_payload.reason = reason or transfer_payload.reason
        order = create_transfer_order(
            db,
            transfer_payload,
            requested_by_id=performed_by_id,
        )
        summary = (
            f"Transferencia #{order.id} de {order.origin_store_id} a {order.destination_store_id}"
        )
        reference_id = order.id
        store_scope = order.origin_store_id
    else:  # pragma: no cover - enum exhaustivo
        raise ValueError("Tipo de orden recurrente no soportado")

    template.last_used_at = now
    template.last_used_by_id = performed_by_id

    _log_action(
        db,
        action="recurring_order_executed",
        entity_type="recurring_order",
        entity_id=str(template.id),
        performed_by_id=performed_by_id,
        details=json.dumps(
            {
                "order_type": template.order_type.value,
                "reference_id": reference_id,
            }
        ),
    )
    db.commit()
    db.refresh(template)

    return schemas.RecurringOrderExecutionResult(
        template_id=template.id,
        order_type=template.order_type,
        reference_id=reference_id,
        store_id=store_scope,
        created_at=now,
        summary=summary,
    )


def list_repair_orders(
    db: Session,
    *,
    store_id: int | None = None,
    status: models.RepairStatus | None = None,
    query: str | None = None,
    limit: int = 100,
) -> list[models.RepairOrder]:
    statement = (
        select(models.RepairOrder)
        .options(joinedload(models.RepairOrder.parts))
        .order_by(models.RepairOrder.opened_at.desc())
        .limit(limit)
    )
    if store_id is not None:
        statement = statement.where(models.RepairOrder.store_id == store_id)
    if status is not None:
        statement = statement.where(models.RepairOrder.status == status)
    if query:
        normalized = f"%{query.lower()}%"
        statement = statement.where(
            or_(
                func.lower(models.RepairOrder.customer_name).like(normalized),
                func.lower(models.RepairOrder.technician_name).like(normalized),
                func.lower(models.RepairOrder.damage_type).like(normalized),
            )
        )
    return list(db.scalars(statement).unique())


def get_repair_order(db: Session, order_id: int) -> models.RepairOrder:
    statement = (
        select(models.RepairOrder)
        .where(models.RepairOrder.id == order_id)
        .options(
            joinedload(models.RepairOrder.parts),
            joinedload(models.RepairOrder.customer),
        )
    )
    try:
        return db.scalars(statement).unique().one()
    except NoResultFound as exc:
        raise LookupError("repair_order_not_found") from exc


def _apply_repair_parts(
    db: Session,
    order: models.RepairOrder,
    parts_payload: list[schemas.RepairOrderPartPayload],
    *,
    performed_by_id: int | None,
    reason: str | None,
) -> Decimal:
    existing_parts = {part.device_id: part for part in order.parts}
    processed_devices: set[int] = set()
    total_cost = Decimal("0")
    snapshot: list[dict[str, object]] = []
    for payload in parts_payload:
        if payload.quantity <= 0:
            raise ValueError("repair_invalid_quantity")
        device = get_device(db, order.store_id, payload.device_id)
        unit_cost = _resolve_part_unit_cost(device, getattr(payload, "unit_cost", None))
        previous_part = existing_parts.get(device.id)
        previous_quantity = previous_part.quantity if previous_part else 0
        delta = payload.quantity - previous_quantity
        if delta > 0:
            if device.quantity < delta:
                raise ValueError("repair_insufficient_stock")
            device.quantity -= delta
            db.add(
                models.InventoryMovement(
                    store_id=order.store_id,
                    device_id=device.id,
                    movement_type=models.MovementType.OUT,
                    quantity=delta,
                    reason=reason or f"Reparación #{order.id}",
                    performed_by_id=performed_by_id,
                )
            )
        elif delta < 0:
            device.quantity += abs(delta)
            db.add(
                models.InventoryMovement(
                    store_id=order.store_id,
                    device_id=device.id,
                    movement_type=models.MovementType.IN,
                    quantity=abs(delta),
                    reason=reason or f"Ajuste reparación #{order.id}",
                    performed_by_id=performed_by_id,
                )
            )

        if previous_part is None:
            part = models.RepairOrderPart(
                repair_order_id=order.id,
                device_id=device.id,
                quantity=payload.quantity,
                unit_cost=unit_cost,
            )
            db.add(part)
            order.parts.append(part)
        else:
            previous_part.quantity = payload.quantity
            previous_part.unit_cost = unit_cost
        processed_devices.add(device.id)

        line_total = (unit_cost * Decimal(payload.quantity)).quantize(
            Decimal("0.01"), rounding=ROUND_HALF_UP
        )
        total_cost += line_total
        snapshot.append(
            {
                "device_id": device.id,
                "quantity": payload.quantity,
                "unit_cost": float(unit_cost),
            }
        )

    for part in list(order.parts):
        if part.device_id not in processed_devices:
            device = get_device(db, order.store_id, part.device_id)
            device.quantity += part.quantity
            db.add(
                models.InventoryMovement(
                    store_id=order.store_id,
                    device_id=device.id,
                    movement_type=models.MovementType.IN,
                    quantity=part.quantity,
                    reason=reason or f"Reverso reparación #{order.id}",
                    performed_by_id=performed_by_id,
                )
            )
            db.delete(part)

    order.parts_cost = total_cost
    order.parts_snapshot = snapshot
    order.inventory_adjusted = bool(processed_devices)
    return total_cost


def create_repair_order(
    db: Session,
    payload: schemas.RepairOrderCreate,
    *,
    performed_by_id: int | None,
    reason: str | None = None,
) -> models.RepairOrder:
    get_store(db, payload.store_id)
    customer = None
    if payload.customer_id:
        customer = get_customer(db, payload.customer_id)
    labor_cost = _to_decimal(payload.labor_cost).quantize(Decimal("0.01"), rounding=ROUND_HALF_UP)
    customer_name = payload.customer_name or (customer.name if customer else None)
    order = models.RepairOrder(
        store_id=payload.store_id,
        customer_id=payload.customer_id,
        customer_name=customer_name,
        technician_name=payload.technician_name,
        damage_type=payload.damage_type,
        device_description=payload.device_description,
        notes=payload.notes,
        labor_cost=labor_cost,
    )
    db.add(order)
    db.flush()

    parts_cost = Decimal("0")
    if payload.parts:
        parts_cost = _apply_repair_parts(
            db,
            order,
            payload.parts,
            performed_by_id=performed_by_id,
            reason=reason,
        )
    order.total_cost = (labor_cost + parts_cost).quantize(Decimal("0.01"), rounding=ROUND_HALF_UP)
    db.add(order)
    db.commit()
    db.refresh(order)

    if customer:
        _append_customer_history(customer, f"Orden de reparación #{order.id} creada")
        db.add(customer)
        db.commit()
        db.refresh(customer)

    _log_action(
        db,
        action="repair_order_created",
        entity_type="repair_order",
        entity_id=str(order.id),
        performed_by_id=performed_by_id,
        details=json.dumps({"store_id": order.store_id, "status": order.status.value}),
    )
    db.commit()
    db.refresh(order)
    enqueue_sync_outbox(
        db,
        entity_type="repair_order",
        entity_id=str(order.id),
        operation="UPSERT",
        payload=_repair_payload(order),
    )
    return order


def update_repair_order(
    db: Session,
    order_id: int,
    payload: schemas.RepairOrderUpdate,
    *,
    performed_by_id: int | None,
    reason: str | None = None,
) -> models.RepairOrder:
    order = get_repair_order(db, order_id)
    updated_fields: dict[str, object] = {}
    if payload.customer_id is not None:
        if payload.customer_id:
            customer = get_customer(db, payload.customer_id)
            order.customer_id = customer.id
            order.customer_name = customer.name
            _append_customer_history(customer, f"Orden de reparación #{order.id} actualizada")
            db.add(customer)
            updated_fields["customer_id"] = customer.id
        else:
            order.customer_id = None
            updated_fields["customer_id"] = None
    if payload.customer_name is not None:
        order.customer_name = payload.customer_name
        updated_fields["customer_name"] = payload.customer_name
    if payload.technician_name is not None:
        order.technician_name = payload.technician_name
        updated_fields["technician_name"] = payload.technician_name
    if payload.damage_type is not None:
        order.damage_type = payload.damage_type
        updated_fields["damage_type"] = payload.damage_type
    if payload.device_description is not None:
        order.device_description = payload.device_description
        updated_fields["device_description"] = payload.device_description
    if payload.notes is not None:
        order.notes = payload.notes
        updated_fields["notes"] = payload.notes
    if payload.status is not None and payload.status != order.status:
        order.status = payload.status
        updated_fields["status"] = payload.status.value
        if payload.status == models.RepairStatus.ENTREGADO:
            order.delivered_at = datetime.utcnow()
        elif payload.status in {models.RepairStatus.PENDIENTE, models.RepairStatus.EN_PROCESO}:
            order.delivered_at = None
    if payload.labor_cost is not None:
        order.labor_cost = _to_decimal(payload.labor_cost).quantize(Decimal("0.01"), rounding=ROUND_HALF_UP)
        updated_fields["labor_cost"] = float(order.labor_cost)
    if payload.parts is not None:
        parts_cost = _apply_repair_parts(
            db,
            order,
            payload.parts,
            performed_by_id=performed_by_id,
            reason=reason,
        )
        updated_fields["parts_cost"] = float(parts_cost)
    order.total_cost = (order.labor_cost + order.parts_cost).quantize(
        Decimal("0.01"), rounding=ROUND_HALF_UP
    )
    db.add(order)
    db.commit()
    db.refresh(order)

    if updated_fields:
        _log_action(
            db,
            action="repair_order_updated",
            entity_type="repair_order",
            entity_id=str(order.id),
            performed_by_id=performed_by_id,
            details=json.dumps(updated_fields),
        )
        db.commit()
        db.refresh(order)
    enqueue_sync_outbox(
        db,
        entity_type="repair_order",
        entity_id=str(order.id),
        operation="UPSERT",
        payload=_repair_payload(order),
    )
    return order


def delete_repair_order(
    db: Session,
    order_id: int,
    *,
    performed_by_id: int | None,
    reason: str | None = None,
) -> None:
    order = get_repair_order(db, order_id)
    for part in list(order.parts):
        device = get_device(db, order.store_id, part.device_id)
        device.quantity += part.quantity
        db.add(
            models.InventoryMovement(
                store_id=order.store_id,
                device_id=device.id,
                movement_type=models.MovementType.IN,
                quantity=part.quantity,
                reason=reason or f"Cancelación reparación #{order.id}",
                performed_by_id=performed_by_id,
            )
        )
    db.delete(order)
    db.commit()
    _log_action(
        db,
        action="repair_order_deleted",
        entity_type="repair_order",
        entity_id=str(order_id),
        performed_by_id=performed_by_id,
    )
    db.commit()
    enqueue_sync_outbox(
        db,
        entity_type="repair_order",
        entity_id=str(order_id),
        operation="DELETE",
        payload={"id": order_id},
    )


def list_sales(db: Session, *, store_id: int | None = None, limit: int = 50) -> list[models.Sale]:
    statement = (
        select(models.Sale)
        .options(
            joinedload(models.Sale.items),
            joinedload(models.Sale.returns),
            joinedload(models.Sale.customer),
            joinedload(models.Sale.cash_session),
        )
        .order_by(models.Sale.created_at.desc())
        .limit(limit)
    )
    if store_id is not None:
        statement = statement.where(models.Sale.store_id == store_id)
    return list(db.scalars(statement).unique())


def get_sale(db: Session, sale_id: int) -> models.Sale:
    statement = (
        select(models.Sale)
        .where(models.Sale.id == sale_id)
        .options(
            joinedload(models.Sale.store),
            joinedload(models.Sale.items).joinedload(models.SaleItem.device),
            joinedload(models.Sale.returns),
            joinedload(models.Sale.customer),
            joinedload(models.Sale.cash_session),
        )
    )
    try:
        return db.scalars(statement).unique().one()
    except NoResultFound as exc:
        raise LookupError("sale_not_found") from exc


def create_sale(
    db: Session,
    payload: schemas.SaleCreate,
    *,
    performed_by_id: int,
    tax_rate: Decimal | float | int | None = None,
    reason: str | None = None,
) -> models.Sale:
    if not payload.items:
        raise ValueError("sale_items_required")

    get_store(db, payload.store_id)

    customer = None
    customer_name = payload.customer_name
    if payload.customer_id:
        customer = get_customer(db, payload.customer_id)
        customer_name = customer_name or customer.name

    sale_discount_percent = _to_decimal(payload.discount_percent or 0)
    sale = models.Sale(
        store_id=payload.store_id,
        customer_id=customer.id if customer else None,
        customer_name=customer_name,
        payment_method=models.PaymentMethod(payload.payment_method),
        discount_percent=sale_discount_percent.quantize(
            Decimal("0.01"), rounding=ROUND_HALF_UP
        ),
        notes=payload.notes,
        performed_by_id=performed_by_id,
    )
    db.add(sale)
    db.flush()

    gross_total = Decimal("0")
    total_discount = Decimal("0")
    for item in payload.items:
        if item.quantity <= 0:
            raise ValueError("sale_invalid_quantity")
        device = get_device(db, payload.store_id, item.device_id)
        if device.quantity < item.quantity:
            raise ValueError("sale_insufficient_stock")

        line_unit_price = _to_decimal(device.unit_price).quantize(
            Decimal("0.01"), rounding=ROUND_HALF_UP
        )
        quantity_decimal = _to_decimal(item.quantity)
        line_total = (line_unit_price * quantity_decimal).quantize(
            Decimal("0.01"), rounding=ROUND_HALF_UP
        )
        gross_total += line_total

        line_discount_percent = _to_decimal(getattr(item, "discount_percent", None))
        if line_discount_percent == Decimal("0"):
            line_discount_percent = sale_discount_percent
        discount_fraction = line_discount_percent / Decimal("100")
        line_discount_amount = (line_total * discount_fraction).quantize(
            Decimal("0.01"), rounding=ROUND_HALF_UP
        )
        total_discount += line_discount_amount
        net_line_total = (line_total - line_discount_amount).quantize(
            Decimal("0.01"), rounding=ROUND_HALF_UP
        )

        device.quantity -= item.quantity

        sale_item = models.SaleItem(
            sale_id=sale.id,
            device_id=device.id,
            quantity=item.quantity,
            unit_price=line_unit_price,
            discount_amount=line_discount_amount,
            total_line=net_line_total,
        )
        db.add(sale_item)

        db.add(
            models.InventoryMovement(
                store_id=payload.store_id,
                device_id=device.id,
                movement_type=models.MovementType.OUT,
                quantity=item.quantity,
                reason=reason,
                performed_by_id=performed_by_id,
            )
        )

    subtotal = (gross_total - total_discount).quantize(
        Decimal("0.01"), rounding=ROUND_HALF_UP
    )
    sale.subtotal_amount = subtotal

    tax_value = _to_decimal(tax_rate)
    if tax_value < Decimal("0"):
        tax_value = Decimal("0")
    tax_fraction = tax_value / Decimal("100") if tax_value else Decimal("0")
    tax_amount = (subtotal * tax_fraction).quantize(Decimal("0.01"), rounding=ROUND_HALF_UP)
    sale.tax_amount = tax_amount
    sale.total_amount = (subtotal + tax_amount).quantize(
        Decimal("0.01"), rounding=ROUND_HALF_UP
    )

    if customer:
        if sale.payment_method == models.PaymentMethod.CREDITO:
            customer.outstanding_debt = (
                _to_decimal(customer.outstanding_debt) + sale.total_amount
            ).quantize(Decimal("0.01"), rounding=ROUND_HALF_UP)
        _append_customer_history(
            customer,
            f"Venta #{sale.id} registrada ({sale.payment_method.value})",
        )
        db.add(customer)

    db.commit()
    db.refresh(sale)

    _log_action(
        db,
        action="sale_registered",
        entity_type="sale",
        entity_id=str(sale.id),
        performed_by_id=performed_by_id,
        details=json.dumps({"store_id": sale.store_id, "total_amount": float(sale.total_amount)}),
    )
    db.commit()
    db.refresh(sale)
    sale_payload = {
        "sale_id": sale.id,
        "store_id": sale.store_id,
        "customer_id": sale.customer_id,
        "customer_name": sale.customer_name,
        "payment_method": sale.payment_method.value,
        "discount_percent": float(sale.discount_percent),
        "subtotal_amount": float(sale.subtotal_amount),
        "tax_amount": float(sale.tax_amount),
        "total_amount": float(sale.total_amount),
        "created_at": sale.created_at.isoformat(),
        "items": [
            {
                "device_id": item.device_id,
                "quantity": item.quantity,
                "unit_price": float(item.unit_price),
                "discount_amount": float(item.discount_amount),
                "total_line": float(item.total_line),
            }
            for item in sale.items
        ],
    }
    enqueue_sync_outbox(
        db,
        entity_type="sale",
        entity_id=str(sale.id),
        operation="UPSERT",
        payload=sale_payload,
    )
    return sale


def register_sale_return(
    db: Session,
    payload: schemas.SaleReturnCreate,
    *,
    processed_by_id: int,
    reason: str | None = None,
) -> list[models.SaleReturn]:
    sale = get_sale(db, payload.sale_id)
    if not payload.items:
        raise ValueError("sale_return_items_required")

    returns: list[models.SaleReturn] = []
    refund_total = Decimal("0")
    items_by_device = {item.device_id: item for item in sale.items}

    for item in payload.items:
        sale_item = items_by_device.get(item.device_id)
        if sale_item is None:
            raise LookupError("sale_item_not_found")
        if item.quantity <= 0:
            raise ValueError("sale_return_invalid_quantity")

        returned_total = sum(
            existing.quantity for existing in sale.returns if existing.device_id == item.device_id
        )
        if item.quantity > sale_item.quantity - returned_total:
            raise ValueError("sale_return_invalid_quantity")

        device = get_device(db, sale.store_id, item.device_id)
        device.quantity += item.quantity

        sale_return = models.SaleReturn(
            sale_id=sale.id,
            device_id=item.device_id,
            quantity=item.quantity,
            reason=item.reason,
            processed_by_id=processed_by_id,
        )
        db.add(sale_return)
        returns.append(sale_return)

        unit_refund = (sale_item.total_line / Decimal(sale_item.quantity)).quantize(
            Decimal("0.01"), rounding=ROUND_HALF_UP
        )
        refund_total += (unit_refund * Decimal(item.quantity)).quantize(
            Decimal("0.01"), rounding=ROUND_HALF_UP
        )

        db.add(
            models.InventoryMovement(
                store_id=sale.store_id,
                device_id=item.device_id,
                movement_type=models.MovementType.IN,
                quantity=item.quantity,
                reason=item.reason or reason,
                performed_by_id=processed_by_id,
            )
        )

    db.commit()
    for sale_return in returns:
        db.refresh(sale_return)

    _log_action(
        db,
        action="sale_return_registered",
        entity_type="sale",
        entity_id=str(sale.id),
        performed_by_id=processed_by_id,
        details=json.dumps({"items": [item.model_dump() for item in payload.items]}),
    )
    db.commit()

    if sale.customer and sale.payment_method == models.PaymentMethod.CREDITO and refund_total > 0:
        sale.customer.outstanding_debt = (
            _to_decimal(sale.customer.outstanding_debt) - refund_total
        ).quantize(Decimal("0.01"), rounding=ROUND_HALF_UP)
        if sale.customer.outstanding_debt < Decimal("0"):
            sale.customer.outstanding_debt = Decimal("0")
        _append_customer_history(
            sale.customer,
            f"Devolución aplicada a venta #{sale.id} por ${float(refund_total):.2f}",
        )
        db.add(sale.customer)
        db.commit()
    return returns


def list_operations_history(
    db: Session,
    *,
    start: datetime | None = None,
    end: datetime | None = None,
    store_id: int | None = None,
    technician_id: int | None = None,
) -> schemas.OperationsHistoryResponse:
    start_dt = start or (datetime.utcnow() - timedelta(days=30))
    end_dt = end or datetime.utcnow()
    if start_dt > end_dt:
        start_dt, end_dt = end_dt, start_dt

    records: list[schemas.OperationHistoryEntry] = []
    technicians: dict[int, str] = {}

    def register_technician(user: models.User | None) -> None:
        if user is None or user.id is None:
            return
        name = _user_display_name(user) or f"Usuario {user.id}"
        technicians.setdefault(user.id, name)

    purchase_stmt = (
        select(models.PurchaseOrder)
        .options(
            joinedload(models.PurchaseOrder.store),
            joinedload(models.PurchaseOrder.created_by),
            joinedload(models.PurchaseOrder.items),
        )
        .where(
            models.PurchaseOrder.created_at >= start_dt,
            models.PurchaseOrder.created_at <= end_dt,
        )
    )
    if store_id is not None:
        purchase_stmt = purchase_stmt.where(models.PurchaseOrder.store_id == store_id)
    for order in db.scalars(purchase_stmt).unique():
        if technician_id is not None and order.created_by_id != technician_id:
            continue
        register_technician(order.created_by)
        total_amount = sum(
            _to_decimal(item.unit_cost) * _to_decimal(item.quantity_ordered)
            for item in order.items
        )
        records.append(
            schemas.OperationHistoryEntry(
                id=f"purchase-{order.id}",
                operation_type=schemas.OperationHistoryType.PURCHASE,
                occurred_at=order.created_at,
                store_id=order.store_id,
                store_name=order.store.name if order.store else None,
                technician_id=order.created_by_id,
                technician_name=_user_display_name(order.created_by),
                reference=f"PO-{order.id}",
                description=f"Orden de compra para {order.supplier}",
                amount=total_amount,
            )
        )

    transfer_stmt = (
        select(models.TransferOrder)
        .options(
            joinedload(models.TransferOrder.origin_store),
            joinedload(models.TransferOrder.destination_store),
            joinedload(models.TransferOrder.dispatched_by),
            joinedload(models.TransferOrder.received_by),
            joinedload(models.TransferOrder.items),
        )
        .where(
            or_(
                models.TransferOrder.dispatched_at.between(start_dt, end_dt),
                models.TransferOrder.received_at.between(start_dt, end_dt),
            )
        )
    )

    for transfer in db.scalars(transfer_stmt).unique():
        if (
            transfer.dispatched_at
            and start_dt <= transfer.dispatched_at <= end_dt
            and (store_id is None or transfer.origin_store_id == store_id)
            and (technician_id is None or transfer.dispatched_by_id == technician_id)
        ):
            register_technician(transfer.dispatched_by)
            records.append(
                schemas.OperationHistoryEntry(
                    id=f"transfer-dispatch-{transfer.id}",
                    operation_type=schemas.OperationHistoryType.TRANSFER_DISPATCH,
                    occurred_at=transfer.dispatched_at,
                    store_id=transfer.origin_store_id,
                    store_name=transfer.origin_store.name if transfer.origin_store else None,
                    technician_id=transfer.dispatched_by_id,
                    technician_name=_user_display_name(transfer.dispatched_by),
                    reference=f"TR-{transfer.id}",
                    description=(
                        f"Despacho hacia {transfer.destination_store.name if transfer.destination_store else transfer.destination_store_id}"
                    ),
                )
            )

        if (
            transfer.received_at
            and start_dt <= transfer.received_at <= end_dt
            and (store_id is None or transfer.destination_store_id == store_id)
            and (technician_id is None or transfer.received_by_id == technician_id)
        ):
            register_technician(transfer.received_by)
            records.append(
                schemas.OperationHistoryEntry(
                    id=f"transfer-receive-{transfer.id}",
                    operation_type=schemas.OperationHistoryType.TRANSFER_RECEIVE,
                    occurred_at=transfer.received_at,
                    store_id=transfer.destination_store_id,
                    store_name=transfer.destination_store.name if transfer.destination_store else None,
                    technician_id=transfer.received_by_id,
                    technician_name=_user_display_name(transfer.received_by),
                    reference=f"TR-{transfer.id}",
                    description=(
                        f"Recepción desde {transfer.origin_store.name if transfer.origin_store else transfer.origin_store_id}"
                    ),
                )
            )

    sale_stmt = (
        select(models.Sale)
        .options(
            joinedload(models.Sale.store),
            joinedload(models.Sale.performed_by),
        )
        .where(
            models.Sale.created_at >= start_dt,
            models.Sale.created_at <= end_dt,
        )
    )
    if store_id is not None:
        sale_stmt = sale_stmt.where(models.Sale.store_id == store_id)
    for sale in db.scalars(sale_stmt).unique():
        if technician_id is not None and sale.performed_by_id != technician_id:
            continue
        register_technician(sale.performed_by)
        records.append(
            schemas.OperationHistoryEntry(
                id=f"sale-{sale.id}",
                operation_type=schemas.OperationHistoryType.SALE,
                occurred_at=sale.created_at,
                store_id=sale.store_id,
                store_name=sale.store.name if sale.store else None,
                technician_id=sale.performed_by_id,
                technician_name=_user_display_name(sale.performed_by),
                reference=f"VNT-{sale.id}",
                description="Venta registrada en POS",
                amount=_to_decimal(sale.total_amount),
            )
        )

    records.sort(key=lambda entry: entry.occurred_at, reverse=True)
    technicians_list = [
        schemas.OperationHistoryTechnician(id=tech_id, name=name)
        for tech_id, name in sorted(technicians.items(), key=lambda item: item[1].lower())
    ]

    return schemas.OperationsHistoryResponse(records=records, technicians=technicians_list)


def list_cash_sessions(
    db: Session,
    *,
    store_id: int,
    limit: int = 30,
) -> list[models.CashRegisterSession]:
    statement = (
        select(models.CashRegisterSession)
        .where(models.CashRegisterSession.store_id == store_id)
        .order_by(models.CashRegisterSession.opened_at.desc())
        .limit(limit)
    )
    return list(db.scalars(statement).unique())


def get_cash_session(db: Session, session_id: int) -> models.CashRegisterSession:
    statement = select(models.CashRegisterSession).where(models.CashRegisterSession.id == session_id)
    try:
        return db.scalars(statement).one()
    except NoResultFound as exc:
        raise LookupError("cash_session_not_found") from exc


def open_cash_session(
    db: Session,
    payload: schemas.CashSessionOpenRequest,
    *,
    opened_by_id: int | None,
    reason: str | None = None,
) -> models.CashRegisterSession:
    get_store(db, payload.store_id)
    statement = select(models.CashRegisterSession).where(
        models.CashRegisterSession.store_id == payload.store_id,
        models.CashRegisterSession.status == models.CashSessionStatus.ABIERTO,
    )
    if db.scalars(statement).first() is not None:
        raise ValueError("cash_session_already_open")

    opening_amount = _to_decimal(payload.opening_amount).quantize(
        Decimal("0.01"), rounding=ROUND_HALF_UP
    )
    session = models.CashRegisterSession(
        store_id=payload.store_id,
        status=models.CashSessionStatus.ABIERTO,
        opening_amount=opening_amount,
        closing_amount=Decimal("0"),
        expected_amount=opening_amount,
        difference_amount=Decimal("0"),
        payment_breakdown={},
        notes=payload.notes,
        opened_by_id=opened_by_id,
    )
    db.add(session)
    db.commit()
    db.refresh(session)

    _log_action(
        db,
        action="cash_session_opened",
        entity_type="cash_session",
        entity_id=str(session.id),
        performed_by_id=opened_by_id,
        details=json.dumps({"store_id": session.store_id, "reason": reason}),
    )
    db.commit()
    db.refresh(session)
    return session


def close_cash_session(
    db: Session,
    payload: schemas.CashSessionCloseRequest,
    *,
    closed_by_id: int | None,
    reason: str | None = None,
) -> models.CashRegisterSession:
    session = get_cash_session(db, payload.session_id)
    if session.status != models.CashSessionStatus.ABIERTO:
        raise ValueError("cash_session_not_open")

    sales_totals: dict[str, Decimal] = {}
    totals_stmt = (
        select(models.Sale.payment_method, func.sum(models.Sale.total_amount))
        .where(models.Sale.cash_session_id == session.id)
        .group_by(models.Sale.payment_method)
    )
    for method, total in db.execute(totals_stmt):
        totals_value = _to_decimal(total).quantize(Decimal("0.01"), rounding=ROUND_HALF_UP)
        sales_totals[method.value] = totals_value

    session.closing_amount = _to_decimal(payload.closing_amount).quantize(
        Decimal("0.01"), rounding=ROUND_HALF_UP
    )
    session.closed_by_id = closed_by_id
    session.closed_at = datetime.utcnow()
    session.status = models.CashSessionStatus.CERRADO
    session.payment_breakdown = {key: float(value) for key, value in sales_totals.items()}

    for method_key, reported_amount in payload.payment_breakdown.items():
        session.payment_breakdown[f"reportado_{method_key.upper()}"] = float(
            Decimal(str(reported_amount))
        )

    expected_cash = session.opening_amount + sales_totals.get(models.PaymentMethod.EFECTIVO.value, Decimal("0"))
    session.expected_amount = expected_cash.quantize(Decimal("0.01"), rounding=ROUND_HALF_UP)
    session.difference_amount = (
        session.closing_amount - session.expected_amount
    ).quantize(Decimal("0.01"), rounding=ROUND_HALF_UP)
    if payload.notes:
        session.notes = (session.notes or "") + f"\n{payload.notes}" if session.notes else payload.notes

    db.add(session)
    db.commit()
    db.refresh(session)

    _log_action(
        db,
        action="cash_session_closed",
        entity_type="cash_session",
        entity_id=str(session.id),
        performed_by_id=closed_by_id,
        details=json.dumps(
            {
                "difference": float(session.difference_amount),
                "reason": reason,
            }
        ),
    )
    db.commit()
    db.refresh(session)
    return session


def get_pos_config(db: Session, store_id: int) -> models.POSConfig:
    store = get_store(db, store_id)
    statement = select(models.POSConfig).where(models.POSConfig.store_id == store_id)
    config = db.scalars(statement).first()
    if config is None:
        prefix = store.name[:3].upper() if store.name else "POS"
        generated_prefix = f"{prefix}-{store_id:03d}"[:12]
        config = models.POSConfig(store_id=store_id, invoice_prefix=generated_prefix)
        db.add(config)
        db.commit()
        db.refresh(config)
    return config


def update_pos_config(
    db: Session,
    payload: schemas.POSConfigUpdate,
    *,
    updated_by_id: int | None,
    reason: str | None = None,
) -> models.POSConfig:
    config = get_pos_config(db, payload.store_id)
    config.tax_rate = _to_decimal(payload.tax_rate).quantize(
        Decimal("0.01"), rounding=ROUND_HALF_UP
    )
    config.invoice_prefix = payload.invoice_prefix.strip().upper()
    config.printer_name = payload.printer_name.strip() if payload.printer_name else None
    config.printer_profile = (
        payload.printer_profile.strip() if payload.printer_profile else None
    )
    config.quick_product_ids = payload.quick_product_ids
    db.add(config)
    db.commit()
    db.refresh(config)

    _log_action(
        db,
        action="pos_config_update",
        entity_type="store",
        entity_id=str(payload.store_id),
        performed_by_id=updated_by_id,
        details=json.dumps(
            {
                "tax_rate": float(config.tax_rate),
                "invoice_prefix": config.invoice_prefix,
                "reason": reason,
            }
        ),
    )
    db.commit()
    db.refresh(config)
    enqueue_sync_outbox(
        db,
        entity_type="pos_config",
        entity_id=str(payload.store_id),
        operation="UPSERT",
        payload=_pos_config_payload(config),
    )
    return config


def save_pos_draft(
    db: Session,
    payload: schemas.POSSaleRequest,
    *,
    saved_by_id: int | None,
    reason: str | None = None,
) -> models.POSDraftSale:
    get_store(db, payload.store_id)
    draft: models.POSDraftSale
    if payload.draft_id:
        statement = select(models.POSDraftSale).where(models.POSDraftSale.id == payload.draft_id)
        draft = db.scalars(statement).first()
        if draft is None:
            raise LookupError("pos_draft_not_found")
        draft.store_id = payload.store_id
    else:
        draft = models.POSDraftSale(store_id=payload.store_id)
        db.add(draft)

    serialized = payload.model_dump(
        mode="json",
        exclude_none=True,
        exclude={"confirm", "save_as_draft"},
    )
    draft.payload = serialized
    db.add(draft)
    db.commit()
    db.refresh(draft)

    details = {"store_id": payload.store_id}
    if reason:
        details["reason"] = reason
    _log_action(
        db,
        action="pos_draft_saved",
        entity_type="pos_draft",
        entity_id=str(draft.id),
        performed_by_id=saved_by_id,
        details=json.dumps(details),
    )
    db.commit()
    db.refresh(draft)
    enqueue_sync_outbox(
        db,
        entity_type="pos_draft",
        entity_id=str(draft.id),
        operation="UPSERT",
        payload=_pos_draft_payload(draft),
    )
    return draft


def delete_pos_draft(db: Session, draft_id: int, *, removed_by_id: int | None = None) -> None:
    statement = select(models.POSDraftSale).where(models.POSDraftSale.id == draft_id)
    draft = db.scalars(statement).first()
    if draft is None:
        raise LookupError("pos_draft_not_found")
    store_id = draft.store_id
    db.delete(draft)
    db.commit()
    _log_action(
        db,
        action="pos_draft_removed",
        entity_type="pos_draft",
        entity_id=str(draft_id),
        performed_by_id=removed_by_id,
        details=json.dumps({"store_id": store_id}),
    )
    db.commit()
    enqueue_sync_outbox(
        db,
        entity_type="pos_draft",
        entity_id=str(draft_id),
        operation="DELETE",
        payload={"id": draft_id, "store_id": store_id},
    )


def register_pos_sale(
    db: Session,
    payload: schemas.POSSaleRequest,
    *,
    performed_by_id: int,
    reason: str | None = None,
) -> tuple[models.Sale, list[str]]:
    if not payload.confirm:
        raise ValueError("pos_confirmation_required")

    config = get_pos_config(db, payload.store_id)
    sale_payload = schemas.SaleCreate(
        store_id=payload.store_id,
        customer_id=payload.customer_id,
        customer_name=payload.customer_name,
        payment_method=payload.payment_method,
        discount_percent=payload.discount_percent,
        notes=payload.notes,
        items=[
            schemas.SaleItemCreate(
                device_id=item.device_id,
                quantity=item.quantity,
                discount_percent=item.discount_percent,
            )
            for item in payload.items
        ],
    )
    tax_value = config.tax_rate if payload.apply_taxes else Decimal("0")
    sale = create_sale(
        db,
        sale_payload,
        performed_by_id=performed_by_id,
        tax_rate=tax_value,
        reason=reason,
    )

    warnings: list[str] = []
    for item in payload.items:
        device = get_device(db, payload.store_id, item.device_id)
        if device.quantity <= 0:
            warnings.append(
                f"{device.sku} sin existencias en la sucursal"
            )
        elif device.quantity <= 2:
            warnings.append(
                f"Stock bajo de {device.sku}: quedan {device.quantity} unidades"
            )

    if payload.draft_id:
        try:
            delete_pos_draft(db, payload.draft_id, removed_by_id=performed_by_id)
        except LookupError:
            pass

    if payload.cash_session_id:
        session = get_cash_session(db, payload.cash_session_id)
        if session.status != models.CashSessionStatus.ABIERTO:
            raise ValueError("cash_session_not_open")
        sale.cash_session_id = session.id
        db.add(sale)
        db.commit()
        db.refresh(sale)

    db.refresh(sale)
    return sale, warnings

def list_backup_jobs(db: Session, limit: int = 50) -> list[models.BackupJob]:
    statement = (
        select(models.BackupJob)
        .order_by(models.BackupJob.executed_at.desc())
        .limit(limit)
    )
    return list(db.scalars(statement))


def build_inventory_snapshot(db: Session) -> dict[str, object]:
    stores_stmt = (
        select(models.Store)
        .options(joinedload(models.Store.devices))
        .order_by(models.Store.name.asc())
    )
    stores = list(db.scalars(stores_stmt).unique())

    users_stmt = (
        select(models.User)
        .options(joinedload(models.User.roles).joinedload(models.UserRole.role))
        .order_by(models.User.username.asc())
    )
    users = list(db.scalars(users_stmt).unique())

    movements_stmt = select(models.InventoryMovement).order_by(models.InventoryMovement.created_at.desc())
    movements = list(db.scalars(movements_stmt))

    sync_stmt = select(models.SyncSession).order_by(models.SyncSession.started_at.desc())
    sync_sessions = list(db.scalars(sync_stmt))

    audit_stmt = select(models.AuditLog).order_by(models.AuditLog.created_at.desc())
    audits = list(db.scalars(audit_stmt))

    total_device_records = 0
    total_units = 0
    total_inventory_value = Decimal("0")

    stores_payload: list[dict[str, object]] = []
    for store in stores:
        devices_payload = [
            {
                "id": device.id,
                "sku": device.sku,
                "name": device.name,
                "quantity": device.quantity,
                "store_id": device.store_id,
                "unit_price": float(device.unit_price or Decimal("0")),
                "inventory_value": float(_device_value(device)),
                "imei": device.imei,
                "serial": device.serial,
                "marca": device.marca,
                "modelo": device.modelo,
                "color": device.color,
                "capacidad_gb": device.capacidad_gb,
                "estado_comercial": device.estado_comercial.value,
                "proveedor": device.proveedor,
                "costo_unitario": float(device.costo_unitario or Decimal("0")),
                "margen_porcentaje": float(device.margen_porcentaje or Decimal("0")),
                "garantia_meses": device.garantia_meses,
                "lote": device.lote,
                "fecha_compra": device.fecha_compra.isoformat()
                if device.fecha_compra
                else None,
            }
            for device in store.devices
        ]
        store_units = sum(device.quantity for device in store.devices)
        store_value = _to_decimal(store.inventory_value or Decimal("0"))
        total_device_records += len(devices_payload)
        total_units += store_units
        total_inventory_value += store_value

        stores_payload.append(
            {
                "id": store.id,
                "name": store.name,
                "location": store.location,
                "timezone": store.timezone,
<<<<<<< HEAD
                "inventory_value": float(store_value),
                "device_count": len(devices_payload),
                "total_units": store_units,
                "devices": devices_payload,
=======
                "devices": [
                    {
                        "id": device.id,
                        "sku": device.sku,
                        "name": device.name,
                        "quantity": device.quantity,
                        "store_id": device.store_id,
                        "unit_price": float(device.unit_price or Decimal("0")),
                        "inventory_value": float(_device_value(device)),
                        "imei": device.imei,
                        "serial": device.serial,
                        "marca": device.marca,
                        "modelo": device.modelo,
                        "color": device.color,
                        "capacidad_gb": device.capacidad_gb,
                        "estado_comercial": device.estado_comercial.value,
                        "proveedor": device.proveedor,
                        "costo_unitario": float(device.costo_unitario or Decimal("0")),
                        "margen_porcentaje": float(device.margen_porcentaje or Decimal("0")),
                        "garantia_meses": device.garantia_meses,
                        "lote": device.lote,
                        "fecha_compra": device.fecha_compra.isoformat()
                        if device.fecha_compra
                        else None,
                    }
                    for device in store.devices
                ],
>>>>>>> 010b1fd6
            }
        )

    snapshot = {
        "stores": stores_payload,
        "users": [
            {
                "id": user.id,
                "username": user.username,
                "full_name": user.full_name,
                "is_active": user.is_active,
                "roles": [role.role.name for role in user.roles],
                "created_at": user.created_at.isoformat(),
            }
            for user in users
        ],
        "movements": [
            {
                "id": movement.id,
                "store_id": movement.store_id,
                "device_id": movement.device_id,
                "movement_type": movement.movement_type.value,
                "quantity": movement.quantity,
                "reason": movement.reason,
                "performed_by_id": movement.performed_by_id,
                "created_at": movement.created_at.isoformat(),
            }
            for movement in movements
        ],
        "sync_sessions": [
            {
                "id": sync_session.id,
                "store_id": sync_session.store_id,
                "mode": sync_session.mode.value,
                "status": sync_session.status.value,
                "started_at": sync_session.started_at.isoformat(),
                "finished_at": sync_session.finished_at.isoformat()
                if sync_session.finished_at
                else None,
                "triggered_by_id": sync_session.triggered_by_id,
                "error_message": sync_session.error_message,
            }
            for sync_session in sync_sessions
        ],
        "audit_logs": [
            {
                "id": audit.id,
                "action": audit.action,
                "entity_type": audit.entity_type,
                "entity_id": audit.entity_id,
                "details": audit.details,
                "performed_by_id": audit.performed_by_id,
                "created_at": audit.created_at.isoformat(),
            }
            for audit in audits
        ],
        "summary": {
            "store_count": len(stores),
            "device_records": total_device_records,
            "total_units": total_units,
            "inventory_value": float(
                total_inventory_value.quantize(Decimal("0.01"), rounding=ROUND_HALF_UP)
            ),
        },
    }
    return snapshot<|MERGE_RESOLUTION|>--- conflicted
+++ resolved
@@ -5270,12 +5270,10 @@
                 "name": store.name,
                 "location": store.location,
                 "timezone": store.timezone,
-<<<<<<< HEAD
                 "inventory_value": float(store_value),
                 "device_count": len(devices_payload),
                 "total_units": store_units,
                 "devices": devices_payload,
-=======
                 "devices": [
                     {
                         "id": device.id,
@@ -5303,7 +5301,6 @@
                     }
                     for device in store.devices
                 ],
->>>>>>> 010b1fd6
             }
         )
 
