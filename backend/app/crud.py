"""Operaciones de base de datos para las entidades principales."""
from __future__ import annotations

import copy
import csv
import json
import math
import secrets
from collections import defaultdict
from collections.abc import Iterable, Mapping, Sequence
from datetime import date, datetime, timedelta, timezone
from decimal import ROUND_HALF_UP, Decimal
from io import StringIO
from typing import Any, Literal

from sqlalchemy import and_, case, cast, desc, func, literal, or_, select, tuple_, String
from sqlalchemy.exc import IntegrityError, NoResultFound
from sqlalchemy.orm import Session, joinedload
from sqlalchemy.sql import ColumnElement, Select

from backend.core.logging import logger as core_logger

from . import models, schemas, telemetry
from .core.roles import ADMIN, GERENTE, INVITADO, OPERADOR
from .core.transactions import flush_session, transactional_session
from .services import audit_ui as audit_ui_service
from .services import inventory_audit
# // [PACK30-31-BACKEND]
from .services import inventory_accounting, inventory_audit
from .services.purchases import assign_supplier_batch
from .services.sales import consume_supplier_batch
from .services.inventory import calculate_inventory_valuation
from .config import settings
from .utils import audit as audit_utils
from .utils import audit_trail as audit_trail_utils
from .utils.cache import TTLCache

logger = core_logger.bind(component=__name__)

DEFAULT_SECURITY_MODULES: list[str] = [
    "usuarios",
    "seguridad",
    "inventario",
    "ventas",
    "compras",
    "pos",
    "clientes",
    "proveedores",
    "reparaciones",
    "transferencias",
    "operaciones",
    "reportes",
    "auditoria",
    "sincronizacion",
    "respaldos",
    "tiendas",
    "actualizaciones",
]

_RESTRICTED_DELETE_FOR_MANAGER = {"seguridad",
                                  "respaldos", "usuarios", "actualizaciones"}
_RESTRICTED_EDIT_FOR_OPERATOR = {
    "seguridad", "respaldos", "usuarios", "actualizaciones", "auditoria"}
_RESTRICTED_DELETE_FOR_OPERATOR = _RESTRICTED_EDIT_FOR_OPERATOR | {
    "reportes", "sincronizacion"}

ROLE_MODULE_PERMISSION_MATRIX: dict[str, dict[str, dict[str, bool]]] = {
    ADMIN: {
        module: {"can_view": True, "can_edit": True, "can_delete": True}
        for module in DEFAULT_SECURITY_MODULES
    },
    GERENTE: {
        module: {
            "can_view": True,
            "can_edit": True,
            "can_delete": module not in _RESTRICTED_DELETE_FOR_MANAGER,
        }
        for module in DEFAULT_SECURITY_MODULES
    },
    OPERADOR: {
        module: {
            "can_view": True,
            "can_edit": module not in _RESTRICTED_EDIT_FOR_OPERATOR,
            "can_delete": module not in _RESTRICTED_DELETE_FOR_OPERATOR,
        }
        for module in DEFAULT_SECURITY_MODULES
    },
    INVITADO: {
        module: {
            "can_view": module
            in {"inventario", "reportes", "clientes", "proveedores", "ventas"},
            "can_edit": False,
            "can_delete": False,
        }
        for module in DEFAULT_SECURITY_MODULES
    },
}


def _ensure_unique_identifiers(
    db: Session,
    *,
    imei: str | None,
    serial: str | None,
    exclude_device_id: int | None = None,
) -> None:
    if imei:
        statement = select(models.Device).where(models.Device.imei == imei)
        if exclude_device_id:
            statement = statement.where(models.Device.id != exclude_device_id)
        if db.scalars(statement).first() is not None:
            raise ValueError("device_identifier_conflict")
        identifier_statement = select(models.DeviceIdentifier).where(
            or_(
                models.DeviceIdentifier.imei_1 == imei,
                models.DeviceIdentifier.imei_2 == imei,
            )
        )
        if exclude_device_id:
            identifier_statement = identifier_statement.where(
                models.DeviceIdentifier.producto_id != exclude_device_id
            )
        if db.scalars(identifier_statement).first() is not None:
            raise ValueError("device_identifier_conflict")
    if serial:
        statement = select(models.Device).where(models.Device.serial == serial)
        if exclude_device_id:
            statement = statement.where(models.Device.id != exclude_device_id)
        if db.scalars(statement).first() is not None:
            raise ValueError("device_identifier_conflict")
        identifier_statement = select(models.DeviceIdentifier).where(
            models.DeviceIdentifier.numero_serie == serial
        )
        if exclude_device_id:
            identifier_statement = identifier_statement.where(
                models.DeviceIdentifier.producto_id != exclude_device_id
            )
        if db.scalars(identifier_statement).first() is not None:
            raise ValueError("device_identifier_conflict")


def _ensure_unique_identifier_payload(
    db: Session,
    *,
    imei_1: str | None,
    imei_2: str | None,
    numero_serie: str | None,
    exclude_device_id: int | None = None,
    exclude_identifier_id: int | None = None,
) -> None:
    imei_values = {value for value in (imei_1, imei_2) if value}
    for imei in imei_values:
        statement = select(models.Device).where(models.Device.imei == imei)
        if exclude_device_id:
            statement = statement.where(models.Device.id != exclude_device_id)
        if db.scalars(statement).first() is not None:
            raise ValueError("device_identifier_conflict")

        identifier_statement = select(models.DeviceIdentifier).where(
            or_(
                models.DeviceIdentifier.imei_1 == imei,
                models.DeviceIdentifier.imei_2 == imei,
            )
        )
        if exclude_device_id:
            identifier_statement = identifier_statement.where(
                models.DeviceIdentifier.producto_id != exclude_device_id
            )
        if exclude_identifier_id:
            identifier_statement = identifier_statement.where(
                models.DeviceIdentifier.id != exclude_identifier_id
            )
        if db.scalars(identifier_statement).first() is not None:
            raise ValueError("device_identifier_conflict")

    if numero_serie:
        statement = select(models.Device).where(
            models.Device.serial == numero_serie)
        if exclude_device_id:
            statement = statement.where(models.Device.id != exclude_device_id)
        if db.scalars(statement).first() is not None:
            raise ValueError("device_identifier_conflict")

        identifier_statement = select(models.DeviceIdentifier).where(
            models.DeviceIdentifier.numero_serie == numero_serie
        )
        if exclude_device_id:
            identifier_statement = identifier_statement.where(
                models.DeviceIdentifier.producto_id != exclude_device_id
            )
        if exclude_identifier_id:
            identifier_statement = identifier_statement.where(
                models.DeviceIdentifier.id != exclude_identifier_id
            )
        if db.scalars(identifier_statement).first() is not None:
            raise ValueError("device_identifier_conflict")


def _to_decimal(value: Decimal | float | int | None) -> Decimal:
    if value is None:
        return Decimal("0")
    if isinstance(value, Decimal):
        return value
    return Decimal(str(value))


def _quantize_currency(value: Decimal) -> Decimal:
    return value.quantize(Decimal("0.01"), rounding=ROUND_HALF_UP)


def _format_currency(value: Decimal | float | int) -> str:
    normalized = _quantize_currency(_to_decimal(value))
    return f"{normalized:.2f}"


def _calculate_weighted_average_cost(
    current_quantity: int,
    current_cost: Decimal,
    incoming_quantity: int,
    incoming_cost: Decimal,
) -> Decimal:
    if incoming_quantity <= 0:
        return _to_decimal(current_cost)
    existing_quantity = _to_decimal(current_quantity)
    new_quantity = existing_quantity + _to_decimal(incoming_quantity)
    if new_quantity <= Decimal("0"):
        return Decimal("0")
    existing_total = _to_decimal(current_cost) * existing_quantity
    incoming_total = _to_decimal(incoming_cost) * \
        _to_decimal(incoming_quantity)
    return (existing_total + incoming_total) / new_quantity


def _normalize_date_range(
    date_from: date | datetime | None, date_to: date | datetime | None
) -> tuple[datetime, datetime]:
    now = datetime.utcnow()

    if isinstance(date_from, datetime):
        start_dt = date_from
        if start_dt.time() == datetime.min.time():
            start_dt = start_dt.replace(
                hour=0, minute=0, second=0, microsecond=0)
    elif isinstance(date_from, date):
        start_dt = datetime.combine(date_from, datetime.min.time())
    else:
        start_dt = now - timedelta(days=30)

    if isinstance(date_to, datetime):
        end_dt = date_to
        if end_dt.time() == datetime.min.time():
            end_dt = end_dt.replace(
                hour=23, minute=59, second=59, microsecond=999999)
    elif isinstance(date_to, date):
        end_dt = datetime.combine(date_to, datetime.max.time())
    else:
        end_dt = now

    if start_dt > end_dt:
        start_dt, end_dt = end_dt, start_dt

    # Salvaguarda adicional: si tras reordenar el rango el extremo superior
    # quedó en inicio de día (00:00:00), amplíalo al final del día para no
    # perder movimientos registrados durante la jornada destino.
    if end_dt.time() == datetime.min.time():
        end_dt = end_dt.replace(
            hour=23, minute=59, second=59, microsecond=999999)

    return start_dt, end_dt


_PERSISTENT_ALERTS_CACHE: TTLCache[list[dict[str, object]]] = TTLCache(
    ttl_seconds=60.0)


def _persistent_alerts_cache_key(
    *,
    threshold_minutes: int,
    min_occurrences: int,
    lookback_hours: int,
    limit: int,
) -> tuple[int, int, int, int]:
    return (threshold_minutes, min_occurrences, lookback_hours, limit)


def invalidate_persistent_audit_alerts_cache() -> None:
    """Limpia la cache en memoria de recordatorios críticos."""

    _PERSISTENT_ALERTS_CACHE.clear()


def _user_display_name(user: models.User | None) -> str | None:
    if user is None:
        return None
    if user.full_name and user.full_name.strip():
        return user.full_name.strip()
    if user.username and user.username.strip():
        return user.username.strip()
    return None


def _linear_regression(
    points: Sequence[tuple[float, float]]
) -> tuple[float, float, float]:
    if not points:
        return 0.0, 0.0, 0.0
    if len(points) == 1:
        return 0.0, points[0][1], 0.0

    n = float(len(points))
    sum_x = sum(point[0] for point in points)
    sum_y = sum(point[1] for point in points)
    sum_xy = sum(point[0] * point[1] for point in points)
    sum_xx = sum(point[0] ** 2 for point in points)
    sum_yy = sum(point[1] ** 2 for point in points)

    denominator = (n * sum_xx) - (sum_x**2)
    if math.isclose(denominator, 0.0):
        slope = 0.0
    else:
        slope = ((n * sum_xy) - (sum_x * sum_y)) / denominator

    intercept = (sum_y - (slope * sum_x)) / n

    denominator_r = (n * sum_yy) - (sum_y**2)
    if denominator <= 0 or denominator_r <= 0:
        r_squared = 0.0
    else:
        r_squared = ((n * sum_xy) - (sum_x * sum_y)) ** 2 / \
            (denominator * denominator_r)

    return slope, intercept, r_squared


def _project_linear_sum(
    slope: float, intercept: float, start_index: int, horizon: int
) -> float:
    total = 0.0
    for offset in range(horizon):
        x_value = float(start_index + offset)
        estimate = slope * x_value + intercept
        total += max(0.0, estimate)
    return total


_OUTBOX_PRIORITY_MAP: dict[str, models.SyncOutboxPriority] = {
    "sale": models.SyncOutboxPriority.HIGH,
    "transfer_order": models.SyncOutboxPriority.HIGH,
    "purchase_order": models.SyncOutboxPriority.NORMAL,
    "repair_order": models.SyncOutboxPriority.NORMAL,
    "customer": models.SyncOutboxPriority.NORMAL,
    "customer_ledger_entry": models.SyncOutboxPriority.NORMAL,
    "pos_config": models.SyncOutboxPriority.NORMAL,
    "supplier": models.SyncOutboxPriority.NORMAL,
    "cash_session": models.SyncOutboxPriority.NORMAL,
    "device": models.SyncOutboxPriority.NORMAL,
    "inventory": models.SyncOutboxPriority.NORMAL,
    "store": models.SyncOutboxPriority.LOW,
    "global": models.SyncOutboxPriority.LOW,
    "backup": models.SyncOutboxPriority.LOW,
    "pos_draft": models.SyncOutboxPriority.LOW,
}

_OUTBOX_PRIORITY_ORDER: dict[models.SyncOutboxPriority, int] = {
    models.SyncOutboxPriority.HIGH: 0,
    models.SyncOutboxPriority.NORMAL: 1,
    models.SyncOutboxPriority.LOW: 2,
}

_SYSTEM_MODULE_MAP: dict[str, str] = {
    "sale": "ventas",
    "pos": "ventas",
    "purchase": "compras",
    "inventory": "inventario",
    "device": "inventario",
    "supplier_batch": "inventario",
    "inventory_adjustment": "ajustes",
    "adjustment": "ajustes",
    "backup": "respaldos",
    "user": "usuarios",
    "role": "usuarios",
    "auth": "usuarios",
    "store": "inventario",
    "customer": "clientes",
    "supplier": "proveedores",
    "transfer_order": "inventario",
    "purchase_order": "compras",
    "purchase_vendor": "compras",
    "cash_session": "ventas",
}


def _resolve_outbox_priority(entity_type: str, priority: models.SyncOutboxPriority | None) -> models.SyncOutboxPriority:
    if priority is not None:
        return priority
    return _OUTBOX_PRIORITY_MAP.get(entity_type, models.SyncOutboxPriority.NORMAL)


def _priority_weight(priority: models.SyncOutboxPriority | None) -> int:
    if priority is None:
        return _OUTBOX_PRIORITY_ORDER[models.SyncOutboxPriority.NORMAL]
    return _OUTBOX_PRIORITY_ORDER.get(priority, 1)


def _resolve_system_module(entity_type: str) -> str:
    normalized = (entity_type or "").lower()
    for prefix, module in sorted(
        _SYSTEM_MODULE_MAP.items(), key=lambda item: len(item[0]), reverse=True
    ):
        if normalized.startswith(prefix):
            return module
    return "general"


def _map_system_level(action: str, details: str | None) -> models.SystemLogLevel:
    severity = audit_utils.classify_severity(action or "", details)
    if severity == "critical":
        return models.SystemLogLevel.CRITICAL
    if severity == "warning":
        return models.SystemLogLevel.WARNING
    return models.SystemLogLevel.INFO


def _create_system_log(
    db: Session,
    *,
    audit_log: models.AuditLog | None,
    usuario: str | None,
    module: str,
    action: str,
    description: str,
    level: models.SystemLogLevel,
    ip_address: str | None = None,
) -> models.SystemLog:
    with transactional_session(db):
        normalized_module = (module or "general").lower()
        entry = models.SystemLog(
            usuario=usuario,
            modulo=normalized_module,
            accion=action,
            descripcion=description,
            fecha=datetime.utcnow(),
            nivel=level,
            ip_origen=ip_address,
            audit_log=audit_log,
        )
        db.add(entry)
        flush_session(db)
    return entry


def _recalculate_sale_price(device: models.Device) -> None:
    base_cost = _to_decimal(device.costo_unitario)
    margin = _to_decimal(device.margen_porcentaje)
    sale_factor = Decimal("1") + (margin / Decimal("100"))
    recalculated = (
        base_cost * sale_factor).quantize(Decimal("0.01"), rounding=ROUND_HALF_UP)
    device.unit_price = recalculated
    device.precio_venta = recalculated


def _normalize_store_ids(store_ids: Iterable[int] | None) -> set[int] | None:
    if not store_ids:
        return None
    normalized = {int(store_id) for store_id in store_ids if int(store_id) > 0}
    return normalized or None


def log_audit_event(
    db: Session,
    *,
    action: str,
    entity_type: str,
    entity_id: str | int,
    performed_by_id: int | None,
    details: str | Mapping[str, object] | None = None,
) -> models.AuditLog:
    entity_id_str = str(entity_id)
    if isinstance(details, Mapping):
        try:
            serialized_details = json.dumps(details, ensure_ascii=False)
        except TypeError:
            safe_details = {
                key: value if isinstance(
                    value, (str, int, float, bool, type(None))) else str(value)
                for key, value in details.items()
            }
            serialized_details = json.dumps(safe_details, ensure_ascii=False)
    else:
        serialized_details = details
    description_text: str | None = None
    if isinstance(serialized_details, str):
        description_text, _ = audit_trail_utils.parse_audit_details(
            serialized_details)
    if description_text is None and isinstance(details, str):
        description_text = details
    if description_text is None:
        description_text = f"{action} sobre {entity_type} {entity_id}".strip()
    with transactional_session(db):
        log = models.AuditLog(
            action=action,
            entity_type=entity_type,
            entity_id=entity_id_str,
            performed_by_id=performed_by_id,
            details=serialized_details,
        )
        db.add(log)
        flush_session(db)
        usuario = None
        if performed_by_id is not None:
            user = db.get(models.User, performed_by_id)
            if user is not None:
                usuario = user.username
        module = _resolve_system_module(entity_type)
        level = _map_system_level(action, description_text)
        _create_system_log(
            db,
            audit_log=log,
            usuario=usuario,
            module=module,
            action=action,
            description=description_text,
            level=level,
        )
        invalidate_persistent_audit_alerts_cache()
    return log


_log_action = log_audit_event


def register_system_error(
    db: Session,
    *,
    mensaje: str,
    stack_trace: str | None,
    modulo: str,
    usuario: str | None,
    ip_origen: str | None = None,
) -> models.SystemError:
    with transactional_session(db):
        normalized_module = (modulo or "general").lower()
        error = models.SystemError(
            mensaje=mensaje,
            stack_trace=stack_trace,
            modulo=normalized_module,
            fecha=datetime.utcnow(),
            usuario=usuario,
        )
        db.add(error)
        flush_session(db)
        _create_system_log(
            db,
            audit_log=None,
            usuario=usuario,
            module=normalized_module,
            action="system_error",
            description=mensaje,
            level=models.SystemLogLevel.ERROR,
            ip_address=ip_origen,
        )
    return error


def list_system_logs(
    db: Session,
    *,
    usuario: str | None = None,
    modulo: str | None = None,
    nivel: models.SystemLogLevel | None = None,
    date_from: datetime | None = None,
    date_to: datetime | None = None,
    limit: int = 50,
    offset: int = 0,
) -> list[models.SystemLog]:
    statement = (
        select(models.SystemLog)
        .order_by(models.SystemLog.fecha.desc())
        .offset(offset)
        .limit(limit)
    )
    if usuario:
        statement = statement.where(models.SystemLog.usuario == usuario)
    if modulo:
        statement = statement.where(models.SystemLog.modulo == modulo.lower())
    if nivel:
        statement = statement.where(models.SystemLog.nivel == nivel)
    if date_from:
        statement = statement.where(models.SystemLog.fecha >= date_from)
    if date_to:
        statement = statement.where(models.SystemLog.fecha <= date_to)
    return list(db.scalars(statement))


def list_system_errors(
    db: Session,
    *,
    usuario: str | None = None,
    modulo: str | None = None,
    date_from: datetime | None = None,
    date_to: datetime | None = None,
    limit: int = 50,
    offset: int = 0,
) -> list[models.SystemError]:
    statement = (
        select(models.SystemError)
        .order_by(models.SystemError.fecha.desc())
        .offset(offset)
        .limit(limit)
    )
    if usuario:
        statement = statement.where(models.SystemError.usuario == usuario)
    if modulo:
        statement = statement.where(
            models.SystemError.modulo == modulo.lower())
    if date_from:
        statement = statement.where(models.SystemError.fecha >= date_from)
    if date_to:
        statement = statement.where(models.SystemError.fecha <= date_to)
    return list(db.scalars(statement))


def _apply_system_log_filters(
    statement,
    *,
    module: str | None,
    severity: models.SystemLogLevel | None,
    date_from: datetime | None,
    date_to: datetime | None,
):
    if module:
        statement = statement.where(models.SystemLog.modulo == module)
    if severity:
        statement = statement.where(models.SystemLog.nivel == severity)
    if date_from:
        statement = statement.where(models.SystemLog.fecha >= date_from)
    if date_to:
        statement = statement.where(models.SystemLog.fecha <= date_to)
    return statement


def _apply_system_error_filters(
    statement,
    *,
    module: str | None,
    date_from: datetime | None,
    date_to: datetime | None,
):
    if module:
        statement = statement.where(models.SystemError.modulo == module)
    if date_from:
        statement = statement.where(models.SystemError.fecha >= date_from)
    if date_to:
        statement = statement.where(models.SystemError.fecha <= date_to)
    return statement


def purge_system_logs(
    db: Session,
    *,
    retention_days: int = 180,
    keep_critical: bool = True,
    reference: datetime | None = None,
) -> int:
    """Purga logs del sistema anteriores al cutoff de retención.

    Preserva CRITICAL si keep_critical=True.
    Devuelve cantidad eliminada.
    """
    now = reference or datetime.utcnow()
    cutoff = now - timedelta(days=retention_days)
    query = db.query(models.SystemLog).filter(models.SystemLog.fecha < cutoff)
    if keep_critical:
        query = query.filter(models.SystemLog.nivel !=
                             models.SystemLogLevel.CRITICAL)
    deleted = query.delete(synchronize_session=False)
    db.commit()
    return int(deleted or 0)


def _severity_weight(level: models.SystemLogLevel) -> int:
    if level == models.SystemLogLevel.CRITICAL:
        return 3
    if level == models.SystemLogLevel.ERROR:
        return 2
    if level == models.SystemLogLevel.WARNING:
        return 1
    return 0


def build_global_report_overview(
    db: Session,
    *,
    date_from: datetime | None = None,
    date_to: datetime | None = None,
    module: str | None = None,
    severity: models.SystemLogLevel | None = None,
) -> schemas.GlobalReportOverview:
    module_filter = module.lower() if module else None
    severity_filter = severity

    log_stmt = select(models.SystemLog).order_by(models.SystemLog.fecha.desc())
    log_stmt = _apply_system_log_filters(
        log_stmt,
        module=module_filter,
        severity=severity_filter,
        date_from=date_from,
        date_to=date_to,
    ).limit(20)
    logs = list(db.scalars(log_stmt))

    include_errors = severity_filter in (
        None,
        models.SystemLogLevel.ERROR,
        models.SystemLogLevel.CRITICAL,
    )

    if include_errors:
        error_stmt = select(models.SystemError).order_by(
            models.SystemError.fecha.desc()).limit(10)
        error_stmt = _apply_system_error_filters(
            error_stmt,
            module=module_filter,
            date_from=date_from,
            date_to=date_to,
        )
        errors = list(db.scalars(error_stmt))
    else:
        errors = []

    totals_stmt = select(
        func.count(models.SystemLog.id).label("total"),
        func.sum(
            case((models.SystemLog.nivel == models.SystemLogLevel.INFO, 1), else_=0)
        ).label("info"),
        func.sum(
            case((models.SystemLog.nivel == models.SystemLogLevel.WARNING, 1), else_=0)
        ).label("warning"),
        func.sum(
            case((models.SystemLog.nivel == models.SystemLogLevel.ERROR, 1), else_=0)
        ).label("error"),
        func.sum(
            case((models.SystemLog.nivel == models.SystemLogLevel.CRITICAL, 1), else_=0)
        ).label("critical"),
    )
    totals_stmt = _apply_system_log_filters(
        totals_stmt,
        module=module_filter,
        severity=severity_filter,
        date_from=date_from,
        date_to=date_to,
    )
    totals_row = db.execute(totals_stmt).first()
    total_logs = int(totals_row.total or 0) if totals_row else 0
    info_count = int(totals_row.info or 0) if totals_row else 0
    warning_count = int(totals_row.warning or 0) if totals_row else 0
    error_count = int(totals_row.error or 0) if totals_row else 0
    critical_count = int(totals_row.critical or 0) if totals_row else 0

    if include_errors:
        error_total_stmt = select(func.count(models.SystemError.id))
        error_total_stmt = _apply_system_error_filters(
            error_total_stmt,
            module=module_filter,
            date_from=date_from,
            date_to=date_to,
        )
        errors_total = int(db.execute(error_total_stmt).scalar_one() or 0)
        latest_error_stmt = select(func.max(models.SystemError.fecha))
        latest_error_stmt = _apply_system_error_filters(
            latest_error_stmt,
            module=module_filter,
            date_from=date_from,
            date_to=date_to,
        )
        latest_error_at = db.execute(latest_error_stmt).scalar_one()
    else:
        errors_total = 0
        latest_error_at = None

    module_expr = models.SystemLog.modulo
    module_stmt = (
        select(module_expr, func.count(models.SystemLog.id).label("total"))
        .group_by(module_expr)
        .order_by(func.count(models.SystemLog.id).desc())
    )
    module_stmt = _apply_system_log_filters(
        module_stmt,
        module=module_filter,
        severity=severity_filter,
        date_from=date_from,
        date_to=date_to,
    )
    module_rows = db.execute(module_stmt).all()
    module_breakdown = [
        schemas.GlobalReportBreakdownItem(
            name=row[0], total=int(row.total or 0))
        for row in module_rows
    ]

    level_expr = models.SystemLog.nivel
    severity_stmt = (
        select(level_expr, func.count(models.SystemLog.id).label("total"))
        .group_by(level_expr)
        .order_by(func.count(models.SystemLog.id).desc())
    )
    severity_stmt = _apply_system_log_filters(
        severity_stmt,
        module=module_filter,
        severity=severity_filter,
        date_from=date_from,
        date_to=date_to,
    )
    severity_rows = db.execute(severity_stmt).all()
    severity_breakdown = [
        schemas.GlobalReportBreakdownItem(
            name=(row[0].value if isinstance(
                row[0], models.SystemLogLevel) else str(row[0])),
            total=int(row.total or 0),
        )
        for row in severity_rows
    ]

    latest_log_stmt = select(func.max(models.SystemLog.fecha))
    latest_log_stmt = _apply_system_log_filters(
        latest_log_stmt,
        module=module_filter,
        severity=severity_filter,
        date_from=date_from,
        date_to=date_to,
    )
    latest_log_at = db.execute(latest_log_stmt).scalar_one()

    last_activity_candidates = [
        value for value in [latest_log_at, latest_error_at] if value is not None
    ]
    last_activity_at = max(
        last_activity_candidates) if last_activity_candidates else None

    sync_stats = get_sync_outbox_statistics(db)
    sync_pending = sum(
        max(int(entry.get("pending", 0) or 0), 0) for entry in sync_stats
    )
    sync_failed = sum(int(entry.get("failed", 0) or 0) for entry in sync_stats)

    filters = schemas.GlobalReportFiltersState(
        date_from=date_from,
        date_to=date_to,
        module=module_filter,
        severity=severity_filter,
    )

    totals = schemas.GlobalReportTotals(
        logs=total_logs,
        errors=errors_total,
        info=info_count,
        warning=warning_count,
        error=error_count,
        critical=critical_count,
        sync_pending=sync_pending,
        sync_failed=sync_failed,
        last_activity_at=last_activity_at,
    )

    alerts_map: dict[tuple[str, str | None, str | None],
                     schemas.GlobalReportAlert] = {}

    for log in logs:
        if log.nivel not in (models.SystemLogLevel.ERROR, models.SystemLogLevel.CRITICAL):
            continue
        key = ("critical_log", log.modulo, log.accion)
        existing = alerts_map.get(key)
        if existing:
            existing.count += 1
            if _severity_weight(log.nivel) > _severity_weight(existing.level):
                existing.level = log.nivel
            if existing.occurred_at is None or (log.fecha and log.fecha > existing.occurred_at):
                existing.occurred_at = log.fecha
            if log.descripcion:
                existing.message = log.descripcion
        else:
            alerts_map[key] = schemas.GlobalReportAlert(
                type="critical_log",
                level=log.nivel,
                module=log.modulo,
                message=log.descripcion,
                occurred_at=log.fecha,
                reference=log.accion,
                count=1,
            )

    for error in errors:
        key = ("system_error", error.modulo, error.mensaje)
        existing = alerts_map.get(key)
        if existing:
            existing.count += 1
            if existing.occurred_at is None or (error.fecha and error.fecha > existing.occurred_at):
                existing.occurred_at = error.fecha
        else:
            error_reference = getattr(error, "id", None)
            if error_reference is None and hasattr(error, "id_error"):
                error_reference = getattr(error, "id_error")
            alerts_map[key] = schemas.GlobalReportAlert(
                type="system_error",
                level=models.SystemLogLevel.ERROR,
                module=error.modulo,
                message=error.mensaje,
                occurred_at=error.fecha,
                reference=str(
                    error_reference) if error_reference is not None else None,
                count=1,
            )

    for stat in sync_stats:
        failed = int(stat.get("failed", 0) or 0)
        pending = max(int(stat.get("pending", 0) or 0), 0)
        if failed <= 0:
            continue
        severity_level = (
            models.SystemLogLevel.CRITICAL if failed >= 5 else models.SystemLogLevel.ERROR
        )
        entity_type = str(stat.get("entity_type") or "sync")
        message = f"{failed} eventos de sincronización fallidos para {entity_type}"
        occurred_at = stat.get("latest_update")
        alerts_map[("sync_failure", entity_type, message)] = schemas.GlobalReportAlert(
            type="sync_failure",
            level=severity_level,
            module=entity_type,
            message=message,
            occurred_at=occurred_at,
            reference=str(stat.get("entity_type") or "sync"),
            count=failed,
        )
        if pending >= 25:
            pending_message = f"{pending} eventos pendientes en {entity_type}"
            alerts_map[("sync_failure", f"{entity_type}_pending", pending_message)] = (
                schemas.GlobalReportAlert(
                    type="sync_failure",
                    level=models.SystemLogLevel.WARNING,
                    module=entity_type,
                    message=pending_message,
                    occurred_at=occurred_at,
                    reference=str(stat.get("entity_type") or "sync"),
                    count=pending,
                )
            )

    alerts = sorted(
        alerts_map.values(),
        key=lambda alert: (_severity_weight(alert.level),
                           alert.occurred_at or datetime.min),
        reverse=True,
    )

    recent_logs = [schemas.SystemLogEntry.model_validate(
        item) for item in logs]
    recent_errors = [schemas.SystemErrorEntry.model_validate(
        item) for item in errors]

    return schemas.GlobalReportOverview(
        generated_at=datetime.utcnow(),
        filters=filters,
        totals=totals,
        module_breakdown=module_breakdown,
        severity_breakdown=severity_breakdown,
        recent_logs=recent_logs,
        recent_errors=recent_errors,
        alerts=alerts,
    )


def build_global_report_dashboard(
    db: Session,
    *,
    date_from: datetime | None = None,
    date_to: datetime | None = None,
    module: str | None = None,
    severity: models.SystemLogLevel | None = None,
) -> schemas.GlobalReportDashboard:
    module_filter = module.lower() if module else None
    severity_filter = severity

    date_expr = func.date(models.SystemLog.fecha)
    activity_stmt = select(
        date_expr.label("activity_date"),
        func.sum(
            case((models.SystemLog.nivel == models.SystemLogLevel.INFO, 1), else_=0)
        ).label("info"),
        func.sum(
            case((models.SystemLog.nivel == models.SystemLogLevel.WARNING, 1), else_=0)
        ).label("warning"),
        func.sum(
            case((models.SystemLog.nivel == models.SystemLogLevel.ERROR, 1), else_=0)
        ).label("error"),
        func.sum(
            case((models.SystemLog.nivel == models.SystemLogLevel.CRITICAL, 1), else_=0)
        ).label("critical"),
    ).group_by(date_expr).order_by(date_expr)
    activity_stmt = _apply_system_log_filters(
        activity_stmt,
        module=module_filter,
        severity=severity_filter,
        date_from=date_from,
        date_to=date_to,
    )
    activity_rows = db.execute(activity_stmt).all()

    series_map: dict[date, dict[str, int]] = {}
    for row in activity_rows:
        raw_date = row.activity_date
        if isinstance(raw_date, str):
            activity_date = date.fromisoformat(raw_date)
        else:
            activity_date = raw_date
        series_map[activity_date] = {
            "info": int(row.info or 0),
            "warning": int(row.warning or 0),
            "error": int(row.error or 0),
            "critical": int(row.critical or 0),
            "system_errors": 0,
        }

    include_errors = severity_filter in (
        None,
        models.SystemLogLevel.ERROR,
        models.SystemLogLevel.CRITICAL,
    )
    if include_errors:
        error_date_expr = func.date(models.SystemError.fecha)
        error_stmt = (
            select(error_date_expr.label("activity_date"),
                   func.count(models.SystemError.id))
            .group_by(error_date_expr)
            .order_by(error_date_expr)
        )
        error_stmt = _apply_system_error_filters(
            error_stmt,
            module=module_filter,
            date_from=date_from,
            date_to=date_to,
        )
        for row in db.execute(error_stmt):
            raw_date = row.activity_date
            if isinstance(raw_date, str):
                activity_date = date.fromisoformat(raw_date)
            else:
                activity_date = raw_date
            entry = series_map.setdefault(
                activity_date,
                {"info": 0, "warning": 0, "error": 0,
                    "critical": 0, "system_errors": 0},
            )
            entry["system_errors"] = int(row[1] or 0)

    activity_series = [
        schemas.GlobalReportSeriesPoint(
            date=series_date,
            info=values["info"],
            warning=values["warning"],
            error=values["error"],
            critical=values["critical"],
            system_errors=values["system_errors"],
        )
        for series_date, values in sorted(series_map.items())
    ]

    module_expr = models.SystemLog.modulo
    module_stmt = (
        select(module_expr, func.count(models.SystemLog.id).label("total"))
        .group_by(module_expr)
        .order_by(func.count(models.SystemLog.id).desc())
    )
    module_stmt = _apply_system_log_filters(
        module_stmt,
        module=module_filter,
        severity=severity_filter,
        date_from=date_from,
        date_to=date_to,
    )
    module_rows = db.execute(module_stmt).all()
    module_distribution = [
        schemas.GlobalReportBreakdownItem(
            name=row[0], total=int(row.total or 0))
        for row in module_rows
    ]

    level_expr = models.SystemLog.nivel
    severity_stmt = (
        select(level_expr, func.count(models.SystemLog.id).label("total"))
        .group_by(level_expr)
        .order_by(func.count(models.SystemLog.id).desc())
    )
    severity_stmt = _apply_system_log_filters(
        severity_stmt,
        module=module_filter,
        severity=severity_filter,
        date_from=date_from,
        date_to=date_to,
    )
    severity_rows = db.execute(severity_stmt).all()
    severity_distribution = [
        schemas.GlobalReportBreakdownItem(
            name=(row[0].value if isinstance(
                row[0], models.SystemLogLevel) else str(row[0])),
            total=int(row.total or 0),
        )
        for row in severity_rows
    ]

    filters = schemas.GlobalReportFiltersState(
        date_from=date_from,
        date_to=date_to,
        module=module_filter,
        severity=severity_filter,
    )

    return schemas.GlobalReportDashboard(
        generated_at=datetime.utcnow(),
        filters=filters,
        activity_series=activity_series,
        module_distribution=module_distribution,
        severity_distribution=severity_distribution,
    )


# // [PACK29-*] Filtros comunes para reportes de ventas por rango y sucursal
def _apply_sales_base_filters(
    statement,
    *,
    date_from: datetime | None,
    date_to: datetime | None,
    store_id: int | None,
):
    statement = statement.where(func.upper(models.Sale.status) != "CANCELADA")
    if store_id is not None:
        statement = statement.where(models.Sale.store_id == store_id)
    if date_from is not None:
        statement = statement.where(models.Sale.created_at >= date_from)
    if date_to is not None:
        statement = statement.where(models.Sale.created_at < date_to)
    return statement


# // [PACK29-*] Totales de devoluciones para reutilizar en reportes de ventas
def _sales_returns_totals(
    db: Session,
    *,
    date_from: datetime | None,
    date_to: datetime | None,
    store_id: int | None,
):
    returns_stmt = (
        select(
            func.coalesce(
                func.sum(
                    (models.SaleItem.total_line /
                     func.nullif(models.SaleItem.quantity, 0))
                    * models.SaleReturn.quantity
                ),
                0,
            ).label("refund_total"),
            func.count(models.SaleReturn.id).label("return_count"),
        )
        .select_from(models.SaleReturn)
        .join(models.Sale, models.Sale.id == models.SaleReturn.sale_id)
        .join(
            models.SaleItem,
            and_(
                models.SaleItem.sale_id == models.SaleReturn.sale_id,
                models.SaleItem.device_id == models.SaleReturn.device_id,
            ),
        )
        .where(func.upper(models.Sale.status) != "CANCELADA")
    )
    if store_id is not None:
        returns_stmt = returns_stmt.where(models.Sale.store_id == store_id)
    if date_from is not None:
        returns_stmt = returns_stmt.where(
            models.SaleReturn.created_at >= date_from)
    if date_to is not None:
        returns_stmt = returns_stmt.where(
            models.SaleReturn.created_at < date_to)
    row = db.execute(returns_stmt).first()
    refund_total = _to_decimal(row.refund_total if row else Decimal("0"))
    return_count = int(row.return_count or 0) if row else 0
    return (
        refund_total.quantize(Decimal("0.01"), rounding=ROUND_HALF_UP),
        return_count,
    )


# // [PACK29-*] Índice sugerido: CREATE INDEX IF NOT EXISTS ix_ventas_store_created_at ON ventas (sucursal_id, fecha)
def build_sales_summary_report(
    db: Session,
    *,
    date_from: datetime | None = None,
    date_to: datetime | None = None,
    store_id: int | None = None,
) -> schemas.SalesSummaryReport:
    sales_stmt = (
        select(
            func.coalesce(func.sum(models.Sale.total_amount),
                          0).label("total_sales"),
            func.count(models.Sale.id).label("orders"),
        )
        .select_from(models.Sale)
    )
    sales_stmt = _apply_sales_base_filters(
        sales_stmt,
        date_from=date_from,
        date_to=date_to,
        store_id=store_id,
    )
    row = db.execute(sales_stmt).first()
    total_sales = _to_decimal(row.total_sales if row else Decimal("0"))
    total_sales = total_sales.quantize(Decimal("0.01"), rounding=ROUND_HALF_UP)
    total_orders = int(row.orders or 0) if row else 0
    avg_ticket = Decimal("0")
    if total_orders > 0:
        avg_ticket = (total_sales / Decimal(total_orders)).quantize(
            Decimal("0.01"), rounding=ROUND_HALF_UP
        )
    refund_total, returns_count = _sales_returns_totals(
        db,
        date_from=date_from,
        date_to=date_to,
        store_id=store_id,
    )
    net_sales = (total_sales - refund_total).quantize(Decimal("0.01"),
                                                      rounding=ROUND_HALF_UP)
    return schemas.SalesSummaryReport(
        total_sales=float(total_sales),
        total_orders=total_orders,
        avg_ticket=float(avg_ticket),
        returns_count=returns_count,
        net=float(net_sales),
    )


# // [PACK29-*] Índice sugerido: CREATE INDEX IF NOT EXISTS ix_detalle_ventas_store_fecha ON detalle_ventas (venta_id)
def build_sales_by_product_report(
    db: Session,
    *,
    date_from: datetime | None = None,
    date_to: datetime | None = None,
    store_id: int | None = None,
    limit: int = 20,
) -> list[schemas.SalesByProductItem]:
    items_stmt = (
        select(
            models.Device.id.label("device_id"),
            models.Device.sku,
            models.Device.name,
            func.coalesce(func.sum(models.SaleItem.quantity),
                          0).label("quantity"),
            func.coalesce(func.sum(models.SaleItem.total_line),
                          0).label("gross"),
        )
        .select_from(models.SaleItem)
        .join(models.Sale, models.Sale.id == models.SaleItem.sale_id)
        .join(models.Device, models.Device.id == models.SaleItem.device_id)
        .where(func.upper(models.Sale.status) != "CANCELADA")
        .group_by(models.Device.id, models.Device.sku, models.Device.name)
        .order_by(func.coalesce(func.sum(models.SaleItem.total_line), 0).desc())
        .limit(limit)
    )
    if store_id is not None:
        items_stmt = items_stmt.where(models.Sale.store_id == store_id)
    if date_from is not None:
        items_stmt = items_stmt.where(models.Sale.created_at >= date_from)
    if date_to is not None:
        items_stmt = items_stmt.where(models.Sale.created_at < date_to)
    product_rows = db.execute(items_stmt).all()

    returns_stmt = (
        select(
            models.SaleReturn.device_id,
            func.coalesce(
                func.sum(
                    (models.SaleItem.total_line /
                     func.nullif(models.SaleItem.quantity, 0))
                    * models.SaleReturn.quantity
                ),
                0,
            ).label("refund_total"),
        )
        .select_from(models.SaleReturn)
        .join(models.Sale, models.Sale.id == models.SaleReturn.sale_id)
        .join(
            models.SaleItem,
            and_(
                models.SaleItem.sale_id == models.SaleReturn.sale_id,
                models.SaleItem.device_id == models.SaleReturn.device_id,
            ),
        )
        .where(func.upper(models.Sale.status) != "CANCELADA")
        .group_by(models.SaleReturn.device_id)
    )
    if store_id is not None:
        returns_stmt = returns_stmt.where(models.Sale.store_id == store_id)
    if date_from is not None:
        returns_stmt = returns_stmt.where(
            models.SaleReturn.created_at >= date_from)
    if date_to is not None:
        returns_stmt = returns_stmt.where(
            models.SaleReturn.created_at < date_to)
    refund_rows = db.execute(returns_stmt).all()
    refunds_by_device = {
        row.device_id: _to_decimal(row.refund_total or Decimal("0")).quantize(
            Decimal("0.01"), rounding=ROUND_HALF_UP
        )
        for row in refund_rows
    }

    items: list[schemas.SalesByProductItem] = []
    for row in product_rows:
        gross_total = _to_decimal(row.gross or Decimal("0")).quantize(
            Decimal("0.01"), rounding=ROUND_HALF_UP
        )
        net_total = (gross_total - refunds_by_device.get(row.device_id, Decimal("0"))).quantize(
            Decimal("0.01"), rounding=ROUND_HALF_UP
        )
        quantity = int(row.quantity or 0)
        items.append(
            schemas.SalesByProductItem(
                sku=row.sku,
                name=row.name,
                quantity=quantity,
                gross=float(gross_total),
                net=float(net_total),
            )
        )
    return items


# // [PACK29-*] Resumen sugerido para cierre de caja diario
def build_cash_close_report(
    db: Session,
    *,
    date_from: datetime,
    date_to: datetime,
    store_id: int | None = None,
) -> schemas.CashCloseReport:
    opening_stmt = select(
        func.coalesce(
            func.sum(models.CashRegisterSession.opening_amount), 0).label("opening")
    ).where(
        models.CashRegisterSession.opened_at >= date_from,
        models.CashRegisterSession.opened_at < date_to,
    )
    if store_id is not None:
        opening_stmt = opening_stmt.where(
            models.CashRegisterSession.store_id == store_id)
    opening_row = db.execute(opening_stmt).first()
    opening_total = _to_decimal(opening_row.opening if opening_row else Decimal("0")).quantize(
        Decimal("0.01"), rounding=ROUND_HALF_UP
    )

    sales_stmt = (
        select(func.coalesce(
            func.sum(models.Sale.total_amount), 0).label("total_sales"))
        .select_from(models.Sale)
    )
    sales_stmt = _apply_sales_base_filters(
        sales_stmt,
        date_from=date_from,
        date_to=date_to,
        store_id=store_id,
    )
    sales_row = db.execute(sales_stmt).first()
    sales_total = _to_decimal(sales_row.total_sales if sales_row else Decimal("0")).quantize(
        Decimal("0.01"), rounding=ROUND_HALF_UP
    )

    refund_total, _ = _sales_returns_totals(
        db,
        date_from=date_from,
        date_to=date_to,
        store_id=store_id,
    )

    expenses_total = Decimal("0.00")
    closing_suggested = (
        opening_total + sales_total - refund_total - expenses_total
    ).quantize(Decimal("0.01"), rounding=ROUND_HALF_UP)

    return schemas.CashCloseReport(
        opening=float(opening_total),
        sales_gross=float(sales_total),
        refunds=float(refund_total),
        expenses=float(expenses_total),
        closing_suggested=float(closing_suggested),
    )


def _device_value(device: models.Device) -> Decimal:
    return Decimal(device.quantity) * (device.unit_price or Decimal("0"))


def _movement_value(movement: models.InventoryMovement) -> Decimal:
    """Calcula el valor monetario estimado de un movimiento."""

    unit_cost: Decimal | None = movement.unit_cost
    if unit_cost is None and movement.device is not None:
        if getattr(movement.device, "costo_unitario", None):
            unit_cost = movement.device.costo_unitario
        elif movement.device.unit_price is not None:
            unit_cost = movement.device.unit_price
    base_cost = _to_decimal(unit_cost)
    return (Decimal(movement.quantity) * base_cost).quantize(Decimal("0.01"), rounding=ROUND_HALF_UP)


def _recalculate_store_inventory_value(
    db: Session, store: models.Store | int
) -> Decimal:
    if isinstance(store, models.Store):
        store_obj = store
    else:
        store_obj = get_store(db, int(store))
    flush_session(db)
    total_value = db.scalar(
        select(func.coalesce(
            func.sum(models.Device.quantity * models.Device.unit_price), 0))
        .where(models.Device.store_id == store_obj.id)
    )
    normalized_total = _to_decimal(total_value).quantize(
        Decimal("0.01"), rounding=ROUND_HALF_UP
    )
    store_obj.inventory_value = normalized_total
    db.add(store_obj)
    flush_session(db)
    return normalized_total


def _device_category_expr() -> ColumnElement[str]:
    return func.coalesce(
        func.nullif(models.Device.modelo, ""),
        func.nullif(models.Device.sku, ""),
        func.nullif(models.Device.name, ""),
    )


def _customer_payload(customer: models.Customer) -> dict[str, object]:
    return {
        "id": customer.id,
        "name": customer.name,
        "contact_name": customer.contact_name,
        "email": customer.email,
        "phone": customer.phone,
        "customer_type": customer.customer_type,
        "status": customer.status,
        "credit_limit": float(customer.credit_limit or Decimal("0")),
        "outstanding_debt": float(customer.outstanding_debt or Decimal("0")),
        "last_interaction_at": customer.last_interaction_at.isoformat() if customer.last_interaction_at else None,
        "updated_at": customer.updated_at.isoformat(),
    }


def _device_sync_payload(device: models.Device) -> dict[str, object]:
    """Construye el payload serializado de un dispositivo para sincronización."""

    commercial_state = getattr(
        device.estado_comercial, "value", device.estado_comercial)
    updated_at = getattr(device, "updated_at", None)
    store_name = device.store.name if getattr(device, "store", None) else None
    return {
        "id": device.id,
        "store_id": device.store_id,
        "store_name": store_name,
        "sku": device.sku,
        "name": device.name,
        "quantity": device.quantity,
        "unit_price": float(_to_decimal(device.unit_price)),
        "costo_unitario": float(_to_decimal(device.costo_unitario)),
        "margen_porcentaje": float(_to_decimal(device.margen_porcentaje)),
        "estado": device.estado,
        "estado_comercial": commercial_state,
        "imei": device.imei,
        "serial": device.serial,
        "marca": device.marca,
        "modelo": device.modelo,
        "color": device.color,
        "capacidad_gb": device.capacidad_gb,
        "garantia_meses": device.garantia_meses,
        "proveedor": device.proveedor,
        "lote": device.lote,
        "fecha_compra": device.fecha_compra.isoformat() if device.fecha_compra else None,
        "fecha_ingreso": device.fecha_ingreso.isoformat() if device.fecha_ingreso else None,
        "updated_at": updated_at.isoformat() if isinstance(updated_at, datetime) else None,
    }


def _inventory_movement_payload(movement: models.InventoryMovement) -> dict[str, object]:
    """Genera el payload de sincronización para un movimiento de inventario."""

    store_name = movement.store.name if movement.store else None
    source_name = movement.source_store.name if movement.source_store else None
    device = movement.device
    performed_by = _user_display_name(movement.performed_by)
    created_at = movement.created_at.isoformat() if movement.created_at else None
    reference_type = getattr(movement, "reference_type", None)
    reference_id = getattr(movement, "reference_id", None)
    return {
        "id": movement.id,
        "store_id": movement.store_id,
        "store_name": store_name,
        "source_store_id": movement.source_store_id,
        "source_store_name": source_name,
        "device_id": movement.device_id,
        "device_sku": device.sku if device else None,
        "movement_type": movement.movement_type.value,
        "quantity": movement.quantity,
        "comment": movement.comment,
        "unit_cost": float(_to_decimal(movement.unit_cost)) if movement.unit_cost is not None else None,
        "performed_by_id": movement.performed_by_id,
        "performed_by_name": performed_by,
        "reference_type": reference_type,
        "reference_id": reference_id,
        "created_at": created_at,
    }


def _purchase_order_payload(order: models.PurchaseOrder) -> dict[str, object]:
    """Serializa una orden de compra para la cola de sincronización."""

    store_name = order.store.name if getattr(order, "store", None) else None
    status_value = getattr(order.status, "value", order.status)
    items_payload = [
        {
            "device_id": item.device_id,
            "quantity_ordered": item.quantity_ordered,
            "quantity_received": item.quantity_received,
            "unit_cost": float(_to_decimal(item.unit_cost)),
        }
        for item in order.items
    ]
    return {
        "id": order.id,
        "store_id": order.store_id,
        "store_name": store_name,
        "supplier": order.supplier,
        "status": status_value,
        "notes": order.notes,
        "created_at": order.created_at.isoformat() if order.created_at else None,
        "updated_at": order.updated_at.isoformat() if order.updated_at else None,
        "closed_at": order.closed_at.isoformat() if order.closed_at else None,
        "items": items_payload,
    }


def _hydrate_movement_references(
    db: Session, movements: Sequence[models.InventoryMovement]
) -> None:
    """Asocia los metadatos de referencia a los movimientos recuperados."""

    movement_ids = [
        movement.id for movement in movements if movement.id is not None]
    if not movement_ids:
        return

    str_ids = [str(movement_id) for movement_id in movement_ids]
    statement = (
        select(models.AuditLog)
        .where(
            models.AuditLog.entity_type == "inventory_movement",
            models.AuditLog.action == "inventory_movement_reference",
            models.AuditLog.entity_id.in_(str_ids),
        )
        .order_by(models.AuditLog.created_at.desc())
    )
    logs = list(db.scalars(statement))
    reference_map: dict[str, tuple[str | None, str | None]] = {}
    for log in logs:
        if log.entity_id in reference_map:
            continue
        data: dict[str, object]
        try:
            data = json.loads(log.details or "{}")
        except json.JSONDecodeError:
            data = {}
        reference_map[log.entity_id] = (
            str(data.get("reference_type")) if data.get(
                "reference_type") else None,
            str(data.get("reference_id")) if data.get(
                "reference_id") else None,
        )

    for movement in movements:
        reference = reference_map.get(str(movement.id))
        if not reference:
            continue
        reference_type, reference_id = reference
        if reference_type:
            setattr(movement, "reference_type", reference_type)
        if reference_id:
            setattr(movement, "reference_id", reference_id)


def _repair_payload(order: models.RepairOrder) -> dict[str, object]:
    return {
        "id": order.id,
        "store_id": order.store_id,
        "status": order.status.value,
        "technician_name": order.technician_name,
        "customer_id": order.customer_id,
        "customer_name": order.customer_name,
        "customer_contact": order.customer_contact,
        "damage_type": order.damage_type,
        "diagnosis": order.diagnosis,
        "device_model": order.device_model,
        "imei": order.imei,
        "labor_cost": float(order.labor_cost),
        "parts_cost": float(order.parts_cost),
        "total_cost": float(order.total_cost),
        "updated_at": order.updated_at.isoformat(),
        "parts_snapshot": order.parts_snapshot,
    }


def _pos_config_payload(config: models.POSConfig) -> dict[str, object]:
    return {
        "store_id": config.store_id,
        "tax_rate": float(config.tax_rate),
        "invoice_prefix": config.invoice_prefix,
        "printer_name": config.printer_name,
        "printer_profile": config.printer_profile,
        "quick_product_ids": config.quick_product_ids,
        "updated_at": config.updated_at.isoformat(),
    }


def _pos_draft_payload(draft: models.POSDraftSale) -> dict[str, object]:
    return {
        "id": draft.id,
        "store_id": draft.store_id,
        "payload": draft.payload,
        "updated_at": draft.updated_at.isoformat(),
    }


def _history_to_json(
    entries: list[schemas.ContactHistoryEntry] | list[dict[str, object]] | None,
) -> list[dict[str, object]]:
    normalized: list[dict[str, object]] = []
    if not entries:
        return normalized
    for entry in entries:
        if isinstance(entry, schemas.ContactHistoryEntry):
            timestamp = entry.timestamp
            note = entry.note
        else:
            timestamp = entry.get("timestamp")  # type: ignore[assignment]
            note = entry.get("note") if isinstance(entry, dict) else None
        if isinstance(timestamp, str):
            parsed_timestamp = timestamp
        elif isinstance(timestamp, datetime):
            parsed_timestamp = timestamp.isoformat()
        else:
            parsed_timestamp = datetime.utcnow().isoformat()
        normalized.append({"timestamp": parsed_timestamp,
                          "note": (note or "").strip()})
    return normalized


def _last_history_timestamp(history: list[dict[str, object]]) -> datetime | None:
    timestamps = []
    for entry in history:
        raw_timestamp = entry.get("timestamp")
        if isinstance(raw_timestamp, datetime):
            timestamps.append(raw_timestamp)
        elif isinstance(raw_timestamp, str):
            try:
                timestamps.append(datetime.fromisoformat(raw_timestamp))
            except ValueError:
                continue
    if not timestamps:
        return None
    return max(timestamps)


def _append_customer_history(customer: models.Customer, note: str) -> None:
    history = list(customer.history or [])
    history.append({"timestamp": datetime.utcnow().isoformat(), "note": note})
    customer.history = history
    customer.last_interaction_at = datetime.utcnow()


_ALLOWED_CUSTOMER_STATUSES = {
    "activo", "inactivo", "moroso", "vip", "bloqueado"}
_ALLOWED_CUSTOMER_TYPES = {"minorista", "mayorista", "corporativo"}


def _normalize_customer_status(value: str | None) -> str:
    normalized = (value or "activo").strip().lower()
    if normalized not in _ALLOWED_CUSTOMER_STATUSES:
        raise ValueError("invalid_customer_status")
    return normalized


def _normalize_customer_type(value: str | None) -> str:
    normalized = (value or "minorista").strip().lower()
    if normalized not in _ALLOWED_CUSTOMER_TYPES:
        raise ValueError("invalid_customer_type")
    return normalized


def _ensure_non_negative_decimal(value: Decimal, error_code: str) -> Decimal:
    normalized = _to_decimal(value).quantize(
        Decimal("0.01"), rounding=ROUND_HALF_UP)
    if normalized < Decimal("0"):
        raise ValueError(error_code)
    return normalized


def _ensure_debt_respects_limit(credit_limit: Decimal, outstanding: Decimal) -> None:
    """Valida que el saldo pendiente no supere el límite de crédito configurado."""

    normalized_limit = _to_decimal(credit_limit).quantize(
        Decimal("0.01"), rounding=ROUND_HALF_UP
    )
    normalized_outstanding = _to_decimal(outstanding).quantize(
        Decimal("0.01"), rounding=ROUND_HALF_UP
    )
    if normalized_outstanding <= Decimal("0"):
        return
    if normalized_limit <= Decimal("0"):
        raise ValueError("customer_outstanding_exceeds_limit")
    if normalized_outstanding > normalized_limit:
        raise ValueError("customer_outstanding_exceeds_limit")


def _validate_customer_credit(customer: models.Customer, pending_charge: Decimal) -> None:
    amount = _to_decimal(pending_charge)
    if amount <= Decimal("0"):
        return
    limit = _to_decimal(customer.credit_limit)
    if limit <= Decimal("0"):
        raise ValueError("customer_credit_limit_exceeded")
    projected = (_to_decimal(customer.outstanding_debt) + amount).quantize(
        Decimal("0.01"), rounding=ROUND_HALF_UP
    )
    if projected > limit:
        raise ValueError("customer_credit_limit_exceeded")


def _customer_ledger_payload(entry: models.CustomerLedgerEntry) -> dict[str, object]:
    return {
        "id": entry.id,
        "customer_id": entry.customer_id,
        "entry_type": entry.entry_type.value,
        "reference_type": entry.reference_type,
        "reference_id": entry.reference_id,
        "amount": float(entry.amount),
        "balance_after": float(entry.balance_after),
        "note": entry.note,
        "details": entry.details,
        "created_at": entry.created_at.isoformat(),
        "created_by_id": entry.created_by_id,
    }


def _create_customer_ledger_entry(
    db: Session,
    *,
    customer: models.Customer,
    entry_type: models.CustomerLedgerEntryType,
    amount: Decimal,
    note: str | None = None,
    reference_type: str | None = None,
    reference_id: str | None = None,
    details: dict[str, object] | None = None,
    created_by_id: int | None = None,
) -> models.CustomerLedgerEntry:
    entry = models.CustomerLedgerEntry(
        customer_id=customer.id,
        entry_type=entry_type,
        reference_type=reference_type,
        reference_id=reference_id,
        amount=_to_decimal(amount).quantize(
            Decimal("0.01"), rounding=ROUND_HALF_UP),
        balance_after=_to_decimal(customer.outstanding_debt).quantize(
            Decimal("0.01"), rounding=ROUND_HALF_UP
        ),
        note=note,
        details=details or {},
        created_by_id=created_by_id,
    )
    db.add(entry)
    flush_session(db)
    return entry


def get_last_audit_entries(
    db: Session,
    *,
    entity_type: str,
    entity_ids: Iterable[int | str],
) -> dict[str, models.AuditLog]:
    normalized_ids = [str(entity_id)
                      for entity_id in entity_ids if str(entity_id)]
    if not normalized_ids:
        return {}

    statement = (
        select(models.AuditLog)
        .options(joinedload(models.AuditLog.performed_by))
        .where(models.AuditLog.entity_type == entity_type)
        .where(models.AuditLog.entity_id.in_(normalized_ids))
        .order_by(models.AuditLog.entity_id.asc(), models.AuditLog.created_at.desc())
    )

    logs = list(db.scalars(statement).unique())
    latest: dict[str, models.AuditLog] = {}
    for log in logs:
        if log.entity_id not in latest:
            latest[log.entity_id] = log
    return latest


def _attach_last_audit_trails(
    db: Session,
    *,
    entity_type: str,
    records: Iterable[object],
) -> None:
    """Enriquece los registros indicados con la última acción de auditoría."""

    record_list = list(records)
    if not record_list:
        return

    record_ids = [
        getattr(record, "id", None)
        for record in record_list
        if getattr(record, "id", None) is not None
    ]

    audit_trails: dict[str, schemas.AuditTrailInfo] = {}
    if record_ids:
        audit_logs = get_last_audit_entries(
            db,
            entity_type=entity_type,
            entity_ids=record_ids,
        )
        audit_trails = {
            key: audit_trail_utils.to_audit_trail(log)
            for key, log in audit_logs.items()
        }

    for record in record_list:
        record_id = getattr(record, "id", None)
        audit_entry = (
            audit_trails.get(str(record_id)) if record_id is not None else None
        )
        setattr(record, "ultima_accion", audit_entry)


def _sync_customer_ledger_entry(db: Session, entry: models.CustomerLedgerEntry) -> None:
    with transactional_session(db):
        db.refresh(entry)
        db.refresh(entry, attribute_names=["created_by"])
        enqueue_sync_outbox(
            db,
            entity_type="customer_ledger_entry",
            entity_id=str(entry.id),
            operation="UPSERT",
            payload=_customer_ledger_payload(entry),
        )


def _resolve_part_unit_cost(device: models.Device, provided: Decimal | float | int | None) -> Decimal:
    candidate = _to_decimal(provided)
    if candidate <= Decimal("0"):
        if device.costo_unitario and device.costo_unitario > 0:
            candidate = _to_decimal(device.costo_unitario)
        else:
            candidate = _to_decimal(device.unit_price)
    return candidate.quantize(Decimal("0.01"), rounding=ROUND_HALF_UP)


def _normalize_audit_ui_boundary(value: date | datetime | None, *, end: bool = False) -> datetime | None:
    """Convierte fechas en límites de búsqueda compatibles con timestamps."""

    if value is None:
        return None
    if isinstance(value, datetime):
        if value.tzinfo is None:
            return value.replace(tzinfo=timezone.utc)
        return value
    boundary = datetime.combine(
        value, datetime.max.time() if end else datetime.min.time())
    return boundary.replace(tzinfo=timezone.utc)


# // [PACK32-33-BE] CRUD especializado para audit_ui.
def create_audit_ui_entries(
    db: Session,
    *,
    items: Sequence[schemas.AuditUIBulkItem],
) -> int:
    records = [
        models.AuditUI(
            ts=item.ts,
            user_id=item.user_id,
            module=item.module,
            action=item.action,
            entity_id=item.entity_id,
            meta=item.meta,
        )
        for item in items
    ]
    db.add_all(records)
    flush_session(db)
    return len(records)


def list_audit_ui_entries(
    db: Session,
    *,
    limit: int,
    offset: int,
    date_from: date | datetime | None = None,
    date_to: date | datetime | None = None,
    user_id: str | None = None,
    module: str | None = None,
) -> tuple[list[models.AuditUI], int]:
    stmt = select(models.AuditUI).order_by(
        desc(models.AuditUI.ts)).limit(limit).offset(offset)
    count_stmt = select(func.count()).select_from(models.AuditUI)

    normalized_from = _normalize_audit_ui_boundary(date_from)
    normalized_to = _normalize_audit_ui_boundary(date_to, end=True)

    if normalized_from is not None:
        stmt = stmt.where(models.AuditUI.ts >= normalized_from)
        count_stmt = count_stmt.where(models.AuditUI.ts >= normalized_from)
    if normalized_to is not None:
        stmt = stmt.where(models.AuditUI.ts <= normalized_to)
        count_stmt = count_stmt.where(models.AuditUI.ts <= normalized_to)
    if user_id:
        stmt = stmt.where(models.AuditUI.user_id == user_id)
        count_stmt = count_stmt.where(models.AuditUI.user_id == user_id)
    if module:
        stmt = stmt.where(models.AuditUI.module == module)
        count_stmt = count_stmt.where(models.AuditUI.module == module)

    entries = list(db.scalars(stmt))
    total = db.scalar(count_stmt) or 0
    return entries, int(total)


def export_audit_ui_entries(
    db: Session,
    *,
    export_format: schemas.AuditUIExportFormat,
    date_from: date | datetime | None = None,
    date_to: date | datetime | None = None,
    user_id: str | None = None,
    module: str | None = None,
    limit: int | None = None,
) -> str:
    stmt = select(models.AuditUI).order_by(desc(models.AuditUI.ts))

    normalized_from = _normalize_audit_ui_boundary(date_from)
    normalized_to = _normalize_audit_ui_boundary(date_to, end=True)

    if normalized_from is not None:
        stmt = stmt.where(models.AuditUI.ts >= normalized_from)
    if normalized_to is not None:
        stmt = stmt.where(models.AuditUI.ts <= normalized_to)
    if user_id:
        stmt = stmt.where(models.AuditUI.user_id == user_id)
    if module:
        stmt = stmt.where(models.AuditUI.module == module)
    if limit is not None:
        stmt = stmt.limit(limit)

    entries = list(db.scalars(stmt))
    return audit_ui_service.serialize_entries(entries, export_format)


def list_audit_logs(
    db: Session,
    *,
    limit: int = 50,
    offset: int = 0,
    action: str | None = None,
    entity_type: str | None = None,
    performed_by_id: int | None = None,
    date_from: date | datetime | None = None,
    date_to: date | datetime | None = None,
) -> list[models.AuditLog]:
    statement = (
        select(models.AuditLog)
        .order_by(models.AuditLog.created_at.desc())
        .offset(offset)
        .limit(limit)
    )
    if action:
        statement = statement.where(models.AuditLog.action == action)
    if entity_type:
        statement = statement.where(models.AuditLog.entity_type == entity_type)
    if performed_by_id is not None:
        statement = statement.where(
            models.AuditLog.performed_by_id == performed_by_id)
    if date_from is not None or date_to is not None:
        start_dt, end_dt = _normalize_date_range(date_from, date_to)
        statement = statement.where(
            models.AuditLog.created_at >= start_dt, models.AuditLog.created_at <= end_dt
        )
    return list(db.scalars(statement).unique())


def count_audit_logs(
    db: Session,
    *,
    action: str | None = None,
    entity_type: str | None = None,
    performed_by_id: int | None = None,
    date_from: date | datetime | None = None,
    date_to: date | datetime | None = None,
) -> int:
    statement = select(func.count()).select_from(models.AuditLog)
    if action:
        statement = statement.where(models.AuditLog.action == action)
    if entity_type:
        statement = statement.where(models.AuditLog.entity_type == entity_type)
    if performed_by_id is not None:
        statement = statement.where(
            models.AuditLog.performed_by_id == performed_by_id)
    if date_from is not None or date_to is not None:
        start_dt, end_dt = _normalize_date_range(date_from, date_to)
        statement = statement.where(
            models.AuditLog.created_at >= start_dt,
            models.AuditLog.created_at <= end_dt,
        )
    return int(db.scalar(statement) or 0)


class AuditAcknowledgementError(Exception):
    """Errores relacionados con el registro de acuses manuales."""


class AuditAcknowledgementConflict(AuditAcknowledgementError):
    """Se intenta registrar un acuse cuando ya existe uno vigente."""


class AuditAcknowledgementNotFound(AuditAcknowledgementError):
    """No existen alertas críticas asociadas a la entidad solicitada."""


def get_audit_acknowledgements_map(
    db: Session,
    *,
    entities: Iterable[tuple[str, str]],
) -> dict[tuple[str, str], models.AuditAlertAcknowledgement]:
    """Obtiene los acuses existentes para las entidades provistas."""

    normalized: set[tuple[str, str]] = set()
    for entity_type, entity_id in entities:
        normalized_type = (entity_type or "").strip()
        normalized_id = (entity_id or "").strip()
        if not normalized_type or not normalized_id:
            continue
        normalized.add((normalized_type, normalized_id))

    if not normalized:
        return {}

    statement = (
        select(models.AuditAlertAcknowledgement)
        .options(joinedload(models.AuditAlertAcknowledgement.acknowledged_by))
        .where(
            tuple_(
                models.AuditAlertAcknowledgement.entity_type,
                models.AuditAlertAcknowledgement.entity_id,
            ).in_(normalized)
        )
    )
    return {
        (ack.entity_type, ack.entity_id): ack
        for ack in db.scalars(statement)
    }


def export_audit_logs_csv(
    db: Session,
    *,
    limit: int = 50,
    offset: int = 0,
    action: str | None = None,
    entity_type: str | None = None,
    performed_by_id: int | None = None,
    date_from: date | datetime | None = None,
    date_to: date | datetime | None = None,
) -> str:
    logs = list_audit_logs(
        db,
        limit=limit,
        offset=offset,
        action=action,
        entity_type=entity_type,
        performed_by_id=performed_by_id,
        date_from=date_from,
        date_to=date_to,
    )
    buffer = StringIO()
    acknowledgements = get_audit_acknowledgements_map(
        db,
        entities={(log.entity_type, log.entity_id) for log in logs},
    )
    writer = csv.writer(buffer)
    writer.writerow(
        [
            "ID",
            "Acción",
            "Tipo de entidad",
            "ID de entidad",
            "Detalle",
            "Usuario responsable",
            "Fecha de creación",
            "Estado alerta",
            "Acuse registrado",
            "Nota de acuse",
        ]
    )
    for log in logs:
        key = (log.entity_type, log.entity_id)
        acknowledgement = acknowledgements.get(key)
        status = "Pendiente"
        acknowledgement_text = ""
        acknowledgement_note = ""
        if acknowledgement and acknowledgement.acknowledged_at >= log.created_at:
            display_name = _user_display_name(acknowledgement.acknowledged_by)
            status = "Atendida"
            acknowledgement_text = acknowledgement.acknowledged_at.strftime(
                "%Y-%m-%dT%H:%M:%S")
            if display_name:
                acknowledgement_text += f" · {display_name}"
            acknowledgement_note = acknowledgement.note or ""
        writer.writerow(
            [
                log.id,
                log.action,
                log.entity_type,
                log.entity_id,
                log.details or "",
                log.performed_by_id or "",
                log.created_at.isoformat(),
                status,
                acknowledgement_text,
                acknowledgement_note,
            ]
        )
    return buffer.getvalue()


def acknowledge_audit_alert(
    db: Session,
    *,
    entity_type: str,
    entity_id: str,
    acknowledged_by_id: int | None,
    note: str | None = None,
) -> models.AuditAlertAcknowledgement:
    """Registra o actualiza el acuse manual de una alerta crítica."""

    normalized_type = entity_type.strip()
    normalized_id = entity_id.strip()
    if not normalized_type or not normalized_id:
        raise ValueError("entity identifiers must be provided")

    recent_logs_stmt = (
        select(models.AuditLog)
        .where(models.AuditLog.entity_type == normalized_type)
        .where(models.AuditLog.entity_id == normalized_id)
        .order_by(models.AuditLog.created_at.desc())
        .limit(200)
    )
    recent_logs = list(db.scalars(recent_logs_stmt))
    last_critical: models.AuditLog | None = None
    for item in recent_logs:
        severity = audit_utils.classify_severity(
            item.action or "", item.details)
        if severity == "critical":
            last_critical = item
            break

    if last_critical is None:
        telemetry.record_audit_acknowledgement_failure(
            normalized_type, "not_found"
        )
        raise AuditAcknowledgementNotFound(
            "No existen alertas críticas registradas para la entidad indicada."
        )

    statement = (
        select(models.AuditAlertAcknowledgement)
        .where(models.AuditAlertAcknowledgement.entity_type == normalized_type)
        .where(models.AuditAlertAcknowledgement.entity_id == normalized_id)
    )
    acknowledgement = db.scalars(statement).first()
    now = datetime.utcnow()

    if (
        acknowledgement is not None
        and acknowledgement.acknowledged_at >= last_critical.created_at
    ):
        telemetry.record_audit_acknowledgement_failure(
            normalized_type, "already_acknowledged"
        )
        raise AuditAcknowledgementConflict(
            "La alerta ya fue atendida después del último evento crítico registrado."
        )

    event = "created"
    with transactional_session(db):
        if acknowledgement is None:
            acknowledgement = models.AuditAlertAcknowledgement(
                entity_type=normalized_type,
                entity_id=normalized_id,
                acknowledged_by_id=acknowledged_by_id,
                acknowledged_at=now,
                note=note,
            )
            db.add(acknowledgement)
        else:
            event = "updated"
            acknowledgement.acknowledged_at = now
            acknowledgement.acknowledged_by_id = acknowledged_by_id
            acknowledgement.note = note

        db.add(
            models.AuditLog(
                action="audit_alert_acknowledged",
                entity_type=normalized_type,
                entity_id=normalized_id,
                details=(
                    f"Resolución manual registrada: {note}" if note else "Resolución manual registrada"
                ),
                performed_by_id=acknowledged_by_id,
            )
        )

        flush_session(db)
        db.refresh(acknowledgement)

    invalidate_persistent_audit_alerts_cache()
    telemetry.record_audit_acknowledgement(normalized_type, event)
    return acknowledgement


def get_persistent_audit_alerts(
    db: Session,
    *,
    threshold_minutes: int = 15,
    min_occurrences: int = 1,
    lookback_hours: int = 48,
    limit: int = 50,
    offset: int = 0,
) -> list[dict[str, object]]:
    """Obtiene alertas críticas persistentes para recordatorios automáticos."""

    if threshold_minutes < 0:
        raise ValueError("threshold_minutes must be non-negative")
    if min_occurrences < 1:
        raise ValueError("min_occurrences must be >= 1")
    if lookback_hours < 1:
        raise ValueError("lookback_hours must be >= 1")
    if limit < 1:
        raise ValueError("limit must be >= 1")
    if offset < 0:
        raise ValueError("offset must be >= 0")

    fetch_limit = limit + offset

    cache_key = _persistent_alerts_cache_key(
        threshold_minutes=threshold_minutes,
        min_occurrences=min_occurrences,
        lookback_hours=lookback_hours,
        limit=fetch_limit,
    )
    cached = _PERSISTENT_ALERTS_CACHE.get(cache_key)
    if cached is not None:
        return copy.deepcopy(cached)[offset: offset + limit]

    now = datetime.utcnow()
    lookback_start = now - timedelta(hours=lookback_hours)

    statement = (
        select(models.AuditLog)
        .where(models.AuditLog.created_at >= lookback_start)
        .order_by(models.AuditLog.created_at.asc())
    )
    logs = list(db.scalars(statement))

    persistent_alerts = audit_utils.identify_persistent_critical_alerts(
        logs,
        threshold_minutes=threshold_minutes,
        min_occurrences=min_occurrences,
        limit=fetch_limit,
        reference_time=now,
    )

    keys = {(alert["entity_type"], alert["entity_id"])
            for alert in persistent_alerts}
    acknowledgements: dict[tuple[str, str],
                           models.AuditAlertAcknowledgement] = {}
    if keys:
        ack_stmt = (
            select(models.AuditAlertAcknowledgement)
            .options(joinedload(models.AuditAlertAcknowledgement.acknowledged_by))
            .where(
                tuple_(
                    models.AuditAlertAcknowledgement.entity_type,
                    models.AuditAlertAcknowledgement.entity_id,
                ).in_(keys)
            )
        )
        acknowledgements = {
            (ack.entity_type, ack.entity_id): ack for ack in db.scalars(ack_stmt)
        }

    enriched: list[dict[str, object]] = []
    for alert in persistent_alerts:
        key = (alert["entity_type"], alert["entity_id"])
        acknowledgement = acknowledgements.get(key)
        status = "pending"
        acknowledged_at = None
        acknowledged_by_id = None
        acknowledged_by_name = None
        acknowledged_note = None
        if acknowledgement and acknowledgement.acknowledged_at >= alert["last_seen"]:
            status = "acknowledged"
            acknowledged_at = acknowledgement.acknowledged_at
            acknowledged_by_id = acknowledgement.acknowledged_by_id
            if acknowledgement.acknowledged_by is not None:
                acknowledged_by_name = (
                    acknowledgement.acknowledged_by.full_name
                    or acknowledgement.acknowledged_by.username
                )
            acknowledged_note = acknowledgement.note

        enriched.append(
            {
                "entity_type": alert["entity_type"],
                "entity_id": alert["entity_id"],
                "first_seen": alert["first_seen"],
                "last_seen": alert["last_seen"],
                "occurrences": alert["occurrences"],
                "latest_action": alert["latest_action"],
                "latest_details": alert["latest_details"],
                "status": status,
                "acknowledged_at": acknowledged_at,
                "acknowledged_by_id": acknowledged_by_id,
                "acknowledged_by_name": acknowledged_by_name,
                "acknowledged_note": acknowledged_note,
            }
        )

    _PERSISTENT_ALERTS_CACHE.set(cache_key, copy.deepcopy(enriched))
    return enriched[offset: offset + limit]


def ensure_role_permissions(db: Session, role_name: str) -> None:
    defaults = ROLE_MODULE_PERMISSION_MATRIX.get(role_name)
    if not defaults:
        return
    with transactional_session(db):
        for module, flags in defaults.items():
            statement = (
                select(models.Permission)
                .where(models.Permission.role_name == role_name)
                .where(models.Permission.module == module)
            )
            permission = db.scalars(statement).first()
            if permission is None:
                permission = models.Permission(
                    role_name=role_name, module=module)
                permission.can_view = bool(flags.get("can_view", False))
                permission.can_edit = bool(flags.get("can_edit", False))
                permission.can_delete = bool(flags.get("can_delete", False))
                db.add(permission)
            else:
                if permission.can_view is None:
                    permission.can_view = bool(flags.get("can_view", False))
                if permission.can_edit is None:
                    permission.can_edit = bool(flags.get("can_edit", False))
                if permission.can_delete is None:
                    permission.can_delete = bool(
                        flags.get("can_delete", False))
        flush_session(db)


def ensure_role(db: Session, name: str) -> models.Role:
    statement = select(models.Role).where(models.Role.name == name)
    role = db.scalars(statement).first()
    if role is None:
        role = models.Role(name=name)
        db.add(role)
        flush_session(db)
    ensure_role_permissions(db, name)
    return role


def list_roles(
    db: Session, *, limit: int = 50, offset: int = 0
) -> list[models.Role]:
    statement = (
        select(models.Role)
        .order_by(models.Role.name.asc())
        .offset(offset)
        .limit(limit)
    )
    return list(db.scalars(statement).unique())


def user_has_module_permission(
    db: Session, user: models.User, module: str, action: Literal["view", "edit", "delete"]
) -> bool:
    normalized_module = module.strip().lower()
    if not normalized_module:
        return False
    roles = {assignment.role.name for assignment in user.roles}
    roles.add(user.rol)
    if ADMIN in roles:
        return True
    field_name = {
        "view": "can_view",
        "edit": "can_edit",
        "delete": "can_delete",
    }[action]
    statement = (
        select(models.Permission)
        .where(models.Permission.role_name.in_(roles))
        .where(models.Permission.module == normalized_module)
    )
    for permission in db.scalars(statement):
        if bool(getattr(permission, field_name)):
            return True
    return False


def get_user_by_username(db: Session, username: str) -> models.User | None:
    statement = (
        select(models.User)
        .options(
            joinedload(models.User.roles).joinedload(models.UserRole.role),
            joinedload(models.User.store),
        )
        .where(models.User.username == username)
    )
    return db.scalars(statement).first()


def get_user(db: Session, user_id: int) -> models.User:
    statement = (
        select(models.User)
        .options(
            joinedload(models.User.roles).joinedload(models.UserRole.role),
            joinedload(models.User.store),
        )
        .where(models.User.id == user_id)
    )
    try:
        return db.scalars(statement).unique().one()
    except NoResultFound as exc:
        raise LookupError("user_not_found") from exc


ROLE_PRIORITY: dict[str, int] = {
    ADMIN: 0,
    GERENTE: 1,
    OPERADOR: 2,
    INVITADO: 3,
}


def _select_primary_role(role_names: Iterable[str]) -> str:
    """Determina el rol primario a persistir en la tabla de usuarios."""

    ordered_roles = [role for role in role_names if role in ROLE_PRIORITY]
    if not ordered_roles:
        return OPERADOR
    return min(ordered_roles, key=ROLE_PRIORITY.__getitem__)


def _normalize_role_names(role_names: Iterable[str]) -> list[str]:
    """Normaliza la colección de roles removiendo duplicados y espacios."""

    unique_roles: list[str] = []
    seen: set[str] = set()
    for role_name in role_names:
        if not isinstance(role_name, str):
            continue
        normalized = role_name.strip().upper()
        if not normalized or normalized in seen:
            continue
        seen.add(normalized)
        unique_roles.append(normalized)
    return unique_roles


def _build_role_assignments(
    db: Session, role_names: Iterable[str]
) -> list[models.UserRole]:
    """Crea las asociaciones de roles a partir de los nombres únicos provistos."""

    assignments: list[models.UserRole] = []
    for role_name in role_names:
        role = ensure_role(db, role_name)
        role_id = role.id
        if role_id is None:
            flush_session(db)
            role_id = role.id
        assignments.append(models.UserRole(role_id=role_id))
    return assignments


def create_user(
    db: Session,
    payload: schemas.UserCreate,
    *,
    password_hash: str,
    role_names: Iterable[str],
    performed_by_id: int | None = None,
    reason: str | None = None,
) -> models.User:
    normalized_roles = _normalize_role_names(role_names)
    primary_role = _select_primary_role(normalized_roles)
    if primary_role not in normalized_roles:
        normalized_roles.append(primary_role)
    store_id: int | None = None
    if payload.store_id is not None:
        try:
            store = get_store(db, payload.store_id)
        except LookupError as exc:
            raise ValueError("store_not_found") from exc
        store_id = store.id
    user = models.User(
        username=payload.username,
        full_name=payload.full_name,
        telefono=payload.telefono,
        rol=primary_role,
        estado="ACTIVO",
        password_hash=password_hash,
        store_id=store_id,
    )
    with transactional_session(db):
        db.add(user)
        try:
            flush_session(db)
        except IntegrityError as exc:
            raise ValueError("user_already_exists") from exc

        assignments = _build_role_assignments(db, normalized_roles)
        user.roles.extend(assignments)

        log_details: dict[str, object] = {
            "description": f"Usuario creado: {user.username}",
            "metadata": {
                "roles": sorted(normalized_roles),
            },
        }
        if store_id is not None:
            log_details["metadata"]["store_id"] = store_id
        if reason:
            log_details["metadata"]["reason"] = reason.strip()

        _log_action(
            db,
            action="user_created",
            entity_type="user",
            entity_id=str(user.id),
            performed_by_id=performed_by_id,
            details=log_details,
        )

        flush_session(db)
        db.refresh(user)
    return user


def list_users(
    db: Session,
    *,
    search: str | None = None,
    role: str | None = None,
    status: Literal["all", "active", "inactive", "locked"] = "all",
    store_id: int | None = None,
    limit: int | None = 50,
    offset: int = 0,
) -> list[models.User]:
    statement = (
        select(models.User)
        .options(
            joinedload(models.User.roles).joinedload(models.UserRole.role),
            joinedload(models.User.store),
        )
        .order_by(models.User.username.asc())
    )

    if search:
        normalized = f"%{search.strip().lower()}%"
        statement = statement.where(
            or_(
                func.lower(models.User.username).like(normalized),
                func.lower(models.User.full_name).like(normalized),
            )
        )

    if role:
        normalized_role = role.strip().upper()
        statement = statement.where(
            or_(
                func.upper(models.User.rol) == normalized_role,
                models.User.roles.any(
                    models.UserRole.role.has(
                        func.upper(models.Role.name) == normalized_role
                    )
                ),
            )
        )

    status_normalized = (status or "all").lower()
    if status_normalized == "active":
        statement = statement.where(models.User.is_active.is_(True))
    elif status_normalized == "inactive":
        statement = statement.where(models.User.is_active.is_(False))

    if store_id is not None:
        statement = statement.where(models.User.store_id == store_id)

    if status_normalized == "locked":
        users = list(db.scalars(statement).unique())
        locked_users = [user for user in users if _user_is_locked(user)]
        end = offset + limit if limit is not None else None
        return locked_users[offset:end]

    if offset:
        statement = statement.offset(offset)
    if limit is not None:
        statement = statement.limit(limit)
    return list(db.scalars(statement).unique())


def set_user_roles(
    db: Session,
    user: models.User,
    role_names: Iterable[str],
    *,
    performed_by_id: int | None = None,
    reason: str | None = None,
) -> models.User:
    normalized_roles = _normalize_role_names(role_names)
    primary_role = _select_primary_role(normalized_roles)
    if primary_role not in normalized_roles:
        normalized_roles.append(primary_role)
    log_payload: dict[str, object] = {"roles": sorted(normalized_roles)}
    if reason:
        log_payload["reason"] = reason

    with transactional_session(db):
        user.roles.clear()
        flush_session(db)
        assignments = _build_role_assignments(db, normalized_roles)
        user.roles.extend(assignments)

        user.rol = primary_role

        _log_action(
            db,
            action="user_roles_updated",
            entity_type="user",
            entity_id=str(user.id),
            performed_by_id=performed_by_id,
            details=json.dumps(log_payload, ensure_ascii=False),
        )

        flush_session(db)
        db.refresh(user)
    return user


def set_user_status(
    db: Session,
    user: models.User,
    *,
    is_active: bool,
    performed_by_id: int | None = None,
    reason: str | None = None,
) -> models.User:
    log_payload: dict[str, object] = {
        "is_active": is_active,
        "estado": "ACTIVO" if is_active else "INACTIVO",
    }
    if reason:
        log_payload["reason"] = reason

    with transactional_session(db):
        user.is_active = is_active
        user.estado = log_payload["estado"]

        _log_action(
            db,
            action="user_status_changed",
            entity_type="user",
            entity_id=str(user.id),
            performed_by_id=performed_by_id,
            details=json.dumps(log_payload, ensure_ascii=False),
        )

        flush_session(db)
        db.refresh(user)
    return user


def get_role(db: Session, name: str) -> models.Role:
    statement = select(models.Role).where(
        func.upper(models.Role.name) == name.strip().upper())
    role = db.scalars(statement).first()
    if role is None:
        raise LookupError("role_not_found")
    return role


def update_user(
    db: Session,
    user: models.User,
    updates: dict[str, object],
    *,
    password_hash: str | None = None,
    performed_by_id: int | None = None,
    reason: str | None = None,
) -> models.User:
    was_inactive = not user.is_active
    changes: dict[str, object] = {}

    if "full_name" in updates:
        raw_name = updates.get("full_name")
        normalized_name = raw_name.strip() if isinstance(
            raw_name, str) and raw_name.strip() else None
        if user.full_name != normalized_name:
            user.full_name = normalized_name
            changes["full_name"] = normalized_name

    if "telefono" in updates:
        raw_phone = updates.get("telefono")
        normalized_phone = raw_phone.strip() if isinstance(
            raw_phone, str) and raw_phone.strip() else None
        if user.telefono != normalized_phone:
            user.telefono = normalized_phone
            changes["telefono"] = normalized_phone

    if "store_id" in updates:
        store_value = updates.get("store_id")
        if store_value is None:
            if user.store_id is not None:
                user.store_id = None
                changes["store_id"] = None
        else:
            try:
                store_id = int(store_value)
            except (TypeError, ValueError) as exc:
                raise ValueError("invalid_store_id") from exc
            try:
                store = get_store(db, store_id)
            except LookupError as exc:
                raise ValueError("store_not_found") from exc
            if user.store_id != store.id:
                user.store_id = store.id
                changes["store_id"] = store.id

    if password_hash:
        user.password_hash = password_hash
        user.failed_login_attempts = 0
        user.locked_until = None
        changes["password_changed"] = True
        if was_inactive:
            user.is_active = True
            user.estado = "ACTIVO"
            changes["is_active"] = True
            changes["estado"] = "ACTIVO"

    if not changes:
        return user

    log_payload: dict[str, object] = {"changes": changes}
    if reason:
        log_payload["reason"] = reason

    with transactional_session(db):
        flush_session(db)

        _log_action(
            db,
            action="user_updated",
            entity_type="user",
            entity_id=str(user.id),
            performed_by_id=performed_by_id,
            details=json.dumps(log_payload, ensure_ascii=False),
        )

        flush_session(db)
        db.refresh(user)
    return user


def list_role_permissions(
    db: Session,
    *,
    role_name: str | None = None,
    limit: int = 50,
    offset: int = 0,
) -> list[schemas.RolePermissionMatrix]:
    role_names: list[str]
    if role_name:
        role = get_role(db, role_name)
        role_names = [role.name]
    else:
        role_names = [role.name for role in list_roles(
            db, limit=limit, offset=offset)]

    if not role_names:
        return []

    with transactional_session(db):
        for name in role_names:
            ensure_role_permissions(db, name)

        flush_session(db)

        statement = (
            select(models.Permission)
            .where(models.Permission.role_name.in_(role_names))
            .order_by(models.Permission.role_name.asc(), models.Permission.module.asc())
        )
        records = list(db.scalars(statement))

    grouped: dict[str, list[schemas.RoleModulePermission]] = {
        name: [] for name in role_names}
    for permission in records:
        grouped.setdefault(permission.role_name, []).append(
            schemas.RoleModulePermission(
                module=permission.module,
                can_view=permission.can_view,
                can_edit=permission.can_edit,
                can_delete=permission.can_delete,
            )
        )

    matrices: list[schemas.RolePermissionMatrix] = []
    for name in role_names:
        permissions = sorted(grouped.get(name, []),
                             key=lambda item: item.module)
        matrices.append(schemas.RolePermissionMatrix(
            role=name, permissions=permissions))
    return matrices


def update_role_permissions(
    db: Session,
    role_name: str,
    permissions: Sequence[schemas.RoleModulePermission],
    *,
    performed_by_id: int | None = None,
    reason: str | None = None,
) -> schemas.RolePermissionMatrix:
    role = get_role(db, role_name)
    with transactional_session(db):
        ensure_role_permissions(db, role.name)
        flush_session(db)

        updated_modules: list[dict[str, object]] = []
        for entry in permissions:
            module_key = entry.module.strip().lower()
            statement = (
                select(models.Permission)
                .where(models.Permission.role_name == role.name)
                .where(models.Permission.module == module_key)
            )
            permission = db.scalars(statement).first()
            if permission is None:
                permission = models.Permission(
                    role_name=role.name, module=module_key)
                db.add(permission)
            permission.can_view = bool(entry.can_view)
            permission.can_edit = bool(entry.can_edit)
            permission.can_delete = bool(entry.can_delete)
            updated_modules.append(
                {
                    "module": module_key,
                    "can_view": permission.can_view,
                    "can_edit": permission.can_edit,
                    "can_delete": permission.can_delete,
                }
            )

        flush_session(db)

        log_payload: dict[str, object] = {"permissions": updated_modules}
        if reason:
            log_payload["reason"] = reason
        _log_action(
            db,
            action="role_permissions_updated",
            entity_type="role",
            entity_id=role.name,
            performed_by_id=performed_by_id,
            details=json.dumps(log_payload, ensure_ascii=False),
        )

        flush_session(db)

    return list_role_permissions(db, role_name=role.name)[0]


def _user_is_locked(user: models.User) -> bool:
    locked_until = user.locked_until
    if locked_until is None:
        return False
    if locked_until.tzinfo is None:
        return locked_until > datetime.utcnow()
    return locked_until > datetime.now(timezone.utc)


def build_user_directory(
    db: Session,
    *,
    search: str | None = None,
    role: str | None = None,
    status: Literal["all", "active", "inactive", "locked"] = "all",
    store_id: int | None = None,
) -> schemas.UserDirectoryReport:
    users = list_users(
        db,
        search=search,
        role=role,
        status=status,
        store_id=store_id,
        limit=None,
        offset=0,
    )

    user_ids = [user.id for user in users if getattr(
        user, "id", None) is not None]
    audit_logs = get_last_audit_entries(
        db,
        entity_type="user",
        entity_ids=user_ids,
    )
    audit_trails = {
        key: audit_trail_utils.to_audit_trail(log)
        for key, log in audit_logs.items()
    }

    active_count = sum(1 for user in users if user.is_active)
    inactive_count = sum(1 for user in users if not user.is_active)
    locked_count = sum(1 for user in users if _user_is_locked(user))

    items = [
        schemas.UserDirectoryEntry(
            id=user.id,
            username=user.username,
            full_name=user.full_name,
            telefono=user.telefono,
            rol=user.rol,
            estado=user.estado,
            is_active=user.is_active,
            roles=sorted({assignment.role.name for assignment in user.roles}),
            store_id=user.store_id,
            store_name=user.store.name if user.store else None,
            last_login_at=user.last_login_attempt_at,
            ultima_accion=audit_trails.get(str(user.id)),
        )
        for user in users
    ]

    report = schemas.UserDirectoryReport(
        generated_at=datetime.utcnow(),
        filters=schemas.UserDirectoryFilters(
            search=search,
            role=role,
            status=status,
            store_id=store_id,
        ),
        totals=schemas.UserDirectoryTotals(
            total=len(users),
            active=active_count,
            inactive=inactive_count,
            locked=locked_count,
        ),
        items=items,
    )
    return report


def get_user_dashboard_metrics(
    db: Session,
    *,
    activity_limit: int = 12,
    session_limit: int = 8,
    lookback_hours: int = 48,
) -> schemas.UserDashboardMetrics:
    activity_limit = max(1, min(activity_limit, 50))
    session_limit = max(1, min(session_limit, 25))

    directory = build_user_directory(db)

    activity_statement = (
        select(models.AuditLog)
        .options(joinedload(models.AuditLog.performed_by))
        .where(
            or_(
                models.AuditLog.entity_type.in_(
                    ["user", "usuarios", "security"]),
                models.AuditLog.action.ilike("auth_%"),
                models.AuditLog.action.ilike("user_%"),
            )
        )
        .order_by(models.AuditLog.created_at.desc())
        .limit(activity_limit)
    )
    logs = list(db.scalars(activity_statement))

    target_ids = {
        int(log.entity_id)
        for log in logs
        if log.entity_type in {"user", "usuarios"} and str(log.entity_id).isdigit()
    }
    user_lookup: dict[int, models.User] = {}
    if target_ids:
        lookup_statement = (
            select(models.User)
            .options(joinedload(models.User.store))
            .where(models.User.id.in_(target_ids))
        )
        user_lookup = {user.id: user for user in db.scalars(lookup_statement)}

    recent_activity: list[schemas.UserDashboardActivity] = []
    for log in logs:
        details: dict[str, object] | None = None
        if log.details:
            try:
                parsed = json.loads(log.details)
                if isinstance(parsed, dict):
                    details = parsed
                else:
                    details = {"raw": log.details}
            except json.JSONDecodeError:
                details = {"raw": log.details}

        target_user_id: int | None = None
        target_username: str | None = None
        if log.entity_type in {"user", "usuarios"} and str(log.entity_id).isdigit():
            target_user_id = int(log.entity_id)
            target = user_lookup.get(target_user_id)
            if target is not None:
                target_username = _user_display_name(target)

        recent_activity.append(
            schemas.UserDashboardActivity(
                id=log.id,
                action=log.action,
                created_at=log.created_at,
                severity=audit_utils.classify_severity(
                    log.action or "", log.details),
                performed_by_id=log.performed_by_id,
                performed_by_name=_user_display_name(log.performed_by),
                target_user_id=target_user_id,
                target_username=target_username,
                details=details,
            )
        )

    sessions = list_active_sessions(db)[:session_limit]
    session_entries: list[schemas.UserSessionSummary] = []
    for session in sessions:
        status = "activa"
        if session.revoked_at is not None:
            status = "revocada"
        elif is_session_expired(session.expires_at):
            status = "expirada"
        session_entries.append(
            schemas.UserSessionSummary(
                session_id=session.id,
                user_id=session.user_id,
                username=_user_display_name(
                    session.user) or f"Usuario {session.user_id}",
                created_at=session.created_at,
                last_used_at=session.last_used_at,
                expires_at=session.expires_at,
                status=status,
                revoke_reason=session.revoke_reason,
            )
        )

    persistent_alerts = [
        alert
        for alert in get_persistent_audit_alerts(
            db,
            threshold_minutes=60,
            min_occurrences=1,
            lookback_hours=lookback_hours,
            limit=10,
        )
        if str(alert.get("entity_type", "")).lower()
        in {"user", "usuarios", "security"}
    ]
    persistent_map = {
        (str(alert["entity_type"]), str(alert["entity_id"])): alert
        for alert in persistent_alerts
    }

    alert_logs_statement = (
        select(models.AuditLog)
        .where(models.AuditLog.entity_type.in_(["user", "usuarios", "security"]))
        .order_by(models.AuditLog.created_at.desc())
        .limit(100)
    )
    alert_logs = list(db.scalars(alert_logs_statement))
    summary = audit_utils.summarize_alerts(alert_logs, max_highlights=5)

    highlights: list[schemas.AuditHighlight] = []
    acknowledged_entities: dict[tuple[str, str],
                                schemas.AuditAcknowledgedEntity] = {}
    for highlight in summary.highlights:
        key = (highlight["entity_type"], highlight["entity_id"])
        alert_data = persistent_map.get(key)
        raw_status = str(alert_data.get("status", "pending")
                         ) if alert_data else "pending"
        status = "acknowledged" if raw_status.lower() == "acknowledged" else "pending"
        acknowledged_at = alert_data.get(
            "acknowledged_at") if alert_data else None
        acknowledged_by_id = alert_data.get(
            "acknowledged_by_id") if alert_data else None
        acknowledged_by_name = alert_data.get(
            "acknowledged_by_name") if alert_data else None
        acknowledged_note = alert_data.get(
            "acknowledged_note") if alert_data else None

        if status == "acknowledged" and acknowledged_at is not None:
            acknowledged_entities[key] = schemas.AuditAcknowledgedEntity(
                entity_type=highlight["entity_type"],
                entity_id=highlight["entity_id"],
                acknowledged_at=acknowledged_at,
                acknowledged_by_id=acknowledged_by_id,
                acknowledged_by_name=acknowledged_by_name,
                note=acknowledged_note,
            )

        highlights.append(
            schemas.AuditHighlight(
                id=highlight["id"],
                action=highlight["action"],
                created_at=highlight["created_at"],
                severity=highlight["severity"],
                entity_type=highlight["entity_type"],
                entity_id=highlight["entity_id"],
                status=status,
                acknowledged_at=acknowledged_at,
                acknowledged_by_id=acknowledged_by_id,
                acknowledged_by_name=acknowledged_by_name,
                acknowledged_note=acknowledged_note,
            )
        )

    pending_count = len(
        [item for item in highlights if item.status != "acknowledged"])
    acknowledged_list = list(acknowledged_entities.values())

    audit_alerts = schemas.DashboardAuditAlerts(
        total=summary.total,
        critical=summary.critical,
        warning=summary.warning,
        info=summary.info,
        pending_count=pending_count,
        acknowledged_count=len(acknowledged_list),
        highlights=highlights,
        acknowledged_entities=acknowledged_list,
    )

    return schemas.UserDashboardMetrics(
        generated_at=datetime.utcnow(),
        totals=directory.totals,
        recent_activity=recent_activity,
        active_sessions=session_entries,
        audit_alerts=audit_alerts,
    )


def get_totp_secret(db: Session, user_id: int) -> models.UserTOTPSecret | None:
    statement = select(models.UserTOTPSecret).where(
        models.UserTOTPSecret.user_id == user_id)
    return db.scalars(statement).first()


def provision_totp_secret(
    db: Session,
    user_id: int,
    secret: str,
    *,
    performed_by_id: int | None = None,
    reason: str | None = None,
) -> models.UserTOTPSecret:
    details = json.dumps({"reason": reason},
                         ensure_ascii=False) if reason else None
    with transactional_session(db):
        record = get_totp_secret(db, user_id)
        if record is None:
            record = models.UserTOTPSecret(
                user_id=user_id, secret=secret, is_active=False)
            db.add(record)
        else:
            record.secret = secret
            record.is_active = False
            record.activated_at = None
            record.last_verified_at = None
        flush_session(db)
        _log_action(
            db,
            action="totp_provisioned",
            entity_type="user",
            entity_id=str(user_id),
            performed_by_id=performed_by_id,
            details=details,
        )
    db.refresh(record)
    return record


def activate_totp_secret(
    db: Session,
    user_id: int,
    *,
    performed_by_id: int | None = None,
    reason: str | None = None,
) -> models.UserTOTPSecret:
    details = json.dumps({"reason": reason},
                         ensure_ascii=False) if reason else None
    with transactional_session(db):
        record = get_totp_secret(db, user_id)
        if record is None:
            raise LookupError("totp_not_provisioned")
        record.is_active = True
        now = datetime.utcnow()
        record.activated_at = now
        record.last_verified_at = now
        flush_session(db)
        _log_action(
            db,
            action="totp_activated",
            entity_type="user",
            entity_id=str(user_id),
            performed_by_id=performed_by_id,
            details=details,
        )
    db.refresh(record)
    return record


def deactivate_totp_secret(
    db: Session,
    user_id: int,
    *,
    performed_by_id: int | None = None,
    reason: str | None = None,
) -> None:
    details = json.dumps({"reason": reason},
                         ensure_ascii=False) if reason else None
    with transactional_session(db):
        record = get_totp_secret(db, user_id)
        if record is None:
            return
        record.is_active = False
        flush_session(db)
        _log_action(
            db,
            action="totp_deactivated",
            entity_type="user",
            entity_id=str(user_id),
            performed_by_id=performed_by_id,
            details=details,
        )


def update_totp_last_verified(db: Session, user_id: int) -> None:
    with transactional_session(db):
        record = get_totp_secret(db, user_id)
        if record is None:
            return
        record.last_verified_at = datetime.utcnow()
        flush_session(db)


def clear_login_lock(db: Session, user: models.User) -> models.User:
    if user.locked_until and user.locked_until <= datetime.utcnow():
        with transactional_session(db):
            user.locked_until = None
            user.failed_login_attempts = 0
            flush_session(db)
        db.refresh(user)
    return user


def register_failed_login(
    db: Session, user: models.User, *, reason: str | None = None
) -> models.User:
    locked_until: datetime | None = None
    with transactional_session(db):
        now = datetime.utcnow()
        user.failed_login_attempts += 1
        user.last_login_attempt_at = now
        if user.failed_login_attempts >= settings.max_failed_login_attempts:
            locked_until = now + \
                timedelta(minutes=settings.account_lock_minutes)
            user.locked_until = locked_until
        details_payload: dict[str, object] = {
            "attempts": user.failed_login_attempts,
            "locked_until": locked_until.isoformat() if locked_until else None,
        }
        if reason:
            details_payload["reason"] = reason
        details = json.dumps(details_payload, ensure_ascii=False)
        flush_session(db)
        _log_action(
            db,
            action="auth_login_failed",
            entity_type="user",
            entity_id=str(user.id),
            performed_by_id=user.id,
            details=details,
        )
    db.refresh(user)
    return user


def register_successful_login(
    db: Session, user: models.User, *, session_token: str | None = None
) -> models.User:
    with transactional_session(db):
        user.failed_login_attempts = 0
        user.locked_until = None
        user.last_login_attempt_at = datetime.utcnow()
        details_payload = (
            {"session_hint": session_token[-6:]} if session_token else None
        )
        details = (
            json.dumps(details_payload, ensure_ascii=False)
            if details_payload is not None
            else None
        )
        flush_session(db)
        _log_action(
            db,
            action="auth_login_success",
            entity_type="user",
            entity_id=str(user.id),
            performed_by_id=user.id,
            details=details,
        )
    db.refresh(user)
    return user


def log_unknown_login_attempt(db: Session, username: str) -> None:
    _log_action(
        db,
        action="auth_login_failed",
        entity_type="auth",
        entity_id=username,
        performed_by_id=None,
    )


def create_password_reset_token(
    db: Session, user_id: int, *, expires_minutes: int
) -> models.PasswordResetToken:
    token = secrets.token_urlsafe(48)
    expires_at = datetime.utcnow() + timedelta(minutes=expires_minutes)
    record = models.PasswordResetToken(
        user_id=user_id,
        token=token,
        expires_at=expires_at,
    )
    details = json.dumps(
        {"expires_at": record.expires_at.isoformat()}, ensure_ascii=False
    )
    with transactional_session(db):
        db.add(record)
        flush_session(db)
        _log_action(
            db,
            action="password_reset_requested",
            entity_type="user",
            entity_id=str(user_id),
            performed_by_id=None,
            details=details,
        )
    db.refresh(record)
    return record


def get_password_reset_token(
    db: Session, token: str
) -> models.PasswordResetToken | None:
    statement = select(models.PasswordResetToken).where(
        models.PasswordResetToken.token == token
    )
    return db.scalars(statement).first()


def mark_password_reset_token_used(
    db: Session, token_record: models.PasswordResetToken
) -> models.PasswordResetToken:
    with transactional_session(db):
        token_record.used_at = datetime.utcnow()
        flush_session(db)
    db.refresh(token_record)
    return token_record


def reset_user_password(
    db: Session,
    user: models.User,
    *,
    password_hash: str,
    performed_by_id: int | None = None,
) -> models.User:
    with transactional_session(db):
        user.password_hash = password_hash
        user.failed_login_attempts = 0
        user.locked_until = None
        user.last_login_attempt_at = datetime.utcnow()
        flush_session(db)
        _log_action(
            db,
            action="password_reset_completed",
            entity_type="user",
            entity_id=str(user.id),
            performed_by_id=performed_by_id,
        )
    db.refresh(user)
    return user


def is_session_expired(expires_at: datetime | None) -> bool:
    if expires_at is None:
        return False
    if expires_at.tzinfo is None:
        return expires_at <= datetime.utcnow()
    return expires_at <= datetime.now(timezone.utc)


def create_active_session(
    db: Session,
    user_id: int,
    *,
    session_token: str,
    expires_at: datetime | None = None,
) -> models.ActiveSession:
    session = models.ActiveSession(
        user_id=user_id, session_token=session_token, expires_at=expires_at
    )
    with transactional_session(db):
        db.add(session)
        flush_session(db)
    db.refresh(session)
    return session


def get_active_session_by_token(db: Session, session_token: str) -> models.ActiveSession | None:
    statement = (
        select(models.ActiveSession)
        .options(
            joinedload(models.ActiveSession.user)
            .joinedload(models.User.roles)
            .joinedload(models.UserRole.role)
        )
        .where(models.ActiveSession.session_token == session_token)
    )
    return db.scalars(statement).first()


def mark_session_used(db: Session, session_token: str) -> models.ActiveSession | None:
    session = get_active_session_by_token(db, session_token)
    if session is None or session.revoked_at is not None:
        return None
    if is_session_expired(session.expires_at):
        if session.revoked_at is None:
            with transactional_session(db):
                session.revoked_at = datetime.now(timezone.utc)
                session.revoke_reason = session.revoke_reason or "expired"
                flush_session(db)
            db.refresh(session)
        return None
    with transactional_session(db):
        session.last_used_at = datetime.utcnow()
        flush_session(db)
    db.refresh(session)
    return session


def list_active_sessions(
    db: Session,
    *,
    user_id: int | None = None,
    limit: int = 50,
    offset: int = 0,
) -> list[models.ActiveSession]:
    statement = (
        select(models.ActiveSession)
        .order_by(models.ActiveSession.created_at.desc())
        .offset(offset)
        .limit(limit)
    )
    if user_id is not None:
        statement = statement.where(models.ActiveSession.user_id == user_id)
    return list(db.scalars(statement))


def revoke_session(
    db: Session,
    session_id: int,
    *,
    revoked_by_id: int | None,
    reason: str,
) -> models.ActiveSession:
    statement = select(models.ActiveSession).where(
        models.ActiveSession.id == session_id)
    session = db.scalars(statement).first()
    if session is None:
        raise LookupError("session_not_found")
    if session.revoked_at is not None:
        return session
    with transactional_session(db):
        session.revoked_at = datetime.utcnow()
        session.revoked_by_id = revoked_by_id
        session.revoke_reason = reason
        flush_session(db)
    db.refresh(session)
    return session


def _normalize_store_status(value: str | None) -> str:
    if value is None:
        return "activa"
    normalized = value.strip().lower()
    return normalized or "activa"


def _normalize_store_code(value: str | None) -> str | None:
    if value is None:
        return None
    normalized = value.strip().upper()
    return normalized or None


def _generate_store_code(db: Session) -> str:
    statement = select(models.Store.code)
    highest_sequence = 0
    for existing_code in db.scalars(statement):
        if not existing_code:
            continue
        prefix, separator, suffix = existing_code.partition("-")
        if prefix != "SUC" or separator != "-" or not suffix.isdigit():
            continue
        highest_sequence = max(highest_sequence, int(suffix))
    return f"SUC-{highest_sequence + 1:03d}"


def create_store(db: Session, payload: schemas.StoreCreate, *, performed_by_id: int | None = None) -> models.Store:
    with transactional_session(db):
        status = _normalize_store_status(payload.status)
        code = _normalize_store_code(payload.code)
        timezone = (payload.timezone or "UTC").strip()
        store = models.Store(
            name=payload.name.strip(),
            location=payload.location.strip() if payload.location else None,
            phone=payload.phone.strip() if payload.phone else None,
            manager=payload.manager.strip() if payload.manager else None,
            status=status,
            code=code or _generate_store_code(db),
            timezone=timezone or "UTC",
        )
        db.add(store)
        try:
            flush_session(db)
        except IntegrityError as exc:
            message = str(getattr(exc, "orig", exc)).lower()
            if "codigo" in message or "uq_sucursales_codigo" in message:
                raise ValueError("store_code_already_exists") from exc
            raise ValueError("store_already_exists") from exc
        db.refresh(store)

        _log_action(
            db,
            action="store_created",
            entity_type="store",
            entity_id=str(store.id),
            performed_by_id=performed_by_id,
        )
        flush_session(db)
        db.refresh(store)
    return store


def update_store(
    db: Session,
    store_id: int,
    payload: schemas.StoreUpdate,
    *,
    performed_by_id: int | None = None,
) -> models.Store:
    store = get_store(db, store_id)

    changes: list[str] = []
    if payload.name is not None:
        normalized_name = payload.name.strip()
        if normalized_name and normalized_name != store.name:
            changes.append(f"name:{store.name}->{normalized_name}")
            store.name = normalized_name

    if payload.location is not None:
        normalized_location = payload.location.strip() if payload.location else None
        if normalized_location != store.location:
            previous = store.location or ""
            new_value = normalized_location or ""
            changes.append(f"location:{previous}->{new_value}")
            store.location = normalized_location

    if payload.status is not None:
        normalized_status = _normalize_store_status(payload.status)
        if normalized_status != store.status:
            changes.append(f"status:{store.status}->{normalized_status}")
            store.status = normalized_status

    if payload.code is not None:
        normalized_code = _normalize_store_code(payload.code)
        if normalized_code != store.code and normalized_code is not None:
            changes.append(f"code:{store.code}->{normalized_code}")
            store.code = normalized_code

    if payload.timezone is not None:
        normalized_timezone = (payload.timezone or "UTC").strip() or "UTC"
        if normalized_timezone != store.timezone:
            changes.append(f"timezone:{store.timezone}->{normalized_timezone}")
            store.timezone = normalized_timezone

    if not changes:
        return store

    with transactional_session(db):
        db.add(store)
        try:
            flush_session(db)
        except IntegrityError as exc:
            message = str(getattr(exc, "orig", exc)).lower()
            if "codigo" in message or "uq_sucursales_codigo" in message:
                raise ValueError("store_code_already_exists") from exc
            raise ValueError("store_already_exists") from exc
        db.refresh(store)

        details = ", ".join(changes)
        _log_action(
            db,
            action="store_updated",
            entity_type="store",
            entity_id=str(store.id),
            performed_by_id=performed_by_id,
            details=details or None,
        )
        flush_session(db)
        db.refresh(store)
    return store


def list_stores(
    db: Session,
    *,
    limit: int | None = 50,
    offset: int = 0,
) -> list[models.Store]:
    statement = select(models.Store).order_by(models.Store.name.asc())
    if offset:
        statement = statement.offset(offset)
    if limit is not None:
        statement = statement.limit(limit)
    return list(db.scalars(statement))


def count_stores(db: Session) -> int:
    statement = select(func.count()).select_from(models.Store)
    return int(db.scalar(statement) or 0)


def list_customers(
    db: Session,
    *,
    query: str | None = None,
    limit: int = 50,
    offset: int = 0,
    status: str | None = None,
    customer_type: str | None = None,
    has_debt: bool | None = None,
) -> list[models.Customer]:
    statement = (
        select(models.Customer)
        .order_by(models.Customer.name.asc())
        .offset(offset)
        .limit(limit)
    )
    if status:
        normalized_status = _normalize_customer_status(status)
        statement = statement.where(
            models.Customer.status == normalized_status)
    if customer_type:
        normalized_type = _normalize_customer_type(customer_type)
        statement = statement.where(
            models.Customer.customer_type == normalized_type)
    if query:
        normalized = f"%{query.lower()}%"
        statement = statement.where(
            or_(
                func.lower(models.Customer.name).like(normalized),
                func.lower(models.Customer.contact_name).like(normalized),
                func.lower(models.Customer.email).like(normalized),
                func.lower(models.Customer.phone).like(normalized),
                func.lower(models.Customer.customer_type).like(normalized),
                func.lower(models.Customer.status).like(normalized),
                func.lower(func.coalesce(models.Customer.notes, "")
                           ).like(normalized),
            )
        )
    if status:
        statement = statement.where(func.lower(
            models.Customer.status) == status.lower())
    if customer_type:
        statement = statement.where(
            func.lower(models.Customer.customer_type) == customer_type.lower()
        )
    if has_debt is True:
        statement = statement.where(models.Customer.outstanding_debt > 0)
    elif has_debt is False:
        statement = statement.where(models.Customer.outstanding_debt <= 0)
    return list(db.scalars(statement))


def get_customer(db: Session, customer_id: int) -> models.Customer:
    statement = select(models.Customer).where(
        models.Customer.id == customer_id)
    try:
        return db.scalars(statement).one()
    except NoResultFound as exc:
        raise LookupError("customer_not_found") from exc


def create_customer(
    db: Session,
    payload: schemas.CustomerCreate,
    *,
    performed_by_id: int | None = None,
) -> models.Customer:
    with transactional_session(db):
        history = _history_to_json(payload.history)
        customer_type = _normalize_customer_type(payload.customer_type)
        status = _normalize_customer_status(payload.status)
        credit_limit = _ensure_non_negative_decimal(
            payload.credit_limit, "customer_credit_limit_negative"
        )
        outstanding_debt = _ensure_non_negative_decimal(
            payload.outstanding_debt, "customer_outstanding_debt_negative"
        )
        _ensure_debt_respects_limit(credit_limit, outstanding_debt)
        customer = models.Customer(
            name=payload.name,
            contact_name=payload.contact_name,
            email=payload.email,
            phone=payload.phone,
            address=payload.address,
            customer_type=customer_type,
            status=status,
            credit_limit=credit_limit,
            notes=payload.notes,
            history=history,
            outstanding_debt=outstanding_debt,
            last_interaction_at=_last_history_timestamp(history),
        )
        db.add(customer)
        try:
            flush_session(db)
        except IntegrityError as exc:
            raise ValueError("customer_already_exists") from exc
        db.refresh(customer)

        _log_action(
            db,
            action="customer_created",
            entity_type="customer",
            entity_id=str(customer.id),
            performed_by_id=performed_by_id,
            details=json.dumps({"name": customer.name}),
        )
        flush_session(db)
        db.refresh(customer)
        enqueue_sync_outbox(
            db,
            entity_type="customer",
            entity_id=str(customer.id),
            operation="UPSERT",
            payload=_customer_payload(customer),
        )
    return customer


def update_customer(
    db: Session,
    customer_id: int,
    payload: schemas.CustomerUpdate,
    *,
    performed_by_id: int | None = None,
) -> models.Customer:
    customer = get_customer(db, customer_id)
    with transactional_session(db):
        previous_outstanding = _to_decimal(customer.outstanding_debt).quantize(
            Decimal("0.01"), rounding=ROUND_HALF_UP
        )
        updated_fields: dict[str, object] = {}
        outstanding_delta: Decimal | None = None
        ledger_entry: models.CustomerLedgerEntry | None = None
        ledger_details: dict[str, object] | None = None
        pending_history_note: str | None = None
        pending_ledger_entry_kwargs: dict[str, object] | None = None
        if payload.name is not None:
            customer.name = payload.name
            updated_fields["name"] = payload.name
        if payload.contact_name is not None:
            customer.contact_name = payload.contact_name
            updated_fields["contact_name"] = payload.contact_name
        if payload.email is not None:
            customer.email = payload.email
            updated_fields["email"] = payload.email
        if payload.phone is not None:
            customer.phone = payload.phone
            updated_fields["phone"] = payload.phone
        if payload.address is not None:
            customer.address = payload.address
            updated_fields["address"] = payload.address
        if payload.customer_type is not None:
            normalized_type = _normalize_customer_type(payload.customer_type)
            customer.customer_type = normalized_type
            updated_fields["customer_type"] = normalized_type
        if payload.status is not None:
            normalized_status = _normalize_customer_status(payload.status)
            customer.status = normalized_status
            updated_fields["status"] = normalized_status
        if payload.credit_limit is not None:
            customer.credit_limit = _ensure_non_negative_decimal(
                payload.credit_limit, "customer_credit_limit_negative"
            )
            updated_fields["credit_limit"] = float(customer.credit_limit)
        if payload.notes is not None:
            customer.notes = payload.notes
            updated_fields["notes"] = payload.notes
        if payload.outstanding_debt is not None:
            new_outstanding = _ensure_non_negative_decimal(
                payload.outstanding_debt, "customer_outstanding_debt_negative"
            )
            difference = (new_outstanding - previous_outstanding).quantize(
                Decimal("0.01"), rounding=ROUND_HALF_UP
            )
            customer.outstanding_debt = new_outstanding
            updated_fields["outstanding_debt"] = float(new_outstanding)
            if difference != Decimal("0"):
                outstanding_delta = difference
                pending_history_note = (
                    "Ajuste manual de saldo: antes $"
                    f"{float(previous_outstanding):.2f}, ahora ${float(new_outstanding):.2f}"
                )
                ledger_details = {
                    "previous_balance": float(previous_outstanding),
                    "new_balance": float(new_outstanding),
                    "difference": float(difference),
                }
                updated_fields["outstanding_debt_delta"] = float(difference)
                pending_ledger_entry_kwargs = {
                    "entry_type": models.CustomerLedgerEntryType.ADJUSTMENT,
                    "amount": outstanding_delta,
                    "note": pending_history_note,
                    "reference_type": "adjustment",
                    "reference_id": None,
                    "details": ledger_details,
                    "created_by_id": performed_by_id,
                }
            previous_outstanding = new_outstanding
        if payload.history is not None:
            history = _history_to_json(payload.history)
            customer.history = history
            customer.last_interaction_at = _last_history_timestamp(history)
            updated_fields["history"] = history
        _ensure_debt_respects_limit(
            customer.credit_limit, customer.outstanding_debt)
        if pending_history_note:
            _append_customer_history(customer, pending_history_note)
            updated_fields.setdefault("history_note", pending_history_note)
        if pending_ledger_entry_kwargs is not None:
            ledger_entry = _create_customer_ledger_entry(
                db,
                customer=customer,
                **pending_ledger_entry_kwargs,
            )
        db.add(customer)
        flush_session(db)
        db.refresh(customer)

        if ledger_entry is not None:
            _sync_customer_ledger_entry(db, ledger_entry)

        if updated_fields:
            _log_action(
                db,
                action="customer_updated",
                entity_type="customer",
                entity_id=str(customer.id),
                performed_by_id=performed_by_id,
                details=json.dumps(updated_fields),
            )
            flush_session(db)
            db.refresh(customer)
        enqueue_sync_outbox(
            db,
            entity_type="customer",
            entity_id=str(customer.id),
            operation="UPSERT",
            payload=_customer_payload(customer),
        )
    return customer


def delete_customer(
    db: Session,
    customer_id: int,
    *,
    performed_by_id: int | None = None,
) -> None:
    customer = get_customer(db, customer_id)
    with transactional_session(db):
        db.delete(customer)
        flush_session(db)
        _log_action(
            db,
            action="customer_deleted",
            entity_type="customer",
            entity_id=str(customer_id),
            performed_by_id=performed_by_id,
        )
        flush_session(db)
        enqueue_sync_outbox(
            db,
            entity_type="customer",
            entity_id=str(customer_id),
            operation="DELETE",
            payload={"id": customer_id},
        )


def export_customers_csv(
    db: Session,
    *,
    query: str | None = None,
    status: str | None = None,
    customer_type: str | None = None,
) -> str:
    customers = list_customers(
        db,
        query=query,
        limit=5000,
        offset=0,
        status=status,
        customer_type=customer_type,
    )
    buffer = StringIO()
    writer = csv.writer(buffer)
    writer.writerow(
        [
            "ID",
            "Nombre",
            "Tipo",
            "Estado",
            "Contacto",
            "Correo",
            "Teléfono",
            "Dirección",
            "Límite de crédito",
            "Saldo",
            "Última interacción",
        ]
    )
    for customer in customers:
        writer.writerow(
            [
                customer.id,
                customer.name,
                customer.customer_type,
                customer.status,
                customer.contact_name or "",
                customer.email or "",
                customer.phone or "",
                customer.address or "",
                float(customer.credit_limit),
                float(customer.outstanding_debt),
                customer.last_interaction_at.isoformat()
                if customer.last_interaction_at
                else "",
            ]
        )
    return buffer.getvalue()


def append_customer_note(
    db: Session,
    customer_id: int,
    payload: schemas.CustomerNoteCreate,
    *,
    performed_by_id: int | None = None,
) -> models.Customer:
    customer = get_customer(db, customer_id)
    with transactional_session(db):
        _append_customer_history(customer, payload.note)
        db.add(customer)

        ledger_entry = _create_customer_ledger_entry(
            db,
            customer=customer,
            entry_type=models.CustomerLedgerEntryType.NOTE,
            amount=Decimal("0"),
            note=payload.note,
            reference_type="note",
            reference_id=None,
            details={"event": "note_added", "note": payload.note},
            created_by_id=performed_by_id,
        )

        _log_action(
            db,
            action="customer_note_added",
            entity_type="customer",
            entity_id=str(customer.id),
            performed_by_id=performed_by_id,
            details=json.dumps({"note": payload.note}),
        )

        db.refresh(customer)
        db.refresh(ledger_entry)

        enqueue_sync_outbox(
            db,
            entity_type="customer",
            entity_id=str(customer.id),
            operation="UPSERT",
            payload=_customer_payload(customer),
        )
        _sync_customer_ledger_entry(db, ledger_entry)
    return customer


def register_customer_payment(
    db: Session,
    customer_id: int,
    payload: schemas.CustomerPaymentCreate,
    *,
    performed_by_id: int | None = None,
) -> models.CustomerLedgerEntry:
    customer = get_customer(db, customer_id)
    current_debt = _to_decimal(customer.outstanding_debt).quantize(
        Decimal("0.01"), rounding=ROUND_HALF_UP
    )
    if current_debt <= Decimal("0"):
        raise ValueError("customer_payment_no_debt")

    amount = _to_decimal(payload.amount).quantize(
        Decimal("0.01"), rounding=ROUND_HALF_UP
    )
    if amount <= Decimal("0"):
        raise ValueError("customer_payment_invalid_amount")

    applied_amount = min(current_debt, amount).quantize(
        Decimal("0.01"), rounding=ROUND_HALF_UP
    )

    sale = None
    if payload.sale_id is not None:
        sale = get_sale(db, payload.sale_id)
        if sale.customer_id != customer.id:
            raise ValueError("customer_payment_sale_mismatch")

    customer.outstanding_debt = (current_debt - applied_amount).quantize(
        Decimal("0.01"), rounding=ROUND_HALF_UP
    )
    _append_customer_history(
        customer,
        f"Pago registrado por ${_format_currency(applied_amount)}",
    )
    db.add(customer)

    # Mantener valores numéricos en detalles para facilitar cálculos en respuestas API.
    # Esto permite que los consumidores de la API realicen operaciones aritméticas directamente,
    # evitando la necesidad de convertir cadenas de texto formateadas como moneda a números.
    payment_details: dict[str, object] = {
        "method": payload.method,
        "requested_amount": float(amount),
        "applied_amount": float(applied_amount),
    }
    if payload.reference:
        payment_details["reference"] = payload.reference
    if sale is not None:
        payment_details["sale_id"] = sale.id
        payment_details["store_id"] = sale.store_id
    if payload.note:
        payment_details["note"] = payload.note

    with transactional_session(db):
        ledger_entry = _create_customer_ledger_entry(
            db,
            customer=customer,
            entry_type=models.CustomerLedgerEntryType.PAYMENT,
            amount=-applied_amount,
            note=payload.note,
            reference_type="sale" if sale is not None else "payment",
            reference_id=str(sale.id) if sale is not None else None,
            details=payment_details,
            created_by_id=performed_by_id,
        )

        _log_action(
            db,
            action="customer_payment_registered",
            entity_type="customer",
            entity_id=str(customer.id),
            performed_by_id=performed_by_id,
            details=json.dumps(
                {
                    "applied_amount": _format_currency(applied_amount),
                    "method": payload.method,
                    "reference": payload.reference,
                    "sale_id": sale.id if sale is not None else None,
                }
            ),
        )

        db.refresh(customer)
        db.refresh(ledger_entry)

        enqueue_sync_outbox(
            db,
            entity_type="customer",
            entity_id=str(customer.id),
            operation="UPSERT",
            payload=_customer_payload(customer),
        )
        _sync_customer_ledger_entry(db, ledger_entry)
    return ledger_entry


def list_payment_center_transactions(
    db: Session,
    *,
    limit: int = 50,
    query: str | None = None,
    method: str | None = None,
    type_filter: Literal["PAYMENT", "REFUND", "CREDIT_NOTE"] | None = None,
    date_from: datetime | None = None,
    date_to: datetime | None = None,
) -> list[schemas.PaymentCenterTransaction]:
    stmt = (
        select(
            models.CustomerLedgerEntry.id,
            models.CustomerLedgerEntry.entry_type,
            models.CustomerLedgerEntry.amount,
            models.CustomerLedgerEntry.created_at,
            models.CustomerLedgerEntry.note,
            models.Customer.id.label("customer_id"),
            models.Customer.name.label("customer_name"),
            models.CustomerLedgerEntry.reference_id,
            models.CustomerLedgerEntry.details,
        )
        .join(
            models.Customer,
            models.Customer.id == models.CustomerLedgerEntry.customer_id,
        )
        .where(
            models.CustomerLedgerEntry.entry_type.in_(
                [
                    models.CustomerLedgerEntryType.PAYMENT,
                    models.CustomerLedgerEntryType.ADJUSTMENT,
                ]
            )
        )
        .order_by(models.CustomerLedgerEntry.created_at.desc())
        .limit(limit)
    )

    if date_from is not None:
        stmt = stmt.where(models.CustomerLedgerEntry.created_at >= date_from)
    if date_to is not None:
        stmt = stmt.where(models.CustomerLedgerEntry.created_at <= date_to)

    if query:
        search = f"%{query.lower()}%"
        stmt = stmt.where(
            or_(
                func.lower(models.Customer.name).like(search),
                func.lower(models.CustomerLedgerEntry.reference_id).like(
                    search),
            )
        )

    rows = db.execute(stmt).all()
    transactions: list[schemas.PaymentCenterTransaction] = []
    for row in rows:
        entry_type: models.CustomerLedgerEntryType = row.entry_type
        details_payload: dict[str, Any]
        if isinstance(row.details, dict):
            details_payload = row.details
        else:
            details_payload = {}
            if isinstance(row.details, str):
                try:
                    details_payload = json.loads(row.details)
                except json.JSONDecodeError:
                    details_payload = {}

        event = str(details_payload.get("event", "")).strip().lower()
        method_name = str(details_payload.get("method", "")).strip()
        if entry_type == models.CustomerLedgerEntryType.PAYMENT:
            tx_type = "PAYMENT"
        elif entry_type == models.CustomerLedgerEntryType.ADJUSTMENT:
            if event in {"sale_return", "manual_refund"}:
                tx_type = "REFUND"
            elif event == "credit_note":
                tx_type = "CREDIT_NOTE"
            else:
                continue
        else:
            continue

        if type_filter and tx_type != type_filter:
            continue
        if method and method_name.lower() != method.lower():
            continue

        amount_value = float(abs(row.amount or Decimal("0")))
        sale_reference = details_payload.get("sale_id") or row.reference_id
        order_id: int | None = None
        order_number: str | None = None
        if sale_reference:
            order_number = str(sale_reference)
            try:
                order_id = int(str(sale_reference))
            except (TypeError, ValueError):
                order_id = None

        transactions.append(
            schemas.PaymentCenterTransaction(
                id=row.id,
                type=tx_type,
                amount=amount_value,
                created_at=row.created_at,
                order_id=order_id,
                order_number=order_number,
                customer_id=row.customer_id,
                customer_name=row.customer_name,
                method=method_name or None,
                note=row.note,
            )
        )
    return transactions


def get_payment_center_summary(
    db: Session,
    *,
    reference: datetime | None = None,
) -> schemas.PaymentCenterSummary:
    reference = reference or datetime.utcnow()
    tzinfo = reference.tzinfo
    today_start = datetime(reference.year, reference.month,
                           reference.day, tzinfo=tzinfo)
    tomorrow_start = today_start + timedelta(days=1)
    month_start = datetime(reference.year, reference.month, 1, tzinfo=tzinfo)
    if reference.month == 12:
        next_month_start = datetime(reference.year + 1, 1, 1, tzinfo=tzinfo)
    else:
        next_month_start = datetime(
            reference.year, reference.month + 1, 1, tzinfo=tzinfo)

    payments_today_stmt = select(
        func.coalesce(-func.sum(models.CustomerLedgerEntry.amount),
                      Decimal("0"))
    ).where(
        models.CustomerLedgerEntry.entry_type
        == models.CustomerLedgerEntryType.PAYMENT,
        models.CustomerLedgerEntry.created_at >= today_start,
        models.CustomerLedgerEntry.created_at < tomorrow_start,
    )

    payments_month_stmt = select(
        func.coalesce(-func.sum(models.CustomerLedgerEntry.amount),
                      Decimal("0"))
    ).where(
        models.CustomerLedgerEntry.entry_type
        == models.CustomerLedgerEntryType.PAYMENT,
        models.CustomerLedgerEntry.created_at >= month_start,
        models.CustomerLedgerEntry.created_at < next_month_start,
    )

    pending_balance_stmt = select(
        func.coalesce(func.sum(models.Customer.outstanding_debt), Decimal("0"))
    ).where(models.Customer.outstanding_debt > 0)

    collections_today = db.scalar(payments_today_stmt) or Decimal("0")
    collections_month = db.scalar(payments_month_stmt) or Decimal("0")
    refunds_month_total = Decimal("0")
    refunds_stmt = (
        select(
            models.CustomerLedgerEntry.amount,
            models.CustomerLedgerEntry.details,
        )
        .where(
            models.CustomerLedgerEntry.entry_type
            == models.CustomerLedgerEntryType.ADJUSTMENT,
            models.CustomerLedgerEntry.created_at >= month_start,
            models.CustomerLedgerEntry.created_at < next_month_start,
        )
    )
    for amount_value, details in db.execute(refunds_stmt):
        details_payload: dict[str, Any]
        if isinstance(details, dict):
            details_payload = details
        else:
            details_payload = {}
            if isinstance(details, str):
                try:
                    details_payload = json.loads(details)
                except json.JSONDecodeError:
                    details_payload = {}
        event_name = str(details_payload.get("event", "")).strip()
        if event_name in {"sale_return", "manual_refund"}:
            refunds_month_total += -_to_decimal(amount_value)
    refunds_month_total = refunds_month_total.quantize(
        Decimal("0.01"), rounding=ROUND_HALF_UP)
    pending_balance = db.scalar(pending_balance_stmt) or Decimal("0")

    return schemas.PaymentCenterSummary(
        collections_today=float(collections_today),
        collections_month=float(collections_month),
        refunds_month=float(refunds_month_total),
        pending_balance=float(pending_balance),
    )


def register_payment_center_refund(
    db: Session,
    payload: schemas.PaymentCenterRefundCreate,
    *,
    performed_by_id: int | None = None,
) -> models.CustomerLedgerEntry:
    customer = get_customer(db, payload.customer_id)
    amount = _to_decimal(payload.amount).quantize(
        Decimal("0.01"), rounding=ROUND_HALF_UP
    )
    if amount <= Decimal("0"):
        raise ValueError("payment_center_refund_invalid_amount")

    normalized_note = (payload.note or f"Reembolso {payload.reason}").strip()
    if not normalized_note:
        normalized_note = f"Reembolso {payload.reason}"

    with transactional_session(db):
        current_debt = _to_decimal(customer.outstanding_debt).quantize(
            Decimal("0.01"), rounding=ROUND_HALF_UP
        )
        new_debt = (current_debt - amount).quantize(
            Decimal("0.01"), rounding=ROUND_HALF_UP
        )
        if new_debt < Decimal("0"):
            new_debt = Decimal("0")
        customer.outstanding_debt = new_debt
        _append_customer_history(
            customer,
            f"Reembolso registrado por ${_format_currency(amount)}",
        )
        db.add(customer)

        details: dict[str, object] = {
            "event": "manual_refund",
            "method": payload.method,
            "reason": payload.reason,
            "amount": _format_currency(amount),
        }
        if payload.sale_id is not None:
            details["sale_id"] = payload.sale_id

        ledger_entry = _create_customer_ledger_entry(
            db,
            customer=customer,
            entry_type=models.CustomerLedgerEntryType.ADJUSTMENT,
            amount=-amount,
            note=normalized_note,
            reference_type="sale" if payload.sale_id is not None else "refund",
            reference_id=str(
                payload.sale_id) if payload.sale_id is not None else None,
            details=details,
            created_by_id=performed_by_id,
        )

        _log_action(
            db,
            action="customer_refund_registered",
            entity_type="customer",
            entity_id=str(customer.id),
            performed_by_id=performed_by_id,
            details=json.dumps(
                {
                    "amount": _format_currency(amount),
                    "method": payload.method,
                    "reason": payload.reason,
                    "sale_id": payload.sale_id,
                }
            ),
        )

        enqueue_sync_outbox(
            db,
            entity_type="customer",
            entity_id=str(customer.id),
            operation="UPSERT",
            payload=_customer_payload(customer),
        )
        _sync_customer_ledger_entry(db, ledger_entry)
    return ledger_entry


def register_payment_center_credit_note(
    db: Session,
    payload: schemas.PaymentCenterCreditNoteCreate,
    *,
    performed_by_id: int | None = None,
) -> models.CustomerLedgerEntry:
    customer = get_customer(db, payload.customer_id)
    amount = _to_decimal(payload.total).quantize(
        Decimal("0.01"), rounding=ROUND_HALF_UP
    )
    if amount <= Decimal("0"):
        raise ValueError("payment_center_credit_note_invalid_amount")

    note = (payload.note or "Nota de crédito aplicada").strip()
    if not note:
        note = "Nota de crédito aplicada"

    details: dict[str, object] = {
        "event": "credit_note",
        "lines": [
            {
                "description": line.description,
                "quantity": line.quantity,
                "amount": _format_currency(line.amount),
            }
            for line in payload.lines
        ],
    }
    if payload.sale_id is not None:
        details["sale_id"] = payload.sale_id

    with transactional_session(db):
        current_debt = _to_decimal(customer.outstanding_debt).quantize(
            Decimal("0.01"), rounding=ROUND_HALF_UP
        )
        new_debt = (current_debt - amount).quantize(
            Decimal("0.01"), rounding=ROUND_HALF_UP
        )
        if new_debt < Decimal("0"):
            new_debt = Decimal("0")
        customer.outstanding_debt = new_debt
        _append_customer_history(
            customer,
            f"Nota de crédito registrada por ${_format_currency(amount)}",
        )
        db.add(customer)

        ledger_entry = _create_customer_ledger_entry(
            db,
            customer=customer,
            entry_type=models.CustomerLedgerEntryType.ADJUSTMENT,
            amount=-amount,
            note=note,
            reference_type="sale" if payload.sale_id is not None else "credit_note",
            reference_id=str(
                payload.sale_id) if payload.sale_id is not None else None,
            details=details,
            created_by_id=performed_by_id,
        )

        _log_action(
            db,
            action="customer_credit_note_registered",
            entity_type="customer",
            entity_id=str(customer.id),
            performed_by_id=performed_by_id,
            details=json.dumps(
                {
                    "amount": _format_currency(amount),
                    "sale_id": payload.sale_id,
                    "lines": details["lines"],
                }
            ),
        )

        enqueue_sync_outbox(
            db,
            entity_type="customer",
            entity_id=str(customer.id),
            operation="UPSERT",
            payload=_customer_payload(customer),
        )
        _sync_customer_ledger_entry(db, ledger_entry)
    return ledger_entry


def get_customer_summary(
    db: Session, customer_id: int
) -> schemas.CustomerSummaryResponse:
    customer = get_customer(db, customer_id)

    ledger_entries = list(
        db.scalars(
            select(models.CustomerLedgerEntry)
            .where(models.CustomerLedgerEntry.customer_id == customer.id)
            .order_by(models.CustomerLedgerEntry.created_at.desc())
            .limit(100)
        )
    )
    payments = [
        entry
        for entry in ledger_entries
        if entry.entry_type == models.CustomerLedgerEntryType.PAYMENT
    ]

    sales = list(
        db.scalars(
            select(models.Sale)
            .options(joinedload(models.Sale.store))
            .where(models.Sale.customer_id == customer.id)
            .order_by(models.Sale.created_at.desc())
            .limit(50)
        )
    )
    store_ids = {sale.store_id for sale in sales}
    configs: dict[int, models.POSConfig] = {}
    if store_ids:
        config_stmt = select(models.POSConfig).where(
            models.POSConfig.store_id.in_(store_ids))
        configs = {
            config.store_id: config for config in db.scalars(config_stmt)}

    sales_summary = [
        schemas.CustomerSaleSummary(
            sale_id=sale.id,
            store_id=sale.store_id,
            store_name=sale.store.name if sale.store else None,
            payment_method=sale.payment_method,
            status=sale.status,
            subtotal_amount=float(sale.subtotal_amount or Decimal("0")),
            tax_amount=float(sale.tax_amount or Decimal("0")),
            total_amount=float(sale.total_amount or Decimal("0")),
            created_at=sale.created_at,
        )
        for sale in sales
    ]

    invoices = [
        schemas.CustomerInvoiceSummary(
            sale_id=sale.id,
            invoice_number=(
                f"{configs[sale.store_id].invoice_prefix}-{sale.id:06d}"
                if sale.store_id in configs
                else f"VENTA-{sale.id:06d}"
            ),
            total_amount=float(sale.total_amount or Decimal("0")),
            status=sale.status,
            created_at=sale.created_at,
            store_id=sale.store_id,
        )
        for sale in sales
    ]

    credit_limit = _to_decimal(customer.credit_limit).quantize(
        Decimal("0.01"), rounding=ROUND_HALF_UP
    )
    outstanding = _to_decimal(customer.outstanding_debt).quantize(
        Decimal("0.01"), rounding=ROUND_HALF_UP
    )
    available_credit = (credit_limit - outstanding).quantize(
        Decimal("0.01"), rounding=ROUND_HALF_UP
    )
    total_sales_credit = sum(
        float(_to_decimal(sale.total_amount))
        for sale in sales
        if sale.payment_method == models.PaymentMethod.CREDITO
        and (sale.status or "").upper() != "CANCELADA"
    )
    total_payments = sum(float(abs(entry.amount)) for entry in payments)

    snapshot = schemas.CustomerFinancialSnapshot(
        credit_limit=float(credit_limit),
        outstanding_debt=float(outstanding),
        available_credit=float(available_credit),
        total_sales_credit=total_sales_credit,
        total_payments=total_payments,
    )

    customer_schema = schemas.CustomerResponse.model_validate(customer)
    return schemas.CustomerSummaryResponse(
        customer=customer_schema,
        totals=snapshot,
        sales=sales_summary,
        invoices=invoices,
        payments=payments[:20],
        ledger=ledger_entries[:50],
    )


def _customer_sales_stats_subquery(
    *, date_from: date | None = None, date_to: date | None = None
):
    statement = (
        select(
            models.Sale.customer_id.label("customer_id"),
            func.count(models.Sale.id).label("sales_count"),
            func.coalesce(func.sum(models.Sale.total_amount), Decimal("0")).label(
                "sales_total"
            ),
            func.max(models.Sale.created_at).label("last_sale_at"),
        )
        .where(
            models.Sale.customer_id.is_not(None),
            models.Sale.status != "CANCELADA",
        )
    )
    if date_from is not None:
        statement = statement.where(
            func.date(models.Sale.created_at) >= date_from)
    if date_to is not None:
        statement = statement.where(
            func.date(models.Sale.created_at) <= date_to)
    return statement.group_by(models.Sale.customer_id).subquery()


def build_customer_portfolio(
    db: Session,
    *,
    category: Literal["delinquent", "frequent"],
    limit: int = 50,
    offset: int = 0,
    date_from: date | None = None,
    date_to: date | None = None,
) -> schemas.CustomerPortfolioReport:
    sales_stats = _customer_sales_stats_subquery(
        date_from=date_from, date_to=date_to)
    base_statement = select(
        models.Customer,
        sales_stats.c.sales_count,
        sales_stats.c.sales_total,
        sales_stats.c.last_sale_at,
    )

    if category == "frequent":
        statement = (
            base_statement.join(
                sales_stats, sales_stats.c.customer_id == models.Customer.id)
            .order_by(desc(sales_stats.c.sales_total), models.Customer.name.asc())
            .offset(offset)
            .limit(limit)
        )
    else:
        statement = (
            base_statement.outerjoin(
                sales_stats, sales_stats.c.customer_id == models.Customer.id
            )
            .where(
                or_(
                    models.Customer.status == "moroso",
                    models.Customer.outstanding_debt > 0,
                )
            )
            .order_by(models.Customer.outstanding_debt.desc(), models.Customer.name.asc())
            .offset(offset)
            .limit(limit)
        )

    rows = db.execute(statement).all()
    items: list[schemas.CustomerPortfolioItem] = []
    total_debt = Decimal("0")
    total_sales = Decimal("0")

    for row in rows:
        customer: models.Customer = row[0]
        sales_count = int(row[1] or 0)
        sales_total = Decimal(row[2] or 0)
        last_sale_at = row[3]
        outstanding = Decimal(customer.outstanding_debt or 0).quantize(
            Decimal("0.01"), rounding=ROUND_HALF_UP
        )
        credit_limit = Decimal(customer.credit_limit or 0).quantize(
            Decimal("0.01"), rounding=ROUND_HALF_UP
        )
        available_credit = max(Decimal("0"), credit_limit - outstanding)

        total_debt += outstanding
        total_sales += sales_total

        items.append(
            schemas.CustomerPortfolioItem(
                customer_id=customer.id,
                name=customer.name,
                status=customer.status,
                customer_type=customer.customer_type,
                credit_limit=float(credit_limit),
                outstanding_debt=float(outstanding),
                available_credit=float(available_credit),
                sales_total=float(sales_total),
                sales_count=sales_count,
                last_sale_at=last_sale_at,
                last_interaction_at=customer.last_interaction_at,
            )
        )

    filters = schemas.CustomerPortfolioFilters(
        category=category,
        date_from=date_from,
        date_to=date_to,
        limit=limit,
    )
    totals = schemas.CustomerPortfolioTotals(
        customers=len(items),
        moroso_flagged=sum(1 for item in items if item.status == "moroso"),
        outstanding_debt=float(total_debt),
        sales_total=float(total_sales),
    )

    return schemas.CustomerPortfolioReport(
        generated_at=datetime.utcnow(),
        category=category,
        filters=filters,
        items=items,
        totals=totals,
    )


def get_customer_dashboard_metrics(
    db: Session,
    *,
    months: int = 6,
    top_limit: int = 5,
) -> schemas.CustomerDashboardMetrics:
    months = max(1, min(months, 24))
    today = datetime.utcnow().date()
    current_month = date(today.year, today.month, 1)
    months_sequence: list[date] = []
    for _ in range(months):
        months_sequence.append(current_month)
        if current_month.month == 1:
            current_month = date(current_month.year - 1, 12, 1)
        else:
            current_month = date(current_month.year,
                                 current_month.month - 1, 1)
    months_sequence.reverse()
    cutoff_month = months_sequence[0]
    cutoff_datetime = datetime.combine(cutoff_month, datetime.min.time())

    creation_rows = db.execute(
        select(models.Customer.created_at).where(
            models.Customer.created_at >= cutoff_datetime
        )
    ).all()
    month_totals: dict[date, int] = {month: 0 for month in months_sequence}
    for (created_at,) in creation_rows:
        if created_at is None:
            continue
        created_month = date(created_at.year, created_at.month, 1)
        if created_month in month_totals:
            month_totals[created_month] += 1

    new_customers_chart = [
        schemas.DashboardChartPoint(
            label=month.strftime("%b %Y"),
            value=float(month_totals.get(month, 0)),
        )
        for month in months_sequence
    ]

    portfolio = build_customer_portfolio(
        db,
        category="frequent",
        limit=top_limit,
    )
    top_customers = [
        schemas.CustomerLeaderboardEntry(
            customer_id=item.customer_id,
            name=item.name,
            status=item.status,
            customer_type=item.customer_type,
            sales_total=item.sales_total,
            sales_count=item.sales_count,
            last_sale_at=item.last_sale_at,
            outstanding_debt=item.outstanding_debt,
        )
        for item in portfolio.items
    ]

    delinquent_row = db.execute(
        select(
            func.count(models.Customer.id).label("customers_with_debt"),
            func.coalesce(
                func.sum(models.Customer.outstanding_debt), Decimal("0")
            ).label("total_outstanding_debt"),
            func.coalesce(
                func.sum(
                    case(
                        (models.Customer.status == "moroso", 1),
                        else_=0,
                    )
                ),
                0,
            ).label("moroso_flagged"),
        ).where(models.Customer.outstanding_debt > 0)
    ).one()

    delinquent_summary = schemas.CustomerDelinquentSummary(
        customers_with_debt=int(delinquent_row.customers_with_debt or 0),
        moroso_flagged=int(delinquent_row.moroso_flagged or 0),
        total_outstanding_debt=float(
            delinquent_row.total_outstanding_debt or 0),
    )

    return schemas.CustomerDashboardMetrics(
        generated_at=datetime.utcnow(),
        months=months,
        new_customers_per_month=new_customers_chart,
        top_customers=top_customers,
        delinquent_summary=delinquent_summary,
    )


def list_suppliers(
    db: Session,
    *,
    query: str | None = None,
    limit: int = 50,
    offset: int = 0,
) -> list[models.Supplier]:
    statement = (
        select(models.Supplier)
        .order_by(models.Supplier.name.asc())
        .offset(offset)
        .limit(limit)
    )
    if query:
        normalized = f"%{query.lower()}%"
        statement = statement.where(
            or_(
                func.lower(models.Supplier.name).like(normalized),
                func.lower(models.Supplier.contact_name).like(normalized),
                func.lower(models.Supplier.email).like(normalized),
            )
        )
    return list(db.scalars(statement))


def get_supplier(db: Session, supplier_id: int) -> models.Supplier:
    statement = select(models.Supplier).where(
        models.Supplier.id == supplier_id)
    try:
        return db.scalars(statement).one()
    except NoResultFound as exc:
        raise LookupError("supplier_not_found") from exc


def create_supplier(
    db: Session,
    payload: schemas.SupplierCreate,
    *,
    performed_by_id: int | None = None,
) -> models.Supplier:
    history = _history_to_json(payload.history)
    supplier = models.Supplier(
        name=payload.name,
        contact_name=payload.contact_name,
        email=payload.email,
        phone=payload.phone,
        address=payload.address,
        notes=payload.notes,
        history=history,
        outstanding_debt=_to_decimal(payload.outstanding_debt),
    )
    try:
        with transactional_session(db):
            db.add(supplier)
            flush_session(db)

            _log_action(
                db,
                action="supplier_created",
                entity_type="supplier",
                entity_id=str(supplier.id),
                performed_by_id=performed_by_id,
                details=json.dumps({"name": supplier.name}),
            )

            db.refresh(supplier)
    except IntegrityError as exc:
        raise ValueError("supplier_already_exists") from exc
    return supplier


def update_supplier(
    db: Session,
    supplier_id: int,
    payload: schemas.SupplierUpdate,
    *,
    performed_by_id: int | None = None,
) -> models.Supplier:
    supplier = get_supplier(db, supplier_id)
    updated_fields: dict[str, object] = {}
    if payload.name is not None:
        supplier.name = payload.name
        updated_fields["name"] = payload.name
    if payload.contact_name is not None:
        supplier.contact_name = payload.contact_name
        updated_fields["contact_name"] = payload.contact_name
    if payload.email is not None:
        supplier.email = payload.email
        updated_fields["email"] = payload.email
    if payload.phone is not None:
        supplier.phone = payload.phone
        updated_fields["phone"] = payload.phone
    if payload.address is not None:
        supplier.address = payload.address
        updated_fields["address"] = payload.address
    if payload.notes is not None:
        supplier.notes = payload.notes
        updated_fields["notes"] = payload.notes
    if payload.outstanding_debt is not None:
        supplier.outstanding_debt = _to_decimal(payload.outstanding_debt)
        updated_fields["outstanding_debt"] = float(supplier.outstanding_debt)
    if payload.history is not None:
        history = _history_to_json(payload.history)
        supplier.history = history
        updated_fields["history"] = history
    with transactional_session(db):
        db.add(supplier)
        flush_session(db)

        if updated_fields:
            _log_action(
                db,
                action="supplier_updated",
                entity_type="supplier",
                entity_id=str(supplier.id),
                performed_by_id=performed_by_id,
                details=json.dumps(updated_fields),
            )

        db.refresh(supplier)
    return supplier


def delete_supplier(
    db: Session,
    supplier_id: int,
    *,
    performed_by_id: int | None = None,
) -> None:
    supplier = get_supplier(db, supplier_id)
    with transactional_session(db):
        db.delete(supplier)

        _log_action(
            db,
            action="supplier_deleted",
            entity_type="supplier",
            entity_id=str(supplier_id),
            performed_by_id=performed_by_id,
        )


def get_purchase_vendor(db: Session, vendor_id: int) -> models.Proveedor:
    vendor = db.get(models.Proveedor, vendor_id)
    if vendor is None:
        raise LookupError("purchase_vendor_not_found")
    return vendor


def list_purchase_vendors(
    db: Session,
    *,
    vendor_id: int | None = None,
    query: str | None = None,
    estado: str | None = None,
    limit: int | None = 50,
    offset: int = 0,
) -> list[schemas.PurchaseVendorResponse]:
    statement = (
        select(
            models.Proveedor,
            func.coalesce(func.sum(models.Compra.total),
                          0).label("total_compras"),
            func.coalesce(func.sum(models.Compra.impuesto),
                          0).label("total_impuesto"),
            func.count(models.Compra.id_compra).label("compras_registradas"),
            func.max(models.Compra.fecha).label("ultima_compra"),
        )
        .outerjoin(models.Compra, models.Compra.proveedor_id == models.Proveedor.id_proveedor)
        .group_by(models.Proveedor.id_proveedor)
        .order_by(models.Proveedor.nombre.asc())
    )
    if vendor_id is not None:
        statement = statement.where(models.Proveedor.id_proveedor == vendor_id)
    if query:
        normalized = f"%{query.lower()}%"
        statement = statement.where(func.lower(
            models.Proveedor.nombre).like(normalized))
    if estado:
        statement = statement.where(func.lower(
            models.Proveedor.estado) == estado.lower())
    if offset:
        statement = statement.offset(offset)
    if limit is not None:
        statement = statement.limit(limit)

    rows = db.execute(statement).all()
    vendors: list[schemas.PurchaseVendorResponse] = []
    for vendor, total, tax, count, last_date in rows:
        vendors.append(
            schemas.PurchaseVendorResponse(
                id_proveedor=vendor.id_proveedor,
                nombre=vendor.nombre,
                telefono=vendor.telefono,
                correo=vendor.correo,
                direccion=vendor.direccion,
                tipo=vendor.tipo,
                notas=vendor.notas,
                estado=vendor.estado,
                total_compras=_to_decimal(total or 0),
                total_impuesto=_to_decimal(tax or 0),
                compras_registradas=int(count or 0),
                ultima_compra=last_date,
            )
        )
    return vendors


def count_purchase_vendors(
    db: Session,
    *,
    vendor_id: int | None = None,
    query: str | None = None,
    estado: str | None = None,
) -> int:
    statement = select(func.count()).select_from(models.Proveedor)
    if vendor_id is not None:
        statement = statement.where(models.Proveedor.id_proveedor == vendor_id)
    if query:
        normalized = f"%{query.lower()}%"
        statement = statement.where(func.lower(
            models.Proveedor.nombre).like(normalized))
    if estado:
        statement = statement.where(func.lower(
            models.Proveedor.estado) == estado.lower())
    return int(db.scalar(statement) or 0)


def create_purchase_vendor(
    db: Session,
    payload: schemas.PurchaseVendorCreate,
    *,
    performed_by_id: int | None = None,
) -> models.Proveedor:
    vendor = models.Proveedor(
        nombre=payload.nombre,
        telefono=payload.telefono,
        correo=payload.correo,
        direccion=payload.direccion,
        tipo=payload.tipo,
        estado=payload.estado or "activo",
        notas=payload.notas,
    )
    with transactional_session(db):
        db.add(vendor)
        try:
            flush_session(db)
        except IntegrityError as exc:
            raise ValueError("purchase_vendor_duplicate") from exc

        _log_action(
            db,
            action="purchase_vendor_created",
            entity_type="purchase_vendor",
            entity_id=str(vendor.id_proveedor),
            performed_by_id=performed_by_id,
            details=json.dumps(
                {"nombre": vendor.nombre, "estado": vendor.estado}),
        )
        flush_session(db)
        db.refresh(vendor)
    return vendor


def update_purchase_vendor(
    db: Session,
    vendor_id: int,
    payload: schemas.PurchaseVendorUpdate,
    *,
    performed_by_id: int | None = None,
) -> models.Proveedor:
    vendor = get_purchase_vendor(db, vendor_id)
    updated_fields: dict[str, object] = {}
    with transactional_session(db):
        if payload.nombre is not None:
            vendor.nombre = payload.nombre
            updated_fields["nombre"] = payload.nombre
        if payload.telefono is not None:
            vendor.telefono = payload.telefono
            updated_fields["telefono"] = payload.telefono
        if payload.correo is not None:
            vendor.correo = payload.correo
            updated_fields["correo"] = payload.correo
        if payload.direccion is not None:
            vendor.direccion = payload.direccion
            updated_fields["direccion"] = payload.direccion
        if payload.tipo is not None:
            vendor.tipo = payload.tipo
            updated_fields["tipo"] = payload.tipo
        if payload.notas is not None:
            vendor.notas = payload.notas
            updated_fields["notas"] = payload.notas
        if payload.estado is not None:
            vendor.estado = payload.estado
            updated_fields["estado"] = payload.estado

        db.add(vendor)

        if updated_fields:
            _log_action(
                db,
                action="purchase_vendor_updated",
                entity_type="purchase_vendor",
                entity_id=str(vendor.id_proveedor),
                performed_by_id=performed_by_id,
                details=json.dumps(updated_fields),
            )
        flush_session(db)
        db.refresh(vendor)
    return vendor


def set_purchase_vendor_status(
    db: Session,
    vendor_id: int,
    estado: str,
    *,
    performed_by_id: int | None = None,
) -> models.Proveedor:
    vendor = get_purchase_vendor(db, vendor_id)
    with transactional_session(db):
        vendor.estado = estado
        db.add(vendor)

        _log_action(
            db,
            action="purchase_vendor_status_updated",
            entity_type="purchase_vendor",
            entity_id=str(vendor.id_proveedor),
            performed_by_id=performed_by_id,
            details=json.dumps({"estado": estado}),
        )
        flush_session(db)
        db.refresh(vendor)
    return vendor


def export_purchase_vendors_csv(
    db: Session,
    *,
    query: str | None = None,
    estado: str | None = None,
) -> str:
    vendors = list_purchase_vendors(db, query=query, estado=estado, limit=500)
    buffer = StringIO()
    writer = csv.writer(buffer)
    writer.writerow(
        [
            "ID",
            "Nombre",
            "Estado",
            "Teléfono",
            "Correo",
            "Tipo",
            "Total compras",
            "Impuestos",
            "Órdenes registradas",
            "Última compra",
        ]
    )
    for vendor in vendors:
        writer.writerow(
            [
                vendor.id,
                vendor.nombre,
                vendor.estado,
                vendor.telefono or "",
                vendor.correo or "",
                vendor.tipo or "",
                float(vendor.total_compras),
                float(vendor.total_impuesto),
                vendor.compras_registradas,
                vendor.ultima_compra.isoformat() if vendor.ultima_compra else "",
            ]
        )
    return buffer.getvalue()


def list_supplier_batches(
    db: Session, supplier_id: int, *, limit: int = 50, offset: int = 0
) -> list[models.SupplierBatch]:
    supplier = get_supplier(db, supplier_id)
    statement = (
        select(models.SupplierBatch)
        .where(models.SupplierBatch.supplier_id == supplier.id)
        .order_by(models.SupplierBatch.purchase_date.desc(), models.SupplierBatch.created_at.desc())
        .offset(offset)
        .limit(limit)
    )
    return list(db.scalars(statement).unique())


def get_supplier_batch_overview(
    db: Session,
    *,
    store_id: int,
    limit: int = 50,
    offset: int = 0,
) -> list[dict[str, object]]:
    batch_filter = or_(
        models.SupplierBatch.store_id == store_id,
        models.SupplierBatch.store_id.is_(None),
    )

    latest_rank = func.row_number().over(
        partition_by=models.SupplierBatch.supplier_id,
        order_by=(
            models.SupplierBatch.purchase_date.desc(),
            models.SupplierBatch.created_at.desc(),
        ),
    )

    ranked_batches = (
        select(
            models.SupplierBatch.supplier_id.label("supplier_id"),
            models.SupplierBatch.batch_code.label("latest_batch_code"),
            models.SupplierBatch.unit_cost.label("latest_unit_cost"),
            latest_rank.label("batch_rank"),
        )
        .where(batch_filter)
    ).subquery()

    latest_batches = (
        select(
            ranked_batches.c.supplier_id,
            ranked_batches.c.latest_batch_code,
            ranked_batches.c.latest_unit_cost,
        )
        .where(ranked_batches.c.batch_rank == 1)
    ).subquery()

    aggregated = (
        select(
            models.SupplierBatch.supplier_id.label("supplier_id"),
            models.Supplier.name.label("supplier_name"),
            func.count().label("batch_count"),
            func.sum(models.SupplierBatch.quantity).label("total_quantity"),
            func.sum(
                models.SupplierBatch.quantity * models.SupplierBatch.unit_cost
            ).label("total_value"),
            func.max(models.SupplierBatch.purchase_date).label(
                "latest_purchase_date"
            ),
        )
        .join(models.Supplier, models.Supplier.id == models.SupplierBatch.supplier_id)
        .where(batch_filter)
        .group_by(models.SupplierBatch.supplier_id, models.Supplier.name)
    ).subquery()

    statement = (
        select(
            aggregated.c.supplier_id,
            aggregated.c.supplier_name,
            aggregated.c.batch_count,
            aggregated.c.total_quantity,
            aggregated.c.total_value,
            aggregated.c.latest_purchase_date,
            latest_batches.c.latest_batch_code,
            latest_batches.c.latest_unit_cost,
        )
        .join(
            latest_batches,
            latest_batches.c.supplier_id == aggregated.c.supplier_id,
            isouter=True,
        )
        .order_by(
            aggregated.c.latest_purchase_date.desc(),
            aggregated.c.total_value.desc(),
        )
    )
    if offset:
        statement = statement.offset(offset)
    if limit is not None:
        statement = statement.limit(limit)

    rows = db.execute(statement).all()

    result: list[dict[str, object]] = []
    for row in rows:
        total_value = Decimal(row.total_value or 0).quantize(
            Decimal("0.01"), rounding=ROUND_HALF_UP
        )
        latest_unit_cost = row.latest_unit_cost
        result.append(
            {
                "supplier_id": row.supplier_id,
                "supplier_name": row.supplier_name,
                "batch_count": int(row.batch_count or 0),
                "total_quantity": int(row.total_quantity or 0),
                "total_value": float(total_value),
                "latest_purchase_date": row.latest_purchase_date,
                "latest_batch_code": row.latest_batch_code,
                "latest_unit_cost": float(latest_unit_cost)
                if latest_unit_cost is not None
                else None,
            }
        )

    return result


def count_supplier_batch_overview(db: Session, *, store_id: int) -> int:
    statement = (
        select(func.count(func.distinct(models.SupplierBatch.supplier_id)))
        .where(
            or_(
                models.SupplierBatch.store_id == store_id,
                models.SupplierBatch.store_id.is_(None),
            )
        )
    )
    total = db.scalar(statement)
    return int(total or 0)


def create_supplier_batch(
    db: Session,
    supplier_id: int,
    payload: schemas.SupplierBatchCreate,
    *,
    performed_by_id: int | None = None,
) -> models.SupplierBatch:
    supplier = get_supplier(db, supplier_id)
    store = get_store(db, payload.store_id) if payload.store_id else None
    device: models.Device | None = None
    if payload.device_id:
        device = db.get(models.Device, payload.device_id)
        if device is None:
            raise LookupError("device_not_found")
        if store is not None and device.store_id != store.id:
            raise ValueError("supplier_batch_store_mismatch")
        if store is None:
            store = device.store

    with transactional_session(db):
        batch = models.SupplierBatch(
            supplier_id=supplier.id,
            store_id=store.id if store else None,
            device_id=device.id if device else None,
            model_name=payload.model_name or (device.name if device else ""),
            batch_code=payload.batch_code,
            unit_cost=_to_decimal(payload.unit_cost).quantize(
                Decimal("0.01"), rounding=ROUND_HALF_UP),
            quantity=payload.quantity,
            purchase_date=payload.purchase_date,
            notes=payload.notes,
        )
        now = datetime.utcnow()
        batch.created_at = now
        batch.updated_at = now
        db.add(batch)

        if device is not None:
            device.proveedor = supplier.name
            device.lote = payload.batch_code or device.lote
            device.fecha_compra = payload.purchase_date
            device.costo_unitario = batch.unit_cost
            _recalculate_sale_price(device)
            db.add(device)

        flush_session(db)
        db.refresh(batch)

        if device is not None:
            _recalculate_store_inventory_value(db, device.store_id)

        _log_action(
            db,
            action="supplier_batch_created",
            entity_type="supplier_batch",
            entity_id=str(batch.id),
            performed_by_id=performed_by_id,
            details=json.dumps({"supplier_id": supplier.id,
                               "batch_code": batch.batch_code}),
        )
        flush_session(db)
        db.refresh(batch)
    return batch


def update_supplier_batch(
    db: Session,
    batch_id: int,
    payload: schemas.SupplierBatchUpdate,
    *,
    performed_by_id: int | None = None,
) -> models.SupplierBatch:
    statement = select(models.SupplierBatch).where(
        models.SupplierBatch.id == batch_id)
    batch = db.scalars(statement).first()
    if batch is None:
        raise LookupError("supplier_batch_not_found")

    updated_fields: dict[str, object] = {}

    with transactional_session(db):
        if payload.model_name is not None:
            batch.model_name = payload.model_name
            updated_fields["model_name"] = payload.model_name
        if payload.batch_code is not None:
            batch.batch_code = payload.batch_code
            updated_fields["batch_code"] = payload.batch_code
        if payload.unit_cost is not None:
            batch.unit_cost = _to_decimal(payload.unit_cost).quantize(
                Decimal("0.01"), rounding=ROUND_HALF_UP)
            updated_fields["unit_cost"] = float(batch.unit_cost)
        if payload.quantity is not None:
            batch.quantity = payload.quantity
            updated_fields["quantity"] = payload.quantity
        if payload.purchase_date is not None:
            batch.purchase_date = payload.purchase_date
            updated_fields["purchase_date"] = batch.purchase_date.isoformat()
        if payload.notes is not None:
            batch.notes = payload.notes
            updated_fields["notes"] = payload.notes
        if payload.store_id is not None:
            store = get_store(db, payload.store_id)
            batch.store_id = store.id
            updated_fields["store_id"] = store.id
        if payload.device_id is not None:
            if payload.device_id:
                device = db.get(models.Device, payload.device_id)
                if device is None:
                    raise LookupError("device_not_found")
                batch.device_id = device.id
                updated_fields["device_id"] = device.id
            else:
                batch.device_id = None
                updated_fields["device_id"] = None

        batch.updated_at = datetime.utcnow()

        db.add(batch)
        flush_session(db)
        db.refresh(batch)

        if updated_fields:
            _log_action(
                db,
                action="supplier_batch_updated",
                entity_type="supplier_batch",
                entity_id=str(batch.id),
                performed_by_id=performed_by_id,
                details=json.dumps(updated_fields),
            )
            flush_session(db)
            db.refresh(batch)
    return batch


def delete_supplier_batch(
    db: Session,
    batch_id: int,
    *,
    performed_by_id: int | None = None,
) -> None:
    statement = select(models.SupplierBatch).where(
        models.SupplierBatch.id == batch_id)
    batch = db.scalars(statement).first()
    if batch is None:
        raise LookupError("supplier_batch_not_found")
    store_id = batch.store_id
    with transactional_session(db):
        db.delete(batch)
        flush_session(db)
        if store_id:
            _recalculate_store_inventory_value(db, store_id)
        _log_action(
            db,
            action="supplier_batch_deleted",
            entity_type="supplier_batch",
            entity_id=str(batch_id),
            performed_by_id=performed_by_id,
        )
        flush_session(db)


def export_suppliers_csv(
    db: Session,
    *,
    query: str | None = None,
) -> str:
    suppliers = list_suppliers(db, query=query, limit=5000)
    buffer = StringIO()
    writer = csv.writer(buffer)
    writer.writerow([
        "ID",
        "Nombre",
        "Contacto",
        "Correo",
        "Teléfono",
        "Dirección",
        "Deuda",
    ])
    for supplier in suppliers:
        writer.writerow(
            [
                supplier.id,
                supplier.name,
                supplier.contact_name or "",
                supplier.email or "",
                supplier.phone or "",
                supplier.address or "",
                float(supplier.outstanding_debt),
            ]
        )
    return buffer.getvalue()


def get_store(db: Session, store_id: int) -> models.Store:
    statement = select(models.Store).where(models.Store.id == store_id)
    try:
        return db.scalars(statement).one()
    except NoResultFound as exc:
        raise LookupError("store_not_found") from exc


def get_store_by_name(db: Session, name: str) -> models.Store | None:
    normalized = (name or "").strip()
    if not normalized:
        return None
    statement = select(models.Store).where(
        func.lower(models.Store.name) == normalized.lower()
    )
    return db.scalars(statement).first()


def ensure_store_by_name(
    db: Session, name: str, *, performed_by_id: int | None = None
) -> tuple[models.Store, bool]:
    existing = get_store_by_name(db, name)
    if existing is not None:
        return existing, False
    payload = schemas.StoreCreate(
        name=name.strip(),
        location=None,
        phone=None,
        manager=None,
        status="activa",
        timezone="UTC",
        code=None,
    )
    store = create_store(db, payload, performed_by_id=performed_by_id)
    return store, True


def create_device(
    db: Session,
    store_id: int,
    payload: schemas.DeviceCreate,
    *,
    performed_by_id: int | None = None,
) -> models.Device:
    get_store(db, store_id)
    payload_data = payload.model_dump()
    provided_fields = payload.model_fields_set
    imei = payload_data.get("imei")
    serial = payload_data.get("serial")
    _ensure_unique_identifiers(db, imei=imei, serial=serial)
    unit_price = None
    if "unit_price" in provided_fields:
        unit_price = payload_data.get("unit_price")
    elif "precio_venta" in provided_fields:
        unit_price = payload_data.get("precio_venta")
    if unit_price is None:
        payload_data.setdefault("unit_price", Decimal("0"))
        payload_data["precio_venta"] = payload_data["unit_price"]
    else:
        payload_data["unit_price"] = _to_decimal(unit_price)
        payload_data["precio_venta"] = payload_data["unit_price"]
    if payload_data.get("costo_unitario") is None:
        payload_data["costo_unitario"] = Decimal("0")
    payload_data["costo_compra"] = payload_data["costo_unitario"]
    if payload_data.get("margen_porcentaje") is None:
        payload_data["margen_porcentaje"] = Decimal("0")
    if payload_data.get("estado_comercial") is None:
        payload_data["estado_comercial"] = models.CommercialState.NUEVO
    if payload_data.get("garantia_meses") is None:
        payload_data["garantia_meses"] = 0
    if payload_data.get("estado") is None:
        payload_data["estado"] = "disponible"
    if payload_data.get("fecha_ingreso") is None:
        payload_data["fecha_ingreso"] = payload_data.get(
            "fecha_compra") or date.today()
    with transactional_session(db):
        device = models.Device(store_id=store_id, **payload_data)
        if unit_price is None:
            _recalculate_sale_price(device)
        else:
            device.unit_price = unit_price
            device.precio_venta = unit_price
        db.add(device)
        try:
            flush_session(db)
        except IntegrityError as exc:
            raise ValueError("device_already_exists") from exc
        db.refresh(device)

        _log_action(
            db,
            action="device_created",
            entity_type="device",
            entity_id=str(device.id),
            performed_by_id=performed_by_id,
            details=f"SKU={device.sku}",
        )
        flush_session(db)
        db.refresh(device)
        _recalculate_store_inventory_value(db, store_id)
        enqueue_sync_outbox(
            db,
            entity_type="device",
            entity_id=str(device.id),
            operation="UPSERT",
            payload=_device_sync_payload(device),
        )
    return device


def get_device(db: Session, store_id: int, device_id: int) -> models.Device:
    statement = select(models.Device).where(
        models.Device.id == device_id,
        models.Device.store_id == store_id,
    )
    try:
        return db.scalars(statement).one()
    except NoResultFound as exc:
        raise LookupError("device_not_found") from exc


def get_device_global(db: Session, device_id: int) -> models.Device:
    device = db.get(models.Device, device_id)
    if device is None:
        raise LookupError("device_not_found")
    return device


# // [PACK34-lookup]
def resolve_device_for_pos(
    db: Session,
    *,
    store_id: int,
    device_id: int | None = None,
    imei: str | None = None,
) -> models.Device:
    if device_id:
        return get_device(db, store_id, device_id)
    if imei:
        normalized = imei.strip()
        if not normalized:
            raise LookupError("device_not_found")
        statement = select(models.Device).where(
            models.Device.store_id == store_id,
            func.lower(models.Device.imei) == normalized.lower(),
        )
        device = db.scalars(statement).first()
        if device is not None:
            return device
        identifier_stmt = (
            select(models.Device)
            .join(models.DeviceIdentifier)
            .where(models.Device.store_id == store_id)
            .where(
                or_(
                    func.lower(
                        models.DeviceIdentifier.imei_1) == normalized.lower(),
                    func.lower(
                        models.DeviceIdentifier.imei_2) == normalized.lower(),
                )
            )
        )
        device = db.scalars(identifier_stmt).first()
        if device is not None:
            return device
    raise LookupError("device_not_found")


def find_device_for_import(
    db: Session,
    *,
    store_id: int,
    imei: str | None = None,
    serial: str | None = None,
    modelo: str | None = None,
    color: str | None = None,
) -> models.Device | None:
    if imei:
        statement = select(models.Device).where(
            func.lower(models.Device.imei) == imei.lower()
        )
        device = db.scalars(statement).first()
        if device is not None:
            return device
    if serial:
        statement = select(models.Device).where(
            func.lower(models.Device.serial) == serial.lower()
        )
        device = db.scalars(statement).first()
        if device is not None:
            return device
    if modelo and color:
        statement = (
            select(models.Device)
            .where(models.Device.store_id == store_id)
            .where(func.lower(models.Device.modelo) == modelo.lower())
            .where(func.lower(models.Device.color) == color.lower())
        )
        return db.scalars(statement).first()
    return None


def update_device(
    db: Session,
    store_id: int,
    device_id: int,
    payload: schemas.DeviceUpdate,
    *,
    performed_by_id: int | None = None,
) -> models.Device:
    device = get_device(db, store_id, device_id)
    updated_fields = payload.model_dump(exclude_unset=True)
    manual_price = None
    if "unit_price" in updated_fields:
        manual_price = updated_fields.pop("unit_price")
    if "precio_venta" in updated_fields:
        manual_price = updated_fields.pop("precio_venta")
    imei = updated_fields.get("imei")
    serial = updated_fields.get("serial")
    _ensure_unique_identifiers(
        db,
        imei=imei,
        serial=serial,
        exclude_device_id=device.id,
    )

    sensitive_before = {
        "costo_unitario": device.costo_unitario,
        "estado_comercial": device.estado_comercial,
        "proveedor": device.proveedor,
    }

    with transactional_session(db):
        for key, value in updated_fields.items():
            setattr(device, key, value)
        if manual_price is not None:
            device.unit_price = manual_price
            device.precio_venta = manual_price
        elif {"costo_unitario", "margen_porcentaje"}.intersection(updated_fields):
            _recalculate_sale_price(device)
        flush_session(db)
        db.refresh(device)

        fields_changed = list(updated_fields.keys())
        if manual_price is not None:
            fields_changed.extend(["unit_price", "precio_venta"])
        if fields_changed:
            sensitive_after = {
                "costo_unitario": device.costo_unitario,
                "estado_comercial": device.estado_comercial,
                "proveedor": device.proveedor,
            }
            sensitive_changes = {
                key: {"before": str(
                    sensitive_before[key]), "after": str(value)}
                for key, value in sensitive_after.items()
                if sensitive_before.get(key) != value
            }
            _log_action(
                db,
                action="device_updated",
                entity_type="device",
                entity_id=str(device.id),
                performed_by_id=performed_by_id,
                details=json.dumps(
                    {"fields": fields_changed, "sensitive": sensitive_changes}),
            )
            flush_session(db)
            db.refresh(device)
        _recalculate_store_inventory_value(db, store_id)
        enqueue_sync_outbox(
            db,
            entity_type="device",
            entity_id=str(device.id),
            operation="UPSERT",
            payload=_device_sync_payload(device),
        )
    return device


def upsert_device_identifier(
    db: Session,
    store_id: int,
    device_id: int,
    payload: schemas.DeviceIdentifierRequest,
    *,
    reason: str | None = None,
    performed_by_id: int | None = None,
) -> models.DeviceIdentifier:
    device = get_device(db, store_id, device_id)
    payload_data = payload.model_dump()
    imei_1 = payload_data.get("imei_1")
    imei_2 = payload_data.get("imei_2")
    numero_serie = payload_data.get("numero_serie")
    _ensure_unique_identifier_payload(
        db,
        imei_1=imei_1,
        imei_2=imei_2,
        numero_serie=numero_serie,
        exclude_device_id=device.id,
        exclude_identifier_id=device.identifier.id if device.identifier else None,
    )

    identifier = device.identifier
    created = False
    if identifier is None:
        identifier = models.DeviceIdentifier(producto_id=device.id)
        created = True

    with transactional_session(db):
        identifier.imei_1 = imei_1
        identifier.imei_2 = imei_2
        identifier.numero_serie = numero_serie
        identifier.estado_tecnico = payload_data.get("estado_tecnico")
        identifier.observaciones = payload_data.get("observaciones")

        db.add(identifier)
        flush_session(db)
        db.refresh(identifier)

        action = "device_identifier_created" if created else "device_identifier_updated"
        details_parts: list[str] = []
        if imei_1:
            details_parts.append(f"IMEI1={imei_1}")
        if imei_2:
            details_parts.append(f"IMEI2={imei_2}")
        if numero_serie:
            details_parts.append(f"SERIE={numero_serie}")
        if reason:
            details_parts.append(f"MOTIVO={reason}")
        details = ", ".join(details_parts) if details_parts else None

        _log_action(
            db,
            action=action,
            entity_type="device",
            entity_id=str(device.id),
            performed_by_id=performed_by_id,
            details=details,
        )
        flush_session(db)
        db.refresh(identifier)
    return identifier


def get_device_identifier(
    db: Session, store_id: int, device_id: int
) -> models.DeviceIdentifier:
    device = get_device(db, store_id, device_id)
    if device.identifier is None:
        raise LookupError("device_identifier_not_found")
    return device.identifier


# =====================
# WMS Bins (ligero)
# =====================
def create_wms_bin(
    db: Session,
    store_id: int,
    payload: schemas.WMSBinCreate,
    *,
    performed_by_id: int | None = None,
) -> models.WMSBin:
    get_store(db, store_id)
    data = payload.model_dump()
    # Normaliza código a mayúsculas sin espacios extremos
    code = (data.get("codigo") or data.get("code") or "").strip()
    if not code:
        raise ValueError("wms_bin_code_required")
    normalized_code = code.upper()
    statement = select(models.WMSBin).where(
        models.WMSBin.store_id == store_id,
        func.upper(models.WMSBin.code) == normalized_code,
    )
    if db.scalars(statement).first() is not None:
        raise ValueError("wms_bin_duplicate")
    bin_obj = models.WMSBin(
        store_id=store_id,
        code=normalized_code,
        aisle=data.get("pasillo") or data.get("aisle"),
        rack=data.get("rack"),
        level=data.get("nivel") or data.get("level"),
        description=data.get("descripcion") or data.get("description"),
    )
    with transactional_session(db):
        db.add(bin_obj)
        flush_session(db)
        db.refresh(bin_obj)
        _log_action(
            db,
            action="wms_bin_created",
            entity_type="wms_bin",
            entity_id=str(bin_obj.id),
            performed_by_id=performed_by_id,
            details=f"SUCURSAL={store_id}, CODIGO={normalized_code}",
        )
    return bin_obj


def list_wms_bins(
    db: Session,
    store_id: int,
    *,
    limit: int | None = 50,
    offset: int = 0,
) -> list[models.WMSBin]:
    get_store(db, store_id)
    statement = (
        select(models.WMSBin)
        .where(models.WMSBin.store_id == store_id)
        .order_by(models.WMSBin.code.asc())
    )
    if offset:
        statement = statement.offset(offset)
    if limit is not None:
        statement = statement.limit(limit)
    return list(db.scalars(statement))


def update_wms_bin(
    db: Session,
    store_id: int,
    bin_id: int,
    payload: schemas.WMSBinUpdate,
    *,
    performed_by_id: int | None = None,
) -> models.WMSBin:
    get_store(db, store_id)
    bin_obj = db.get(models.WMSBin, bin_id)
    if bin_obj is None or bin_obj.store_id != store_id:
        raise LookupError("wms_bin_not_found")
    data = payload.model_dump(exclude_none=True)
    changed_fields: list[str] = []
    with transactional_session(db):
        if "codigo" in data or "code" in data:
            new_code = (data.get("codigo") or data.get(
                "code") or "").strip().upper()
            if not new_code:
                raise ValueError("wms_bin_code_required")
            exists = db.scalars(
                select(models.WMSBin)
                .where(models.WMSBin.store_id == store_id)
                .where(func.upper(models.WMSBin.code) == new_code)
                .where(models.WMSBin.id != bin_id)
            ).first()
            if exists is not None:
                raise ValueError("wms_bin_duplicate")
            bin_obj.code = new_code
            changed_fields.append("codigo")
        if "pasillo" in data or "aisle" in data:
            bin_obj.aisle = data.get("pasillo") or data.get("aisle")
            changed_fields.append("pasillo")
        if "rack" in data:
            bin_obj.rack = data.get("rack")
            changed_fields.append("rack")
        if "nivel" in data or "level" in data:
            bin_obj.level = data.get("nivel") or data.get("level")
            changed_fields.append("nivel")
        if "descripcion" in data or "description" in data:
            bin_obj.description = data.get(
                "descripcion") or data.get("description")
            changed_fields.append("descripcion")
        db.add(bin_obj)
        flush_session(db)
        db.refresh(bin_obj)
        if changed_fields:
            _log_action(
                db,
                action="wms_bin_updated",
                entity_type="wms_bin",
                entity_id=str(bin_obj.id),
                performed_by_id=performed_by_id,
                details=json.dumps(
                    {"fields": changed_fields}, ensure_ascii=False),
            )
    return bin_obj


def assign_device_to_bin(
    db: Session,
    store_id: int,
    *,
    device_id: int,
    bin_id: int,
    performed_by_id: int | None,
    reason: str | None = None,
) -> models.DeviceBinAssignment:
    device = get_device(db, store_id, device_id)
    bin_obj = db.get(models.WMSBin, bin_id)
    if bin_obj is None or bin_obj.store_id != store_id:
        raise LookupError("wms_bin_not_found")
    with transactional_session(db):
        # Desactivar asignación previa activa si existe
        prev_stmt = (
            select(models.DeviceBinAssignment)
            .where(models.DeviceBinAssignment.device_id == device.id)
            .where(models.DeviceBinAssignment.active.is_(True))
        )
        prev = db.scalars(prev_stmt).first()
        moved = False
        if prev is not None:
            if prev.bin_id == bin_obj.id:
                # Ya asignado al mismo bin, no duplicar
                return prev
            prev.active = False
            prev.unassigned_at = datetime.utcnow()
            db.add(prev)
            moved = True

        assignment = models.DeviceBinAssignment(
            device_id=device.id,
            bin_id=bin_obj.id,
            active=True,
            assigned_at=datetime.utcnow(),
        )
        db.add(assignment)
        flush_session(db)
        db.refresh(assignment)

        action = "device_bin_moved" if moved else "device_bin_assigned"
        details = f"DEVICE={device.id}, BIN={bin_obj.code}, STORE={store_id}"
        if reason:
            details = f"{details}, MOTIVO={reason.strip()}"
        _log_action(
            db,
            action=action,
            entity_type="device",
            entity_id=str(device.id),
            performed_by_id=performed_by_id,
            details=details,
        )
    return assignment


def get_device_current_bin(db: Session, store_id: int, device_id: int) -> models.WMSBin | None:
    device = get_device(db, store_id, device_id)
    stmt = (
        select(models.WMSBin)
        .join(models.DeviceBinAssignment, models.DeviceBinAssignment.bin_id == models.WMSBin.id)
        .where(models.DeviceBinAssignment.device_id == device.id)
        .where(models.DeviceBinAssignment.active.is_(True))
    )
    return db.scalars(stmt).first()


def list_devices_in_bin(
    db: Session,
    store_id: int,
    bin_id: int,
    *,
    limit: int | None = 50,
    offset: int = 0,
) -> list[models.Device]:
    bin_obj = db.get(models.WMSBin, bin_id)
    if bin_obj is None or bin_obj.store_id != store_id:
        raise LookupError("wms_bin_not_found")
    stmt = (
        select(models.Device)
        .join(models.DeviceBinAssignment, models.DeviceBinAssignment.device_id == models.Device.id)
        .where(models.DeviceBinAssignment.bin_id == bin_id)
        .where(models.DeviceBinAssignment.active.is_(True))
        .order_by(models.Device.sku.asc())
    )
    if offset:
        stmt = stmt.offset(offset)
    if limit is not None:
        stmt = stmt.limit(limit)
    return list(db.scalars(stmt))


def list_devices(
    db: Session,
    store_id: int,
    *,
    search: str | None = None,
    estado: models.CommercialState | None = None,
    categoria: str | None = None,
    condicion: str | None = None,
    estado_inventario: str | None = None,
    ubicacion: str | None = None,
    proveedor: str | None = None,
    fecha_ingreso_desde: date | None = None,
    fecha_ingreso_hasta: date | None = None,
    limit: int | None = 50,
    offset: int = 0,
) -> list[models.Device]:
    get_store(db, store_id)
    statement = (
        select(models.Device)
        .options(joinedload(models.Device.identifier))
        .where(models.Device.store_id == store_id)
    )
    if estado is not None:
        statement = statement.where(models.Device.estado_comercial == estado)
    if categoria:
        statement = statement.where(
            models.Device.categoria.ilike(f"%{categoria}%"))
    if condicion:
        statement = statement.where(
            models.Device.condicion.ilike(f"%{condicion}%"))
    if estado_inventario:
        statement = statement.where(
            models.Device.estado.ilike(f"%{estado_inventario}%"))
    if ubicacion:
        statement = statement.where(
            models.Device.ubicacion.ilike(f"%{ubicacion}%"))
    if proveedor:
        statement = statement.where(
            models.Device.proveedor.ilike(f"%{proveedor}%"))
    if fecha_ingreso_desde or fecha_ingreso_hasta:
        start, end = _normalize_date_range(
            fecha_ingreso_desde, fecha_ingreso_hasta)
        statement = statement.where(
            models.Device.fecha_ingreso >= start.date(
            ), models.Device.fecha_ingreso <= end.date()
        )
    if search:
        normalized = f"%{search.lower()}%"
        statement = statement.where(
            or_(
                func.lower(models.Device.sku).like(normalized),
                func.lower(models.Device.name).like(normalized),
                func.lower(models.Device.modelo).like(normalized),
                func.lower(models.Device.marca).like(normalized),
                func.lower(models.Device.color).like(normalized),
                func.lower(models.Device.categoria).like(normalized),
                func.lower(models.Device.condicion).like(normalized),
                func.lower(models.Device.capacidad).like(normalized),
                func.lower(models.Device.serial).like(normalized),
                func.lower(models.Device.imei).like(normalized),
                func.lower(models.Device.estado_comercial).like(normalized),
                func.lower(models.Device.estado).like(normalized),
                func.lower(models.Device.descripcion).like(normalized),
                func.lower(models.Device.ubicacion).like(normalized),
            )
        )
    statement = statement.order_by(models.Device.sku.asc())
    if offset:
        statement = statement.offset(offset)
    if limit is not None:
        statement = statement.limit(limit)
    return list(db.scalars(statement))


def count_store_devices(
    db: Session,
    store_id: int,
    *,
    search: str | None = None,
    estado: models.CommercialState | None = None,
    categoria: str | None = None,
    condicion: str | None = None,
    estado_inventario: str | None = None,
    ubicacion: str | None = None,
    proveedor: str | None = None,
    fecha_ingreso_desde: date | None = None,
    fecha_ingreso_hasta: date | None = None,
) -> int:
    get_store(db, store_id)
    statement = select(func.count()).select_from(models.Device)
    statement = statement.where(models.Device.store_id == store_id)
    if estado is not None:
        statement = statement.where(models.Device.estado_comercial == estado)
    if categoria:
        statement = statement.where(
            models.Device.categoria.ilike(f"%{categoria}%"))
    if condicion:
        statement = statement.where(
            models.Device.condicion.ilike(f"%{condicion}%"))
    if estado_inventario:
        statement = statement.where(
            models.Device.estado.ilike(f"%{estado_inventario}%"))
    if ubicacion:
        statement = statement.where(
            models.Device.ubicacion.ilike(f"%{ubicacion}%"))
    if proveedor:
        statement = statement.where(
            models.Device.proveedor.ilike(f"%{proveedor}%"))
    if fecha_ingreso_desde or fecha_ingreso_hasta:
        start, end = _normalize_date_range(
            fecha_ingreso_desde, fecha_ingreso_hasta)
        statement = statement.where(
            models.Device.fecha_ingreso >= start.date(
            ), models.Device.fecha_ingreso <= end.date()
        )
    if search:
        normalized = f"%{search.lower()}%"
        statement = statement.where(
            or_(
                func.lower(models.Device.sku).like(normalized),
                func.lower(models.Device.name).like(normalized),
                func.lower(models.Device.modelo).like(normalized),
                func.lower(models.Device.marca).like(normalized),
                func.lower(models.Device.color).like(normalized),
                func.lower(models.Device.categoria).like(normalized),
                func.lower(models.Device.condicion).like(normalized),
                func.lower(models.Device.capacidad).like(normalized),
                func.lower(models.Device.serial).like(normalized),
                func.lower(models.Device.imei).like(normalized),
                func.lower(models.Device.estado_comercial).like(normalized),
                func.lower(models.Device.estado).like(normalized),
                func.lower(models.Device.descripcion).like(normalized),
                func.lower(models.Device.ubicacion).like(normalized),
            )
        )
    return int(db.scalar(statement) or 0)


def _apply_device_search_filters(
    statement: Select[tuple[models.Device]], filters: schemas.DeviceSearchFilters
) -> Select[tuple[models.Device]]:
    if filters.imei:
        statement = statement.where(models.Device.imei == filters.imei)
    if filters.serial:
        statement = statement.where(models.Device.serial == filters.serial)
    if filters.capacidad_gb is not None:
        statement = statement.where(
            models.Device.capacidad_gb == filters.capacidad_gb)
    if filters.color:
        statement = statement.where(
            models.Device.color.ilike(f"%{filters.color}%"))
    if filters.marca:
        statement = statement.where(
            models.Device.marca.ilike(f"%{filters.marca}%"))
    if filters.modelo:
        statement = statement.where(
            models.Device.modelo.ilike(f"%{filters.modelo}%"))
    if filters.categoria:
        statement = statement.where(
            models.Device.categoria.ilike(f"%{filters.categoria}%"))
    if filters.condicion:
        statement = statement.where(
            models.Device.condicion.ilike(f"%{filters.condicion}%"))
    if filters.estado:
        statement = statement.where(
            models.Device.estado.ilike(f"%{filters.estado}%"))
    if filters.ubicacion:
        statement = statement.where(
            models.Device.ubicacion.ilike(f"%{filters.ubicacion}%"))
    if filters.proveedor:
        statement = statement.where(
            models.Device.proveedor.ilike(f"%{filters.proveedor}%"))
    if filters.fecha_ingreso_desde or filters.fecha_ingreso_hasta:
        start, end = _normalize_date_range(
            filters.fecha_ingreso_desde, filters.fecha_ingreso_hasta
        )
        statement = statement.where(
            models.Device.fecha_ingreso >= start.date(),
            models.Device.fecha_ingreso <= end.date(),
        )
    return statement


def search_devices(
    db: Session,
    filters: schemas.DeviceSearchFilters,
    *,
    limit: int | None = None,
    offset: int = 0,
) -> list[models.Device]:
    statement: Select[tuple[models.Device]] = (
        select(models.Device)
        .options(
            joinedload(models.Device.store),
            joinedload(models.Device.identifier),
        )
        .join(models.Store)
    )
    statement = _apply_device_search_filters(statement, filters)
    statement = statement.order_by(
        models.Device.store_id.asc(), models.Device.sku.asc())
    if offset:
        statement = statement.offset(offset)
    if limit is not None:
        statement = statement.limit(limit)
    return list(db.scalars(statement).unique())


def count_devices_matching_filters(
    db: Session, filters: schemas.DeviceSearchFilters
) -> int:
    statement: Select[tuple[int]] = select(func.count()).select_from(models.Device).join(
        models.Store
    )
    statement = _apply_device_search_filters(statement, filters)
    return int(db.scalar(statement) or 0)


def list_incomplete_devices(
    db: Session,
    *,
    store_id: int | None = None,
    limit: int | None = None,
    offset: int = 0,
) -> list[models.Device]:
    statement = (
        select(models.Device)
        .options(joinedload(models.Device.store))
        .where(models.Device.completo.is_(False))
        .order_by(models.Device.id.desc())
    )
    if store_id is not None:
        statement = statement.where(models.Device.store_id == store_id)
    if offset:
        statement = statement.offset(offset)
    if limit is not None:
        statement = statement.limit(limit)
    return list(db.scalars(statement).unique())


def count_incomplete_devices(
    db: Session, *, store_id: int | None = None
) -> int:
    statement: Select[tuple[int]] = select(func.count()).select_from(models.Device).where(
        models.Device.completo.is_(False)
    )
    if store_id is not None:
        statement = statement.where(models.Device.store_id == store_id)
    return int(db.scalar(statement) or 0)


def _ensure_adjustment_authorized(db: Session, performed_by_id: int | None) -> None:
    if performed_by_id is None:
        # Permite ejecuciones automatizadas (importaciones, sincronizaciones) manteniendo
        # compatibilidad con flujos existentes donde no hay un usuario autenticado.
        return
    user = get_user(db, performed_by_id)
    role_names = {
        membership.role.name for membership in user.roles if membership.role}
    if not {ADMIN, GERENTE}.intersection(role_names):
        raise PermissionError("movement_adjust_requires_authorized_user")


def _normalize_movement_comment(comment: str | None) -> str:
    if comment is None:
        normalized = "Movimiento inventario"
    else:
        normalized = comment.strip() or "Movimiento inventario"
    if len(normalized) < 5:
        normalized = f"{normalized} Kardex".strip()
    if len(normalized) < 5:
        normalized = "Movimiento inventario"
    return normalized[:255]


def _record_inventory_movement_reference(
    db: Session,
    *,
    movement: models.InventoryMovement,
    reference_type: str | None,
    reference_id: str | None,
    performed_by_id: int | None,
) -> None:
    """Registra la relación del movimiento con su operación original."""

    if not reference_type or not reference_id or movement.id is None:
        return

    normalized_type = reference_type.strip().lower()
    normalized_id = str(reference_id).strip()
    if not normalized_type or not normalized_id:
        return

    if len(normalized_type) > 40:
        normalized_type = normalized_type[:40]
    if len(normalized_id) > 120:
        normalized_id = normalized_id[:120]

    details = json.dumps(
        {"reference_type": normalized_type, "reference_id": normalized_id}
    )
    _log_action(
        db,
        action="inventory_movement_reference",
        entity_type="inventory_movement",
        entity_id=str(movement.id),
        performed_by_id=performed_by_id,
        details=details,
    )
    setattr(movement, "reference_type", normalized_type)
    setattr(movement, "reference_id", normalized_id)


def _register_inventory_movement(
    db: Session,
    *,
    store_id: int,
    device_id: int,
    movement_type: models.MovementType,
    quantity: int,
    comment: str | None,
    performed_by_id: int | None,
    source_store_id: int | None = None,
    destination_store_id: int | None = None,
    unit_cost: Decimal | None = None,
    reference_type: str | None = None,
    reference_id: str | None = None,
) -> models.InventoryMovement:
    normalized_comment = _normalize_movement_comment(comment)
    movement_payload = schemas.MovementCreate(
        producto_id=device_id,
        tipo_movimiento=movement_type,
        cantidad=quantity,
        comentario=normalized_comment,
        sucursal_origen_id=source_store_id,
        sucursal_destino_id=destination_store_id,
        unit_cost=unit_cost,
    )
    return create_inventory_movement(
        db,
        store_id,
        movement_payload,
        performed_by_id=performed_by_id,
        reference_type=reference_type,
        reference_id=reference_id,
    )


def create_inventory_movement(
    db: Session,
    store_id: int,
    payload: schemas.MovementCreate,
    *,
    performed_by_id: int | None = None,
    reference_type: str | None = None,
    reference_id: str | None = None,
) -> models.InventoryMovement:
    store = get_store(db, store_id)
    if (
        payload.sucursal_destino_id is not None
        and payload.sucursal_destino_id != store_id
    ):
        raise ValueError("invalid_destination_store")

    source_store_id = payload.sucursal_origen_id

    device = get_device(db, store_id, payload.producto_id)

    previous_quantity = device.quantity
    previous_cost = _to_decimal(device.costo_unitario)
    if source_store_id is not None:
        get_store(db, source_store_id)

    if (
        reference_type is None
        and payload.tipo_movimiento == models.MovementType.ADJUST
        and device.id is not None
    ):
        reference_type = "manual_adjustment"
        reference_id = str(device.id)

    if (
        payload.tipo_movimiento == models.MovementType.OUT
        and device.quantity < payload.cantidad
    ):
        raise ValueError("insufficient_stock")

    previous_sale_price = device.unit_price
    with transactional_session(db):
        movement_unit_cost: Decimal | None = None
        stock_move_type: models.StockMoveType | None = None
        stock_move_quantity: Decimal | None = None
        stock_move_branch_id: int | None = None
        ledger_quantity: Decimal | None = None
        ledger_branch_id: int | None = None
        ledger_unit_cost: Decimal | None = None

        if payload.tipo_movimiento == models.MovementType.IN:
            if payload.unit_cost is not None:
                incoming_cost = _to_decimal(payload.unit_cost)
            elif previous_cost > Decimal("0"):
                incoming_cost = previous_cost
            elif device.unit_price is not None and device.unit_price > Decimal("0"):
                incoming_cost = _to_decimal(device.unit_price)
            else:
                incoming_cost = previous_cost
            device.quantity += payload.cantidad
            average_cost = _calculate_weighted_average_cost(
                previous_quantity,
                previous_cost,
                payload.cantidad,
                incoming_cost,
            )
            device.costo_unitario = _quantize_currency(average_cost)
            movement_unit_cost = _quantize_currency(incoming_cost)
            _recalculate_sale_price(device)
            if (
                payload.unit_cost is None
                and previous_sale_price is not None
                and previous_sale_price > Decimal("0")
            ):
                device.unit_price = _to_decimal(previous_sale_price)
                device.precio_venta = device.unit_price
            stock_move_type = models.StockMoveType.IN  # // [PACK30-31-BACKEND]
            stock_move_quantity = _to_decimal(payload.cantidad)
            stock_move_branch_id = store_id
        elif payload.tipo_movimiento == models.MovementType.OUT:
            branch_for_cost = source_store_id or store_id
            computed_cost = inventory_accounting.compute_unit_cost(
                db,
                product_id=device.id,
                branch_id=branch_for_cost,
                quantity_out=payload.cantidad,
            )
            movement_unit_cost = _quantize_currency(computed_cost)
            device.quantity -= payload.cantidad
            if source_store_id is None:
                source_store_id = store_id
            if device.quantity <= 0:
                device.costo_unitario = Decimal("0.00")
            stock_move_type = models.StockMoveType.OUT
            stock_move_quantity = _to_decimal(payload.cantidad)
            stock_move_branch_id = branch_for_cost
            ledger_quantity = _to_decimal(payload.cantidad)
            ledger_branch_id = branch_for_cost
            ledger_unit_cost = movement_unit_cost
        elif payload.tipo_movimiento == models.MovementType.ADJUST:
            _ensure_adjustment_authorized(db, performed_by_id)
            if source_store_id is None:
                source_store_id = store_id
            adjustment_difference = payload.cantidad - previous_quantity
            adjustment_decimal = _to_decimal(adjustment_difference)
            branch_for_cost = store_id
            if adjustment_difference < 0:
                removal_qty = abs(adjustment_difference)
                computed_cost = inventory_accounting.compute_unit_cost(
                    db,
                    product_id=device.id,
                    branch_id=branch_for_cost,
                    quantity_out=removal_qty,
                )
                movement_unit_cost = _quantize_currency(computed_cost)
                ledger_quantity = _to_decimal(removal_qty)
                ledger_branch_id = branch_for_cost
                ledger_unit_cost = movement_unit_cost
            elif payload.unit_cost is not None and payload.cantidad > 0:
                updated_cost = _to_decimal(payload.unit_cost)
                device.costo_unitario = _quantize_currency(updated_cost)
                movement_unit_cost = _quantize_currency(updated_cost)
                _recalculate_sale_price(device)
            else:
                movement_unit_cost = (
                    _quantize_currency(previous_cost)
                    if previous_cost > Decimal("0")
                    else Decimal("0.00")
                )
            device.quantity = payload.cantidad
            if device.quantity <= 0:
                device.costo_unitario = Decimal("0.00")
            stock_move_type = models.StockMoveType.ADJUST
            stock_move_quantity = adjustment_decimal
            stock_move_branch_id = branch_for_cost
        else:
            raise ValueError("movement_type_not_supported")

        new_quantity = device.quantity
        quantity_delta = new_quantity - previous_quantity
        reason_segment = f", motivo={payload.comentario}" if payload.comentario else ""
        movement_details = (
            "tipo="
            f"{payload.tipo_movimiento.value}, cantidad={payload.cantidad}, "
            f"stock_previo={previous_quantity}, stock_actual={new_quantity}{reason_segment}"
        )

        movement = models.InventoryMovement(
            store=store,
            source_store_id=source_store_id,
            device=device,
            movement_type=payload.tipo_movimiento,
            quantity=payload.cantidad,
            comment=payload.comentario,
            unit_cost=movement_unit_cost,
            performed_by_id=performed_by_id,
        )
        db.add(movement)
        flush_session(db)
        db.refresh(device)
        db.refresh(movement)
        reference_segments: list[str] = []
        if reference_type:
            reference_segments.append(reference_type)
        if reference_id:
            reference_segments.append(reference_id)
        accounting_reference = ":".join(
            reference_segments) if reference_segments else None
        stock_move_record: models.StockMove | None = None
        zero_decimal = Decimal("0")
        if (
            stock_move_type is not None
            and stock_move_quantity is not None
            and (
                stock_move_type != models.StockMoveType.ADJUST
                or stock_move_quantity != zero_decimal
            )
        ):
            stock_move_record = inventory_accounting.record_move(
                db,
                product_id=device.id,
                branch_id=stock_move_branch_id,
                quantity=stock_move_quantity,
                move_type=stock_move_type,
                reference=accounting_reference,
                occurred_at=movement.created_at,
            )
        if (
            stock_move_record is not None
            and ledger_quantity is not None
            and ledger_unit_cost is not None
            and ledger_quantity > zero_decimal
        ):
            cost_entry = models.CostLedgerEntry(
                product_id=device.id,
                move_id=stock_move_record.id,
                branch_id=ledger_branch_id or stock_move_branch_id,
                quantity=_to_decimal(ledger_quantity).quantize(
                    Decimal("0.0001")),
                unit_cost=_to_decimal(
                    ledger_unit_cost).quantize(Decimal("0.01")),
                method=models.CostingMethod(settings.cost_method),
            )
            db.add(cost_entry)
        # Aseguramos que las relaciones necesarias estén disponibles para la respuesta serializada.
        if movement.store is not None:
            _ = movement.store.name
        if movement.source_store is not None:
            _ = movement.source_store.name
        if movement.performed_by is not None:
            _ = movement.performed_by.username

        _log_action(
            db,
            action="inventory_movement",
            entity_type="device",
            entity_id=str(device.id),
            performed_by_id=performed_by_id,
            details=movement_details,
        )

        if (
            payload.tipo_movimiento == models.MovementType.ADJUST
            and quantity_delta != 0
            and abs(quantity_delta) >= settings.inventory_adjustment_variance_threshold
        ):
            adjustment_reason = (
                f", motivo={payload.comentario}" if payload.comentario else ""
            )
            _log_action(
                db,
                action="inventory_adjustment_alert",
                entity_type="device",
                entity_id=str(device.id),
                performed_by_id=performed_by_id,
                details=(
                    "Ajuste manual registrado; inconsistencia detectada"
                    f" en la sucursal {store.name}. stock_previo={previous_quantity}, "
                    f"stock_actual={new_quantity}, variacion={quantity_delta:+d}"
                    f", umbral={settings.inventory_adjustment_variance_threshold}{adjustment_reason}"
                ),
            )

        if new_quantity <= settings.inventory_low_stock_threshold:
            _log_action(
                db,
                action="inventory_low_stock_alert",
                entity_type="device",
                entity_id=str(device.id),
                performed_by_id=performed_by_id,
                details=(
                    "Stock bajo detectado"
                    f" en la sucursal {store.name}. dispositivo={device.sku}, "
                    f"stock_actual={new_quantity}, umbral={settings.inventory_low_stock_threshold}"
                ),
            )

        flush_session(db)
        db.refresh(movement)
        _record_inventory_movement_reference(
            db,
            movement=movement,
            reference_type=reference_type,
            reference_id=reference_id,
            performed_by_id=performed_by_id,
        )
        total_value = _recalculate_store_inventory_value(db, store_id)
        setattr(movement, "store_inventory_value", total_value)
        enqueue_sync_outbox(
            db,
            entity_type="inventory",
            entity_id=str(movement.id),
            operation="UPSERT",
            payload=_inventory_movement_payload(movement),
        )
        if movement.device is not None:
            enqueue_sync_outbox(
                db,
                entity_type="device",
                entity_id=str(movement.device.id),
                operation="UPSERT",
                payload=_device_sync_payload(movement.device),
            )
    if movement.id is not None:
        last_logs = get_last_audit_entries(
            db,
            entity_type="inventory_movement",
            entity_ids=[movement.id],
        )
        latest_log = last_logs.get(str(movement.id))
        if latest_log is not None:
            setattr(
                movement,
                "ultima_accion",
                audit_trail_utils.to_audit_trail(latest_log),
            )
    return movement


def list_inventory_summary(
    db: Session, *, limit: int | None = None, offset: int = 0
) -> list[models.Store]:
    statement = select(models.Store).options(joinedload(models.Store.devices)).order_by(
        models.Store.name.asc()
    )
    if offset:
        statement = statement.offset(offset)
    if limit is not None:
        statement = statement.limit(limit)
    return list(db.scalars(statement).unique())


def compute_inventory_metrics(db: Session, *, low_stock_threshold: int = 5) -> dict[str, object]:
    stores = list_inventory_summary(db)

    total_devices = 0
    total_units = 0
    total_value = Decimal("0")
    store_metrics: list[dict[str, object]] = []
    low_stock: list[dict[str, object]] = []

    for store in stores:
        device_count = len(store.devices)
        store_units = sum(device.quantity for device in store.devices)
        store_value = sum(_device_value(device) for device in store.devices)

        total_devices += device_count
        total_units += store_units
        total_value += store_value

        store_metrics.append(
            {
                "store_id": store.id,
                "store_name": store.name,
                "device_count": device_count,
                "total_units": store_units,
                "total_value": store_value,
            }
        )

        for device in store.devices:
            if device.quantity <= low_stock_threshold:
                low_stock.append(
                    {
                        "store_id": store.id,
                        "store_name": store.name,
                        "device_id": device.id,
                        "sku": device.sku,
                        "name": device.name,
                        "quantity": device.quantity,
                        "unit_price": device.unit_price or Decimal("0"),
                        "inventory_value": _device_value(device),
                    }
                )

    store_metrics.sort(key=lambda item: item["total_value"], reverse=True)
    low_stock.sort(key=lambda item: (item["quantity"], item["name"]))

    sales_stmt = (
        select(models.Sale)
        .options(
            joinedload(models.Sale.items).joinedload(models.SaleItem.device),
            joinedload(models.Sale.store),
        )
        .order_by(models.Sale.created_at.desc())
    )
    sales = list(db.scalars(sales_stmt).unique())

    repairs_stmt = select(models.RepairOrder)
    repairs = list(db.scalars(repairs_stmt))

    total_sales_amount = Decimal("0")
    total_profit = Decimal("0")
    sales_count = len(sales)
    sales_trend_map: dict[date, Decimal] = defaultdict(lambda: Decimal("0"))
    store_profit: dict[int, dict[str, object]] = {}

    today = datetime.utcnow().date()
    window_days = [today - timedelta(days=delta) for delta in range(6, -1, -1)]
    window_set = set(window_days)

    for sale in sales:
        total_sales_amount += sale.total_amount
        sale_cost = Decimal("0")
        for item in sale.items:
            device_cost = _to_decimal(
                getattr(item.device, "costo_unitario", None) or item.unit_price)
            sale_cost += (device_cost * item.quantity).quantize(
                Decimal("0.01"), rounding=ROUND_HALF_UP)
        profit = (sale.total_amount -
                  sale_cost).quantize(Decimal("0.01"), rounding=ROUND_HALF_UP)
        total_profit += profit

        store_data = store_profit.setdefault(
            sale.store_id,
            {
                "store_id": sale.store_id,
                "store_name": sale.store.name if sale.store else "Sucursal",
                "revenue": Decimal("0"),
                "cost": Decimal("0"),
                "profit": Decimal("0"),
            },
        )
        store_data["revenue"] += sale.total_amount
        store_data["cost"] += sale_cost
        store_data["profit"] += profit

        sale_day = sale.created_at.date()
        if sale_day in window_set:
            sales_trend_map[sale_day] += sale.total_amount

    repair_status_counts: dict[str, int] = defaultdict(int)
    open_repairs = 0
    for order in repairs:
        repair_status_counts[order.status.value] += 1
        if order.status != models.RepairStatus.ENTREGADO:
            open_repairs += 1

    sales_trend = [
        {
            "label": day.strftime("%d/%m"),
            "value": float(sales_trend_map.get(day, Decimal("0"))),
        }
        for day in window_days
    ]

    stock_breakdown = [
        {"label": metric["store_name"], "value": metric["total_units"]}
        for metric in store_metrics
    ]

    profit_breakdown = [
        {
            "label": data["store_name"],
            "value": float(data["profit"]),
        }
        for data in store_profit.values()
        if data["profit"]
    ]

    repair_mix = [
        {"label": status, "value": count}
        for status, count in sorted(repair_status_counts.items())
    ]

    audit_logs_stmt = (
        select(models.AuditLog)
        .order_by(models.AuditLog.created_at.desc())
        .limit(50)
    )
    audit_logs = list(db.scalars(audit_logs_stmt).unique())
    alert_summary = audit_utils.summarize_alerts(audit_logs)
    log_keys = {(log.entity_type, log.entity_id) for log in audit_logs}
    ack_map: dict[tuple[str, str], models.AuditAlertAcknowledgement] = {}
    if log_keys:
        ack_stmt = (
            select(models.AuditAlertAcknowledgement)
            .options(joinedload(models.AuditAlertAcknowledgement.acknowledged_by))
            .where(
                tuple_(
                    models.AuditAlertAcknowledgement.entity_type,
                    models.AuditAlertAcknowledgement.entity_id,
                ).in_(log_keys)
            )
        )
        ack_map = {
            (ack.entity_type, ack.entity_id): ack for ack in db.scalars(ack_stmt)
        }

    highlight_entries: list[dict[str, object]] = []
    pending_highlights: list[audit_utils.HighlightEntry] = []
    acknowledged_highlights = 0
    for entry in alert_summary.highlights:
        acknowledgement = ack_map.get(
            (entry["entity_type"], entry["entity_id"]))
        status = "pending"
        acknowledged_at = None
        acknowledged_by_id = None
        acknowledged_by_name = None
        acknowledged_note = None
        if acknowledgement and acknowledgement.acknowledged_at >= entry["created_at"]:
            status = "acknowledged"
            acknowledged_at = acknowledgement.acknowledged_at
            acknowledged_by_id = acknowledgement.acknowledged_by_id
            if acknowledgement.acknowledged_by is not None:
                acknowledged_by_name = (
                    acknowledgement.acknowledged_by.full_name
                    or acknowledgement.acknowledged_by.username
                )
            acknowledged_note = acknowledgement.note
            acknowledged_highlights += 1
        else:
            pending_highlights.append(entry)

        highlight_entries.append(
            {
                "id": entry["id"],
                "action": entry["action"],
                "created_at": entry["created_at"],
                "severity": entry["severity"],
                "entity_type": entry["entity_type"],
                "entity_id": entry["entity_id"],
                "status": status,
                "acknowledged_at": acknowledged_at,
                "acknowledged_by_id": acknowledged_by_id,
                "acknowledged_by_name": acknowledged_by_name,
                "acknowledged_note": acknowledged_note,
            }
        )

    critical_events: dict[tuple[str, str], datetime] = {}
    for log in audit_logs:
        severity = audit_utils.classify_severity(log.action or "", log.details)
        if severity != "critical":
            continue
        key = (log.entity_type, log.entity_id)
        if key not in critical_events or log.created_at > critical_events[key]:
            critical_events[key] = log.created_at

    acknowledged_entities: list[dict[str, object]] = []
    pending_critical = 0
    for key, last_seen in critical_events.items():
        acknowledgement = ack_map.get(key)
        if acknowledgement and acknowledgement.acknowledged_at >= last_seen:
            acknowledged_entities.append(
                {
                    "entity_type": key[0],
                    "entity_id": key[1],
                    "acknowledged_at": acknowledgement.acknowledged_at,
                    "acknowledged_by_id": acknowledgement.acknowledged_by_id,
                    "acknowledged_by_name": (
                        acknowledgement.acknowledged_by.full_name
                        if acknowledgement.acknowledged_by
                        and acknowledgement.acknowledged_by.full_name
                        else (
                            acknowledgement.acknowledged_by.username
                            if acknowledgement.acknowledged_by
                            else None
                        )
                    ),
                    "note": acknowledgement.note,
                }
            )
        else:
            pending_critical += 1

    acknowledged_entities.sort(
        key=lambda item: item["acknowledged_at"], reverse=True)

    audit_alerts = {
        "total": alert_summary.total,
        "critical": alert_summary.critical,
        "warning": alert_summary.warning,
        "info": alert_summary.info,
        "has_alerts": alert_summary.has_alerts,
        "pending_count": len([entry for entry in highlight_entries if entry["status"] != "acknowledged"]),
        "acknowledged_count": len(acknowledged_entities) or acknowledged_highlights,
        "highlights": highlight_entries,
        "acknowledged_entities": acknowledged_entities,
    }

    return {
        "totals": {
            "stores": len(stores),
            "devices": total_devices,
            "total_units": total_units,
            "total_value": total_value,
        },
        "top_stores": store_metrics[:5],
        "low_stock_devices": low_stock[:10],
        "global_performance": {
            "total_sales": float(total_sales_amount),
            "sales_count": sales_count,
            "total_stock": total_units,
            "open_repairs": open_repairs,
            "gross_profit": float(total_profit),
        },
        "sales_trend": sales_trend,
        "stock_breakdown": stock_breakdown,
        "repair_mix": repair_mix,
        "profit_breakdown": profit_breakdown,
        "audit_alerts": audit_alerts,
    }


def get_inventory_integrity_report(
    db: Session, *, store_ids: Iterable[int] | None = None
) -> schemas.InventoryIntegrityReport:
    """Devuelve el reporte de integridad entre existencias y movimientos."""

    return inventory_audit.build_inventory_integrity_report(db, store_ids=store_ids)


def get_inventory_current_report(
    db: Session, *, store_ids: Iterable[int] | None = None
) -> schemas.InventoryCurrentReport:
    stores = list_inventory_summary(db)
    store_filter = _normalize_store_ids(store_ids)

    report_stores: list[schemas.InventoryCurrentStore] = []
    total_devices = 0
    total_units = 0
    total_value = Decimal("0")

    for store in stores:
        if store_filter and store.id not in store_filter:
            continue
        device_count = len(store.devices)
        store_units = sum(device.quantity for device in store.devices)
        store_value = sum(_device_value(device) for device in store.devices)

        report_stores.append(
            schemas.InventoryCurrentStore(
                store_id=store.id,
                store_name=store.name,
                device_count=device_count,
                total_units=store_units,
                total_value=store_value,
            )
        )

        total_devices += device_count
        total_units += store_units
        total_value += store_value

    totals = schemas.InventoryTotals(
        stores=len(report_stores),
        devices=total_devices,
        total_units=total_units,
        total_value=total_value,
    )

    return schemas.InventoryCurrentReport(stores=report_stores, totals=totals)


def get_inventory_movements_report(
    db: Session,
    *,
    store_ids: Iterable[int] | None = None,
    date_from: date | datetime | None = None,
    date_to: date | datetime | None = None,
    movement_type: models.MovementType | None = None,
) -> schemas.InventoryMovementsReport:
    store_filter = _normalize_store_ids(store_ids)
    start_dt, end_dt = _normalize_date_range(date_from, date_to)

    movement_stmt = (
        select(models.InventoryMovement)
        .options(
            joinedload(models.InventoryMovement.store),
            joinedload(models.InventoryMovement.source_store),
            joinedload(models.InventoryMovement.device),
            joinedload(models.InventoryMovement.performed_by),
        )
        .order_by(models.InventoryMovement.created_at.desc())
    )

    if store_filter:
        movement_stmt = movement_stmt.where(
            models.InventoryMovement.store_id.in_(store_filter))
    movement_stmt = movement_stmt.where(
        models.InventoryMovement.created_at >= start_dt)
    movement_stmt = movement_stmt.where(
        models.InventoryMovement.created_at <= end_dt)
    if movement_type is not None:
        movement_stmt = movement_stmt.where(
            models.InventoryMovement.movement_type == movement_type)

    movements = list(db.scalars(movement_stmt).unique())

    _hydrate_movement_references(db, movements)

    movement_ids = [
        movement.id for movement in movements if movement.id is not None]
    audit_logs = get_last_audit_entries(
        db,
        entity_type="inventory_movement",
        entity_ids=movement_ids,
    )
    audit_trails = {
        key: audit_trail_utils.to_audit_trail(log)
        for key, log in audit_logs.items()
    }

    totals_by_type: dict[models.MovementType, dict[str, Decimal | int]] = {}
    period_map: dict[tuple[date, models.MovementType],
                     dict[str, Decimal | int]] = {}
    total_units = 0
    total_value = Decimal("0")
    report_entries: list[schemas.MovementReportEntry] = []

    for movement in movements:
        value = _movement_value(movement)
        total_units += movement.quantity
        total_value += value

        type_data = totals_by_type.setdefault(
            movement.movement_type,
            {"quantity": 0, "value": Decimal("0")},
        )
        type_data["quantity"] = int(type_data["quantity"]) + movement.quantity
        type_data["value"] = _to_decimal(type_data["value"]) + value

        period_key = (movement.created_at.date(), movement.movement_type)
        period_data = period_map.setdefault(
            period_key,
            {"quantity": 0, "value": Decimal("0")},
        )
        period_data["quantity"] = int(
            period_data["quantity"]) + movement.quantity
        period_data["value"] = _to_decimal(period_data["value"]) + value

        report_entries.append(
            schemas.MovementReportEntry(
                id=movement.id,
                tipo_movimiento=movement.movement_type,
                cantidad=movement.quantity,
                valor_total=value,
                sucursal_destino_id=movement.store_id,
                sucursal_destino=movement.tienda_destino,
                sucursal_origen_id=movement.source_store_id,
                sucursal_origen=movement.tienda_origen,
                comentario=movement.comment,
                usuario=movement.usuario,
                referencia_tipo=getattr(movement, "reference_type", None),
                referencia_id=getattr(movement, "reference_id", None),
                fecha=movement.created_at,
                ultima_accion=audit_trails.get(str(movement.id)),
            )
        )

    period_summaries = [
        schemas.MovementPeriodSummary(
            periodo=period,
            tipo_movimiento=movement_type,
            total_cantidad=int(data["quantity"]),
            total_valor=_to_decimal(data["value"]),
        )
        for (period, movement_type), data in sorted(period_map.items())
    ]

    summary_by_type = [
        schemas.MovementTypeSummary(
            tipo_movimiento=movement_enum,
            total_cantidad=int(totals_by_type.get(
                movement_enum, {}).get("quantity", 0)),
            total_valor=_to_decimal(totals_by_type.get(
                movement_enum, {}).get("value", 0)),
        )
        for movement_enum in models.MovementType
    ]

    resumen = schemas.InventoryMovementsSummary(
        total_movimientos=len(movements),
        total_unidades=total_units,
        total_valor=total_value,
        por_tipo=summary_by_type,
    )

    return schemas.InventoryMovementsReport(
        resumen=resumen,
        periodos=period_summaries,
        movimientos=report_entries,
    )


def get_top_selling_products(
    db: Session,
    *,
    store_ids: Iterable[int] | None = None,
    date_from: date | datetime | None = None,
    date_to: date | datetime | None = None,
    limit: int = 50,
    offset: int = 0,
) -> schemas.TopProductsReport:
    store_filter = _normalize_store_ids(store_ids)
    start_dt, end_dt = _normalize_date_range(date_from, date_to)

    sold_units = func.sum(models.SaleItem.quantity).label("sold_units")
    total_revenue = func.sum(models.SaleItem.total_line).label("total_revenue")
    estimated_cost = func.sum(
        models.SaleItem.quantity
        * func.coalesce(models.Device.costo_unitario, models.SaleItem.unit_price)
    ).label("total_cost")

    stmt = (
        select(
            models.SaleItem.device_id,
            models.Device.sku,
            models.Device.name.label("device_name"),
            models.Sale.store_id,
            models.Store.name.label("store_name"),
            sold_units,
            total_revenue,
            estimated_cost,
        )
        .join(models.Sale, models.Sale.id == models.SaleItem.sale_id)
        .join(models.Device, models.Device.id == models.SaleItem.device_id)
        .join(models.Store, models.Store.id == models.Sale.store_id)
        .where(models.Sale.created_at >= start_dt)
        .where(models.Sale.created_at <= end_dt)
        .group_by(
            models.SaleItem.device_id,
            models.Device.sku,
            models.Device.name,
            models.Sale.store_id,
            models.Store.name,
        )
        .order_by(sold_units.desc(), total_revenue.desc())
        .offset(offset)
        .limit(limit)
    )

    if store_filter:
        stmt = stmt.where(models.Sale.store_id.in_(store_filter))

    rows = list(db.execute(stmt).mappings())

    items: list[schemas.TopProductReportItem] = []
    total_units = 0
    total_income = Decimal("0")

    for row in rows:
        units = int(row["sold_units"] or 0)
        income = _to_decimal(row["total_revenue"])
        cost = _to_decimal(row["total_cost"])
        margin = income - cost

        items.append(
            schemas.TopProductReportItem(
                device_id=row["device_id"],
                sku=row["sku"],
                nombre=row["device_name"],
                store_id=row["store_id"],
                store_name=row["store_name"],
                unidades_vendidas=units,
                ingresos_totales=income,
                margen_estimado=margin,
            )
        )

        total_units += units
        total_income += income

    return schemas.TopProductsReport(
        items=items,
        total_unidades=total_units,
        total_ingresos=total_income,
    )


def get_inventory_value_report(
    db: Session,
    *,
    store_ids: Iterable[int] | None = None,
    categories: Iterable[str] | None = None,
) -> schemas.InventoryValueReport:
    valuations = calculate_inventory_valuation(
        db, store_ids=store_ids, categories=categories
    )

    store_map: dict[int, dict[str, Decimal | str]] = {}

    for entry in valuations:
        store_entry = store_map.setdefault(
            entry.store_id,
            {
                "store_name": entry.store_name,
                "valor_total": Decimal("0"),
                "valor_costo": Decimal("0"),
                "margen_total": Decimal("0"),
            },
        )
        store_entry["valor_total"] = _to_decimal(store_entry["valor_total"]) + _to_decimal(
            entry.valor_total_producto
        )
        store_entry["valor_costo"] = _to_decimal(store_entry["valor_costo"]) + _to_decimal(
            entry.valor_costo_producto
        )
        store_entry["margen_total"] = _to_decimal(store_entry["margen_total"]) + (
            _to_decimal(entry.valor_total_producto) -
            _to_decimal(entry.valor_costo_producto)
        )

    stores = [
        schemas.InventoryValueStore(
            store_id=store_id,
            store_name=data["store_name"],
            valor_total=_to_decimal(data["valor_total"]),
            valor_costo=_to_decimal(data["valor_costo"]),
            margen_total=_to_decimal(data["margen_total"]),
        )
        for store_id, data in sorted(store_map.items(), key=lambda item: item[1]["store_name"])
    ]

    total_valor = sum((store.valor_total for store in stores), Decimal("0"))
    total_costo = sum((store.valor_costo for store in stores), Decimal("0"))
    total_margen = sum((store.margen_total for store in stores), Decimal("0"))

    totals = schemas.InventoryValueTotals(
        valor_total=total_valor,
        valor_costo=total_costo,
        margen_total=total_margen,
    )

    return schemas.InventoryValueReport(stores=stores, totals=totals)


def calculate_rotation_analytics(
    db: Session,
    store_ids: Iterable[int] | None = None,
    *,
    date_from: date | None = None,
    date_to: date | None = None,
    category: str | None = None,
    limit: int | None = None,
    offset: int = 0,
) -> list[dict[str, object]]:
    store_filter = _normalize_store_ids(store_ids)
    start_dt, end_dt = _normalize_date_range(date_from, date_to)
    category_expr = _device_category_expr()

    device_stmt = (
        select(
            models.Device.id,
            models.Device.sku,
            models.Device.name,
            models.Store.id.label("store_id"),
            models.Store.name.label("store_name"),
        )
        .join(models.Store, models.Store.id == models.Device.store_id)
        .order_by(models.Store.name.asc(), models.Device.name.asc())
    )
    if store_filter:
        device_stmt = device_stmt.where(
            models.Device.store_id.in_(store_filter))
    if category:
        device_stmt = device_stmt.where(category_expr == category)
    if offset:
        device_stmt = device_stmt.offset(offset)
    if limit is not None:
        device_stmt = device_stmt.limit(limit)

    device_rows = list(db.execute(device_stmt))
    if not device_rows:
        return []

    device_ids = [row.id for row in device_rows]

    sale_stats = (
        select(
            models.SaleItem.device_id,
            func.sum(models.SaleItem.quantity).label("sold_units"),
            models.Sale.store_id,
        )
        .join(models.Sale, models.Sale.id == models.SaleItem.sale_id)
        .join(models.Device, models.Device.id == models.SaleItem.device_id)
        .group_by(models.SaleItem.device_id, models.Sale.store_id)
    )
    if store_filter:
        sale_stats = sale_stats.where(models.Sale.store_id.in_(store_filter))
    if device_ids:
        sale_stats = sale_stats.where(
            models.SaleItem.device_id.in_(device_ids))
    if start_dt:
        sale_stats = sale_stats.where(models.Sale.created_at >= start_dt)
    if end_dt:
        sale_stats = sale_stats.where(models.Sale.created_at <= end_dt)
    if category:
        sale_stats = sale_stats.where(category_expr == category)

    purchase_stats = (
        select(
            models.PurchaseOrderItem.device_id,
            func.sum(models.PurchaseOrderItem.quantity_received).label(
                "received_units"),
            models.PurchaseOrder.store_id,
        )
        .join(models.PurchaseOrder, models.PurchaseOrder.id == models.PurchaseOrderItem.purchase_order_id)
        .join(models.Device, models.Device.id == models.PurchaseOrderItem.device_id)
        .group_by(models.PurchaseOrderItem.device_id, models.PurchaseOrder.store_id)
    )
    if store_filter:
        purchase_stats = purchase_stats.where(
            models.PurchaseOrder.store_id.in_(store_filter))
    if device_ids:
        purchase_stats = purchase_stats.where(
            models.PurchaseOrderItem.device_id.in_(device_ids)
        )
    if start_dt:
        purchase_stats = purchase_stats.where(
            models.PurchaseOrder.created_at >= start_dt)
    if end_dt:
        purchase_stats = purchase_stats.where(
            models.PurchaseOrder.created_at <= end_dt)
    if category:
        purchase_stats = purchase_stats.where(category_expr == category)

    sold_map = {
        row.device_id: int(row.sold_units or 0) for row in db.execute(sale_stats)
    }
    received_map = {
        row.device_id: int(row.received_units or 0)
        for row in db.execute(purchase_stats)
    }

    results: list[dict[str, object]] = []
    for row in device_rows:
        sold_units = sold_map.get(row.id, 0)
        received_units = received_map.get(row.id, 0)
        denominator = received_units if received_units > 0 else max(
            sold_units, 1)
        rotation_rate = sold_units / denominator if denominator else 0
        results.append(
            {
                "store_id": row.store_id,
                "store_name": row.store_name,
                "device_id": row.id,
                "sku": row.sku,
                "name": row.name,
                "sold_units": sold_units,
                "received_units": received_units,
                "rotation_rate": float(round(rotation_rate, 2)),
            }
        )
    return results


def calculate_aging_analytics(
    db: Session,
    store_ids: Iterable[int] | None = None,
    *,
    date_from: date | None = None,
    date_to: date | None = None,
    category: str | None = None,
    limit: int | None = None,
    offset: int = 0,
) -> list[dict[str, object]]:
    store_filter = _normalize_store_ids(store_ids)
    now_date = datetime.utcnow().date()
    category_expr = _device_category_expr()
    device_stmt = (
        select(
            models.Device.id,
            models.Device.sku,
            models.Device.name,
            models.Device.fecha_compra,
            models.Device.quantity,
            models.Store.id.label("store_id"),
            models.Store.name.label("store_name"),
        )
        .join(models.Store, models.Store.id == models.Device.store_id)
        .order_by(
            models.Device.fecha_compra.is_(None),
            models.Device.fecha_compra.asc(),
        )
    )
    if store_filter:
        device_stmt = device_stmt.where(
            models.Device.store_id.in_(store_filter))
    if date_from:
        device_stmt = device_stmt.where(
            models.Device.fecha_compra >= date_from)
    if date_to:
        device_stmt = device_stmt.where(models.Device.fecha_compra <= date_to)
    if category:
        device_stmt = device_stmt.where(category_expr == category)

    if offset:
        device_stmt = device_stmt.offset(offset)
    if limit is not None:
        device_stmt = device_stmt.limit(limit)

    device_rows = list(db.execute(device_stmt))
    if not device_rows:
        return []

    metrics: list[dict[str, object]] = []
    for row in device_rows:
        purchase_date = row.fecha_compra
        days_in_stock = (now_date - purchase_date).days if purchase_date else 0
        metrics.append(
            {
                "device_id": row.id,
                "sku": row.sku,
                "name": row.name,
                "store_id": row.store_id,
                "store_name": row.store_name,
                "days_in_stock": max(days_in_stock, 0),
                "quantity": int(row.quantity or 0),
            }
        )
    metrics.sort(key=lambda item: item["days_in_stock"], reverse=True)
    return metrics


def calculate_stockout_forecast(
    db: Session,
    store_ids: Iterable[int] | None = None,
    *,
    date_from: date | None = None,
    date_to: date | None = None,
    category: str | None = None,
    limit: int | None = None,
    offset: int = 0,
) -> list[dict[str, object]]:
    store_filter = _normalize_store_ids(store_ids)
    start_dt, end_dt = _normalize_date_range(date_from, date_to)
    category_expr = _device_category_expr()

    device_stmt = (
        select(
            models.Device.id,
            models.Device.sku,
            models.Device.name,
            models.Device.quantity,
            models.Store.id.label("store_id"),
            models.Store.name.label("store_name"),
        )
        .join(models.Store, models.Store.id == models.Device.store_id)
        .order_by(models.Store.name.asc(), models.Device.name.asc())
    )
    if store_filter:
        device_stmt = device_stmt.where(
            models.Device.store_id.in_(store_filter))
    if category:
        device_stmt = device_stmt.where(category_expr == category)
    if offset:
        device_stmt = device_stmt.offset(offset)
    if limit is not None:
        device_stmt = device_stmt.limit(limit)

    device_rows = list(db.execute(device_stmt))
    if not device_rows:
        return []

    device_ids = [row.id for row in device_rows]

    sales_summary_stmt = (
        select(
            models.SaleItem.device_id,
            models.Sale.store_id,
            func.sum(models.SaleItem.quantity).label("sold_units"),
            func.min(models.Sale.created_at).label("first_sale"),
            func.max(models.Sale.created_at).label("last_sale"),
        )
        .join(models.Sale, models.Sale.id == models.SaleItem.sale_id)
        .join(models.Device, models.Device.id == models.SaleItem.device_id)
        .group_by(models.SaleItem.device_id, models.Sale.store_id)
    )
    if store_filter:
        sales_summary_stmt = sales_summary_stmt.where(
            models.Sale.store_id.in_(store_filter))
    if device_ids:
        sales_summary_stmt = sales_summary_stmt.where(
            models.SaleItem.device_id.in_(device_ids)
        )
    if start_dt:
        sales_summary_stmt = sales_summary_stmt.where(
            models.Sale.created_at >= start_dt)
    if end_dt:
        sales_summary_stmt = sales_summary_stmt.where(
            models.Sale.created_at <= end_dt)
    if category:
        sales_summary_stmt = sales_summary_stmt.where(
            category_expr == category)

    day_column = func.date(models.Sale.created_at)
    daily_sales_stmt = (
        select(
            models.SaleItem.device_id,
            day_column.label("day"),
            func.sum(models.SaleItem.quantity).label("sold_units"),
        )
        .join(models.Sale, models.Sale.id == models.SaleItem.sale_id)
        .join(models.Device, models.Device.id == models.SaleItem.device_id)
        .group_by(models.SaleItem.device_id, day_column)
    )
    if store_filter:
        daily_sales_stmt = daily_sales_stmt.where(
            models.Sale.store_id.in_(store_filter))
    if device_ids:
        daily_sales_stmt = daily_sales_stmt.where(
            models.SaleItem.device_id.in_(device_ids)
        )
    if start_dt:
        daily_sales_stmt = daily_sales_stmt.where(
            models.Sale.created_at >= start_dt)
    if end_dt:
        daily_sales_stmt = daily_sales_stmt.where(
            models.Sale.created_at <= end_dt)
    if category:
        daily_sales_stmt = daily_sales_stmt.where(category_expr == category)

    sales_map: dict[int, dict[str, object]] = {}
    for row in db.execute(sales_summary_stmt):
        sales_map[row.device_id] = {
            "sold_units": int(row.sold_units or 0),
            "first_sale": row.first_sale,
            "last_sale": row.last_sale,
            "store_id": int(row.store_id),
        }

    daily_sales_map: defaultdict[int,
                                 list[tuple[datetime, float]]] = defaultdict(list)
    for row in db.execute(daily_sales_stmt):
        day: datetime | None = row.day
        if day is None:
            continue
        daily_sales_map[row.device_id].append(
            (day, float(row.sold_units or 0)))

    metrics: list[dict[str, object]] = []
    for row in device_rows:
        stats = sales_map.get(row.id)
        quantity = int(row.quantity or 0)
        daily_points_raw = sorted(
            daily_sales_map.get(row.id, []), key=lambda item: item[0]
        )
        points = [(float(index), value)
                  for index, (_, value) in enumerate(daily_points_raw)]
        slope, intercept, r_squared = _linear_regression(points)
        historical_avg = (
            sum(value for _, value in daily_points_raw) / len(daily_points_raw)
            if daily_points_raw
            else 0.0
        )
        predicted_next = max(0.0, slope * len(points) +
                             intercept) if points else 0.0
        expected_daily = max(historical_avg, predicted_next)

        if stats is None:
            sold_units = 0
        else:
            sold_units = int(stats.get("sold_units", 0))

        if expected_daily <= 0:
            projected_days: int | None = None
        else:
            projected_days = max(int(math.ceil(quantity / expected_daily)), 0)

        if slope > 0.25:
            trend_label = "acelerando"
        elif slope < -0.25:
            trend_label = "desacelerando"
        else:
            trend_label = "estable"

        alert_level: str | None
        if projected_days is None:
            alert_level = None
        elif projected_days <= 3:
            alert_level = "critical"
        elif projected_days <= 7:
            alert_level = "warning"
        else:
            alert_level = "ok"

        metrics.append(
            {
                "device_id": row.id,
                "sku": row.sku,
                "name": row.name,
                "store_id": row.store_id,
                "store_name": row.store_name,
                "average_daily_sales": round(float(expected_daily), 2),
                "projected_days": projected_days,
                "quantity": quantity,
                "trend": trend_label,
                "trend_score": round(float(slope), 4),
                "confidence": round(float(r_squared), 3),
                "alert_level": alert_level,
                "sold_units": sold_units,
            }
        )

    metrics.sort(key=lambda item: (
        item["projected_days"] is None, item["projected_days"] or 0))
    return metrics


def calculate_store_comparatives(
    db: Session,
    store_ids: Iterable[int] | None = None,
    *,
    date_from: date | None = None,
    date_to: date | None = None,
    category: str | None = None,
    limit: int | None = None,
    offset: int = 0,
) -> list[dict[str, object]]:
    store_filter = _normalize_store_ids(store_ids)
    start_dt, end_dt = _normalize_date_range(date_from, date_to)
    category_expr = _device_category_expr()

    inventory_stmt = (
        select(
            models.Store.id,
            models.Store.name,
            func.coalesce(func.count(models.Device.id),
                          0).label("device_count"),
            func.coalesce(func.sum(models.Device.quantity),
                          0).label("total_units"),
            func.coalesce(
                func.sum(models.Device.quantity * models.Device.unit_price),
                0,
            ).label("inventory_value"),
        )
        .outerjoin(models.Device, models.Device.store_id == models.Store.id)
        .group_by(models.Store.id)
        .order_by(models.Store.name.asc())
    )
    if store_filter:
        inventory_stmt = inventory_stmt.where(
            models.Store.id.in_(store_filter))
    if category:
        inventory_stmt = inventory_stmt.where(category_expr == category)
    if offset:
        inventory_stmt = inventory_stmt.offset(offset)
    if limit is not None:
        inventory_stmt = inventory_stmt.limit(limit)

    inventory_rows = list(db.execute(inventory_stmt))
    if not inventory_rows:
        return []

    store_ids_window = [int(row.id) for row in inventory_rows]

    rotation = calculate_rotation_analytics(
        db,
        store_ids=store_ids_window,
        date_from=date_from,
        date_to=date_to,
        category=category,
        limit=None,
        offset=0,
    )
    aging = calculate_aging_analytics(
        db,
        store_ids=store_ids_window,
        date_from=date_from,
        date_to=date_to,
        category=category,
        limit=None,
        offset=0,
    )

    rotation_totals: dict[int, tuple[float, int]] = {}
    aging_totals: dict[int, tuple[float, int]] = {}

    for item in rotation:
        store_id = int(item["store_id"])
        total, count = rotation_totals.get(store_id, (0.0, 0))
        rotation_totals[store_id] = (
            total + float(item["rotation_rate"]), count + 1)

    for item in aging:
        store_id_value = item.get("store_id")
        if store_id_value is None:
            continue
        store_id = int(store_id_value)
        total, count = aging_totals.get(store_id, (0.0, 0))
        aging_totals[store_id] = (
            total + float(item["days_in_stock"]), count + 1)

    rotation_avg = {
        store_id: (total / count if count else 0.0)
        for store_id, (total, count) in rotation_totals.items()
    }
    aging_avg = {
        store_id: (total / count if count else 0.0)
        for store_id, (total, count) in aging_totals.items()
    }

    window_start = start_dt or (datetime.utcnow() - timedelta(days=30))
    sales_stmt = (
        select(
            models.Sale.store_id,
            func.coalesce(func.count(models.Sale.id), 0).label("orders"),
            func.coalesce(func.sum(models.Sale.total_amount),
                          0).label("revenue"),
        )
        .join(models.SaleItem, models.SaleItem.sale_id == models.Sale.id)
        .join(models.Device, models.Device.id == models.SaleItem.device_id)
        .where(models.Sale.created_at >= window_start)
        .group_by(models.Sale.store_id)
    )
    if store_ids_window:
        sales_stmt = sales_stmt.where(
            models.Sale.store_id.in_(store_ids_window))
    if end_dt:
        sales_stmt = sales_stmt.where(models.Sale.created_at <= end_dt)
    if category:
        sales_stmt = sales_stmt.where(category_expr == category)

    sales_map: dict[int, dict[str, Decimal]] = {}
    for row in db.execute(sales_stmt):
        sales_map[int(row.store_id)] = {
            "orders": Decimal(row.orders or 0),
            "revenue": Decimal(row.revenue or 0),
        }

    comparatives: list[dict[str, object]] = []
    for row in inventory_rows:
        store_id = int(row.id)
        sales = sales_map.get(
            store_id, {"orders": Decimal(0), "revenue": Decimal(0)})
        comparatives.append(
            {
                "store_id": store_id,
                "store_name": row.name,
                "device_count": int(row.device_count or 0),
                "total_units": int(row.total_units or 0),
                "inventory_value": float(row.inventory_value or 0),
                "average_rotation": round(rotation_avg.get(store_id, 0.0), 2),
                "average_aging_days": round(aging_avg.get(store_id, 0.0), 1),
                "sales_last_30_days": float(sales["revenue"]),
                "sales_count_last_30_days": int(sales["orders"]),
            }
        )

    comparatives.sort(key=lambda item: item["inventory_value"], reverse=True)
    return comparatives


def calculate_profit_margin(
    db: Session,
    store_ids: Iterable[int] | None = None,
    *,
    date_from: date | None = None,
    date_to: date | None = None,
    category: str | None = None,
    limit: int | None = None,
    offset: int = 0,
) -> list[dict[str, object]]:
    store_filter = _normalize_store_ids(store_ids)
    start_dt, end_dt = _normalize_date_range(date_from, date_to)
    category_expr = _device_category_expr()
    revenue_expr = func.coalesce(func.sum(models.SaleItem.total_line), 0)
    cost_expr = func.coalesce(
        func.sum(models.SaleItem.quantity * models.Device.costo_unitario),
        0,
    )
    profit_expr = revenue_expr - cost_expr
    stmt = (
        select(
            models.Store.id.label("store_id"),
            models.Store.name.label("store_name"),
            revenue_expr.label("revenue"),
            cost_expr.label("cost"),
            profit_expr.label("profit"),
        )
        .join(models.Sale, models.Sale.id == models.SaleItem.sale_id)
        .join(models.Store, models.Store.id == models.Sale.store_id)
        .join(models.Device, models.Device.id == models.SaleItem.device_id)
        .group_by(models.Store.id, models.Store.name)
        .order_by(profit_expr.desc())
    )
    if store_filter:
        stmt = stmt.where(models.Store.id.in_(store_filter))
    if start_dt:
        stmt = stmt.where(models.Sale.created_at >= start_dt)
    if end_dt:
        stmt = stmt.where(models.Sale.created_at <= end_dt)
    if category:
        stmt = stmt.where(category_expr == category)
    if offset:
        stmt = stmt.offset(offset)
    if limit is not None:
        stmt = stmt.limit(limit)

    metrics: list[dict[str, object]] = []
    for row in db.execute(stmt):
        revenue = Decimal(row.revenue or 0)
        cost = Decimal(row.cost or 0)
        profit = Decimal(row.profit or 0)
        margin_percent = float((profit / revenue * 100) if revenue else 0)
        metrics.append(
            {
                "store_id": int(row.store_id),
                "store_name": row.store_name,
                "revenue": float(revenue),
                "cost": float(cost),
                "profit": float(profit),
                "margin_percent": round(margin_percent, 2),
            }
        )

    return metrics


def calculate_sales_projection(
    db: Session,
    store_ids: Iterable[int] | None = None,
    *,
    horizon_days: int = 30,
    date_from: date | None = None,
    date_to: date | None = None,
    category: str | None = None,
    limit: int | None = None,
    offset: int = 0,
) -> list[dict[str, object]]:
    store_filter = _normalize_store_ids(store_ids)
    start_dt, end_dt = _normalize_date_range(date_from, date_to)
    category_expr = _device_category_expr()
    lookback_days = max(horizon_days, 30)
    since = start_dt or (datetime.utcnow() - timedelta(days=lookback_days))

    store_stmt = select(models.Store.id, models.Store.name).order_by(
        models.Store.name.asc())
    if store_filter:
        store_stmt = store_stmt.where(models.Store.id.in_(store_filter))
    if offset:
        store_stmt = store_stmt.offset(offset)
    if limit is not None:
        store_stmt = store_stmt.limit(limit)

    store_rows = list(db.execute(store_stmt))
    if not store_rows:
        return []

    store_ids_window = [int(row.id) for row in store_rows]

    day_bucket = func.date(models.Sale.created_at)
    daily_stmt = (
        select(
            models.Store.id.label("store_id"),
            models.Store.name.label("store_name"),
            day_bucket.label("sale_day"),
            func.coalesce(func.sum(models.SaleItem.quantity),
                          0).label("units"),
            func.coalesce(func.sum(models.SaleItem.total_line),
                          0).label("revenue"),
            func.coalesce(func.count(func.distinct(
                models.Sale.id)), 0).label("orders"),
        )
        .join(models.Sale, models.Sale.id == models.SaleItem.sale_id)
        .join(models.Store, models.Store.id == models.Sale.store_id)
        .join(models.Device, models.Device.id == models.SaleItem.device_id)
        .where(models.Sale.created_at >= since)
        .group_by(
            models.Store.id,
            models.Store.name,
            day_bucket,
        )
        .order_by(models.Store.name.asc())
    )
    daily_stmt = daily_stmt.where(models.Store.id.in_(store_ids_window))
    if end_dt:
        daily_stmt = daily_stmt.where(models.Sale.created_at <= end_dt)
    if category:
        daily_stmt = daily_stmt.where(category_expr == category)

    stores_data: dict[int, dict[str, object]] = {}
    for row in db.execute(daily_stmt):
        store_entry = stores_data.setdefault(
            int(row.store_id),
            {
                "store_name": row.store_name,
                "daily": [],
                "orders": 0,
                "total_units": 0.0,
                "total_revenue": 0.0,
            },
        )
        day_value: datetime | None = row.sale_day
        if day_value is None:
            continue
        units_value = float(row.units or 0)
        revenue_value = float(row.revenue or 0)
        orders_value = int(row.orders or 0)
        store_entry["daily"].append(
            {
                "day": day_value,
                "units": units_value,
                "revenue": revenue_value,
                "orders": orders_value,
            }
        )
        store_entry["orders"] += orders_value
        store_entry["total_units"] += units_value
        store_entry["total_revenue"] += revenue_value

    projections: list[dict[str, object]] = []
    for store_id, payload in stores_data.items():
        daily_points = sorted(payload["daily"], key=lambda item: item["day"])
        if not daily_points:
            continue

        unit_points = [
            (float(index), item["units"])
            for index, item in enumerate(daily_points)
        ]
        revenue_points = [
            (float(index), item["revenue"])
            for index, item in enumerate(daily_points)
        ]
        slope_units, intercept_units, r2_units = _linear_regression(
            unit_points)
        slope_revenue, intercept_revenue, r2_revenue = _linear_regression(
            revenue_points
        )
        historical_avg_units = (
            payload["total_units"] / len(unit_points) if unit_points else 0.0
        )
        predicted_next_units = (
            max(0.0, slope_units * len(unit_points) + intercept_units)
            if unit_points
            else 0.0
        )
        average_daily_units = max(historical_avg_units, predicted_next_units)
        projected_units = _project_linear_sum(
            slope_units, intercept_units, len(unit_points), horizon_days
        )
        projected_revenue = _project_linear_sum(
            slope_revenue, intercept_revenue, len(revenue_points), horizon_days
        )
        average_ticket = (
            payload["total_revenue"] / payload["total_units"]
            if payload["total_units"] > 0
            else 0.0
        )
        orders = payload["orders"]
        sample_days = len(unit_points)
        confidence = 0.0
        if sample_days > 0:
            coverage = min(1.0, orders / sample_days)
            confidence = max(0.0, min(1.0, (r2_units + coverage) / 2))

        if slope_units > 0.5:
            trend = "creciendo"
        elif slope_units < -0.5:
            trend = "cayendo"
        else:
            trend = "estable"

        projections.append(
            {
                "store_id": store_id,
                "store_name": payload["store_name"],
                "average_daily_units": round(float(average_daily_units), 2),
                "average_ticket": round(float(average_ticket), 2),
                "projected_units": round(float(projected_units), 2),
                "projected_revenue": round(float(projected_revenue), 2),
                "confidence": round(float(confidence), 2),
                "trend": trend,
                "trend_score": round(float(slope_units), 4),
                "revenue_trend_score": round(float(slope_revenue), 4),
                "r2_revenue": round(float(r2_revenue), 3),
            }
        )

    projections.sort(key=lambda item: item["projected_revenue"], reverse=True)
    return projections


def list_analytics_categories(
    db: Session, *, limit: int | None = None, offset: int = 0
) -> list[str]:
    category_expr = _device_category_expr()
    stmt = (
        select(func.distinct(category_expr).label("category"))
        .where(category_expr.is_not(None))
        .order_by(category_expr.asc())
    )
    if offset:
        stmt = stmt.offset(offset)
    if limit is not None:
        stmt = stmt.limit(limit)
    return [row.category for row in db.execute(stmt) if row.category]


def generate_analytics_alerts(
    db: Session,
    *,
    store_ids: Iterable[int] | None = None,
    date_from: date | None = None,
    date_to: date | None = None,
    category: str | None = None,
    limit: int | None = None,
    offset: int = 0,
) -> list[dict[str, object]]:
    alerts: list[dict[str, object]] = []
    window = None if limit is None else max(limit + offset, 0)
    forecast = calculate_stockout_forecast(
        db,
        store_ids=store_ids,
        date_from=date_from,
        date_to=date_to,
        category=category,
        limit=window,
        offset=0,
    )
    for item in forecast:
        level = item.get("alert_level")
        if level in {"critical", "warning"}:
            projected_days = item.get("projected_days")
            if projected_days is None:
                continue
            message = (
                f"{item['sku']} en {item['store_name']} se agotará en {projected_days} días"
                if projected_days > 0
                else f"{item['sku']} en {item['store_name']} está agotado"
            )
            alerts.append(
                {
                    "type": "stock",
                    "level": level,
                    "message": message,
                    "store_id": item.get("store_id"),
                    "store_name": item["store_name"],
                    "device_id": item["device_id"],
                    "sku": item["sku"],
                }
            )

    projections = calculate_sales_projection(
        db,
        store_ids=store_ids,
        date_from=date_from,
        date_to=date_to,
        category=category,
        horizon_days=14,
        limit=window,
        offset=0,
    )
    for item in projections:
        trend = item.get("trend")
        trend_score = float(item.get("trend_score", 0))
        if trend == "cayendo" and trend_score < -0.5:
            level = "warning" if trend_score > -1.0 else "critical"
            message = (
                f"Ventas en {item['store_name']} muestran caída (tendencia {trend_score:.2f})"
            )
            alerts.append(
                {
                    "type": "sales",
                    "level": level,
                    "message": message,
                    "store_id": item["store_id"],
                    "store_name": item["store_name"],
                    "device_id": None,
                    "sku": None,
                }
            )

    alerts.sort(key=lambda alert: (
        alert["level"] != "critical", alert["level"] != "warning"))
    if limit is None:
        return alerts[offset:]
    return alerts[offset: offset + limit]


def calculate_realtime_store_widget(
    db: Session,
    *,
    store_ids: Iterable[int] | None = None,
    category: str | None = None,
    low_stock_threshold: int = 5,
    limit: int | None = None,
    offset: int = 0,
) -> list[dict[str, object]]:
    store_filter = _normalize_store_ids(store_ids)
    category_expr = _device_category_expr()
    today_start = datetime.utcnow().replace(
        hour=0, minute=0, second=0, microsecond=0)

    stores_stmt = select(models.Store.id, models.Store.name,
                         models.Store.inventory_value)
    if store_filter:
        stores_stmt = stores_stmt.where(models.Store.id.in_(store_filter))
    stores_stmt = stores_stmt.order_by(models.Store.name.asc())
    if offset:
        stores_stmt = stores_stmt.offset(offset)
    if limit is not None:
        stores_stmt = stores_stmt.limit(limit)

    store_rows = list(db.execute(stores_stmt))
    if not store_rows:
        return []

    store_ids_window = [int(row.id) for row in store_rows]

    low_stock_stmt = (
        select(models.Device.store_id, func.count(
            models.Device.id).label("low_stock"))
        .where(models.Device.quantity <= low_stock_threshold)
        .group_by(models.Device.store_id)
    )
    if store_ids_window:
        low_stock_stmt = low_stock_stmt.where(
            models.Device.store_id.in_(store_ids_window)
        )
    if category:
        low_stock_stmt = low_stock_stmt.where(category_expr == category)

    sales_today_stmt = (
        select(
            models.Store.id.label("store_id"),
            func.coalesce(func.sum(models.SaleItem.total_line),
                          0).label("revenue"),
            func.max(models.Sale.created_at).label("last_sale_at"),
        )
        .join(models.Sale, models.Sale.id == models.SaleItem.sale_id)
        .join(models.Store, models.Store.id == models.Sale.store_id)
        .join(models.Device, models.Device.id == models.SaleItem.device_id)
        .where(models.Sale.created_at >= today_start)
        .group_by(models.Store.id)
    )
    if store_ids_window:
        sales_today_stmt = sales_today_stmt.where(
            models.Store.id.in_(store_ids_window))
    if category:
        sales_today_stmt = sales_today_stmt.where(category_expr == category)

    repairs_stmt = (
        select(
            models.RepairOrder.store_id,
            func.count(models.RepairOrder.id).label("pending"),
        )
        .where(models.RepairOrder.status != models.RepairStatus.ENTREGADO)
        .group_by(models.RepairOrder.store_id)
    )
    if store_ids_window:
        repairs_stmt = repairs_stmt.where(
            models.RepairOrder.store_id.in_(store_ids_window)
        )

    sync_stmt = (
        select(
            models.SyncSession.store_id,
            func.max(models.SyncSession.finished_at).label("last_sync"),
        )
        .group_by(models.SyncSession.store_id)
    )
    if store_ids_window:
        sync_stmt = sync_stmt.where(
            (models.SyncSession.store_id.is_(None))
            | (models.SyncSession.store_id.in_(store_ids_window))
        )

    low_stock_map = {
        int(row.store_id): int(row.low_stock or 0)
        for row in db.execute(low_stock_stmt)
    }
    sales_today_map = {
        int(row.store_id): {
            "revenue": float(row.revenue or 0),
            "last_sale_at": row.last_sale_at,
        }
        for row in db.execute(sales_today_stmt)
    }
    repairs_map = {
        int(row.store_id): max(int(row.pending or 0), 0)
        for row in db.execute(repairs_stmt)
    }
    sync_map: dict[int | None, datetime | None] = {
        row.store_id: row.last_sync for row in db.execute(sync_stmt)
    }
    global_sync = sync_map.get(None)

    projection_map = {
        item["store_id"]: item
        for item in calculate_sales_projection(
            db,
            store_ids=store_ids_window,
            category=category,
            horizon_days=7,
            limit=None,
            offset=0,
        )
    }

    widgets: list[dict[str, object]] = []
    for row in store_rows:
        store_id = int(row.id)
        sales_info = sales_today_map.get(
            store_id, {"revenue": 0.0, "last_sale_at": None})
        projection = projection_map.get(store_id, {})
        widgets.append(
            {
                "store_id": store_id,
                "store_name": row.name,
                "inventory_value": float(row.inventory_value or 0),
                "sales_today": round(float(sales_info["revenue"]), 2),
                "last_sale_at": sales_info.get("last_sale_at"),
                "low_stock_devices": low_stock_map.get(store_id, 0),
                "pending_repairs": repairs_map.get(store_id, 0),
                "last_sync_at": sync_map.get(store_id) or global_sync,
                "trend": projection.get("trend", "estable"),
                "trend_score": projection.get("trend_score", 0.0),
                "confidence": projection.get("confidence", 0.0),
            }
        )

    return widgets


def record_sync_session(
    db: Session,
    *,
    store_id: int | None,
    mode: models.SyncMode,
    status: models.SyncStatus,
    triggered_by_id: int | None,
    error_message: str | None = None,
    processed_events: int = 0,
    differences_detected: int = 0,
) -> models.SyncSession:
    session = models.SyncSession(
        store_id=store_id,
        mode=mode,
        status=status,
        started_at=datetime.utcnow(),
        finished_at=datetime.utcnow(),
        error_message=error_message,
        triggered_by_id=triggered_by_id,
    )
    with transactional_session(db):
        db.add(session)
        flush_session(db)
        db.refresh(session)

        _log_action(
            db,
            action="sync_session",
            entity_type="store" if store_id else "global",
            entity_id=str(store_id or 0),
            performed_by_id=triggered_by_id,
            details=json.dumps(
                {
                    "estado": status.value,
                    "modo": mode.value,
                    "eventos_procesados": processed_events,
                    "diferencias_detectadas": differences_detected,
                },
                ensure_ascii=False,
            ),
        )
        db.refresh(session)
    return session


def log_sync_discrepancies(
    db: Session,
    discrepancies: Sequence[dict[str, object]],
    *,
    performed_by_id: int | None = None,
) -> None:
    """Registra discrepancias detectadas entre sucursales en la bitácora."""

    if not discrepancies:
        return

    with transactional_session(db):
        for discrepancy in discrepancies:
            entity_id = str(discrepancy.get("sku")
                            or discrepancy.get("entity", "global"))
            _log_action(
                db,
                action="sync_discrepancy",
                entity_type="inventory",
                entity_id=entity_id,
                performed_by_id=performed_by_id,
                details=json.dumps(
                    discrepancy, ensure_ascii=False, default=str),
            )


def mark_outbox_entries_sent(
    db: Session,
    entry_ids: Iterable[int],
    *,
    performed_by_id: int | None = None,
) -> list[models.SyncOutbox]:
    """Marca entradas de la cola de sincronización como enviadas y las audita."""

    ids_tuple = tuple({int(entry_id) for entry_id in entry_ids})
    if not ids_tuple:
        return []

    statement = select(models.SyncOutbox).where(
        models.SyncOutbox.id.in_(ids_tuple))
    entries = list(db.scalars(statement))
    if not entries:
        return []

    now = datetime.utcnow()
    with transactional_session(db):
        for entry in entries:
            entry.status = models.SyncOutboxStatus.SENT
            entry.last_attempt_at = now
            entry.attempt_count = (entry.attempt_count or 0) + 1
            entry.error_message = None
            entry.updated_at = now
        flush_session(db)

        for entry in entries:
            db.refresh(entry)
            _log_action(
                db,
                action="sync_outbox_sent",
                entity_type=entry.entity_type,
                entity_id=entry.entity_id,
                performed_by_id=performed_by_id,
                details=json.dumps(
                    {"operation": entry.operation, "status": entry.status.value},
                    ensure_ascii=False,
                ),
            )
            db.refresh(entry)
    return entries


def list_sync_sessions(
    db: Session,
    *,
    limit: int = 50,
    offset: int = 0,
) -> list[models.SyncSession]:
    statement = (
        select(models.SyncSession)
        .order_by(models.SyncSession.started_at.desc())
        .offset(offset)
        .limit(limit)
    )
    return list(db.scalars(statement))


def list_sync_history_by_store(
    db: Session,
    *,
    limit_per_store: int = 5,
    limit: int = 50,
    offset: int = 0,
) -> list[dict[str, object]]:
    store_limit = max(limit, 0) if limit is not None else None
    store_offset = max(offset, 0)

    if store_limit == 0:
        return []

    store_name_expr = func.coalesce(models.Store.name, literal("Global"))
    store_listing_stmt = (
        select(
            models.SyncSession.store_id,
            store_name_expr.label("store_name"),
        )
        .outerjoin(models.Store, models.SyncSession.store_id == models.Store.id)
        .group_by(models.SyncSession.store_id, models.Store.name)
        .order_by(func.lower(store_name_expr), models.SyncSession.store_id)
    )
    if store_offset:
        store_listing_stmt = store_listing_stmt.offset(store_offset)
    if store_limit is not None and store_limit:
        store_listing_stmt = store_listing_stmt.limit(store_limit)

    store_rows = db.execute(store_listing_stmt).all()
    if not store_rows:
        return []

    selected_store_ids = [
        row.store_id for row in store_rows if row.store_id is not None]
    include_global = any(row.store_id is None for row in store_rows)

    ranked_sessions = (
        select(
            models.SyncSession.id.label("session_id"),
            models.SyncSession.store_id.label("store_id"),
            func.row_number()
            .over(
                partition_by=models.SyncSession.store_id,
                order_by=models.SyncSession.started_at.desc(),
            )
            .label("rank"),
        )
    ).subquery()

    statement = (
        select(models.SyncSession)
        .options(joinedload(models.SyncSession.store))
        .join(
            ranked_sessions,
            ranked_sessions.c.session_id == models.SyncSession.id,
        )
        .where(ranked_sessions.c.rank <= limit_per_store)
    )

    conditions: list[ColumnElement[bool]] = []
    if selected_store_ids:
        conditions.append(ranked_sessions.c.store_id.in_(selected_store_ids))
    if include_global:
        conditions.append(ranked_sessions.c.store_id.is_(None))
    if conditions:
        statement = statement.where(or_(*conditions))

    sessions = list(db.scalars(statement).unique())

    grouped: dict[int | None, list[models.SyncSession]] = {}
    for session in sessions:
        grouped.setdefault(session.store_id, []).append(session)

    history: list[dict[str, object]] = []
    for row in store_rows:
        store_id = row.store_id
        store_name = row.store_name or "Global"
        entries = grouped.get(store_id, [])
        if not entries:
            continue
        entries.sort(
            key=lambda entry: entry.started_at or datetime.min, reverse=True)
        history.append(
            {
                "store_id": store_id,
                "store_name": store_name,
                "sessions": [
                    {
                        "id": entry.id,
                        "mode": entry.mode,
                        "status": entry.status,
                        "started_at": entry.started_at,
                        "finished_at": entry.finished_at,
                        "error_message": entry.error_message,
                    }
                    for entry in entries[:limit_per_store]
                ],
            }
        )

    return history


def enqueue_sync_outbox(
    db: Session,
    *,
    entity_type: str,
    entity_id: str,
    operation: str,
    payload: dict[str, object],
    priority: models.SyncOutboxPriority | None = None,
) -> models.SyncOutbox:
    with transactional_session(db):
        serialized = json.dumps(payload, ensure_ascii=False, default=str)
        resolved_priority = _resolve_outbox_priority(entity_type, priority)
        statement = select(models.SyncOutbox).where(
            models.SyncOutbox.entity_type == entity_type,
            models.SyncOutbox.entity_id == entity_id,
        )
        entry = db.scalars(statement).first()
        conflict_flag = False
        # Detectar conflicto potencial: si existe entrada PENDING distinta en operación o payload cambió.
        if entry is not None and entry.status == models.SyncOutboxStatus.PENDING:
            try:
                previous_payload = json.loads(entry.payload)
            except Exception:
                previous_payload = {}
            # Heurística simple: si difiere algún campo clave declaramos conflicto.
            differing = any(previous_payload.get(
                k) != v for k, v in payload.items())
            if differing or entry.operation != operation:
                conflict_flag = True
        if entry is None:
            entry = models.SyncOutbox(
                entity_type=entity_type,
                entity_id=entity_id,
                operation=operation,
                payload=serialized,
                status=models.SyncOutboxStatus.PENDING,
                priority=resolved_priority,
                conflict_flag=conflict_flag,
                version=1,
            )
            db.add(entry)
        else:
            entry.operation = operation
            entry.payload = serialized
            entry.status = models.SyncOutboxStatus.PENDING
            entry.attempt_count = 0
            entry.error_message = None
            entry.last_attempt_at = None
            if _priority_weight(resolved_priority) < _priority_weight(entry.priority):
                entry.priority = resolved_priority
            # Si hay conflicto, marcar y aumentar la versión.
            if conflict_flag:
                entry.conflict_flag = True
                entry.version = int(entry.version or 1) + 1
        flush_session(db)
        db.refresh(entry)
        # Registrar auditoría de conflicto potencial si aplica.
        if conflict_flag:
            log_audit_event(
                db,
                action="sync_conflict_potential",
                entity_type=entity_type,
                entity_id=entity_id,
                performed_by_id=None,
                details={
                    "entity_type": entity_type,
                    "entity_id": entity_id,
                    "previous_version": (int(entry.version) - 1),
                    "new_version": int(entry.version),
                    "operation": operation,
                },
            )
    # // [PACK35-backend]
    try:
        queue_event = schemas.SyncQueueEvent(
            event_type=f"{entity_type}.{operation}",
            payload={
                "entity_type": entity_type,
                "entity_id": entity_id,
                "operation": operation,
                "payload": payload,
            },
            idempotency_key=f"outbox:{entity_type}:{entity_id}:{operation}",
        )
        enqueue_sync_queue_events(db, [queue_event])
    except Exception as exc:  # pragma: no cover - no interrumpir flujo principal
        logger.warning(
            "No se pudo reflejar el evento en sync_queue", entity_type=entity_type, error=str(exc)
        )
    return entry


# // [PACK35-backend]
def enqueue_sync_queue_events(
    db: Session,
    events: Sequence[schemas.SyncQueueEvent],
) -> tuple[list[models.SyncQueue], list[models.SyncQueue]]:
    """Registra eventos en la nueva cola híbrida respetando la idempotencia."""

    queued: list[models.SyncQueue] = []
    reused: list[models.SyncQueue] = []
    if not events:
        return queued, reused

    now = datetime.utcnow()
    with transactional_session(db):
        for event in events:
            existing: models.SyncQueue | None = None
            if event.idempotency_key:
                statement = select(models.SyncQueue).where(
                    models.SyncQueue.idempotency_key == event.idempotency_key
                )
                existing = db.scalars(statement).first()

            if existing is not None:
                existing.payload = event.payload
                existing.status = models.SyncQueueStatus.PENDING
                existing.attempts = 0
                existing.last_error = None
                existing.updated_at = now
                reused.append(existing)
                continue

            entry = models.SyncQueue(
                event_type=event.event_type,
                payload=event.payload,
                idempotency_key=event.idempotency_key,
                status=models.SyncQueueStatus.PENDING,
            )
            db.add(entry)
            queued.append(entry)

        flush_session(db)
        for entry in (*queued, *reused):
            db.refresh(entry)

    return queued, reused


# // [PACK35-backend]
def list_sync_queue_entries(
    db: Session,
    *,
    statuses: Iterable[models.SyncQueueStatus] | None = None,
    limit: int = 50,
    offset: int = 0,
) -> list[models.SyncQueue]:
    statement = (
        select(models.SyncQueue)
        .order_by(models.SyncQueue.created_at.desc())
        .offset(offset)
        .limit(limit)
    )
    if statuses is not None:
        status_tuple = tuple(statuses)
        if status_tuple:
            statement = statement.where(
                models.SyncQueue.status.in_(status_tuple))
    return list(db.scalars(statement))


# // [PACK35-backend]
def get_sync_queue_entry(db: Session, entry_id: int) -> models.SyncQueue:
    entry = db.get(models.SyncQueue, entry_id)
    if entry is None:
        raise LookupError("Entrada de cola no encontrada")
    return entry


# // [PACK35-backend]
def list_sync_attempts(
    db: Session,
    *,
    queue_id: int,
    limit: int = 20,
    offset: int = 0,
) -> list[models.SyncAttempt]:
    statement = (
        select(models.SyncAttempt)
        .where(models.SyncAttempt.queue_id == queue_id)
        .order_by(models.SyncAttempt.attempted_at.desc())
        .offset(offset)
        .limit(limit)
    )
    return list(db.scalars(statement))


# // [PACK35-backend]
def record_sync_attempt(
    db: Session,
    *,
    queue_entry: models.SyncQueue,
    success: bool,
    error_message: str | None = None,
) -> models.SyncAttempt:
    with transactional_session(db):
        attempt = models.SyncAttempt(
            queue_id=queue_entry.id,
            success=success,
            error_message=error_message,
        )
        db.add(attempt)
        flush_session(db)
        db.refresh(attempt)
    return attempt


# // [PACK35-backend]
def update_sync_queue_entry(
    db: Session,
    entry: models.SyncQueue,
    *,
    status: models.SyncQueueStatus,
    error_message: str | None = None,
    increment_attempt: bool = False,
) -> models.SyncQueue:
    with transactional_session(db):
        if increment_attempt:
            entry.attempts += 1
        entry.status = status
        entry.last_error = error_message
        entry.updated_at = datetime.utcnow()
        flush_session(db)
        db.refresh(entry)
    return entry


# // [PACK35-backend]
def resolve_sync_queue_entry(
    db: Session,
    entry: models.SyncQueue,
) -> models.SyncQueue:
    with transactional_session(db):
        entry.status = models.SyncQueueStatus.SENT
        entry.last_error = None
        entry.updated_at = datetime.utcnow()
        flush_session(db)
        db.refresh(entry)
    return entry


# // [PACK35-backend]
def fetch_sync_queue_candidates(
    db: Session,
    *,
    limit: int = 50,
) -> list[models.SyncQueue]:
    statement = (
        select(models.SyncQueue)
        .where(
            models.SyncQueue.status.in_(
                (models.SyncQueueStatus.PENDING, models.SyncQueueStatus.FAILED)
            )
        )
        .order_by(models.SyncQueue.updated_at.asc())
        .limit(limit)
    )
    return list(db.scalars(statement))


# // [PACK35-backend]
def count_sync_queue_processed_since(db: Session, since: datetime) -> int:
    """Cuenta eventos marcados como enviados en `sync_queue` desde una fecha."""

    statement = (
        select(func.count())
        .select_from(models.SyncQueue)
        .where(
            models.SyncQueue.status == models.SyncQueueStatus.SENT,
            models.SyncQueue.updated_at >= since,
        )
    )
    return int(db.scalar(statement) or 0)


# // [PACK35-backend]
def summarize_sync_queue_statuses(
    db: Session,
) -> dict[models.SyncQueueStatus, int]:
    statement = (
        select(models.SyncQueue.status, func.count())
        .group_by(models.SyncQueue.status)
        .order_by(models.SyncQueue.status)
    )
    totals: dict[models.SyncQueueStatus, int] = {
        status: 0 for status in models.SyncQueueStatus
    }
    for status, amount in db.execute(statement):
        if isinstance(status, models.SyncQueueStatus):
            totals[status] = int(amount or 0)
    return totals


# // [PACK35-backend]
def summarize_sync_queue_by_event_type(
    db: Session,
) -> dict[str, dict[models.SyncQueueStatus, int]]:
    """Agrupa la cola híbrida por tipo de evento y estado."""

    statement = (
        select(models.SyncQueue.event_type,
               models.SyncQueue.status, func.count())
        .group_by(models.SyncQueue.event_type, models.SyncQueue.status)
        .order_by(models.SyncQueue.event_type, models.SyncQueue.status)
    )
    results: dict[str, dict[models.SyncQueueStatus, int]] = {}
    for event_type, status, amount in db.execute(statement):
        if not event_type:
            continue
        module_totals = results.setdefault(
            event_type,
            {status_key: 0 for status_key in models.SyncQueueStatus},
        )
        if isinstance(status, models.SyncQueueStatus):
            module_totals[status] = module_totals.get(
                status, 0) + int(amount or 0)
    return results


# // [PACK35-backend]
def get_latest_sync_queue_update(db: Session) -> datetime | None:
    statement = select(func.max(models.SyncQueue.updated_at))
    return db.scalar(statement)


# // [PACK35-backend]
def get_oldest_pending_sync_queue_update(db: Session) -> datetime | None:
    statement = (
        select(models.SyncQueue.updated_at)
        .where(models.SyncQueue.status == models.SyncQueueStatus.PENDING)
        .order_by(models.SyncQueue.updated_at.asc())
        .limit(1)
    )
    return db.scalar(statement)


# // [PACK35-backend]
def summarize_sync_outbox_statuses(db: Session) -> dict[models.SyncOutboxStatus, int]:
    statement = (
        select(models.SyncOutbox.status, func.count())
        .group_by(models.SyncOutbox.status)
        .order_by(models.SyncOutbox.status)
    )
    totals: dict[models.SyncOutboxStatus, int] = {
        status: 0 for status in models.SyncOutboxStatus
    }
    for status, amount in db.execute(statement):
        if isinstance(status, models.SyncOutboxStatus):
            totals[status] = int(amount or 0)
    return totals


# // [PACK35-backend]
def summarize_sync_outbox_by_entity_type(
    db: Session,
) -> dict[str, dict[models.SyncOutboxStatus, int]]:
    """Agrupa el outbox por tipo de entidad y estado."""

    statement = (
        select(models.SyncOutbox.entity_type,
               models.SyncOutbox.status, func.count())
        .group_by(models.SyncOutbox.entity_type, models.SyncOutbox.status)
        .order_by(models.SyncOutbox.entity_type, models.SyncOutbox.status)
    )
    results: dict[str, dict[models.SyncOutboxStatus, int]] = {}
    for entity_type, status, amount in db.execute(statement):
        if not entity_type:
            continue
        module_totals = results.setdefault(
            entity_type,
            {status_key: 0 for status_key in models.SyncOutboxStatus},
        )
        if isinstance(status, models.SyncOutboxStatus):
            module_totals[status] = module_totals.get(
                status, 0) + int(amount or 0)
    return results


# // [PACK35-backend]
def get_latest_sync_outbox_update(db: Session) -> datetime | None:
    statement = select(func.max(models.SyncOutbox.updated_at))
    return db.scalar(statement)


# // [PACK35-backend]
def get_oldest_pending_sync_outbox_update(db: Session) -> datetime | None:
    statement = (
        select(models.SyncOutbox.updated_at)
        .where(models.SyncOutbox.status == models.SyncOutboxStatus.PENDING)
        .order_by(models.SyncOutbox.updated_at.asc())
        .limit(1)
    )
    return db.scalar(statement)


# // [PACK35-backend]
def count_sync_outbox_processed_since(db: Session, since: datetime) -> int:
    """Cuenta eventos del outbox marcados como enviados desde una fecha."""

    statement = (
        select(func.count())
        .select_from(models.SyncOutbox)
        .where(
            models.SyncOutbox.status == models.SyncOutboxStatus.SENT,
            models.SyncOutbox.updated_at >= since,
        )
    )
    return int(db.scalar(statement) or 0)


# // [PACK35-backend]
def count_sync_attempts_since(db: Session, since: datetime) -> tuple[int, int]:
    """Obtiene intentos totales y exitosos en la ventana indicada."""

    statement = select(
        func.count(models.SyncAttempt.id),
        func.coalesce(
            func.sum(
                case(
                    (models.SyncAttempt.success.is_(True), 1),
                    else_=0,
                )
            ),
            0,
        ),
    ).where(models.SyncAttempt.attempted_at >= since)

    result = db.execute(statement).first()
    if result is None:
        return 0, 0
    total, successful = result
    return int(total or 0), int(successful or 0)


def list_sync_outbox(
    db: Session,
    *,
    statuses: Iterable[models.SyncOutboxStatus] | None = None,
    limit: int = 50,
    offset: int = 0,
) -> list[models.SyncOutbox]:
    priority_order = case(
        (models.SyncOutbox.priority == models.SyncOutboxPriority.HIGH, 0),
        (models.SyncOutbox.priority == models.SyncOutboxPriority.NORMAL, 1),
        (models.SyncOutbox.priority == models.SyncOutboxPriority.LOW, 2),
        else_=2,
    )
    statement = (
        select(models.SyncOutbox)
        .order_by(priority_order, models.SyncOutbox.updated_at.desc())
        .offset(offset)
        .limit(limit)
    )
    if statuses is not None:
        status_tuple = tuple(statuses)
        if status_tuple:
            statement = statement.where(
                models.SyncOutbox.status.in_(status_tuple))
    return list(db.scalars(statement))


def reset_outbox_entries(
    db: Session,
    entry_ids: Iterable[int],
    *,
    performed_by_id: int | None = None,
    reason: str | None = None,
    limit: int | None = None,
    offset: int = 0,
) -> list[models.SyncOutbox]:
    ids_tuple = tuple({int(entry_id) for entry_id in entry_ids})
    if not ids_tuple:
        return []

    statement = select(models.SyncOutbox).where(
        models.SyncOutbox.id.in_(ids_tuple))
    entries = list(db.scalars(statement))
    if not entries:
        return []

    now = datetime.utcnow()
    with transactional_session(db):
        for entry in entries:
            entry.status = models.SyncOutboxStatus.PENDING
            entry.attempt_count = 0
            entry.last_attempt_at = None
            entry.error_message = None
            entry.updated_at = now
        flush_session(db)

        for entry in entries:
            db.refresh(entry)
            details_payload = {"operation": entry.operation}
            if reason:
                details_payload["reason"] = reason
            _log_action(
                db,
                action="sync_outbox_reset",
                entity_type=entry.entity_type,
                entity_id=str(entry.id),
                performed_by_id=performed_by_id,
                details=json.dumps(details_payload, ensure_ascii=False),
            )
    refreshed = list(db.scalars(statement))
    normalized_offset = max(offset, 0)
    if limit is None:
        return refreshed[normalized_offset:]
    normalized_limit = max(limit, 0)
    end_index = normalized_offset + \
        normalized_limit if normalized_limit else normalized_offset
    return refreshed[normalized_offset:end_index]


def get_sync_outbox_statistics(
    db: Session, *, limit: int | None = None, offset: int = 0
) -> list[dict[str, object]]:
    query_limit = None if limit is None else max(limit + offset, 0)
    statement = (
        select(
            models.SyncOutbox.entity_type,
            models.SyncOutbox.priority,
            func.count(models.SyncOutbox.id).label("total"),
            func.sum(
                case(
                    (models.SyncOutbox.status == models.SyncOutboxStatus.PENDING, 1),
                    else_=0,
                )
            ).label("pending"),
            func.sum(
                case(
                    (models.SyncOutbox.status == models.SyncOutboxStatus.FAILED, 1),
                    else_=0,
                )
            ).label("failed"),
            func.max(models.SyncOutbox.updated_at).label("latest_update"),
            func.min(
                case(
                    (
                        models.SyncOutbox.status == models.SyncOutboxStatus.PENDING,
                        models.SyncOutbox.created_at,
                    ),
                    else_=None,
                )
            ).label("oldest_pending"),
        )
        .group_by(models.SyncOutbox.entity_type, models.SyncOutbox.priority)
    )
    if query_limit is not None:
        statement = statement.limit(query_limit)
    results: list[dict[str, object]] = []
    for row in db.execute(statement):
        priority = row.priority or models.SyncOutboxPriority.NORMAL
        results.append(
            {
                "entity_type": row.entity_type,
                "priority": priority,
                "total": int(row.total or 0),
                "pending": max(int(row.pending or 0), 0),
                "failed": max(int(row.failed or 0), 0),
                "latest_update": row.latest_update,
                "oldest_pending": row.oldest_pending,
            }
        )
    results.sort(key=lambda item: (_priority_weight(
        item["priority"]), item["entity_type"]))
    if limit is None:
        return results[offset:]
    return results[offset: offset + limit]


def get_store_sync_overview(
    db: Session,
    *,
    store_id: int | None = None,
    limit: int | None = None,
    offset: int = 0,
) -> list[dict[str, object]]:
    stores_stmt = (
        select(
            models.Store.id,
            models.Store.name,
            models.Store.code,
            models.Store.timezone,
            models.Store.inventory_value,
        )
        .order_by(models.Store.name)
    )
    if store_id is not None:
        stores_stmt = stores_stmt.where(models.Store.id == store_id)
    if offset and store_id is None:
        stores_stmt = stores_stmt.offset(offset)
    if limit is not None and store_id is None:
        stores_stmt = stores_stmt.limit(limit)

    store_rows = list(db.execute(stores_stmt))
    if not store_rows:
        return []

    store_ids_window = [int(row.id) for row in store_rows]

    session_stmt = select(models.SyncSession).order_by(
        models.SyncSession.finished_at.desc(),
        models.SyncSession.started_at.desc(),
    )
    if store_id is not None:
        session_stmt = session_stmt.where(
            (models.SyncSession.store_id.is_(None))
            | (models.SyncSession.store_id == store_id)
        )
    elif store_ids_window:
        session_stmt = session_stmt.where(
            (models.SyncSession.store_id.is_(None))
            | (models.SyncSession.store_id.in_(store_ids_window))
        )
    sessions = list(db.scalars(session_stmt))
    latest_by_store: dict[int, models.SyncSession] = {}
    latest_global: models.SyncSession | None = None
    for session in sessions:
        if session.store_id is None:
            if latest_global is None:
                latest_global = session
            continue
        key = int(session.store_id)
        if store_id is not None and key != store_id:
            continue
        if key not in latest_by_store:
            latest_by_store[key] = session

    active_statuses = (
        models.TransferStatus.SOLICITADA,
        models.TransferStatus.EN_TRANSITO,
    )
    transfer_counts: dict[int, int] = defaultdict(int)
    pending_stmt = select(
        models.TransferOrder.origin_store_id,
        models.TransferOrder.destination_store_id,
    ).where(models.TransferOrder.status.in_(active_statuses))
    if store_id is not None:
        pending_stmt = pending_stmt.where(
            (models.TransferOrder.origin_store_id == store_id)
            | (models.TransferOrder.destination_store_id == store_id)
        )
    elif store_ids_window:
        pending_stmt = pending_stmt.where(
            (models.TransferOrder.origin_store_id.in_(store_ids_window))
            | (models.TransferOrder.destination_store_id.in_(store_ids_window))
        )
    for row in db.execute(pending_stmt):
        if row.origin_store_id is not None:
            transfer_counts[int(row.origin_store_id)] += 1
        if row.destination_store_id is not None:
            transfer_counts[int(row.destination_store_id)] += 1

    conflict_counts: dict[int, int] = defaultdict(int)
    conflict_stmt = (
        select(models.AuditLog)
        .where(models.AuditLog.action == "sync_discrepancy")
        .order_by(models.AuditLog.created_at.desc())
        .limit(500)
    )
    for log in db.scalars(conflict_stmt):
        try:
            payload = json.loads(log.details or "{}") if log.details else {}
        except json.JSONDecodeError:
            payload = {}
        for key in ("max", "min"):
            entries = payload.get(key) or []
            if not isinstance(entries, list):
                continue
            for entry in entries:
                store_candidate = entry.get(
                    "store_id") or entry.get("sucursal_id")
                if store_candidate is None:
                    continue
                try:
                    candidate_id = int(store_candidate)
                except (TypeError, ValueError):
                    continue
                if store_id is not None and candidate_id != store_id:
                    continue
                conflict_counts[candidate_id] += 1

    results: list[dict[str, object]] = []
    now = datetime.utcnow()
    stale_threshold = timedelta(hours=12)
    for row in store_rows:
        key = int(row.id)
        session = latest_by_store.get(key) or latest_global
        last_status = session.status if session else None
        last_mode = session.mode if session else None
        last_timestamp = None
        if session:
            last_timestamp = session.finished_at or session.started_at

        health = schemas.SyncBranchHealth.UNKNOWN
        label = "Sin registros de sincronización"
        if session:
            timestamp_label = (
                last_timestamp.astimezone().strftime("%d/%m/%Y %H:%M")
                if last_timestamp
                else "sin hora"
            )
            if session.status is models.SyncStatus.FAILED:
                health = schemas.SyncBranchHealth.CRITICAL
                label = f"Fallo registrado el {timestamp_label}"
            else:
                health = schemas.SyncBranchHealth.OPERATIVE
                label = f"Actualizado el {timestamp_label}"
                if last_timestamp and now - last_timestamp > stale_threshold:
                    health = schemas.SyncBranchHealth.WARNING
                    label = f"Sincronización antigua ({timestamp_label})"

        pending_transfers = transfer_counts.get(key, 0)
        open_conflicts = conflict_counts.get(key, 0)
        if health is schemas.SyncBranchHealth.OPERATIVE:
            if open_conflicts > 0:
                health = schemas.SyncBranchHealth.WARNING
                label = "Conflictos de inventario pendientes"
            elif pending_transfers > 0:
                health = schemas.SyncBranchHealth.WARNING
                label = "Transferencias activas requieren seguimiento"

        results.append(
            {
                "store_id": key,
                "store_name": row.name,
                "store_code": row.code,
                "timezone": row.timezone,
                "inventory_value": row.inventory_value,
                "last_sync_at": last_timestamp,
                "last_sync_mode": last_mode,
                "last_sync_status": last_status,
                "health": health,
                "health_label": label,
                "pending_transfers": pending_transfers,
                "open_conflicts": open_conflicts,
            }
        )

    return results


def list_sync_conflicts(
    db: Session,
    *,
    store_id: int | None = None,
    date_from: datetime | None = None,
    date_to: datetime | None = None,
    severity: schemas.SyncBranchHealth | None = None,
    limit: int = 50,
    offset: int = 0,
) -> list[schemas.SyncConflictLog]:
    statement = (
        select(models.AuditLog)
        .where(models.AuditLog.action == "sync_discrepancy")
        .order_by(models.AuditLog.created_at.desc())
    )
    if date_from is not None:
        statement = statement.where(models.AuditLog.created_at >= date_from)
    if date_to is not None:
        statement = statement.where(models.AuditLog.created_at <= date_to)

    if offset:
        statement = statement.offset(offset)
    fetch_limit = max(limit * 3, 200)
    raw_logs = list(db.scalars(statement.limit(fetch_limit)))
    results: list[schemas.SyncConflictLog] = []

    def _build_store_detail(data: dict[str, object]) -> tuple[schemas.SyncBranchStoreDetail, int | None]:
        candidate = data.get("store_id") or data.get("sucursal_id")
        store_identifier: int | None = None
        if candidate is not None:
            try:
                store_identifier = int(candidate)
            except (TypeError, ValueError):
                store_identifier = None
        quantity_raw = data.get("quantity") or data.get("qty") or 0
        try:
            quantity = int(quantity_raw)
        except (TypeError, ValueError):
            quantity = 0
        name = (
            data.get("store_name")
            or data.get("nombre")
            or data.get("store")
            or (f"Sucursal #{store_identifier}" if store_identifier else "Sucursal no identificada")
        )
        detail = schemas.SyncBranchStoreDetail(
            store_id=store_identifier or 0,
            store_name=str(name),
            quantity=quantity,
        )
        return detail, store_identifier

    for log in raw_logs:
        try:
            payload = json.loads(log.details or "{}") if log.details else {}
        except json.JSONDecodeError:
            payload = {}

        sku = str(
            payload.get("sku")
            or payload.get("device_sku")
            or payload.get("entity")
            or f"SYNC-{log.id}"
        )
        product_name = payload.get("product_name") or payload.get("nombre")
        difference_raw = payload.get(
            "diferencia") or payload.get("difference") or 0
        try:
            difference = int(difference_raw)
        except (TypeError, ValueError):
            difference = 0

        stores_max: list[schemas.SyncBranchStoreDetail] = []
        stores_min: list[schemas.SyncBranchStoreDetail] = []
        related_store_ids: set[int] = set()

        for entry in payload.get("max", []) or []:
            if not isinstance(entry, dict):
                continue
            detail, identifier = _build_store_detail(entry)
            stores_max.append(detail)
            if identifier is not None:
                related_store_ids.add(identifier)

        for entry in payload.get("min", []) or []:
            if not isinstance(entry, dict):
                continue
            detail, identifier = _build_store_detail(entry)
            stores_min.append(detail)
            if identifier is not None:
                related_store_ids.add(identifier)

        if store_id is not None and store_id not in related_store_ids:
            continue

        severity_value = schemas.SyncBranchHealth.WARNING
        severity_hint = str(payload.get("severity") or "").lower()
        if severity_hint == "critical" or difference >= 10:
            severity_value = schemas.SyncBranchHealth.CRITICAL

        if severity is not None and severity_value != severity:
            continue

        conflict = schemas.SyncConflictLog(
            id=log.id,
            sku=sku,
            product_name=product_name,
            detected_at=log.created_at,
            difference=difference,
            severity=severity_value,
            stores_max=stores_max,
            stores_min=stores_min,
        )
        results.append(conflict)
        if len(results) >= limit:
            break

    return results


def get_store_membership(db: Session, *, user_id: int, store_id: int) -> models.StoreMembership | None:
    statement = select(models.StoreMembership).where(
        models.StoreMembership.user_id == user_id,
        models.StoreMembership.store_id == store_id,
    )
    return db.scalars(statement).first()


def upsert_store_membership(
    db: Session,
    *,
    user_id: int,
    store_id: int,
    can_create_transfer: bool,
    can_receive_transfer: bool,
) -> models.StoreMembership:
    membership = get_store_membership(db, user_id=user_id, store_id=store_id)
    with transactional_session(db):
        if membership is None:
            membership = models.StoreMembership(
                user_id=user_id,
                store_id=store_id,
                can_create_transfer=can_create_transfer,
                can_receive_transfer=can_receive_transfer,
            )
            db.add(membership)
        else:
            membership.can_create_transfer = can_create_transfer
            membership.can_receive_transfer = can_receive_transfer
        flush_session(db)
        db.refresh(membership)
    return membership


def _require_store_permission(
    db: Session,
    *,
    user_id: int,
    store_id: int,
    permission: str,
) -> models.StoreMembership:
    membership = get_store_membership(db, user_id=user_id, store_id=store_id)
    if membership is None:
        raise PermissionError("store_membership_required")
    if permission == "create" and not membership.can_create_transfer:
        raise PermissionError("store_create_forbidden")
    if permission == "receive" and not membership.can_receive_transfer:
        raise PermissionError("store_receive_forbidden")
    return membership


def _user_can_override_transfer(
    db: Session,
    *,
    user_id: int,
    store_id: int,
) -> bool:
    user = get_user(db, user_id)
    user_roles = {assignment.role.name for assignment in user.roles}
    if ADMIN in user_roles:
        return True
    if GERENTE in user_roles and user.store_id == store_id:
        return True
    return False


def list_store_memberships(
    db: Session,
    store_id: int,
    *,
    limit: int | None = 50,
    offset: int = 0,
) -> list[models.StoreMembership]:
    statement = (
        select(models.StoreMembership)
        .options(joinedload(models.StoreMembership.user))
        .where(models.StoreMembership.store_id == store_id)
        .order_by(models.StoreMembership.user_id.asc())
    )
    if offset:
        statement = statement.offset(offset)
    if limit is not None:
        statement = statement.limit(limit)
    return list(db.scalars(statement))


def count_store_memberships(db: Session, store_id: int) -> int:
    statement = select(func.count()).select_from(models.StoreMembership)
    statement = statement.where(models.StoreMembership.store_id == store_id)
    return int(db.scalar(statement) or 0)


def create_transfer_order(
    db: Session,
    payload: schemas.TransferOrderCreate,
    *,
    requested_by_id: int,
) -> models.TransferOrder:
    if payload.origin_store_id == payload.destination_store_id:
        raise ValueError("transfer_same_store")

    origin_store = get_store(db, payload.origin_store_id)
    destination_store = get_store(db, payload.destination_store_id)

    try:
        _require_store_permission(
            db,
            user_id=requested_by_id,
            store_id=origin_store.id,
            permission="create",
        )
    except PermissionError:
        normalized_reason = (payload.reason or "").strip()
        if len(normalized_reason) < 5 or not _user_can_override_transfer(
            db, user_id=requested_by_id, store_id=origin_store.id
        ):
            raise

    if not payload.items:
        raise ValueError("transfer_items_required")

    order = models.TransferOrder(
        origin_store_id=origin_store.id,
        destination_store_id=destination_store.id,
        status=models.TransferStatus.SOLICITADA,
        requested_by_id=requested_by_id,
        reason=payload.reason,
    )
    with transactional_session(db):
        db.add(order)
        flush_session(db)

        expire_reservations(
            db, store_id=origin_store.id, device_ids=[item.device_id for item in payload.items]
        )

        for item in payload.items:
            device = get_device(db, origin_store.id, item.device_id)
            if item.quantity <= 0:
                raise ValueError("transfer_invalid_quantity")
            reservation_id = getattr(item, "reservation_id", None)
            reservation = None
            if reservation_id is not None:
                reservation = get_inventory_reservation(db, reservation_id)
                if reservation.store_id != origin_store.id:
                    raise ValueError("reservation_store_mismatch")
                if reservation.device_id != device.id:
                    raise ValueError("reservation_device_mismatch")
                if reservation.status != models.InventoryState.RESERVADO:
                    raise ValueError("reservation_not_active")
                if reservation.quantity != item.quantity:
                    raise ValueError("reservation_quantity_mismatch")
                if reservation.expires_at <= datetime.utcnow():
                    raise ValueError("reservation_expired")
            order_item = models.TransferOrderItem(
                transfer_order=order,
                device=device,
                quantity=item.quantity,
                reservation_id=reservation.id if reservation is not None else None,
            )
            db.add(order_item)

        flush_session(db)
        _log_action(
            db,
            action="transfer_created",
            entity_type="transfer_order",
            entity_id=str(order.id),
            performed_by_id=requested_by_id,
            details=json.dumps({
                "origin": origin_store.id,
                "destination": destination_store.id,
                "reason": payload.reason,
            }),
        )
    db.refresh(order)
    return order


def get_transfer_order(db: Session, transfer_id: int) -> models.TransferOrder:
    statement = (
        select(models.TransferOrder)
        .options(
            joinedload(models.TransferOrder.items).joinedload(
                models.TransferOrderItem.device),
            joinedload(models.TransferOrder.origin_store),
            joinedload(models.TransferOrder.destination_store),
        )
        .where(models.TransferOrder.id == transfer_id)
    )
    try:
        return db.scalars(statement).unique().one()
    except NoResultFound as exc:
        raise LookupError("transfer_not_found") from exc


def dispatch_transfer_order(
    db: Session,
    transfer_id: int,
    *,
    performed_by_id: int,
    reason: str | None,
) -> models.TransferOrder:
    order = get_transfer_order(db, transfer_id)
    if order.status not in {models.TransferStatus.SOLICITADA}:
        raise ValueError("transfer_invalid_transition")

    _require_store_permission(
        db,
        user_id=performed_by_id,
        store_id=order.origin_store_id,
        permission="create",
    )

    with transactional_session(db):
        order.status = models.TransferStatus.EN_TRANSITO
        order.dispatched_by_id = performed_by_id
        order.dispatched_at = datetime.utcnow()
        order.reason = reason or order.reason

        flush_session(db)

        _log_action(
            db,
            action="transfer_dispatched",
            entity_type="transfer_order",
            entity_id=str(order.id),
            performed_by_id=performed_by_id,
            details=json.dumps(
                {"status": order.status.value, "reason": reason}),
        )

        db.refresh(order)
    return order


def _build_transfer_movement_comment(
    order: models.TransferOrder,
    device: models.Device,
    direction: Literal["OUT", "IN"],
    reason: str | None,
) -> str:
    segments = [f"Transferencia #{order.id}"]
    if direction == "OUT":
        segments.append("Salida")
        target = order.destination_store.name if order.destination_store else None
        if target:
            segments.append(f"Destino: {target}")
    else:
        segments.append("Entrada")
        origin = order.origin_store.name if order.origin_store else None
        if origin:
            segments.append(f"Origen: {origin}")
    if device.sku:
        segments.append(f"SKU {device.sku}")
    if reason:
        segments.append(reason)
    return " — ".join(segments)[:255]


def _apply_transfer_reception(
    db: Session,
    order: models.TransferOrder,
    *,
    performed_by_id: int,
) -> None:
    device_ids = [item.device_id for item in order.items]
    expire_reservations(db, store_id=order.origin_store_id, device_ids=device_ids)
    reservation_map: dict[int, models.InventoryReservation] = {}
    reserved_allowances: dict[int, int] = {}
    for item in order.items:
        if item.reservation_id is None:
            continue
        reservation = get_inventory_reservation(db, item.reservation_id)
        if reservation.store_id != order.origin_store_id:
            raise ValueError("reservation_store_mismatch")
        if reservation.device_id != item.device_id:
            raise ValueError("reservation_device_mismatch")
        if reservation.status != models.InventoryState.RESERVADO:
            raise ValueError("reservation_not_active")
        if reservation.quantity != item.quantity:
            raise ValueError("reservation_quantity_mismatch")
        if reservation.expires_at <= datetime.utcnow():
            raise ValueError("reservation_expired")
        reservation_map[item.reservation_id] = reservation
        reserved_allowances[item.device_id] = reserved_allowances.get(
            item.device_id, 0
        ) + reservation.quantity

    active_reserved_map = _active_reservations_by_device(
        db, store_id=order.origin_store_id, device_ids=set(device_ids)
    )
    blocked_map: dict[int, int] = {}
    for device_id in device_ids:
        active_total = active_reserved_map.get(device_id, 0)
        allowance = reserved_allowances.get(device_id, 0)
        blocked_map[device_id] = max(active_total - allowance, 0)

    for item in order.items:
        device = item.device
        if device.store_id != order.origin_store_id:
            raise ValueError("transfer_device_mismatch")
        if item.quantity <= 0:
            raise ValueError("transfer_invalid_quantity")
        active_reserved = blocked_map.get(device.id, 0)
        effective_stock = device.quantity - active_reserved
        if effective_stock < item.quantity:
            raise ValueError("transfer_insufficient_stock")

        if (device.imei or device.serial) and device.quantity != item.quantity:
            raise ValueError("transfer_requires_full_unit")

        if item.reservation_id is not None:
            reservation = reservation_map.get(item.reservation_id)
            if reservation is None:
                raise ValueError("reservation_not_active")
            blocked_map[device.id] = max(active_reserved - reservation.quantity, 0)

        origin_cost = _to_decimal(device.costo_unitario)
        origin_unit_cost = _quantize_currency(origin_cost)

        outgoing_movement = _register_inventory_movement(
            db,
            store_id=order.origin_store_id,
            device_id=device.id,
            movement_type=models.MovementType.OUT,
            quantity=item.quantity,
            comment=_build_transfer_movement_comment(
                order, device, "OUT", order.reason
            ),
            performed_by_id=performed_by_id,
            source_store_id=order.origin_store_id,
            reference_type="transfer_order",
            reference_id=str(order.id),
        )
        origin_device = outgoing_movement.device or device

        if origin_device.imei or origin_device.serial:
            origin_device.store_id = order.destination_store_id
            origin_device.quantity = 0
            flush_session(db)
            destination_device = origin_device
        else:
            destination_statement = select(models.Device).where(
                models.Device.store_id == order.destination_store_id,
                models.Device.sku == device.sku,
            )
            destination_device = db.scalars(destination_statement).first()
            if destination_device is None:
                clone = models.Device(
                    store_id=order.destination_store_id,
                    sku=device.sku,
                    name=device.name,
                    quantity=0,
                    unit_price=device.unit_price,
                    marca=device.marca,
                    modelo=device.modelo,
                    categoria=device.categoria,
                    condicion=device.condicion,
                    color=device.color,
                    capacidad_gb=device.capacidad_gb,
                    capacidad=device.capacidad,
                    estado_comercial=device.estado_comercial,
                    estado=device.estado,
                    proveedor=device.proveedor,
                    costo_unitario=origin_unit_cost,
                    margen_porcentaje=device.margen_porcentaje,
                    garantia_meses=device.garantia_meses,
                    lote=device.lote,
                    fecha_compra=device.fecha_compra,
                    fecha_ingreso=device.fecha_ingreso,
                    ubicacion=device.ubicacion,
                    completo=device.completo,
                    descripcion=device.descripcion,
                    imei=device.imei,
                    serial=device.serial,
                    imagen_url=device.imagen_url,
                )
                db.add(clone)
                flush_session(db)
                destination_device = clone
            else:
                flush_session(db)

        if destination_device is not None:
            _register_inventory_movement(
                db,
                store_id=order.destination_store_id,
                device_id=destination_device.id,
                movement_type=models.MovementType.IN,
                quantity=item.quantity,
                comment=_build_transfer_movement_comment(
                    order, destination_device, "IN", order.reason
                ),
                performed_by_id=performed_by_id,
                source_store_id=order.origin_store_id,
                destination_store_id=order.destination_store_id,
                unit_cost=origin_unit_cost,
                reference_type="transfer_order",
                reference_id=str(order.id),
            )

        if item.reservation_id is not None:
            reservation = reservation_map[item.reservation_id]
            release_reservation(
                db,
                reservation.id,
                performed_by_id=performed_by_id,
                reason=order.reason,
                target_state=models.InventoryState.CONSUMIDO,
                reference_type="transfer_order",
                reference_id=str(order.id),
            )

    _recalculate_store_inventory_value(db, order.origin_store_id)
    _recalculate_store_inventory_value(db, order.destination_store_id)


def receive_transfer_order(
    db: Session,
    transfer_id: int,
    *,
    performed_by_id: int,
    reason: str | None,
) -> models.TransferOrder:
    order = get_transfer_order(db, transfer_id)
    if order.status not in {models.TransferStatus.SOLICITADA, models.TransferStatus.EN_TRANSITO}:
        raise ValueError("transfer_invalid_transition")

    _require_store_permission(
        db,
        user_id=performed_by_id,
        store_id=order.destination_store_id,
        permission="receive",
    )

    with transactional_session(db):
        _apply_transfer_reception(db, order, performed_by_id=performed_by_id)

        order.status = models.TransferStatus.RECIBIDA
        order.received_by_id = performed_by_id
        order.received_at = datetime.utcnow()
        order.reason = reason or order.reason

        flush_session(db)

        _log_action(
            db,
            action="transfer_received",
            entity_type="transfer_order",
            entity_id=str(order.id),
            performed_by_id=performed_by_id,
            details=json.dumps(
                {"status": order.status.value, "reason": reason}),
        )

        db.refresh(order)
    return order


def cancel_transfer_order(
    db: Session,
    transfer_id: int,
    *,
    performed_by_id: int,
    reason: str | None,
) -> models.TransferOrder:
    order = get_transfer_order(db, transfer_id)
    if order.status in {models.TransferStatus.RECIBIDA, models.TransferStatus.CANCELADA}:
        raise ValueError("transfer_invalid_transition")

    _require_store_permission(
        db,
        user_id=performed_by_id,
        store_id=order.origin_store_id,
        permission="create",
    )

    with transactional_session(db):
        order.status = models.TransferStatus.CANCELADA
        order.cancelled_by_id = performed_by_id
        order.cancelled_at = datetime.utcnow()
        order.reason = reason or order.reason

        flush_session(db)

        _log_action(
            db,
            action="transfer_cancelled",
            entity_type="transfer_order",
            entity_id=str(order.id),
            performed_by_id=performed_by_id,
            details=json.dumps(
                {"status": order.status.value, "reason": reason}),
        )

        db.refresh(order)
    return order


def list_transfer_orders(
    db: Session,
    *,
    store_id: int | None = None,
    origin_store_id: int | None = None,
    destination_store_id: int | None = None,
    status: models.TransferStatus | None = None,
    date_from: datetime | None = None,
    date_to: datetime | None = None,
    limit: int | None = 50,
    offset: int = 0,
) -> list[models.TransferOrder]:
    statement = (
        select(models.TransferOrder)
        .options(
            joinedload(models.TransferOrder.items).joinedload(
                models.TransferOrderItem.device),
            joinedload(models.TransferOrder.origin_store),
            joinedload(models.TransferOrder.destination_store),
            joinedload(models.TransferOrder.requested_by),
            joinedload(models.TransferOrder.dispatched_by),
            joinedload(models.TransferOrder.received_by),
            joinedload(models.TransferOrder.cancelled_by),
        )
        .order_by(models.TransferOrder.created_at.desc())
    )
    if store_id is not None:
        statement = statement.where(
            (models.TransferOrder.origin_store_id == store_id)
            | (models.TransferOrder.destination_store_id == store_id)
        )
    if origin_store_id is not None:
        statement = statement.where(
            models.TransferOrder.origin_store_id == origin_store_id)
    if destination_store_id is not None:
        statement = statement.where(
            models.TransferOrder.destination_store_id == destination_store_id)
    if status is not None:
        statement = statement.where(models.TransferOrder.status == status)
    if date_from is not None:
        statement = statement.where(
            models.TransferOrder.created_at >= date_from)
    if date_to is not None:
        statement = statement.where(models.TransferOrder.created_at <= date_to)
    if offset:
        statement = statement.offset(offset)
    if limit is not None:
        statement = statement.limit(limit)
    return list(db.scalars(statement).unique())


def count_users(db: Session) -> int:
    return db.scalar(select(func.count(models.User.id))) or 0


def create_backup_job(
    db: Session,
    *,
    mode: models.BackupMode,
    pdf_path: str,
    archive_path: str,
    json_path: str,
    sql_path: str,
    config_path: str,
    metadata_path: str,
    critical_directory: str,
    components: list[str],
    total_size_bytes: int,
    notes: str | None,
    triggered_by_id: int | None,
    reason: str | None = None,
) -> models.BackupJob:
    job = models.BackupJob(
        mode=mode,
        pdf_path=pdf_path,
        archive_path=archive_path,
        json_path=json_path,
        sql_path=sql_path,
        config_path=config_path,
        metadata_path=metadata_path,
        critical_directory=critical_directory,
        components=components,
        total_size_bytes=total_size_bytes,
        notes=notes,
        triggered_by_id=triggered_by_id,
    )
    with transactional_session(db):
        db.add(job)
        flush_session(db)

        componentes = ",".join(components)
        detalles = (
            f"modo={mode.value}; tamaño={total_size_bytes}; componentes={componentes}; archivos={archive_path}"
        )
        if reason:
            detalles = f"{detalles}; motivo={reason}"
        _log_action(
            db,
            action="backup_generated",
            entity_type="backup",
            entity_id=str(job.id),
            performed_by_id=triggered_by_id,
            details=detalles,
        )
        db.refresh(job)
    return job


def get_backup_job(db: Session, backup_id: int) -> models.BackupJob | None:
    return db.get(models.BackupJob, backup_id)


def register_backup_restore(
    db: Session,
    *,
    backup_id: int,
    triggered_by_id: int | None,
    components: list[str],
    destination: str,
    applied_database: bool,
    reason: str | None = None,
) -> None:
    detalles = (
        f"componentes={','.join(components)}; destino={destination}; aplicar_db={applied_database}"
    )
    if reason:
        detalles = f"{detalles}; motivo={reason}"
    _log_action(
        db,
        action="backup_restored",
        entity_type="backup",
        entity_id=str(backup_id),
        performed_by_id=triggered_by_id,
        details=detalles,
    )


def _purchase_record_statement():
    return (
        select(models.Compra)
        .options(
            joinedload(models.Compra.proveedor),
            joinedload(models.Compra.usuario),
            joinedload(models.Compra.detalles).joinedload(
                models.DetalleCompra.producto),
        )
        .order_by(models.Compra.fecha.desc(), models.Compra.id_compra.desc())
    )


def _apply_purchase_record_filters(
    statement,
    *,
    proveedor_id: int | None,
    usuario_id: int | None,
    date_from: datetime | None,
    date_to: datetime | None,
    estado: str | None,
    query: str | None,
):
    if proveedor_id is not None:
        statement = statement.where(models.Compra.proveedor_id == proveedor_id)
    if usuario_id is not None:
        statement = statement.where(models.Compra.usuario_id == usuario_id)
    if date_from is not None:
        statement = statement.where(models.Compra.fecha >= date_from)
    if date_to is not None:
        statement = statement.where(models.Compra.fecha <= date_to)
    if estado is not None:
        statement = statement.where(func.lower(
            models.Compra.estado) == estado.lower())
    if query:
        normalized = f"%{query.lower()}%"
        statement = statement.join(models.Proveedor).where(
            func.lower(models.Proveedor.nombre).like(normalized)
        )
    return statement


def _fetch_purchase_records(
    db: Session,
    *,
    proveedor_id: int | None = None,
    usuario_id: int | None = None,
    date_from: datetime | None = None,
    date_to: datetime | None = None,
    estado: str | None = None,
    query: str | None = None,
    limit: int | None = 50,
    offset: int = 0,
) -> list[models.Compra]:
    statement = _purchase_record_statement()
    statement = _apply_purchase_record_filters(
        statement,
        proveedor_id=proveedor_id,
        usuario_id=usuario_id,
        date_from=date_from,
        date_to=date_to,
        estado=estado,
        query=query,
    )
    if limit is not None:
        statement = statement.limit(limit)
    if offset:
        statement = statement.offset(offset)
    return list(db.scalars(statement).unique())


def _build_purchase_record_response(purchase: models.Compra) -> schemas.PurchaseRecordResponse:
    vendor_name = (
        purchase.proveedor.nombre if purchase.proveedor else f"Proveedor #{purchase.proveedor_id}"
    )
    user_name = None
    if purchase.usuario:
        user_name = purchase.usuario.full_name or purchase.usuario.username

    items = []
    for detail in purchase.detalles:
        product_name = detail.producto.name if detail.producto else None
        items.append(
            schemas.PurchaseRecordItemResponse(
                id_detalle=detail.id_detalle,
                producto_id=detail.producto_id,
                cantidad=detail.cantidad,
                costo_unitario=detail.costo_unitario,
                subtotal=detail.subtotal,
                producto_nombre=product_name,
            )
        )

    subtotal_value = purchase.total - purchase.impuesto
    return schemas.PurchaseRecordResponse(
        id_compra=purchase.id_compra,
        proveedor_id=purchase.proveedor_id,
        proveedor_nombre=vendor_name,
        usuario_id=purchase.usuario_id,
        usuario_nombre=user_name,
        fecha=purchase.fecha,
        forma_pago=purchase.forma_pago,
        estado=purchase.estado,
        subtotal=subtotal_value,
        impuesto=purchase.impuesto,
        total=purchase.total,
        items=items,
    )


def list_purchase_records(
    db: Session,
    *,
    proveedor_id: int | None = None,
    usuario_id: int | None = None,
    date_from: datetime | None = None,
    date_to: datetime | None = None,
    estado: str | None = None,
    query: str | None = None,
    limit: int | None = 50,
    offset: int = 0,
) -> list[schemas.PurchaseRecordResponse]:
    purchases = _fetch_purchase_records(
        db,
        proveedor_id=proveedor_id,
        usuario_id=usuario_id,
        date_from=date_from,
        date_to=date_to,
        estado=estado,
        query=query,
        limit=limit,
        offset=offset,
    )
    return [_build_purchase_record_response(purchase) for purchase in purchases]


def count_purchase_records(
    db: Session,
    *,
    proveedor_id: int | None = None,
    usuario_id: int | None = None,
    date_from: datetime | None = None,
    date_to: datetime | None = None,
    estado: str | None = None,
    query: str | None = None,
) -> int:
    statement = select(func.count()).select_from(models.Compra)
    if proveedor_id is not None:
        statement = statement.where(models.Compra.proveedor_id == proveedor_id)
    if usuario_id is not None:
        statement = statement.where(models.Compra.usuario_id == usuario_id)
    if date_from is not None:
        statement = statement.where(models.Compra.fecha >= date_from)
    if date_to is not None:
        statement = statement.where(models.Compra.fecha <= date_to)
    if estado is not None:
        statement = statement.where(func.lower(
            models.Compra.estado) == estado.lower())
    if query:
        normalized = f"%{query.lower()}%"
        statement = statement.join(models.Proveedor).where(
            func.lower(models.Proveedor.nombre).like(normalized)
        )
    return int(db.scalar(statement) or 0)


def get_purchase_record(db: Session, record_id: int) -> schemas.PurchaseRecordResponse:
    statement = _purchase_record_statement().where(
        models.Compra.id_compra == record_id)
    purchase = db.scalars(statement).unique().first()
    if purchase is None:
        raise LookupError("purchase_record_not_found")
    return _build_purchase_record_response(purchase)


def create_purchase_record(
    db: Session,
    payload: schemas.PurchaseRecordCreate,
    *,
    performed_by_id: int,
    reason: str | None = None,
) -> schemas.PurchaseRecordResponse:
    if not payload.items:
        raise ValueError("purchase_record_items_required")

    vendor = get_purchase_vendor(db, payload.proveedor_id)
    subtotal_total = Decimal("0")
    purchase = models.Compra(
        proveedor_id=vendor.id_proveedor,
        usuario_id=performed_by_id,
        fecha=payload.fecha or datetime.utcnow(),
        total=Decimal("0"),
        impuesto=Decimal("0"),
        forma_pago=payload.forma_pago,
        estado=payload.estado or "REGISTRADA",
    )
    with transactional_session(db):
        db.add(purchase)
        flush_session(db)

        for item in payload.items:
            if item.cantidad <= 0:
                raise ValueError("purchase_record_invalid_quantity")
            if item.costo_unitario < 0:
                raise ValueError("purchase_record_invalid_cost")

            device = get_device_global(db, item.producto_id)
            unit_cost = _to_decimal(item.costo_unitario).quantize(
                Decimal("0.01"), rounding=ROUND_HALF_UP)
            subtotal = (
                unit_cost * _to_decimal(item.cantidad)
            ).quantize(Decimal("0.01"), rounding=ROUND_HALF_UP)

            db.add(
                models.DetalleCompra(
                    compra_id=purchase.id_compra,
                    producto_id=device.id,
                    cantidad=item.cantidad,
                    costo_unitario=unit_cost,
                    subtotal=subtotal,
                )
            )
            subtotal_total += subtotal

        tax_rate = _to_decimal(payload.impuesto_tasa)
        impuesto = (subtotal_total *
                    tax_rate).quantize(Decimal("0.01"), rounding=ROUND_HALF_UP)
        total = (subtotal_total + impuesto).quantize(Decimal("0.01"),
                                                     rounding=ROUND_HALF_UP)
        purchase.total = total
        purchase.impuesto = impuesto

        _log_action(
            db,
            action="purchase_record_created",
            entity_type="purchase_record",
            entity_id=str(purchase.id_compra),
            performed_by_id=performed_by_id,
            details=json.dumps(
                {
                    "proveedor_id": vendor.id_proveedor,
                    "total": float(total),
                    "impuesto": float(impuesto),
                    "motivo": reason,
                }
            ),
        )

    return get_purchase_record(db, purchase.id_compra)


def list_purchase_records_for_report(
    db: Session,
    *,
    proveedor_id: int | None = None,
    usuario_id: int | None = None,
    date_from: datetime | None = None,
    date_to: datetime | None = None,
    estado: str | None = None,
    query: str | None = None,
) -> list[models.Compra]:
    return _fetch_purchase_records(
        db,
        proveedor_id=proveedor_id,
        usuario_id=usuario_id,
        date_from=date_from,
        date_to=date_to,
        estado=estado,
        query=query,
        limit=None,
    )


def list_vendor_purchase_history(
    db: Session,
    vendor_id: int,
    *,
    limit: int = 50,
    offset: int = 0,
    date_from: datetime | None = None,
    date_to: datetime | None = None,
) -> schemas.PurchaseVendorHistory:
    vendor = get_purchase_vendor(db, vendor_id)
    purchases = _fetch_purchase_records(
        db,
        proveedor_id=vendor.id_proveedor,
        date_from=date_from,
        date_to=date_to,
        limit=limit,
        offset=offset,
    )
    records = [_build_purchase_record_response(
        purchase) for purchase in purchases]

    summary_stmt = select(
        func.coalesce(func.sum(models.Compra.total), 0),
        func.coalesce(func.sum(models.Compra.impuesto), 0),
        func.count(models.Compra.id_compra),
        func.max(models.Compra.fecha),
    ).where(models.Compra.proveedor_id == vendor.id_proveedor)
    if date_from is not None:
        summary_stmt = summary_stmt.where(models.Compra.fecha >= date_from)
    if date_to is not None:
        summary_stmt = summary_stmt.where(models.Compra.fecha <= date_to)
    total_value, tax_value, count_value, last_purchase = db.execute(
        summary_stmt).one()

    vendor_response = schemas.PurchaseVendorResponse(
        id_proveedor=vendor.id_proveedor,
        nombre=vendor.nombre,
        telefono=vendor.telefono,
        correo=vendor.correo,
        direccion=vendor.direccion,
        tipo=vendor.tipo,
        notas=vendor.notas,
        estado=vendor.estado,
        total_compras=_to_decimal(total_value or 0),
        total_impuesto=_to_decimal(tax_value or 0),
        compras_registradas=int(count_value or 0),
        ultima_compra=last_purchase,
    )

    return schemas.PurchaseVendorHistory(
        proveedor=vendor_response,
        compras=records,
        total=_to_decimal(total_value or 0),
        impuesto=_to_decimal(tax_value or 0),
        registros=int(count_value or 0),
    )


def get_purchase_statistics(
    db: Session,
    *,
    date_from: datetime | None = None,
    date_to: datetime | None = None,
    top_limit: int = 5,
) -> schemas.PurchaseStatistics:
    base_stmt = select(
        func.count(models.Compra.id_compra),
        func.coalesce(func.sum(models.Compra.total), 0),
        func.coalesce(func.sum(models.Compra.impuesto), 0),
    )
    if date_from is not None:
        base_stmt = base_stmt.where(models.Compra.fecha >= date_from)
    if date_to is not None:
        base_stmt = base_stmt.where(models.Compra.fecha <= date_to)
    total_count, total_amount, total_tax = db.execute(base_stmt).one()

    bind = db.get_bind()
    dialect_name = bind.dialect.name if bind is not None else ""
    if dialect_name == "sqlite":
        month_expression = func.strftime("%Y-%m-01", models.Compra.fecha)
    else:
        month_expression = func.date_trunc("month", models.Compra.fecha)

    monthly_stmt = select(
        month_expression.label("mes"),
        func.coalesce(func.sum(models.Compra.total), 0).label("total"),
    )
    if date_from is not None:
        monthly_stmt = monthly_stmt.where(models.Compra.fecha >= date_from)
    if date_to is not None:
        monthly_stmt = monthly_stmt.where(models.Compra.fecha <= date_to)
    monthly_stmt = monthly_stmt.group_by("mes").order_by("mes")
    monthly_rows = db.execute(monthly_stmt).all()
    monthly_totals: list[schemas.DashboardChartPoint] = []
    for row in monthly_rows:
        month_value = row.mes
        if isinstance(month_value, str):
            label = month_value[:7]
        else:
            label = month_value.strftime("%Y-%m")
        monthly_totals.append(
            schemas.DashboardChartPoint(
                label=label,
                value=float(row.total),
            )
        )

    top_vendors_stmt = (
        select(
            models.Proveedor.id_proveedor,
            models.Proveedor.nombre,
            func.coalesce(func.sum(models.Compra.total), 0).label("total"),
            func.count(models.Compra.id_compra).label("ordenes"),
        )
        .join(models.Compra, models.Compra.proveedor_id == models.Proveedor.id_proveedor)
    )
    if date_from is not None:
        top_vendors_stmt = top_vendors_stmt.where(
            models.Compra.fecha >= date_from)
    if date_to is not None:
        top_vendors_stmt = top_vendors_stmt.where(
            models.Compra.fecha <= date_to)
    top_vendors_stmt = (
        top_vendors_stmt.group_by(
            models.Proveedor.id_proveedor, models.Proveedor.nombre)
        .order_by(func.sum(models.Compra.total).desc())
        .limit(top_limit)
    )
    vendor_rows = db.execute(top_vendors_stmt).all()
    top_vendors = [
        schemas.PurchaseVendorRanking(
            vendor_id=row.id_proveedor,
            vendor_name=row.nombre,
            total=_to_decimal(row.total),
            orders=int(row.ordenes or 0),
        )
        for row in vendor_rows
    ]

    top_users_stmt = (
        select(
            models.User.id,
            func.coalesce(models.User.full_name,
                          models.User.username).label("nombre"),
            func.coalesce(func.sum(models.Compra.total), 0).label("total"),
            func.count(models.Compra.id_compra).label("ordenes"),
        )
        .join(models.Compra, models.Compra.usuario_id == models.User.id)
    )
    if date_from is not None:
        top_users_stmt = top_users_stmt.where(models.Compra.fecha >= date_from)
    if date_to is not None:
        top_users_stmt = top_users_stmt.where(models.Compra.fecha <= date_to)
    top_users_stmt = (
        top_users_stmt.group_by(
            models.User.id, models.User.full_name, models.User.username)
        .order_by(func.sum(models.Compra.total).desc())
        .limit(top_limit)
    )
    user_rows = db.execute(top_users_stmt).all()
    top_users = [
        schemas.PurchaseUserRanking(
            user_id=row.id,
            user_name=row.nombre,
            total=_to_decimal(row.total),
            orders=int(row.ordenes or 0),
        )
        for row in user_rows
    ]

    return schemas.PurchaseStatistics(
        updated_at=datetime.utcnow(),
        compras_registradas=int(total_count or 0),
        total=_to_decimal(total_amount or 0),
        impuesto=_to_decimal(total_tax or 0),
        monthly_totals=monthly_totals,
        top_vendors=top_vendors,
        top_users=top_users,
    )


def list_purchase_orders(
    db: Session,
    *,
    store_id: int | None = None,
    limit: int | None = 50,
    offset: int = 0,
) -> list[models.PurchaseOrder]:
    statement = (
        select(models.PurchaseOrder)
        .options(
            joinedload(models.PurchaseOrder.items),
            joinedload(models.PurchaseOrder.returns),
        )
        .order_by(models.PurchaseOrder.created_at.desc())
    )
    if store_id is not None:
        statement = statement.where(models.PurchaseOrder.store_id == store_id)
    if offset:
        statement = statement.offset(offset)
    if limit is not None:
        statement = statement.limit(limit)
    return list(db.scalars(statement).unique())


def count_purchase_orders(db: Session, *, store_id: int | None = None) -> int:
    statement = select(func.count()).select_from(models.PurchaseOrder)
    if store_id is not None:
        statement = statement.where(models.PurchaseOrder.store_id == store_id)
    return int(db.scalar(statement) or 0)


def get_purchase_order(db: Session, order_id: int) -> models.PurchaseOrder:
    statement = (
        select(models.PurchaseOrder)
        .where(models.PurchaseOrder.id == order_id)
        .options(
            joinedload(models.PurchaseOrder.items),
            joinedload(models.PurchaseOrder.returns),
        )
    )
    try:
        return db.scalars(statement).unique().one()
    except NoResultFound as exc:
        raise LookupError("purchase_not_found") from exc


def create_purchase_order(
    db: Session,
    payload: schemas.PurchaseOrderCreate,
    *,
    created_by_id: int | None = None,
) -> models.PurchaseOrder:
    if not payload.items:
        raise ValueError("purchase_items_required")

    get_store(db, payload.store_id)

    order = models.PurchaseOrder(
        store_id=payload.store_id,
        supplier=payload.supplier,
        notes=payload.notes,
        created_by_id=created_by_id,
    )
    with transactional_session(db):
        db.add(order)
        flush_session(db)

        for item in payload.items:
            if item.quantity_ordered <= 0:
                raise ValueError("purchase_invalid_quantity")
            if item.unit_cost < 0:
                raise ValueError("purchase_invalid_quantity")

            device = get_device(db, payload.store_id, item.device_id)
            order_item = models.PurchaseOrderItem(
                purchase_order_id=order.id,
                device_id=device.id,
                quantity_ordered=item.quantity_ordered,
                unit_cost=_to_decimal(item.unit_cost).quantize(
                    Decimal("0.01"), rounding=ROUND_HALF_UP),
            )
            db.add(order_item)

        db.refresh(order)

        _log_action(
            db,
            action="purchase_order_created",
            entity_type="purchase_order",
            entity_id=str(order.id),
            performed_by_id=created_by_id,
            details=json.dumps({"store_id": order.store_id,
                               "supplier": order.supplier}),
        )
        db.refresh(order)
        enqueue_sync_outbox(
            db,
            entity_type="purchase_order",
            entity_id=str(order.id),
            operation="UPSERT",
            payload=_purchase_order_payload(order),
        )
    return order


def _build_purchase_movement_comment(
    action: str,
    order: models.PurchaseOrder,
    device: models.Device,
    reason: str | None,
) -> str:
    """Genera una descripción legible para los movimientos de compras."""

    parts: list[str] = [
        action, f"OC #{order.id}", f"Proveedor: {order.supplier}"]
    if device.imei:
        parts.append(f"IMEI: {device.imei}")
    if device.serial:
        parts.append(f"Serie: {device.serial}")
    if reason:
        normalized_reason = reason.strip()
        if normalized_reason:
            parts.append(normalized_reason)
    comment = " | ".join(part for part in parts if part)
    return comment[:255]


def receive_purchase_order(
    db: Session,
    order_id: int,
    payload: schemas.PurchaseReceiveRequest,
    *,
    received_by_id: int,
    reason: str | None = None,
) -> models.PurchaseOrder:
    order = get_purchase_order(db, order_id)
    if order.status in {models.PurchaseStatus.CANCELADA, models.PurchaseStatus.COMPLETADA}:
        raise ValueError("purchase_not_receivable")
    if not payload.items:
        raise ValueError("purchase_items_required")

    items_by_device = {item.device_id: item for item in order.items}
    reception_details: dict[str, int] = {}
    batch_updates: dict[str, int] = {}
    store = get_store(db, order.store_id)

    for receive_item in payload.items:
        order_item = items_by_device.get(receive_item.device_id)
        if order_item is None:
            raise LookupError("purchase_item_not_found")
        pending = order_item.quantity_ordered - order_item.quantity_received
        if receive_item.quantity <= 0 or receive_item.quantity > pending:
            raise ValueError("purchase_invalid_quantity")

        order_item.quantity_received += receive_item.quantity

        device = get_device(db, order.store_id, order_item.device_id)
        movement = _register_inventory_movement(
            db,
            store_id=order.store_id,
            device_id=device.id,
            movement_type=models.MovementType.IN,
            quantity=receive_item.quantity,
            comment=_build_purchase_movement_comment(
                "Recepción OC",
                order,
                device,
                reason,
            ),
            performed_by_id=received_by_id,
            unit_cost=_to_decimal(order_item.unit_cost),
            reference_type="purchase_order",
            reference_id=str(order.id),
        )
        movement_device = movement.device or device
        movement_device.proveedor = order.supplier
        reception_details[str(device.id)] = receive_item.quantity

        batch_code = getattr(receive_item, "batch_code", None)
        if batch_code:
            batch = assign_supplier_batch(
                db,
                supplier_name=order.supplier,
                store=store,
                device=movement_device,
                batch_code=batch_code,
                quantity=receive_item.quantity,
                unit_cost=_to_decimal(order_item.unit_cost),
                purchase_date=datetime.utcnow().date(),
            )
            movement_device.lote = batch.batch_code
            movement_device.fecha_compra = batch.purchase_date
            movement_device.costo_unitario = batch.unit_cost
            if batch.supplier and batch.supplier.name:
                movement_device.proveedor = batch.supplier.name
            db.add(movement_device)
            batch_updates[batch.batch_code] = (
                batch_updates.get(batch.batch_code, 0) + receive_item.quantity
            )

    with transactional_session(db):
        if all(item.quantity_received == item.quantity_ordered for item in order.items):
            order.status = models.PurchaseStatus.COMPLETADA
            order.closed_at = datetime.utcnow()
        else:
            order.status = models.PurchaseStatus.PARCIAL

        flush_session(db)
        db.refresh(order)
        _recalculate_store_inventory_value(db, order.store_id)

        _log_action(
            db,
            action="purchase_order_received",
            entity_type="purchase_order",
            entity_id=str(order.id),
            performed_by_id=received_by_id,
            details=json.dumps(
                {
                    "items": reception_details,
                    "status": order.status.value,
<<<<<<< HEAD
                    "reason": reason,
=======
                    "batches": batch_updates,
>>>>>>> 2703652e
                }
            ),
        )
        db.refresh(order)
        enqueue_sync_outbox(
            db,
            entity_type="purchase_order",
            entity_id=str(order.id),
            operation="UPSERT",
            payload=_purchase_order_payload(order),
        )
    return order


def _revert_purchase_inventory(
    db: Session,
    order: models.PurchaseOrder,
    *,
    cancelled_by_id: int,
    reason: str | None,
) -> dict[str, int]:
    """Revierte el inventario recibido cuando se cancela una compra."""

    reversal_details: dict[str, int] = {}
    adjustments_performed = False

    for order_item in order.items:
        received_qty = order_item.quantity_received
        if received_qty <= 0:
            continue

        device = get_device(db, order.store_id, order_item.device_id)
        if device.quantity < received_qty:
            raise ValueError("purchase_cancellation_insufficient_stock")

        _register_inventory_movement(
            db,
            store_id=order.store_id,
            device_id=device.id,
            movement_type=models.MovementType.OUT,
            quantity=received_qty,
            comment=_build_purchase_movement_comment(
                "Reversión OC",
                order,
                device,
                reason,
            ),
            performed_by_id=cancelled_by_id,
            source_store_id=order.store_id,
            unit_cost=_to_decimal(order_item.unit_cost),
            reference_type="purchase_order",
            reference_id=str(order.id),
        )

        reversal_details[str(device.id)] = received_qty
        order_item.quantity_received = 0
        adjustments_performed = True

    if adjustments_performed:
        _recalculate_store_inventory_value(db, order.store_id)

    return reversal_details


def cancel_purchase_order(
    db: Session,
    order_id: int,
    *,
    cancelled_by_id: int,
    reason: str | None = None,
) -> models.PurchaseOrder:
    order = get_purchase_order(db, order_id)
    if order.status == models.PurchaseStatus.CANCELADA:
        raise ValueError("purchase_not_cancellable")

    with transactional_session(db):
        reversal_details = _revert_purchase_inventory(
            db,
            order,
            cancelled_by_id=cancelled_by_id,
            reason=reason,
        )

        order.status = models.PurchaseStatus.CANCELADA
        order.closed_at = datetime.utcnow()
        if reason:
            order.notes = (order.notes or "") + \
                f" | Cancelación: {reason}" if order.notes else reason

        flush_session(db)
        db.refresh(order)

        _log_action(
            db,
            action="purchase_order_cancelled",
            entity_type="purchase_order",
            entity_id=str(order.id),
            performed_by_id=cancelled_by_id,
            details=json.dumps(
                {
                    "status": order.status.value,
                    "reason": reason,
                    "reversed_items": reversal_details,
                }
            ),
        )
        db.refresh(order)
        enqueue_sync_outbox(
            db,
            entity_type="purchase_order",
            entity_id=str(order.id),
            operation="UPSERT",
            payload=_purchase_order_payload(order),
        )
    return order


def register_purchase_return(
    db: Session,
    order_id: int,
    payload: schemas.PurchaseReturnCreate,
    *,
    processed_by_id: int,
    reason: str | None = None,
) -> models.PurchaseReturn:
    order = get_purchase_order(db, order_id)
    order_item = next(
        (item for item in order.items if item.device_id == payload.device_id), None)
    if order_item is None:
        raise LookupError("purchase_item_not_found")
    if payload.quantity <= 0:
        raise ValueError("purchase_invalid_quantity")

    received_total = order_item.quantity_received
    returned_total = sum(
        ret.quantity for ret in order.returns if ret.device_id == payload.device_id)
    if payload.quantity > received_total - returned_total:
        raise ValueError("purchase_return_exceeds_received")

    device = get_device(db, order.store_id, payload.device_id)
    if device.quantity < payload.quantity:
        raise ValueError("purchase_return_insufficient_stock")
    with transactional_session(db):
        _register_inventory_movement(
            db,
            store_id=order.store_id,
            device_id=device.id,
            movement_type=models.MovementType.OUT,
            quantity=payload.quantity,
            comment=_build_purchase_movement_comment(
                "Devolución proveedor",
                order,
                device,
                payload.reason or reason,
            ),
            performed_by_id=processed_by_id,
            source_store_id=order.store_id,
            unit_cost=_to_decimal(order_item.unit_cost),
            reference_type="purchase_return",
            reference_id=str(order.id),
        )

        purchase_return = models.PurchaseReturn(
            purchase_order_id=order.id,
            device_id=device.id,
            quantity=payload.quantity,
            reason=payload.reason,
            processed_by_id=processed_by_id,
        )
        db.add(purchase_return)
        flush_session(db)
        db.refresh(purchase_return)

        _log_action(
            db,
            action="purchase_return_registered",
            entity_type="purchase_order",
            entity_id=str(order.id),
            performed_by_id=processed_by_id,
            details=json.dumps(
                {
                    "device_id": payload.device_id,
                    "quantity": payload.quantity,
                    "return_reason": payload.reason,
                    "request_reason": reason,
                }
            ),
        )
        db.refresh(order)
        enqueue_sync_outbox(
            db,
            entity_type="purchase_order",
            entity_id=str(order.id),
            operation="UPSERT",
            payload=_purchase_order_payload(order),
        )
    return purchase_return


def import_purchase_orders_from_csv(
    db: Session,
    csv_content: str,
    *,
    created_by_id: int | None = None,
    reason: str | None = None,
) -> tuple[list[models.PurchaseOrder], list[str]]:
    reader = csv.DictReader(StringIO(csv_content))
    fieldnames = [
        (header or "").strip().lower() for header in (reader.fieldnames or []) if header
    ]
    required_headers = {"store_id", "supplier",
                        "device_id", "quantity", "unit_cost"}
    if not fieldnames or required_headers.difference(fieldnames):
        raise ValueError("purchase_import_invalid_headers")

    groups: dict[
        tuple[int, str, str],
        dict[str, object],
    ] = {}
    errors: list[str] = []

    for row in reader:
        line_number = reader.line_num
        normalized = {
            (key or "").strip().lower(): (value or "").strip()
            for key, value in row.items()
        }

        try:
            store_id = int(normalized.get("store_id", ""))
        except ValueError:
            errors.append(f"Fila {line_number}: store_id inválido")
            continue

        supplier = normalized.get("supplier", "").strip()
        if not supplier:
            errors.append(f"Fila {line_number}: proveedor requerido")
            continue

        try:
            device_id = int(normalized.get("device_id", ""))
        except ValueError:
            errors.append(f"Fila {line_number}: device_id inválido")
            continue

        try:
            quantity = int(normalized.get("quantity", ""))
        except ValueError:
            errors.append(f"Fila {line_number}: cantidad inválida")
            continue

        if quantity <= 0:
            errors.append(
                f"Fila {line_number}: la cantidad debe ser mayor a cero")
            continue

        try:
            unit_cost_value = _to_decimal(normalized.get("unit_cost"))
        except Exception:  # pragma: no cover - validaciones de Decimal
            errors.append(f"Fila {line_number}: costo unitario inválido")
            continue

        if unit_cost_value < Decimal("0"):
            errors.append(
                f"Fila {line_number}: el costo unitario no puede ser negativo")
            continue

        reference = normalized.get("reference") or f"{store_id}-{supplier}"
        notes = normalized.get("notes") or None

        group = groups.setdefault(
            (store_id, supplier, reference),
            {
                "items": defaultdict(lambda: {"quantity": 0, "unit_cost": Decimal("0.00")}),
                "notes": None,
            },
        )

        items_map: defaultdict[int, dict[str, Decimal | int]
                               ] = group["items"]  # type: ignore[assignment]
        bucket = items_map[device_id]
        bucket["quantity"] += quantity
        bucket["unit_cost"] = unit_cost_value.quantize(
            Decimal("0.01"), rounding=ROUND_HALF_UP)
        if notes and not group["notes"]:
            group["notes"] = notes

    orders: list[models.PurchaseOrder] = []

    for (store_id, supplier, reference), data in groups.items():
        items_map = data["items"]  # type: ignore[index]
        items_payload = [
            schemas.PurchaseOrderItemCreate(
                device_id=device_id,
                quantity_ordered=int(values["quantity"]),
                unit_cost=Decimal(values["unit_cost"]),
            )
            for device_id, values in items_map.items()
        ]
        notes = data.get("notes")  # type: ignore[assignment]
        normalized_notes = notes if isinstance(notes, str) else None
        if reason:
            reason_note = f"Importación CSV: {reason}"
            normalized_notes = (
                f"{normalized_notes} | {reason_note}"
                if normalized_notes
                else reason_note
            )

        try:
            order_payload = schemas.PurchaseOrderCreate(
                store_id=store_id,
                supplier=supplier,
                notes=normalized_notes,
                items=items_payload,
            )
            order = create_purchase_order(
                db,
                order_payload,
                created_by_id=created_by_id,
            )
        except (LookupError, ValueError) as exc:
            errors.append(f"Orden {reference}: {exc}")
            continue
        orders.append(order)

    if orders:
        with transactional_session(db):
            _log_action(
                db,
                action="purchase_orders_imported",
                entity_type="purchase_order",
                entity_id="bulk",
                performed_by_id=created_by_id,
                details=json.dumps(
                    {"imported": len(orders), "errors": len(errors)}),
            )

    return orders, errors


def list_recurring_orders(
    db: Session,
    *,
    order_type: models.RecurringOrderType | None = None,
    limit: int = 50,
    offset: int = 0,
) -> list[models.RecurringOrder]:
    statement = (
        select(models.RecurringOrder)
        .options(
            joinedload(models.RecurringOrder.store),
            joinedload(models.RecurringOrder.created_by),
            joinedload(models.RecurringOrder.last_used_by),
        )
        .order_by(models.RecurringOrder.updated_at.desc())
    )
    if order_type is not None:
        statement = statement.where(
            models.RecurringOrder.order_type == order_type)
    if offset:
        statement = statement.offset(offset)
    statement = statement.limit(limit)
    return list(db.scalars(statement).unique())


def get_recurring_order(db: Session, template_id: int) -> models.RecurringOrder:
    statement = (
        select(models.RecurringOrder)
        .options(
            joinedload(models.RecurringOrder.store),
            joinedload(models.RecurringOrder.created_by),
            joinedload(models.RecurringOrder.last_used_by),
        )
        .where(models.RecurringOrder.id == template_id)
    )
    try:
        return db.scalars(statement).unique().one()
    except NoResultFound as exc:
        raise LookupError("recurring_order_not_found") from exc


def create_recurring_order(
    db: Session,
    payload: schemas.RecurringOrderCreate,
    *,
    created_by_id: int | None = None,
    reason: str | None = None,
) -> models.RecurringOrder:
    payload_data = payload.payload
    store_scope: int | None = None

    if payload.order_type is models.RecurringOrderType.PURCHASE:
        store_scope = int(payload_data.get("store_id")) if payload_data.get(
            "store_id") is not None else None
        if store_scope is not None:
            get_store(db, store_scope)
    elif payload.order_type is models.RecurringOrderType.TRANSFER:
        origin_store_id = int(payload_data["origin_store_id"])
        destination_store_id = int(payload_data["destination_store_id"])
        get_store(db, origin_store_id)
        get_store(db, destination_store_id)
        store_scope = origin_store_id

    template = models.RecurringOrder(
        name=payload.name,
        description=payload.description,
        order_type=payload.order_type,
        store_id=store_scope,
        payload=payload_data,
        created_by_id=created_by_id,
    )
    with transactional_session(db):
        db.add(template)
        flush_session(db)
        _log_action(
            db,
            action="recurring_order_created",
            entity_type="recurring_order",
            entity_id=str(template.id),
            performed_by_id=created_by_id,
            details=json.dumps(
                {
                    "name": payload.name,
                    "order_type": payload.order_type.value,
                    "reason": reason,
                }
            ),
        )
        db.refresh(template)
    return template


def execute_recurring_order(
    db: Session,
    template_id: int,
    *,
    performed_by_id: int,
    reason: str | None = None,
) -> schemas.RecurringOrderExecutionResult:
    template = get_recurring_order(db, template_id)
    now = datetime.utcnow()

    if template.order_type is models.RecurringOrderType.PURCHASE:
        purchase_payload = schemas.PurchaseOrderCreate.model_validate(
            template.payload)
        notes = purchase_payload.notes or None
        if reason:
            reason_note = f"Plantilla #{template.id}: {reason}"
            notes = f"{notes} | {reason_note}" if notes else reason_note
        purchase_payload.notes = notes
        order = create_purchase_order(
            db,
            purchase_payload,
            created_by_id=performed_by_id,
        )
        summary = f"Orden de compra #{order.id} para {order.supplier}"
        reference_id = order.id
        store_scope = order.store_id
    elif template.order_type is models.RecurringOrderType.TRANSFER:
        transfer_payload = schemas.TransferOrderCreate.model_validate(
            template.payload)
        transfer_payload.reason = reason or transfer_payload.reason
        order = create_transfer_order(
            db,
            transfer_payload,
            requested_by_id=performed_by_id,
        )
        summary = (
            f"Transferencia #{order.id} de {order.origin_store_id} a {order.destination_store_id}"
        )
        reference_id = order.id
        store_scope = order.origin_store_id
    else:  # pragma: no cover - enum exhaustivo
        raise ValueError("Tipo de orden recurrente no soportado")

    with transactional_session(db):
        template.last_used_at = now
        template.last_used_by_id = performed_by_id

        _log_action(
            db,
            action="recurring_order_executed",
            entity_type="recurring_order",
            entity_id=str(template.id),
            performed_by_id=performed_by_id,
            details=json.dumps(
                {
                    "order_type": template.order_type.value,
                    "reference_id": reference_id,
                }
            ),
        )
        db.refresh(template)

    return schemas.RecurringOrderExecutionResult(
        template_id=template.id,
        order_type=template.order_type,
        reference_id=reference_id,
        store_id=store_scope,
        created_at=now,
        summary=summary,
    )


def list_repair_orders(
    db: Session,
    *,
    store_id: int | None = None,
    status: models.RepairStatus | None = None,
    query: str | None = None,
    date_from: date | datetime | None = None,
    date_to: date | datetime | None = None,
    limit: int = 50,
    offset: int = 0,
) -> list[models.RepairOrder]:
    statement = (
        select(models.RepairOrder)
        .options(
            joinedload(models.RepairOrder.parts).joinedload(
                models.RepairOrderPart.device)
        )
        .order_by(models.RepairOrder.opened_at.desc())
    )
    if store_id is not None:
        statement = statement.where(models.RepairOrder.store_id == store_id)
    if status is not None:
        statement = statement.where(models.RepairOrder.status == status)
    if date_from is not None or date_to is not None:
        start_dt, end_dt = _normalize_date_range(date_from, date_to)
        statement = statement.where(
            models.RepairOrder.opened_at >= start_dt,
            models.RepairOrder.opened_at <= end_dt,
        )
    if query:
        normalized = f"%{query.lower()}%"
        statement = statement.where(
            or_(
                func.lower(models.RepairOrder.customer_name).like(normalized),
                func.lower(models.RepairOrder.technician_name).like(
                    normalized),
                func.lower(models.RepairOrder.damage_type).like(normalized),
                func.lower(models.RepairOrder.device_model).like(normalized),
                func.lower(models.RepairOrder.imei).like(normalized),
            )
        )
    if offset:
        statement = statement.offset(offset)
    if limit is not None:
        statement = statement.limit(limit)
    return list(db.scalars(statement).unique())


def get_repair_order(db: Session, order_id: int) -> models.RepairOrder:
    statement = (
        select(models.RepairOrder)
        .where(models.RepairOrder.id == order_id)
        .options(
            joinedload(models.RepairOrder.parts).joinedload(
                models.RepairOrderPart.device),
            joinedload(models.RepairOrder.customer),
        )
    )
    try:
        return db.scalars(statement).unique().one()
    except NoResultFound as exc:
        raise LookupError("repair_order_not_found") from exc


def _apply_repair_parts(  # // [PACK37-backend]
    db: Session,
    order: models.RepairOrder,
    parts_payload: list[schemas.RepairOrderPartPayload],
    *,
    performed_by_id: int | None,
    reason: str | None,
) -> Decimal:
    def _part_key(
        device_id: int | None,
        part_name: str | None,
        source: models.RepairPartSource,
    ) -> tuple[int, str, str]:
        normalized_name = (part_name or "").strip().lower()
        return (device_id or 0, normalized_name, source.value)

    existing_parts: dict[tuple[int, str, str], models.RepairOrderPart] = {}
    for part in order.parts:
        part_source = part.source if part.source else models.RepairPartSource.STOCK
        existing_parts[_part_key(
            part.device_id, part.part_name, part_source)] = part

    aggregated: dict[tuple[int, str, str], dict[str, object]] = {}
    for payload in parts_payload:
        normalized = schemas.RepairOrderPartPayload(
            device_id=payload.device_id,
            part_name=payload.part_name,
            source=payload.source,
            quantity=payload.quantity,
            unit_cost=payload.unit_cost,
        )
        if normalized.quantity <= 0:
            raise ValueError("repair_invalid_quantity")
        source = models.RepairPartSource(normalized.source)
        part_name = normalized.part_name
        device_id = normalized.device_id
        if source == models.RepairPartSource.STOCK and not device_id:
            raise ValueError("repair_part_device_required")
        if source == models.RepairPartSource.EXTERNAL and not part_name:
            raise ValueError("repair_part_name_required")
        unit_cost = _to_decimal(normalized.unit_cost or 0).quantize(
            Decimal("0.01"), rounding=ROUND_HALF_UP
        )
        key = _part_key(device_id, part_name, source)
        entry = aggregated.get(key)
        if entry:
            entry["quantity"] = int(entry["quantity"]) + normalized.quantity
            if unit_cost > Decimal("0"):
                entry["unit_cost"] = unit_cost
            if part_name and not entry.get("part_name"):
                entry["part_name"] = part_name
        else:
            aggregated[key] = {
                "device_id": device_id,
                "part_name": part_name,
                "source": source,
                "quantity": normalized.quantity,
                "unit_cost": unit_cost,
            }

    processed_keys: set[tuple[int, str, str]] = set()
    processed_devices: set[int] = set()
    total_cost = Decimal("0")
    snapshot: list[dict[str, object]] = []

    for key, data in aggregated.items():
        device_id = data.get("device_id")
        part_name = data.get("part_name")
        source = data["source"]
        quantity = int(data["quantity"])
        unit_cost = _to_decimal(data["unit_cost"]).quantize(
            Decimal("0.01"), rounding=ROUND_HALF_UP
        )

        device = None
        if source == models.RepairPartSource.STOCK and device_id:
            device = get_device(db, order.store_id, int(device_id))
        previous_part = existing_parts.get(key)
        previous_quantity = previous_part.quantity if previous_part else 0
        delta = quantity - previous_quantity

        if device and delta != 0:
            movement_type = (
                models.MovementType.OUT
                if delta > 0
                else models.MovementType.IN
            )
            adjust_quantity = abs(delta)
            if movement_type == models.MovementType.OUT and device.quantity < adjust_quantity:
                raise ValueError("repair_insufficient_stock")
            _register_inventory_movement(
                db,
                store_id=order.store_id,
                device_id=device.id,
                movement_type=movement_type,
                quantity=adjust_quantity,
                comment=reason or f"Reparación #{order.id}",
                performed_by_id=performed_by_id,
                source_store_id=order.store_id,
                reference_type="repair_order",
                reference_id=str(order.id),
            )
            processed_devices.add(device.id)

        if previous_part:
            previous_part.quantity = quantity
            previous_part.unit_cost = unit_cost
            previous_part.part_name = part_name
            previous_part.source = source
            previous_part.device_id = device.id if device else None
            db.add(previous_part)
            part_record = previous_part
        else:
            part_record = models.RepairOrderPart(
                repair_order_id=order.id,
                device_id=device.id if device else None,
                part_name=part_name,
                quantity=quantity,
                unit_cost=unit_cost,
                source=source,
            )
            order.parts.append(part_record)

        snapshot.append(
            {
                "device_id": part_record.device_id,
                "part_name": part_name,
                "source": source.value,
                "quantity": quantity,
                "unit_cost": float(unit_cost),
            }
        )
        total_cost += unit_cost * Decimal(quantity)
        processed_keys.add(key)

    for key, part in list(existing_parts.items()):
        if key in processed_keys:
            continue
        if part.source == models.RepairPartSource.STOCK and part.device_id:
            device = get_device(db, order.store_id, part.device_id)
            _register_inventory_movement(
                db,
                store_id=order.store_id,
                device_id=device.id,
                movement_type=models.MovementType.IN,
                quantity=part.quantity,
                comment=reason or f"Reverso reparación #{order.id}",
                performed_by_id=performed_by_id,
                source_store_id=order.store_id,
                reference_type="repair_order",
                reference_id=str(order.id),
            )
            processed_devices.add(device.id)
        order.parts.remove(part)
        db.delete(part)

    order.parts_cost = total_cost.quantize(
        Decimal("0.01"), rounding=ROUND_HALF_UP)
    order.parts_snapshot = snapshot
    order.inventory_adjusted = bool(processed_devices)
    _recalculate_store_inventory_value(db, order.store_id)
    return order.parts_cost


def create_repair_order(
    db: Session,
    payload: schemas.RepairOrderCreate,
    *,
    performed_by_id: int | None,
    reason: str | None = None,
) -> models.RepairOrder:
    get_store(db, payload.store_id)
    customer = None
    if payload.customer_id:
        customer = get_customer(db, payload.customer_id)
    labor_cost = _to_decimal(payload.labor_cost).quantize(
        Decimal("0.01"), rounding=ROUND_HALF_UP)
    customer_name = payload.customer_name or (
        customer.name if customer else None)
    order = models.RepairOrder(
        store_id=payload.store_id,
        customer_id=payload.customer_id,
        customer_name=customer_name,
        customer_contact=payload.customer_contact,
        technician_name=payload.technician_name,
        damage_type=payload.damage_type,
        diagnosis=payload.diagnosis,
        device_model=payload.device_model,
        imei=payload.imei,
        device_description=payload.device_description,
        notes=payload.notes,
        labor_cost=labor_cost,
    )
    with transactional_session(db):
        db.add(order)
        flush_session(db)

        parts_cost = Decimal("0")
        if payload.parts:
            parts_cost = _apply_repair_parts(
                db,
                order,
                payload.parts,
                performed_by_id=performed_by_id,
                reason=reason,
            )
        order.total_cost = (
            labor_cost + parts_cost).quantize(Decimal("0.01"), rounding=ROUND_HALF_UP)
        db.add(order)

        if customer:
            _append_customer_history(
                customer, f"Orden de reparación #{order.id} creada")
            db.add(customer)

        flush_session(db)
        db.refresh(order)
        if customer:
            db.refresh(customer)

        _log_action(
            db,
            action="repair_order_created",
            entity_type="repair_order",
            entity_id=str(order.id),
            performed_by_id=performed_by_id,
            details=json.dumps(
                {
                    "store_id": order.store_id,
                    "status": order.status.value,
                    "reason": reason,
                }
            ),
        )
        db.refresh(order)
        enqueue_sync_outbox(
            db,
            entity_type="repair_order",
            entity_id=str(order.id),
            operation="UPSERT",
            payload=_repair_payload(order),
        )
    return order


def update_repair_order(
    db: Session,
    order_id: int,
    payload: schemas.RepairOrderUpdate,
    *,
    performed_by_id: int | None,
    reason: str | None = None,
) -> models.RepairOrder:
    order = get_repair_order(db, order_id)
    updated_fields: dict[str, object] = {}
    if payload.customer_id is not None:
        if payload.customer_id:
            customer = get_customer(db, payload.customer_id)
            order.customer_id = customer.id
            order.customer_name = customer.name
            _append_customer_history(
                customer, f"Orden de reparación #{order.id} actualizada")
            db.add(customer)
            updated_fields["customer_id"] = customer.id
        else:
            order.customer_id = None
            updated_fields["customer_id"] = None
    if payload.customer_name is not None:
        order.customer_name = payload.customer_name
        updated_fields["customer_name"] = payload.customer_name
    if payload.customer_contact is not None:
        order.customer_contact = payload.customer_contact
        updated_fields["customer_contact"] = payload.customer_contact
    if payload.technician_name is not None:
        order.technician_name = payload.technician_name
        updated_fields["technician_name"] = payload.technician_name
    if payload.damage_type is not None:
        order.damage_type = payload.damage_type
        updated_fields["damage_type"] = payload.damage_type
    if payload.diagnosis is not None:
        order.diagnosis = payload.diagnosis
        updated_fields["diagnosis"] = payload.diagnosis
    if payload.device_model is not None:
        order.device_model = payload.device_model
        updated_fields["device_model"] = payload.device_model
    if payload.imei is not None:
        order.imei = payload.imei
        updated_fields["imei"] = payload.imei
    if payload.device_description is not None:
        order.device_description = payload.device_description
        updated_fields["device_description"] = payload.device_description
    if payload.notes is not None:
        order.notes = payload.notes
        updated_fields["notes"] = payload.notes
    if payload.status is not None and payload.status != order.status:
        order.status = payload.status
        updated_fields["status"] = payload.status.value
        if payload.status in {
            models.RepairStatus.ENTREGADO,
            models.RepairStatus.CANCELADO,
        }:  # // [PACK37-backend]
            order.delivered_at = datetime.utcnow()
        elif payload.status in {models.RepairStatus.PENDIENTE, models.RepairStatus.EN_PROCESO}:
            order.delivered_at = None
    if payload.labor_cost is not None:
        order.labor_cost = _to_decimal(payload.labor_cost).quantize(
            Decimal("0.01"), rounding=ROUND_HALF_UP)
        updated_fields["labor_cost"] = float(order.labor_cost)
    if payload.parts is not None:
        parts_cost = _apply_repair_parts(
            db,
            order,
            payload.parts,
            performed_by_id=performed_by_id,
            reason=reason,
        )
        updated_fields["parts_cost"] = float(parts_cost)
    with transactional_session(db):
        order.total_cost = (order.labor_cost + order.parts_cost).quantize(
            Decimal("0.01"), rounding=ROUND_HALF_UP
        )
        db.add(order)
        flush_session(db)
        db.refresh(order)

        if updated_fields:
            if reason is not None:
                updated_fields["reason"] = reason
            _log_action(
                db,
                action="repair_order_updated",
                entity_type="repair_order",
                entity_id=str(order.id),
                performed_by_id=performed_by_id,
                details=json.dumps(updated_fields),
            )
            db.refresh(order)
        enqueue_sync_outbox(
            db,
            entity_type="repair_order",
            entity_id=str(order.id),
            operation="UPSERT",
            payload=_repair_payload(order),
        )
    return order


def append_repair_parts(  # // [PACK37-backend]
    db: Session,
    order_id: int,
    parts_payload: list[schemas.RepairOrderPartPayload],
    *,
    performed_by_id: int | None,
    reason: str | None,
) -> models.RepairOrder:
    order = get_repair_order(db, order_id)
    if not parts_payload:
        return order

    def _payload_key(value: schemas.RepairOrderPartPayload) -> tuple[int, str, str]:
        source = models.RepairPartSource(value.source)
        part_name = (value.part_name or "").strip().lower()
        return (value.device_id or 0, part_name, source.value)

    existing_payloads: dict[tuple[int, str, str],
                            schemas.RepairOrderPartPayload] = {}
    for part in order.parts:
        source = part.source or models.RepairPartSource.STOCK
        existing_payloads[(part.device_id or 0, (part.part_name or "").strip().lower(), source.value)] = (
            schemas.RepairOrderPartPayload(
                device_id=part.device_id,
                part_name=part.part_name,
                source=source,
                quantity=part.quantity,
                unit_cost=Decimal(part.unit_cost),
            )
        )

    for payload in parts_payload:
        normalized = schemas.RepairOrderPartPayload(
            device_id=payload.device_id,
            part_name=payload.part_name,
            source=payload.source,
            quantity=payload.quantity,
            unit_cost=payload.unit_cost,
        )
        key = _payload_key(normalized)
        previous = existing_payloads.get(key)
        if previous:
            quantity = previous.quantity + normalized.quantity
            unit_cost = normalized.unit_cost or previous.unit_cost
            part_name = normalized.part_name or previous.part_name
            existing_payloads[key] = schemas.RepairOrderPartPayload(
                device_id=previous.device_id,
                part_name=part_name,
                source=previous.source,
                quantity=quantity,
                unit_cost=unit_cost,
            )
        else:
            existing_payloads[key] = normalized

    merged = list(existing_payloads.values())
    update_payload = schemas.RepairOrderUpdate(parts=merged)
    return update_repair_order(
        db,
        order_id,
        update_payload,
        performed_by_id=performed_by_id,
        reason=reason,
    )


def remove_repair_part(  # // [PACK37-backend]
    db: Session,
    order_id: int,
    part_id: int,
    *,
    performed_by_id: int | None,
    reason: str | None,
) -> models.RepairOrder:
    order = get_repair_order(db, order_id)
    target = next((part for part in order.parts if part.id == part_id), None)
    if target is None:
        raise LookupError("repair_part_not_found")

    remaining = [
        schemas.RepairOrderPartPayload(
            device_id=part.device_id,
            part_name=part.part_name,
            source=part.source or models.RepairPartSource.STOCK,
            quantity=part.quantity,
            unit_cost=Decimal(part.unit_cost),
        )
        for part in order.parts
        if part.id != part_id
    ]
    update_payload = schemas.RepairOrderUpdate(parts=remaining)
    return update_repair_order(
        db,
        order_id,
        update_payload,
        performed_by_id=performed_by_id,
        reason=reason,
    )


def close_repair_order(  # // [PACK37-backend]
    db: Session,
    order_id: int,
    close_payload: schemas.RepairOrderCloseRequest | None,
    *,
    performed_by_id: int | None,
    reason: str | None,
) -> models.RepairOrder:
    payload = schemas.RepairOrderUpdate(
        status=models.RepairStatus.ENTREGADO,
        labor_cost=close_payload.labor_cost if close_payload else None,
        parts=close_payload.parts if close_payload else None,
    )
    return update_repair_order(
        db,
        order_id,
        payload,
        performed_by_id=performed_by_id,
        reason=reason,
    )


def delete_repair_order(
    db: Session,
    order_id: int,
    *,
    performed_by_id: int | None,
    reason: str | None = None,
) -> None:
    order = get_repair_order(db, order_id)
    with transactional_session(db):
        for part in list(order.parts):
            device = get_device(db, order.store_id, part.device_id)
            _register_inventory_movement(
                db,
                store_id=order.store_id,
                device_id=device.id,
                movement_type=models.MovementType.IN,
                quantity=part.quantity,
                comment=reason or f"Cancelación reparación #{order.id}",
                performed_by_id=performed_by_id,
                reference_type="repair_order",
                reference_id=str(order.id),
            )
        _recalculate_store_inventory_value(db, order.store_id)
        db.delete(order)
        flush_session(db)

        _log_action(
            db,
            action="repair_order_deleted",
            entity_type="repair_order",
            entity_id=str(order_id),
            performed_by_id=performed_by_id,
            details=json.dumps({"reason": reason}),
        )
        enqueue_sync_outbox(
            db,
            entity_type="repair_order",
            entity_id=str(order_id),
            operation="DELETE",
            payload={"id": order_id},
        )


def list_sales(
    db: Session,
    *,
    store_id: int | None = None,
    limit: int | None = 50,
    offset: int = 0,
    date_from: date | datetime | None = None,
    date_to: date | datetime | None = None,
    customer_id: int | None = None,
    performed_by_id: int | None = None,
    product_id: int | None = None,
    query: str | None = None,
) -> list[models.Sale]:
    statement = (
        select(models.Sale)
        .options(
            joinedload(models.Sale.store),
            joinedload(models.Sale.items).joinedload(models.SaleItem.device),
            joinedload(models.Sale.returns),
            joinedload(models.Sale.customer),
            joinedload(models.Sale.cash_session),
            joinedload(models.Sale.performed_by),
        )
        .order_by(models.Sale.created_at.desc())
    )
    if store_id is not None:
        statement = statement.where(models.Sale.store_id == store_id)
    if customer_id is not None:
        statement = statement.where(models.Sale.customer_id == customer_id)
    if performed_by_id is not None:
        statement = statement.where(
            models.Sale.performed_by_id == performed_by_id)
    if date_from is not None or date_to is not None:
        start, end = _normalize_date_range(date_from, date_to)
        statement = statement.where(
            models.Sale.created_at >= start, models.Sale.created_at <= end
        )

    joined_items = False
    if product_id is not None or query:
        statement = statement.join(models.Sale.items)
        joined_items = True
    if query:
        normalized = f"%{query.lower()}%"
        if not joined_items:
            statement = statement.join(models.Sale.items)
            joined_items = True
        statement = statement.join(models.SaleItem.device)
        statement = statement.where(
            or_(
                func.lower(models.Device.sku).like(normalized),
                func.lower(models.Device.name).like(normalized),
                func.lower(models.Device.modelo).like(normalized),
                func.lower(models.Device.imei).like(normalized),
                func.lower(models.Device.serial).like(normalized),
            )
        )
    if product_id is not None:
        statement = statement.where(models.SaleItem.device_id == product_id)
    if offset:
        statement = statement.offset(offset)
    if limit is not None:
        statement = statement.limit(limit)
    sales = list(db.scalars(statement).unique())
    _attach_last_audit_trails(
        db,
        entity_type="sale",
        records=sales,
    )
    return sales


def get_sale(db: Session, sale_id: int) -> models.Sale:
    statement = (
        select(models.Sale)
        .where(models.Sale.id == sale_id)
        .options(
            joinedload(models.Sale.store),
            joinedload(models.Sale.items).joinedload(models.SaleItem.device),
            joinedload(models.Sale.returns),
            joinedload(models.Sale.customer),
            joinedload(models.Sale.cash_session),
            joinedload(models.Sale.performed_by),
        )
    )
    try:
        sale = db.scalars(statement).unique().one()
    except NoResultFound as exc:
        raise LookupError("sale_not_found") from exc

    _attach_last_audit_trails(
        db,
        entity_type="sale",
        records=[sale],
    )
    return sale


def _normalize_reservation_reason(reason: str | None) -> str:
    normalized = (reason or "").strip()
    if len(normalized) < 5:
        raise ValueError("reservation_reason_required")
    return normalized[:255]


def _active_reservations_by_device(
    db: Session,
    *,
    store_id: int,
    device_ids: Iterable[int] | None = None,
) -> dict[int, int]:
    ids = set(device_ids or [])
    now = datetime.utcnow()
    statement = (
        select(
            models.InventoryReservation.device_id,
            func.coalesce(func.sum(models.InventoryReservation.quantity), 0).label(
                "reserved"
            ),
        )
        .where(models.InventoryReservation.store_id == store_id)
        .where(models.InventoryReservation.status == models.InventoryState.RESERVADO)
        .where(models.InventoryReservation.expires_at > now)
        .group_by(models.InventoryReservation.device_id)
    )
    if ids:
        statement = statement.where(models.InventoryReservation.device_id.in_(ids))
    rows = db.execute(statement).all()
    reserved_map: dict[int, int] = {}
    for row in rows:
        device_id = int(row.device_id)
        reserved_value = int(row.reserved or 0)
        reserved_map[device_id] = reserved_value
    return reserved_map


def expire_reservations(
    db: Session,
    *,
    store_id: int | None = None,
    device_ids: Iterable[int] | None = None,
) -> int:
    now = datetime.utcnow()
    ids = set(device_ids or [])
    statement = select(models.InventoryReservation).where(
        models.InventoryReservation.status == models.InventoryState.RESERVADO,
        models.InventoryReservation.expires_at <= now,
    )
    if store_id is not None:
        statement = statement.where(models.InventoryReservation.store_id == store_id)
    if ids:
        statement = statement.where(models.InventoryReservation.device_id.in_(ids))
    expirations = list(db.scalars(statement).unique())
    if not expirations:
        return 0

    reason = "Expiración automática"
    for reservation in expirations:
        reservation.status = models.InventoryState.EXPIRADO
        reservation.resolution_reason = reservation.resolution_reason or reason
        reservation.resolved_at = now
        reservation.quantity = 0
        if reservation.device and (reservation.device.imei or reservation.device.serial):
            reservation.device.estado = "disponible"
    return len(expirations)


def get_inventory_reservation(
    db: Session, reservation_id: int
) -> models.InventoryReservation:
    reservation = db.get(models.InventoryReservation, reservation_id)
    if reservation is None:
        raise LookupError("reservation_not_found")
    return reservation


def list_inventory_reservations(
    db: Session,
    *,
    store_id: int | None = None,
    device_id: int | None = None,
    status: models.InventoryState | None = None,
    include_expired: bool = False,
) -> list[models.InventoryReservation]:
    statement = (
        select(models.InventoryReservation)
        .options(
            joinedload(models.InventoryReservation.device),
            joinedload(models.InventoryReservation.store),
        )
        .order_by(models.InventoryReservation.created_at.desc())
    )
    now = datetime.utcnow()
    if store_id is not None:
        statement = statement.where(models.InventoryReservation.store_id == store_id)
    if device_id is not None:
        statement = statement.where(models.InventoryReservation.device_id == device_id)
    if status is not None:
        statement = statement.where(models.InventoryReservation.status == status)
    if not include_expired:
        statement = statement.where(
            or_(
                models.InventoryReservation.status != models.InventoryState.RESERVADO,
                models.InventoryReservation.expires_at > now,
            )
        )
    return list(db.scalars(statement).unique())


def create_reservation(
    db: Session,
    *,
    store_id: int,
    device_id: int,
    quantity: int,
    expires_at: datetime,
    reserved_by_id: int | None,
    reason: str,
) -> models.InventoryReservation:
    if quantity <= 0:
        raise ValueError("reservation_invalid_quantity")
    if expires_at <= datetime.utcnow():
        raise ValueError("reservation_invalid_expiration")

    normalized_reason = _normalize_reservation_reason(reason)
    store = get_store(db, store_id)
    device = get_device(db, store_id, device_id)

    expire_reservations(db, store_id=store.id, device_ids=[device.id])
    active_reserved = _active_reservations_by_device(
        db, store_id=store.id, device_ids=[device.id]
    ).get(device.id, 0)
    available_quantity = device.quantity - active_reserved
    if available_quantity < quantity:
        raise ValueError("reservation_insufficient_stock")
    if device.imei or device.serial:
        if quantity != 1:
            raise ValueError("reservation_requires_single_unit")
        if device.estado and device.estado.lower() == "vendido":
            raise ValueError("reservation_device_unavailable")

    reservation = models.InventoryReservation(
        store_id=store.id,
        device_id=device.id,
        reserved_by_id=reserved_by_id,
        initial_quantity=quantity,
        quantity=quantity,
        status=models.InventoryState.RESERVADO,
        reason=normalized_reason,
        expires_at=expires_at,
    )

    with transactional_session(db):
        db.add(reservation)
        if device.imei or device.serial:
            device.estado = "reservado"
        flush_session(db)
        db.refresh(reservation)
        details = json.dumps(
            {
                "store_id": store.id,
                "device_id": device.id,
                "quantity": quantity,
                "expires_at": expires_at.isoformat(),
            }
        )
        _log_action(
            db,
            action="inventory_reservation_created",
            entity_type="inventory_reservation",
            entity_id=str(reservation.id),
            performed_by_id=reserved_by_id,
            details=details,
        )
    return reservation


def renew_reservation(
    db: Session,
    reservation_id: int,
    *,
    expires_at: datetime,
    performed_by_id: int | None,
    reason: str,
) -> models.InventoryReservation:
    reservation = get_inventory_reservation(db, reservation_id)
    if reservation.status != models.InventoryState.RESERVADO:
        raise ValueError("reservation_not_active")
    if expires_at <= datetime.utcnow():
        raise ValueError("reservation_invalid_expiration")

    _ = _normalize_reservation_reason(reason)

    with transactional_session(db):
        reservation.expires_at = expires_at
        reservation.updated_at = datetime.utcnow()
        flush_session(db)
        details = json.dumps(
            {
                "expires_at": expires_at.isoformat(),
                "reason": reason,
            }
        )
        _log_action(
            db,
            action="inventory_reservation_renewed",
            entity_type="inventory_reservation",
            entity_id=str(reservation.id),
            performed_by_id=performed_by_id,
            details=details,
        )
        db.refresh(reservation)
    return reservation


def release_reservation(
    db: Session,
    reservation_id: int,
    *,
    performed_by_id: int | None,
    reason: str | None = None,
    target_state: models.InventoryState = models.InventoryState.CANCELADO,
    reference_type: str | None = None,
    reference_id: str | None = None,
) -> models.InventoryReservation:
    if target_state not in {
        models.InventoryState.CANCELADO,
        models.InventoryState.CONSUMIDO,
    }:
        raise ValueError("reservation_invalid_transition")

    reservation = get_inventory_reservation(db, reservation_id)
    if reservation.status != models.InventoryState.RESERVADO:
        raise ValueError("reservation_not_active")

    normalized_reason = (reason or "").strip() or None
    now = datetime.utcnow()

    with transactional_session(db):
        reservation.status = target_state
        reservation.resolved_by_id = performed_by_id
        reservation.resolution_reason = normalized_reason
        reservation.resolved_at = now
        reservation.reference_type = reference_type
        reservation.reference_id = reference_id
        reservation.quantity = 0
        if target_state == models.InventoryState.CONSUMIDO:
            reservation.consumed_at = now
        else:
            if reservation.device and (reservation.device.imei or reservation.device.serial):
                reservation.device.estado = "disponible"
        flush_session(db)

        details = json.dumps(
            {
                "target_state": target_state.value,
                "reason": normalized_reason,
                "reference_type": reference_type,
                "reference_id": reference_id,
            }
        )
        action = (
            "inventory_reservation_consumed"
            if target_state == models.InventoryState.CONSUMIDO
            else "inventory_reservation_released"
        )
        _log_action(
            db,
            action=action,
            entity_type="inventory_reservation",
            entity_id=str(reservation.id),
            performed_by_id=performed_by_id,
            details=details,
        )
        db.refresh(reservation)
    return reservation


def _ensure_device_available_for_sale(
    device: models.Device, quantity: int, *, active_reserved: int = 0
) -> None:
    if quantity <= 0:
        raise ValueError("sale_invalid_quantity")
    effective_stock = device.quantity - active_reserved
    if effective_stock < quantity:
        raise ValueError("sale_insufficient_stock")
    if device.imei or device.serial:
        if device.estado and device.estado.lower() == "vendido":
            raise ValueError("sale_device_already_sold")
        if quantity > 1:
            raise ValueError("sale_requires_single_unit")


def _mark_device_sold(device: models.Device) -> None:
    if device.imei or device.serial:
        device.estado = "vendido"


def _restore_device_availability(device: models.Device) -> None:
    if device.imei or device.serial:
        device.estado = "disponible"


def _ensure_device_available_for_preview(
    device: models.Device,
    quantity: int,
    *,
    reserved_quantity: int = 0,
    active_reserved: int = 0,
) -> None:
    if quantity <= 0:
        raise ValueError("sale_invalid_quantity")
    effective_stock = max(device.quantity - active_reserved, 0)
    available_quantity = effective_stock + reserved_quantity
    if available_quantity < quantity:
        raise ValueError("sale_insufficient_stock")
    if device.imei or device.serial:
        if (
            device.estado
            and device.estado.lower() == "vendido"
            and reserved_quantity <= 0
        ):
            raise ValueError("sale_device_already_sold")
        if quantity > 1:
            raise ValueError("sale_requires_single_unit")


def _preview_sale_totals(
    db: Session,
    store_id: int,
    items: list[schemas.SaleItemCreate],
    *,
    sale_discount_percent: Decimal,
    reserved_quantities: dict[int, int] | None = None,
    active_reservations: dict[int, int] | None = None,
) -> tuple[Decimal, Decimal]:
    gross_total = Decimal("0")
    total_discount = Decimal("0")
    reserved = reserved_quantities or {}
    blocked = active_reservations or {}

    for item in items:
        device = get_device(db, store_id, item.device_id)
        reserved_quantity = reserved.get(device.id, 0)
        _ensure_device_available_for_preview(
            device,
            item.quantity,
            reserved_quantity=reserved_quantity,
            active_reserved=blocked.get(device.id, 0),
        )

        # // [PACK34-pricing]
        override_price = getattr(item, "unit_price_override", None)
        if override_price is not None:
            line_unit_price = _to_decimal(override_price).quantize(
                Decimal("0.01"), rounding=ROUND_HALF_UP
            )
        else:
            line_unit_price = _to_decimal(device.unit_price).quantize(
                Decimal("0.01"), rounding=ROUND_HALF_UP
            )
        quantity_decimal = _to_decimal(item.quantity)
        line_total = (line_unit_price * quantity_decimal).quantize(
            Decimal("0.01"), rounding=ROUND_HALF_UP
        )
        gross_total += line_total

        line_discount_percent = _to_decimal(
            getattr(item, "discount_percent", None))
        if line_discount_percent == Decimal("0"):
            line_discount_percent = sale_discount_percent
        discount_fraction = line_discount_percent / Decimal("100")
        line_discount_amount = (line_total * discount_fraction).quantize(
            Decimal("0.01"), rounding=ROUND_HALF_UP
        )
        total_discount += line_discount_amount

    return gross_total, total_discount


def _build_sale_movement_comment(
    sale: models.Sale, device: models.Device, reason: str | None
) -> str:
    segments = [f"Venta #{sale.id}"]
    if device.sku:
        segments.append(f"SKU {device.sku}")
    if reason:
        segments.append(reason)
    return " — ".join(segments)[:255]


def _build_sale_return_comment(
    sale: models.Sale, device: models.Device, reason: str | None
) -> str:
    segments = [f"Devolución venta #{sale.id}"]
    if device.sku:
        segments.append(f"SKU {device.sku}")
    if reason:
        segments.append(reason)
    return " — ".join(segments)[:255]


def _apply_sale_items(
    db: Session,
    sale: models.Sale,
    items: list[schemas.SaleItemCreate],
    *,
    store: models.Store,
    sale_discount_percent: Decimal,
    performed_by_id: int,
    reason: str | None,
    reservations: dict[int, models.InventoryReservation] | None = None,
    active_reservations: dict[int, int] | None = None,
) -> tuple[Decimal, Decimal]:
    gross_total = Decimal("0")
    total_discount = Decimal("0")
    reservation_map = reservations or {}
    blocked_reserved = dict(active_reservations or {})
    consumed: list[models.InventoryReservation] = []
    batch_consumption: dict[str, int] = {}

    for item in items:
        device = get_device(db, sale.store_id, item.device_id)
        reservation_id = getattr(item, "reservation_id", None)
        allowance = 0
        reservation: models.InventoryReservation | None = None
        if reservation_id is not None:
            reservation = reservation_map.get(reservation_id)
            if reservation is None:
                raise ValueError("reservation_not_active")
            if reservation.device_id != device.id:
                raise ValueError("reservation_device_mismatch")
            allowance = reservation.quantity
        active_reserved = max(blocked_reserved.get(device.id, 0) - allowance, 0)
        _ensure_device_available_for_sale(
            device, item.quantity, active_reserved=active_reserved
        )
        blocked_reserved[device.id] = active_reserved

        # // [PACK34-pricing]
        override_price = getattr(item, "unit_price_override", None)
        if override_price is not None:
            line_unit_price = _to_decimal(override_price).quantize(
                Decimal("0.01"), rounding=ROUND_HALF_UP
            )
        else:
            line_unit_price = _to_decimal(device.unit_price).quantize(
                Decimal("0.01"), rounding=ROUND_HALF_UP
            )
        quantity_decimal = _to_decimal(item.quantity)
        line_total = (line_unit_price * quantity_decimal).quantize(
            Decimal("0.01"), rounding=ROUND_HALF_UP
        )
        gross_total += line_total

        line_discount_percent = _to_decimal(
            getattr(item, "discount_percent", None))
        if line_discount_percent == Decimal("0"):
            line_discount_percent = sale_discount_percent
        discount_fraction = line_discount_percent / Decimal("100")
        line_discount_amount = (line_total * discount_fraction).quantize(
            Decimal("0.01"), rounding=ROUND_HALF_UP
        )
        total_discount += line_discount_amount
        net_line_total = (line_total - line_discount_amount).quantize(
            Decimal("0.01"), rounding=ROUND_HALF_UP
        )

        sale_item = models.SaleItem(
            sale_id=sale.id,
            device_id=device.id,
            quantity=item.quantity,
            unit_price=line_unit_price,
            discount_amount=line_discount_amount,
            total_line=net_line_total,
            reservation_id=reservation.id if reservation is not None else None,
        )
        sale.items.append(sale_item)

        batch_code = getattr(item, "batch_code", None)
        movement_comment = _build_sale_movement_comment(sale, device, reason)
        if batch_code:
            batch_comment = batch_code.strip()
            if batch_comment:
                movement_comment = f"{movement_comment} | Lote {batch_comment}"[:255]

        movement = _register_inventory_movement(
            db,
            store_id=sale.store_id,
            device_id=device.id,
            movement_type=models.MovementType.OUT,
            quantity=item.quantity,
            comment=movement_comment,
            performed_by_id=performed_by_id,
            source_store_id=sale.store_id,
            reference_type="sale",
            reference_id=str(sale.id),
        )
        movement_device = movement.device or device
        if movement_device.quantity <= 0:
            _mark_device_sold(movement_device)
        if batch_code:
            batch = consume_supplier_batch(
                db,
                store=store,
                device=movement_device,
                batch_code=batch_code,
                quantity=item.quantity,
            )
            if batch.supplier and batch.supplier.name:
                movement_device.proveedor = batch.supplier.name
            movement_device.lote = batch.batch_code
            db.add(movement_device)
            batch_consumption[batch.batch_code] = (
                batch_consumption.get(batch.batch_code, 0) + item.quantity
            )
        if reservation is not None:
            consumed.append(reservation)

    for reservation in consumed:
        release_reservation(
            db,
            reservation.id,
            performed_by_id=performed_by_id,
            reason=reason,
            target_state=models.InventoryState.CONSUMIDO,
            reference_type="sale",
            reference_id=str(sale.id),
        )
    sale.__dict__.setdefault("_batch_consumption", batch_consumption)
    return gross_total, total_discount


def create_sale(
    db: Session,
    payload: schemas.SaleCreate,
    *,
    performed_by_id: int,
    tax_rate: Decimal | float | int | None = None,
    reason: str | None = None,
) -> models.Sale:
    if not payload.items:
        raise ValueError("sale_items_required")

    store = get_store(db, payload.store_id)

    customer = None
    customer_name = payload.customer_name
    if payload.customer_id:
        customer = get_customer(db, payload.customer_id)
        customer_name = customer_name or customer.name

    sale_discount_percent = _to_decimal(payload.discount_percent or 0)
    sale_status = (payload.status or "COMPLETADA").strip() or "COMPLETADA"
    normalized_status = sale_status.upper()
    sale = models.Sale(
        store_id=payload.store_id,
        customer_id=customer.id if customer else None,
        customer_name=customer_name,
        payment_method=models.PaymentMethod(payload.payment_method),
        discount_percent=sale_discount_percent.quantize(
            Decimal("0.01"), rounding=ROUND_HALF_UP
        ),
        status=normalized_status,
        notes=payload.notes,
        performed_by_id=performed_by_id,
    )
    with transactional_session(db):
        db.add(sale)

        expire_reservations(db, store_id=sale.store_id, device_ids=[item.device_id for item in payload.items])
        reservation_map: dict[int, models.InventoryReservation] = {}
        reserved_allowances: dict[int, int] = {}
        device_ids = {item.device_id for item in payload.items}
        for item in payload.items:
            reservation_id = getattr(item, "reservation_id", None)
            if reservation_id is None:
                continue
            reservation = get_inventory_reservation(db, reservation_id)
            if reservation.store_id != sale.store_id:
                raise ValueError("reservation_store_mismatch")
            if reservation.device_id != item.device_id:
                raise ValueError("reservation_device_mismatch")
            if reservation.status != models.InventoryState.RESERVADO:
                raise ValueError("reservation_not_active")
            if reservation.quantity != item.quantity:
                raise ValueError("reservation_quantity_mismatch")
            if reservation.expires_at <= datetime.utcnow():
                raise ValueError("reservation_expired")
            reservation_map[reservation.id] = reservation
            reserved_allowances[item.device_id] = reserved_allowances.get(
                item.device_id, 0
            ) + reservation.quantity

        active_reserved_map = _active_reservations_by_device(
            db, store_id=sale.store_id, device_ids=device_ids
        )
        blocked_map: dict[int, int] = {}
        for device_id in device_ids:
            active_total = active_reserved_map.get(device_id, 0)
            allowance = reserved_allowances.get(device_id, 0)
            blocked_map[device_id] = max(active_total - allowance, 0)

        tax_value = _to_decimal(tax_rate)
        if tax_value < Decimal("0"):
            tax_value = Decimal("0")
        tax_fraction = tax_value / \
            Decimal("100") if tax_value else Decimal("0")

        try:
            preview_gross_total, preview_discount = _preview_sale_totals(
                db,
                sale.store_id,
                payload.items,
                sale_discount_percent=sale_discount_percent,
                reserved_quantities=reserved_allowances,
                active_reservations=blocked_map,
            )
            preview_subtotal = (preview_gross_total - preview_discount).quantize(
                Decimal("0.01"), rounding=ROUND_HALF_UP
            )
            preview_tax_amount = (preview_subtotal * tax_fraction).quantize(
                Decimal("0.01"), rounding=ROUND_HALF_UP
            )
            preview_total = (preview_subtotal + preview_tax_amount).quantize(
                Decimal("0.01"), rounding=ROUND_HALF_UP
            )
            if customer and sale.payment_method == models.PaymentMethod.CREDITO:
                _validate_customer_credit(customer, preview_total)
        except ValueError:
            db.expunge(sale)
            raise

        flush_session(db)

        ledger_entry: models.CustomerLedgerEntry | None = None
        customer_to_sync: models.Customer | None = None

        gross_total, total_discount = _apply_sale_items(
            db,
            sale,
            payload.items,
            store=store,
            sale_discount_percent=sale_discount_percent,
            performed_by_id=performed_by_id,
            reason=reason,
            reservations=reservation_map,
            active_reservations=blocked_map,
        )

        subtotal = (gross_total - total_discount).quantize(
            Decimal("0.01"), rounding=ROUND_HALF_UP
        )
        sale.subtotal_amount = subtotal
        tax_amount = (
            subtotal * tax_fraction).quantize(Decimal("0.01"), rounding=ROUND_HALF_UP)
        sale.tax_amount = tax_amount
        sale.total_amount = (subtotal + tax_amount).quantize(
            Decimal("0.01"), rounding=ROUND_HALF_UP
        )

        _recalculate_store_inventory_value(db, sale.store_id)

        if customer:
            if sale.payment_method == models.PaymentMethod.CREDITO:
                customer.outstanding_debt = (
                    _to_decimal(customer.outstanding_debt) + sale.total_amount
                ).quantize(Decimal("0.01"), rounding=ROUND_HALF_UP)
                ledger_entry = _create_customer_ledger_entry(
                    db,
                    customer=customer,
                    entry_type=models.CustomerLedgerEntryType.SALE,
                    amount=sale.total_amount,
                    note=f"Venta #{sale.id} registrada ({sale.payment_method.value})",
                    reference_type="sale",
                    reference_id=str(sale.id),
                    details={
                        "store_id": sale.store_id,
                        "payment_method": sale.payment_method.value,
                        "status": sale.status,
                    },
                    created_by_id=performed_by_id,
                )
            _append_customer_history(
                customer,
                f"Venta #{sale.id} registrada ({sale.payment_method.value})",
            )
            db.add(customer)
            customer_to_sync = customer

        flush_session(db)
        db.refresh(sale)
        if customer_to_sync:
            db.refresh(customer_to_sync)

        if customer_to_sync and sale.payment_method == models.PaymentMethod.CREDITO:
            enqueue_sync_outbox(
                db,
                entity_type="customer",
                entity_id=str(customer_to_sync.id),
                operation="UPSERT",
                payload=_customer_payload(customer_to_sync),
            )
        if ledger_entry:
            _sync_customer_ledger_entry(db, ledger_entry)

        batch_consumption = getattr(sale, "_batch_consumption", {})
        _log_action(
            db,
            action="sale_registered",
            entity_type="sale",
            entity_id=str(sale.id),
            performed_by_id=performed_by_id,
            details=json.dumps(
                {
                    "store_id": sale.store_id,
                    "total_amount": float(sale.total_amount),
<<<<<<< HEAD
                    "reason": reason,
=======
                    "batches": batch_consumption,
>>>>>>> 2703652e
                }
            ),
        )
        sale.__dict__.pop("_batch_consumption", None)
        db.refresh(sale)
        sale_payload = {
            "sale_id": sale.id,
            "store_id": sale.store_id,
            "customer_id": sale.customer_id,
            "customer_name": sale.customer_name,
            "payment_method": sale.payment_method.value,
            "discount_percent": float(sale.discount_percent),
            "subtotal_amount": float(sale.subtotal_amount),
            "tax_amount": float(sale.tax_amount),
            "total_amount": float(sale.total_amount),
            "created_at": sale.created_at.isoformat(),
            "items": [
                {
                    "device_id": item.device_id,
                    "quantity": item.quantity,
                    "unit_price": float(item.unit_price),
                    "discount_amount": float(item.discount_amount),
                    "total_line": float(item.total_line),
                }
                for item in sale.items
            ],
        }
        enqueue_sync_outbox(
            db,
            entity_type="sale",
            entity_id=str(sale.id),
            operation="UPSERT",
            payload=sale_payload,
        )
    _attach_last_audit_trails(
        db,
        entity_type="sale",
        records=[sale],
    )
    return sale


def update_sale(
    db: Session,
    sale_id: int,
    payload: schemas.SaleUpdate,
    *,
    performed_by_id: int,
    reason: str | None = None,
) -> models.Sale:
    sale = get_sale(db, sale_id)
    if sale.status and sale.status.upper() == "CANCELADA":
        raise ValueError("sale_already_cancelled")
    if not payload.items:
        raise ValueError("sale_items_required")
    if sale.returns:
        raise ValueError("sale_has_returns")
    if any(getattr(item, "batch_code", None) for item in payload.items):
        raise ValueError("sale_batches_update_not_supported")

    previous_customer = sale.customer
    previous_payment_method = sale.payment_method
    previous_total_amount = _to_decimal(sale.total_amount)
    reserved_quantities: dict[int, int] = {}
    for existing_item in sale.items:
        reserved_quantities[existing_item.device_id] = (
            reserved_quantities.get(
                existing_item.device_id, 0) + existing_item.quantity
        )
    ledger_reversal: models.CustomerLedgerEntry | None = None
    ledger_new: models.CustomerLedgerEntry | None = None
    customers_to_sync: dict[int, models.Customer] = {}

    store = get_store(db, sale.store_id)

    with transactional_session(db):
        sale_discount_percent = _to_decimal(payload.discount_percent or 0)
        new_payment_method = models.PaymentMethod(payload.payment_method)
        sale_status = (
            payload.status or sale.status or "COMPLETADA").strip() or "COMPLETADA"
        normalized_status = sale_status.upper()

        customer = None
        customer_name = payload.customer_name
        if payload.customer_id:
            customer = get_customer(db, payload.customer_id)
            customer_name = customer_name or customer.name

        expire_reservations(db, store_id=sale.store_id, device_ids=[item.device_id for item in payload.items])
        reservation_map: dict[int, models.InventoryReservation] = {}
        reserved_allowances: dict[int, int] = {}
        device_ids = {item.device_id for item in payload.items}
        for item in payload.items:
            reservation_id = getattr(item, "reservation_id", None)
            if reservation_id is None:
                continue
            reservation = get_inventory_reservation(db, reservation_id)
            if reservation.store_id != sale.store_id:
                raise ValueError("reservation_store_mismatch")
            if reservation.device_id != item.device_id:
                raise ValueError("reservation_device_mismatch")
            if reservation.status != models.InventoryState.RESERVADO:
                raise ValueError("reservation_not_active")
            if reservation.quantity != item.quantity:
                raise ValueError("reservation_quantity_mismatch")
            if reservation.expires_at <= datetime.utcnow():
                raise ValueError("reservation_expired")
            reservation_map[reservation.id] = reservation
            reserved_allowances[item.device_id] = reserved_allowances.get(
                item.device_id, 0
            ) + reservation.quantity

        combined_reserved = reserved_quantities.copy()
        for device_id, qty in reserved_allowances.items():
            combined_reserved[device_id] = combined_reserved.get(device_id, 0) + qty

        active_reserved_map = _active_reservations_by_device(
            db, store_id=sale.store_id, device_ids=device_ids
        )
        blocked_map: dict[int, int] = {}
        for device_id in device_ids:
            active_total = active_reserved_map.get(device_id, 0)
            allowance = reserved_allowances.get(device_id, 0)
            blocked_map[device_id] = max(active_total - allowance, 0)

        preview_gross_total, preview_discount = _preview_sale_totals(
            db,
            sale.store_id,
            payload.items,
            sale_discount_percent=sale_discount_percent,
            reserved_quantities=combined_reserved,
            active_reservations=blocked_map,
        )
        preview_subtotal = (preview_gross_total - preview_discount).quantize(
            Decimal("0.01"), rounding=ROUND_HALF_UP
        )
        tax_value = _to_decimal(None)
        tax_fraction = tax_value / \
            Decimal("100") if tax_value else Decimal("0")
        preview_tax_amount = (preview_subtotal * tax_fraction).quantize(
            Decimal("0.01"), rounding=ROUND_HALF_UP
        )
        preview_total = (preview_subtotal + preview_tax_amount).quantize(
            Decimal("0.01"), rounding=ROUND_HALF_UP
        )

        validation_customer = customer or previous_customer
        if new_payment_method == models.PaymentMethod.CREDITO and validation_customer:
            _validate_customer_credit(validation_customer, preview_total)

        sale.discount_percent = sale_discount_percent.quantize(
            Decimal("0.01"), rounding=ROUND_HALF_UP
        )
        sale.status = normalized_status
        sale.notes = payload.notes
        sale.customer_id = customer.id if customer else None
        sale.customer_name = customer_name

        reversal_comment = reason or f"Edición venta #{sale.id}"
        for existing_item in list(sale.items):
            device = get_device(db, sale.store_id, existing_item.device_id)
            movement = _register_inventory_movement(
                db,
                store_id=sale.store_id,
                device_id=device.id,
                movement_type=models.MovementType.IN,
                quantity=existing_item.quantity,
                comment=reversal_comment,
                performed_by_id=performed_by_id,
                reference_type="sale",
                reference_id=str(sale.id),
            )
            movement_device = movement.device or device
            _restore_device_availability(movement_device)
        sale.items.clear()
        sale.__dict__.pop("_batch_consumption", None)
        flush_session(db)

        if (
            previous_customer
            and previous_payment_method == models.PaymentMethod.CREDITO
            and previous_total_amount > Decimal("0")
        ):
            updated_debt = (
                _to_decimal(previous_customer.outstanding_debt) -
                previous_total_amount
            ).quantize(Decimal("0.01"), rounding=ROUND_HALF_UP)
            if updated_debt < Decimal("0"):
                updated_debt = Decimal("0")
            previous_customer.outstanding_debt = updated_debt
            db.add(previous_customer)
            customers_to_sync[previous_customer.id] = previous_customer
            ledger_reversal = _create_customer_ledger_entry(
                db,
                customer=previous_customer,
                entry_type=models.CustomerLedgerEntryType.ADJUSTMENT,
                amount=-previous_total_amount,
                note=f"Ajuste por edición de venta #{sale.id}",
                reference_type="sale",
                reference_id=str(sale.id),
                details={
                    "event": "sale_edit_reversal",
                    "previous_amount": float(previous_total_amount),
                },
                created_by_id=performed_by_id,
            )

        gross_total, total_discount = _apply_sale_items(
            db,
            sale,
            payload.items,
            store=store,
            sale_discount_percent=sale_discount_percent,
            performed_by_id=performed_by_id,
            reason=reason,
            reservations=reservation_map,
            active_reservations=blocked_map,
        )

        subtotal = (gross_total - total_discount).quantize(
            Decimal("0.01"), rounding=ROUND_HALF_UP
        )
        sale.subtotal_amount = subtotal
        sale.tax_amount = (subtotal * tax_fraction).quantize(
            Decimal("0.01"), rounding=ROUND_HALF_UP
        )
        sale.payment_method = new_payment_method
        sale.total_amount = (subtotal + sale.tax_amount).quantize(
            Decimal("0.01"), rounding=ROUND_HALF_UP
        )

        target_customer = customer or (
            previous_customer if previous_customer and previous_customer.id == sale.customer_id else None
        )
        if target_customer:
            if sale.payment_method == models.PaymentMethod.CREDITO:
                target_customer.outstanding_debt = (
                    _to_decimal(target_customer.outstanding_debt) +
                    sale.total_amount
                ).quantize(Decimal("0.01"), rounding=ROUND_HALF_UP)
                customers_to_sync[target_customer.id] = target_customer
                ledger_new = _create_customer_ledger_entry(
                    db,
                    customer=target_customer,
                    entry_type=models.CustomerLedgerEntryType.SALE,
                    amount=sale.total_amount,
                    note=f"Venta #{sale.id} actualizada ({sale.payment_method.value})",
                    reference_type="sale",
                    reference_id=str(sale.id),
                    details={
                        "event": "sale_updated",
                        "payment_method": sale.payment_method.value,
                        "status": sale.status,
                    },
                    created_by_id=performed_by_id,
                )
            _append_customer_history(
                target_customer,
                f"Venta #{sale.id} actualizada ({sale.payment_method.value})",
            )
            db.add(target_customer)

        _recalculate_store_inventory_value(db, sale.store_id)

        flush_session(db)
        db.refresh(sale)

        for customer_to_sync in customers_to_sync.values():
            enqueue_sync_outbox(
                db,
                entity_type="customer",
                entity_id=str(customer_to_sync.id),
                operation="UPSERT",
                payload=_customer_payload(customer_to_sync),
            )
        if ledger_reversal:
            _sync_customer_ledger_entry(db, ledger_reversal)
        if ledger_new:
            _sync_customer_ledger_entry(db, ledger_new)

        _log_action(
            db,
            action="sale_updated",
            entity_type="sale",
            entity_id=str(sale.id),
            performed_by_id=performed_by_id,
            details=json.dumps({"store_id": sale.store_id, "reason": reason}),
        )
        flush_session(db)
        db.refresh(sale)

        sale_payload = {
            "sale_id": sale.id,
            "store_id": sale.store_id,
            "customer_id": sale.customer_id,
            "customer_name": sale.customer_name,
            "payment_method": sale.payment_method.value,
            "discount_percent": float(sale.discount_percent),
            "subtotal_amount": float(sale.subtotal_amount),
            "tax_amount": float(sale.tax_amount),
            "total_amount": float(sale.total_amount),
            "created_at": sale.created_at.isoformat(),
            "items": [
                {
                    "device_id": item.device_id,
                    "quantity": item.quantity,
                    "unit_price": float(item.unit_price),
                    "discount_amount": float(item.discount_amount),
                    "total_line": float(item.total_line),
                }
                for item in sale.items
            ],
        }
        enqueue_sync_outbox(
            db,
            entity_type="sale",
            entity_id=str(sale.id),
            operation="UPSERT",
            payload=sale_payload,
        )
    _attach_last_audit_trails(
        db,
        entity_type="sale",
        records=[sale],
    )
    return sale


def cancel_sale(
    db: Session,
    sale_id: int,
    *,
    performed_by_id: int,
    reason: str | None = None,
) -> models.Sale:
    sale = get_sale(db, sale_id)
    if sale.status and sale.status.upper() == "CANCELADA":
        raise ValueError("sale_already_cancelled")

    with transactional_session(db):
        cancel_reason = reason or f"Anulación venta #{sale.id}"
        ledger_entry: models.CustomerLedgerEntry | None = None
        customer_to_sync: models.Customer | None = None
        for item in sale.items:
            device = get_device(db, sale.store_id, item.device_id)
            movement = _register_inventory_movement(
                db,
                store_id=sale.store_id,
                device_id=device.id,
                movement_type=models.MovementType.IN,
                quantity=item.quantity,
                comment=cancel_reason,
                performed_by_id=performed_by_id,
                reference_type="sale",
                reference_id=str(sale.id),
            )
            movement_device = movement.device or device
            if movement_device.quantity > 0:
                _restore_device_availability(movement_device)

        if sale.customer and sale.payment_method == models.PaymentMethod.CREDITO and sale.total_amount > Decimal("0"):
            updated_debt = (
                _to_decimal(sale.customer.outstanding_debt) -
                _to_decimal(sale.total_amount)
            ).quantize(Decimal("0.01"), rounding=ROUND_HALF_UP)
            if updated_debt < Decimal("0"):
                updated_debt = Decimal("0")
            sale.customer.outstanding_debt = updated_debt
            _append_customer_history(
                sale.customer,
                f"Venta #{sale.id} anulada",
            )
            db.add(sale.customer)
            customer_to_sync = sale.customer
            ledger_entry = _create_customer_ledger_entry(
                db,
                customer=sale.customer,
                entry_type=models.CustomerLedgerEntryType.ADJUSTMENT,
                amount=-_to_decimal(sale.total_amount),
                note=f"Venta #{sale.id} anulada",
                reference_type="sale",
                reference_id=str(sale.id),
                details={"event": "sale_cancelled", "store_id": sale.store_id},
                created_by_id=performed_by_id,
            )

        sale.status = "CANCELADA"
        _recalculate_store_inventory_value(db, sale.store_id)

        flush_session(db)
        db.refresh(sale)

        if customer_to_sync:
            enqueue_sync_outbox(
                db,
                entity_type="customer",
                entity_id=str(customer_to_sync.id),
                operation="UPSERT",
                payload=_customer_payload(customer_to_sync),
            )
        if ledger_entry:
            _sync_customer_ledger_entry(db, ledger_entry)

        _log_action(
            db,
            action="sale_cancelled",
            entity_type="sale",
            entity_id=str(sale.id),
            performed_by_id=performed_by_id,
            details=json.dumps({"reason": cancel_reason}),
        )
        flush_session(db)
        db.refresh(sale)

        sale_payload = {
            "sale_id": sale.id,
            "store_id": sale.store_id,
            "status": sale.status,
        }
        enqueue_sync_outbox(
            db,
            entity_type="sale",
            entity_id=str(sale.id),
            operation="UPSERT",
            payload=sale_payload,
        )
    _attach_last_audit_trails(
        db,
        entity_type="sale",
        records=[sale],
    )
    return sale


def register_sale_return(
    db: Session,
    payload: schemas.SaleReturnCreate,
    *,
    processed_by_id: int,
    reason: str | None = None,
) -> list[models.SaleReturn]:
    sale = get_sale(db, payload.sale_id)
    if not payload.items:
        raise ValueError("sale_return_items_required")

    returns: list[models.SaleReturn] = []
    refund_total = Decimal("0")
    items_by_device = {item.device_id: item for item in sale.items}
    ledger_entry: models.CustomerLedgerEntry | None = None
    customer_to_sync: models.Customer | None = None

    with transactional_session(db):
        for item in payload.items:
            sale_item = items_by_device.get(item.device_id)
            if sale_item is None:
                raise LookupError("sale_item_not_found")
            if item.quantity <= 0:
                raise ValueError("sale_return_invalid_quantity")

            returned_total = sum(
                existing.quantity for existing in sale.returns if existing.device_id == item.device_id
            )
            if item.quantity > sale_item.quantity - returned_total:
                raise ValueError("sale_return_invalid_quantity")

            device = get_device(db, sale.store_id, item.device_id)
            previous_cost = _to_decimal(device.costo_unitario)
            movement = _register_inventory_movement(
                db,
                store_id=sale.store_id,
                device_id=item.device_id,
                movement_type=models.MovementType.IN,
                quantity=item.quantity,
                comment=_build_sale_return_comment(
                    sale, device, item.reason or reason),
                performed_by_id=processed_by_id,
                unit_cost=_quantize_currency(previous_cost),
                reference_type="sale_return",
                reference_id=str(sale.id),
            )
            movement_device = movement.device or device
            if movement_device.quantity > 0:
                _restore_device_availability(movement_device)

            sale_return = models.SaleReturn(
                sale_id=sale.id,
                device_id=item.device_id,
                quantity=item.quantity,
                reason=item.reason,
                processed_by_id=processed_by_id,
            )
            db.add(sale_return)
            returns.append(sale_return)

            unit_refund = (sale_item.total_line / Decimal(sale_item.quantity)).quantize(
                Decimal("0.01"), rounding=ROUND_HALF_UP
            )
            refund_total += (unit_refund * Decimal(item.quantity)).quantize(
                Decimal("0.01"), rounding=ROUND_HALF_UP
            )

        _recalculate_store_inventory_value(db, sale.store_id)

        flush_session(db)
        for sale_return in returns:
            db.refresh(sale_return)

        _log_action(
            db,
            action="sale_return_registered",
            entity_type="sale",
            entity_id=str(sale.id),
            performed_by_id=processed_by_id,
            details=json.dumps(
                {
                    "items": [item.model_dump() for item in payload.items],
                    "reason": reason,
                }
            ),
        )
        flush_session(db)

        if sale.customer and sale.payment_method == models.PaymentMethod.CREDITO and refund_total > 0:
            sale.customer.outstanding_debt = (
                _to_decimal(sale.customer.outstanding_debt) - refund_total
            ).quantize(Decimal("0.01"), rounding=ROUND_HALF_UP)
            if sale.customer.outstanding_debt < Decimal("0"):
                sale.customer.outstanding_debt = Decimal("0")
            _append_customer_history(
                sale.customer,
                f"Devolución aplicada a venta #{sale.id} por ${float(refund_total):.2f}",
            )
            db.add(sale.customer)
            flush_session(db)
            ledger_entry = _create_customer_ledger_entry(
                db,
                customer=sale.customer,
                entry_type=models.CustomerLedgerEntryType.ADJUSTMENT,
                amount=-refund_total,
                note=f"Devolución venta #{sale.id}",
                reference_type="sale",
                reference_id=str(sale.id),
                details={"event": "sale_return", "store_id": sale.store_id},
                created_by_id=processed_by_id,
            )
            enqueue_sync_outbox(
                db,
                entity_type="customer",
                entity_id=str(sale.customer.id),
                operation="UPSERT",
                payload=_customer_payload(sale.customer),
            )
            if ledger_entry:
                _sync_customer_ledger_entry(db, ledger_entry)
    return returns


def list_operations_history(
    db: Session,
    *,
    start: datetime | None = None,
    end: datetime | None = None,
    store_id: int | None = None,
    technician_id: int | None = None,
    limit: int | None = 50,
    offset: int = 0,
) -> schemas.OperationsHistoryResponse:
    start_dt = start or (datetime.utcnow() - timedelta(days=30))
    end_dt = end or datetime.utcnow()
    if start_dt > end_dt:
        start_dt, end_dt = end_dt, start_dt

    records: list[schemas.OperationHistoryEntry] = []
    technicians: dict[int, str] = {}

    def register_technician(user: models.User | None) -> None:
        if user is None or user.id is None:
            return
        name = _user_display_name(user) or f"Usuario {user.id}"
        technicians.setdefault(user.id, name)

    purchase_stmt = (
        select(models.PurchaseOrder)
        .options(
            joinedload(models.PurchaseOrder.store),
            joinedload(models.PurchaseOrder.created_by),
            joinedload(models.PurchaseOrder.items),
        )
        .where(
            models.PurchaseOrder.created_at >= start_dt,
            models.PurchaseOrder.created_at <= end_dt,
        )
    )
    if store_id is not None:
        purchase_stmt = purchase_stmt.where(
            models.PurchaseOrder.store_id == store_id)
    for order in db.scalars(purchase_stmt).unique():
        if technician_id is not None and order.created_by_id != technician_id:
            continue
        register_technician(order.created_by)
        total_amount = sum(
            _to_decimal(item.unit_cost) * _to_decimal(item.quantity_ordered)
            for item in order.items
        )
        records.append(
            schemas.OperationHistoryEntry(
                id=f"purchase-{order.id}",
                operation_type=schemas.OperationHistoryType.PURCHASE,
                occurred_at=order.created_at,
                store_id=order.store_id,
                store_name=order.store.name if order.store else None,
                technician_id=order.created_by_id,
                technician_name=_user_display_name(order.created_by),
                reference=f"PO-{order.id}",
                description=f"Orden de compra para {order.supplier}",
                amount=total_amount,
            )
        )

    transfer_stmt = (
        select(models.TransferOrder)
        .options(
            joinedload(models.TransferOrder.origin_store),
            joinedload(models.TransferOrder.destination_store),
            joinedload(models.TransferOrder.dispatched_by),
            joinedload(models.TransferOrder.received_by),
            joinedload(models.TransferOrder.items),
        )
        .where(
            or_(
                models.TransferOrder.dispatched_at.between(start_dt, end_dt),
                models.TransferOrder.received_at.between(start_dt, end_dt),
            )
        )
    )

    for transfer in db.scalars(transfer_stmt).unique():
        if (
            transfer.dispatched_at
            and start_dt <= transfer.dispatched_at <= end_dt
            and (store_id is None or transfer.origin_store_id == store_id)
            and (technician_id is None or transfer.dispatched_by_id == technician_id)
        ):
            register_technician(transfer.dispatched_by)
            records.append(
                schemas.OperationHistoryEntry(
                    id=f"transfer-dispatch-{transfer.id}",
                    operation_type=schemas.OperationHistoryType.TRANSFER_DISPATCH,
                    occurred_at=transfer.dispatched_at,
                    store_id=transfer.origin_store_id,
                    store_name=transfer.origin_store.name if transfer.origin_store else None,
                    technician_id=transfer.dispatched_by_id,
                    technician_name=_user_display_name(transfer.dispatched_by),
                    reference=f"TR-{transfer.id}",
                    description=(
                        f"Despacho hacia {transfer.destination_store.name if transfer.destination_store else transfer.destination_store_id}"
                    ),
                )
            )

        if (
            transfer.received_at
            and start_dt <= transfer.received_at <= end_dt
            and (store_id is None or transfer.destination_store_id == store_id)
            and (technician_id is None or transfer.received_by_id == technician_id)
        ):
            register_technician(transfer.received_by)
            records.append(
                schemas.OperationHistoryEntry(
                    id=f"transfer-receive-{transfer.id}",
                    operation_type=schemas.OperationHistoryType.TRANSFER_RECEIVE,
                    occurred_at=transfer.received_at,
                    store_id=transfer.destination_store_id,
                    store_name=transfer.destination_store.name if transfer.destination_store else None,
                    technician_id=transfer.received_by_id,
                    technician_name=_user_display_name(transfer.received_by),
                    reference=f"TR-{transfer.id}",
                    description=(
                        f"Recepción desde {transfer.origin_store.name if transfer.origin_store else transfer.origin_store_id}"
                    ),
                )
            )

    sale_stmt = (
        select(models.Sale)
        .options(
            joinedload(models.Sale.store),
            joinedload(models.Sale.performed_by),
        )
        .where(
            models.Sale.created_at >= start_dt,
            models.Sale.created_at <= end_dt,
        )
    )
    if store_id is not None:
        sale_stmt = sale_stmt.where(models.Sale.store_id == store_id)
    for sale in db.scalars(sale_stmt).unique():
        if technician_id is not None and sale.performed_by_id != technician_id:
            continue
        register_technician(sale.performed_by)
        records.append(
            schemas.OperationHistoryEntry(
                id=f"sale-{sale.id}",
                operation_type=schemas.OperationHistoryType.SALE,
                occurred_at=sale.created_at,
                store_id=sale.store_id,
                store_name=sale.store.name if sale.store else None,
                technician_id=sale.performed_by_id,
                technician_name=_user_display_name(sale.performed_by),
                reference=f"VNT-{sale.id}",
                description="Venta registrada en POS",
                amount=_to_decimal(sale.total_amount),
            )
        )

    records.sort(key=lambda entry: entry.occurred_at, reverse=True)
    paginated_records = records[offset:] if offset else records[:]
    if limit is not None:
        paginated_records = paginated_records[:limit]

    technician_ids = {
        entry.technician_id
        for entry in paginated_records
        if entry.technician_id is not None and entry.technician_id in technicians
    }
    technicians_list = [
        schemas.OperationHistoryTechnician(
            id=tech_id, name=technicians[tech_id])
        for tech_id in sorted(technician_ids, key=lambda ident: technicians[ident].lower())
    ]

    return schemas.OperationsHistoryResponse(
        records=paginated_records,
        technicians=technicians_list,
    )


def list_cash_sessions(
    db: Session,
    *,
    store_id: int,
    limit: int = 50,
    offset: int = 0,
) -> list[models.CashRegisterSession]:
    statement = (
        select(models.CashRegisterSession)
        .where(models.CashRegisterSession.store_id == store_id)
        .order_by(models.CashRegisterSession.opened_at.desc())
        .offset(offset)
        .limit(limit)
    )
    return list(db.scalars(statement).unique())


def get_cash_session(db: Session, session_id: int) -> models.CashRegisterSession:
    statement = select(models.CashRegisterSession).where(
        models.CashRegisterSession.id == session_id)
    try:
        return db.scalars(statement).one()
    except NoResultFound as exc:
        raise LookupError("cash_session_not_found") from exc


# // [PACK34-lookup]
def get_last_cash_session_for_store(
    db: Session, *, store_id: int
) -> models.CashRegisterSession:
    statement = (
        select(models.CashRegisterSession)
        .where(models.CashRegisterSession.store_id == store_id)
        .order_by(models.CashRegisterSession.opened_at.desc())
    )
    session = db.scalars(statement).first()
    if session is None:
        raise LookupError("cash_session_not_found")
    return session


def open_cash_session(
    db: Session,
    payload: schemas.CashSessionOpenRequest,
    *,
    opened_by_id: int | None,
    reason: str | None = None,
) -> models.CashRegisterSession:
    get_store(db, payload.store_id)
    statement = select(models.CashRegisterSession).where(
        models.CashRegisterSession.store_id == payload.store_id,
        models.CashRegisterSession.status == models.CashSessionStatus.ABIERTO,
    )
    if db.scalars(statement).first() is not None:
        raise ValueError("cash_session_already_open")

    opening_amount = _to_decimal(payload.opening_amount).quantize(
        Decimal("0.01"), rounding=ROUND_HALF_UP
    )
    session = models.CashRegisterSession(
        store_id=payload.store_id,
        status=models.CashSessionStatus.ABIERTO,
        opening_amount=opening_amount,
        closing_amount=Decimal("0"),
        expected_amount=opening_amount,
        difference_amount=Decimal("0"),
        payment_breakdown={},
        notes=payload.notes,
        opened_by_id=opened_by_id,
    )
    with transactional_session(db):
        db.add(session)
        flush_session(db)
        db.refresh(session)

        _log_action(
            db,
            action="cash_session_opened",
            entity_type="cash_session",
            entity_id=str(session.id),
            performed_by_id=opened_by_id,
            details=json.dumps(
                {"store_id": session.store_id, "reason": reason}),
        )
        flush_session(db)
        db.refresh(session)
    return session


def close_cash_session(
    db: Session,
    payload: schemas.CashSessionCloseRequest,
    *,
    closed_by_id: int | None,
    reason: str | None = None,
) -> models.CashRegisterSession:
    session = get_cash_session(db, payload.session_id)
    if session.status != models.CashSessionStatus.ABIERTO:
        raise ValueError("cash_session_not_open")

    sales_totals: dict[str, Decimal] = {}
    totals_stmt = (
        select(models.Sale.payment_method, func.sum(models.Sale.total_amount))
        .where(models.Sale.cash_session_id == session.id)
        .group_by(models.Sale.payment_method)
    )
    for method, total in db.execute(totals_stmt):
        totals_value = _to_decimal(total).quantize(
            Decimal("0.01"), rounding=ROUND_HALF_UP)
        sales_totals[method.value] = totals_value

    session.closing_amount = _to_decimal(payload.closing_amount).quantize(
        Decimal("0.01"), rounding=ROUND_HALF_UP
    )
    session.closed_by_id = closed_by_id
    session.closed_at = datetime.utcnow()
    session.status = models.CashSessionStatus.CERRADO
    session.payment_breakdown = {key: float(
        value) for key, value in sales_totals.items()}

    for method_key, reported_amount in payload.payment_breakdown.items():
        session.payment_breakdown[f"reportado_{method_key.upper()}"] = float(
            Decimal(str(reported_amount))
        )

    expected_cash = session.opening_amount + \
        sales_totals.get(models.PaymentMethod.EFECTIVO.value, Decimal("0"))
    session.expected_amount = expected_cash.quantize(
        Decimal("0.01"), rounding=ROUND_HALF_UP)
    session.difference_amount = (
        session.closing_amount - session.expected_amount
    ).quantize(Decimal("0.01"), rounding=ROUND_HALF_UP)
    if payload.notes:
        session.notes = (session.notes or "") + \
            f"\n{payload.notes}" if session.notes else payload.notes

    with transactional_session(db):
        db.add(session)
        flush_session(db)
        db.refresh(session)

        _log_action(
            db,
            action="cash_session_closed",
            entity_type="cash_session",
            entity_id=str(session.id),
            performed_by_id=closed_by_id,
            details=json.dumps(
                {
                    "difference": float(session.difference_amount),
                    "reason": reason,
                }
            ),
        )
        flush_session(db)
        db.refresh(session)
    return session


def get_pos_config(db: Session, store_id: int) -> models.POSConfig:
    store = get_store(db, store_id)
    statement = select(models.POSConfig).where(
        models.POSConfig.store_id == store_id)
    config = db.scalars(statement).first()
    if config is None:
        prefix = store.name[:3].upper() if store.name else "POS"
        generated_prefix = f"{prefix}-{store_id:03d}"[:12]
        config = models.POSConfig(
            store_id=store_id, invoice_prefix=generated_prefix)
        with transactional_session(db):
            db.add(config)
            flush_session(db)
            db.refresh(config)
    else:
        db.refresh(config)
    return config


def update_pos_config(
    db: Session,
    payload: schemas.POSConfigUpdate,
    *,
    updated_by_id: int | None,
    reason: str | None = None,
) -> models.POSConfig:
    config = get_pos_config(db, payload.store_id)
    with transactional_session(db):
        config.tax_rate = _to_decimal(payload.tax_rate).quantize(
            Decimal("0.01"), rounding=ROUND_HALF_UP
        )
        config.invoice_prefix = payload.invoice_prefix.strip().upper()
        config.printer_name = payload.printer_name.strip() if payload.printer_name else None
        config.printer_profile = (
            payload.printer_profile.strip() if payload.printer_profile else None
        )
        config.quick_product_ids = payload.quick_product_ids
        db.add(config)
        flush_session(db)
        db.refresh(config)

        _log_action(
            db,
            action="pos_config_update",
            entity_type="store",
            entity_id=str(payload.store_id),
            performed_by_id=updated_by_id,
            details=json.dumps(
                {
                    "tax_rate": float(config.tax_rate),
                    "invoice_prefix": config.invoice_prefix,
                    "reason": reason,
                }
            ),
        )
        flush_session(db)
        db.refresh(config)
        enqueue_sync_outbox(
            db,
            entity_type="pos_config",
            entity_id=str(payload.store_id),
            operation="UPSERT",
            payload=_pos_config_payload(config),
        )
    return config


# // [PACK34-taxes]
def list_pos_taxes(db: Session) -> list[schemas.POSTaxInfo]:
    statement = (
        select(models.POSConfig.tax_rate,
               models.POSConfig.store_id, models.Store.name)
        .join(models.Store, models.Store.id == models.POSConfig.store_id)
        .order_by(models.POSConfig.tax_rate.desc())
    )
    taxes: list[schemas.POSTaxInfo] = []
    seen_rates: set[str] = set()
    for tax_rate, store_id, store_name in db.execute(statement):
        normalized_rate = _to_decimal(tax_rate).quantize(
            Decimal("0.01"), rounding=ROUND_HALF_UP
        )
        rate_key = f"{normalized_rate:.2f}"
        if rate_key in seen_rates:
            continue
        seen_rates.add(rate_key)
        label = store_name or f"Sucursal #{store_id}"
        taxes.append(
            schemas.POSTaxInfo(
                code=f"POS-{rate_key.replace('.', '')}",
                name=f"IVA {rate_key}% ({label})",
                rate=normalized_rate,
            )
        )
    if not taxes:
        taxes.append(
            schemas.POSTaxInfo(
                code="POS-DEFAULT",
                name="Impuesto estándar",
                rate=Decimal("0"),
            )
        )
    return taxes


def register_pos_config_access(
    db: Session,
    *,
    store_id: int,
    performed_by_id: int | None,
    reason: str,
) -> None:
    details = json.dumps({"store_id": store_id, "reason": reason.strip()})
    _log_action(
        db,
        action="pos_config_viewed",
        entity_type="store",
        entity_id=str(store_id),
        performed_by_id=performed_by_id,
        details=details,
    )


def save_pos_draft(
    db: Session,
    payload: schemas.POSSaleRequest,
    *,
    saved_by_id: int | None,
    reason: str | None = None,
) -> models.POSDraftSale:
    get_store(db, payload.store_id)
    draft: models.POSDraftSale
    if payload.draft_id:
        statement = select(models.POSDraftSale).where(
            models.POSDraftSale.id == payload.draft_id)
        draft = db.scalars(statement).first()
        if draft is None:
            raise LookupError("pos_draft_not_found")
        draft.store_id = payload.store_id
    else:
        draft = models.POSDraftSale(store_id=payload.store_id)
        db.add(draft)

    with transactional_session(db):
        serialized = payload.model_dump(
            mode="json",
            exclude_none=True,
            exclude={"confirm", "save_as_draft"},
        )
        draft.payload = serialized
        db.add(draft)
        flush_session(db)
        db.refresh(draft)

        details = {"store_id": payload.store_id}
        if reason:
            details["reason"] = reason
        _log_action(
            db,
            action="pos_draft_saved",
            entity_type="pos_draft",
            entity_id=str(draft.id),
            performed_by_id=saved_by_id,
            details=json.dumps(details),
        )
        flush_session(db)
        db.refresh(draft)
        enqueue_sync_outbox(
            db,
            entity_type="pos_draft",
            entity_id=str(draft.id),
            operation="UPSERT",
            payload=_pos_draft_payload(draft),
        )
    return draft


def delete_pos_draft(db: Session, draft_id: int, *, removed_by_id: int | None = None) -> None:
    statement = select(models.POSDraftSale).where(
        models.POSDraftSale.id == draft_id)
    draft = db.scalars(statement).first()
    if draft is None:
        raise LookupError("pos_draft_not_found")
    store_id = draft.store_id
    with transactional_session(db):
        db.delete(draft)
        flush_session(db)
        _log_action(
            db,
            action="pos_draft_removed",
            entity_type="pos_draft",
            entity_id=str(draft_id),
            performed_by_id=removed_by_id,
            details=json.dumps({"store_id": store_id}),
        )
        flush_session(db)
        enqueue_sync_outbox(
            db,
            entity_type="pos_draft",
            entity_id=str(draft_id),
            operation="DELETE",
            payload={"id": draft_id, "store_id": store_id},
        )


def register_pos_sale(
    db: Session,
    payload: schemas.POSSaleRequest,
    *,
    performed_by_id: int,
    reason: str | None = None,
) -> tuple[models.Sale, list[str]]:
    if not payload.confirm:
        raise ValueError("pos_confirmation_required")

    config = get_pos_config(db, payload.store_id)
    sale_payload = schemas.SaleCreate(
        store_id=payload.store_id,
        customer_id=payload.customer_id,
        customer_name=payload.customer_name,
        payment_method=payload.payment_method,
        discount_percent=payload.discount_percent,
        notes=payload.notes,
        items=[
            schemas.SaleItemCreate(
                device_id=item.device_id,
                quantity=item.quantity,
                discount_percent=item.discount_percent,
                unit_price_override=getattr(
                    item, "unit_price_override", None),  # // [PACK34-pricing]
            )
            for item in payload.items
        ],
    )
    tax_value = config.tax_rate if payload.apply_taxes else Decimal("0")
    sale = create_sale(
        db,
        sale_payload,
        performed_by_id=performed_by_id,
        tax_rate=tax_value,
        reason=reason,
    )

    warnings: list[str] = []
    for item in payload.items:
        device = get_device(db, payload.store_id, item.device_id)
        if device.quantity <= 0:
            warnings.append(
                f"{device.sku} sin existencias en la sucursal"
            )
        elif device.quantity <= 2:
            warnings.append(
                f"Stock bajo de {device.sku}: quedan {device.quantity} unidades"
            )

    if payload.draft_id:
        try:
            delete_pos_draft(db, payload.draft_id,
                             removed_by_id=performed_by_id)
        except LookupError:
            logger.debug(
                f"Borrador POS {payload.draft_id} no encontrado al confirmar la venta."
            )

    with transactional_session(db):
        if payload.cash_session_id:
            session = get_cash_session(db, payload.cash_session_id)
            if session.status != models.CashSessionStatus.ABIERTO:
                raise ValueError("cash_session_not_open")
            sale.cash_session_id = session.id
            db.add(sale)
            flush_session(db)
        db.refresh(sale)
    _attach_last_audit_trails(
        db,
        entity_type="sale",
        records=[sale],
    )
    return sale, warnings


def list_backup_jobs(
    db: Session, *, limit: int = 50, offset: int = 0
) -> list[models.BackupJob]:
    statement = (
        select(models.BackupJob)
        .order_by(models.BackupJob.executed_at.desc())
        .offset(offset)
        .limit(limit)
    )
    return list(db.scalars(statement))


def register_pos_receipt_download(
    db: Session,
    *,
    sale_id: int,
    performed_by_id: int | None,
    reason: str,
) -> None:
    detalles = f"motivo={reason.strip()}"
    _log_action(
        db,
        action="pos_receipt_downloaded",
        entity_type="sale",
        entity_id=str(sale_id),
        performed_by_id=performed_by_id,
        details=detalles,
    )


def build_inventory_snapshot(db: Session) -> dict[str, object]:
    stores_stmt = (
        select(models.Store)
        .options(joinedload(models.Store.devices))
        .order_by(models.Store.name.asc())
    )
    stores = list(db.scalars(stores_stmt).unique())

    users_stmt = (
        select(models.User)
        .options(joinedload(models.User.roles).joinedload(models.UserRole.role))
        .order_by(models.User.username.asc())
    )
    users = list(db.scalars(users_stmt).unique())

    movements_stmt = select(models.InventoryMovement).order_by(
        models.InventoryMovement.created_at.desc()
    )
    movements = list(db.scalars(movements_stmt))
    _hydrate_movement_references(db, movements)

    sync_stmt = select(models.SyncSession).order_by(
        models.SyncSession.started_at.desc())
    sync_sessions = list(db.scalars(sync_stmt))

    audit_stmt = select(models.AuditLog).order_by(
        models.AuditLog.created_at.desc())
    audits = list(db.scalars(audit_stmt))

    total_device_records = 0
    total_units = 0
    total_inventory_value = Decimal("0")

    stores_payload: list[dict[str, object]] = []
    for store in stores:
        devices_payload = [
            {
                "id": device.id,
                "sku": device.sku,
                "name": device.name,
                "quantity": device.quantity,
                "store_id": device.store_id,
                "unit_price": float(device.unit_price or Decimal("0")),
                "inventory_value": float(_device_value(device)),
                "imei": device.imei,
                "serial": device.serial,
                "marca": device.marca,
                "modelo": device.modelo,
                "categoria": device.categoria,
                "condicion": device.condicion,
                "color": device.color,
                "capacidad_gb": device.capacidad_gb,
                "capacidad": device.capacidad,
                "estado_comercial": device.estado_comercial.value,
                "estado": device.estado,
                "proveedor": device.proveedor,
                "costo_unitario": float(device.costo_unitario or Decimal("0")),
                "margen_porcentaje": float(device.margen_porcentaje or Decimal("0")),
                "garantia_meses": device.garantia_meses,
                "lote": device.lote,
                "fecha_compra": device.fecha_compra.isoformat()
                if device.fecha_compra
                else None,
                "fecha_ingreso": device.fecha_ingreso.isoformat()
                if device.fecha_ingreso
                else None,
                "ubicacion": device.ubicacion,
                "descripcion": device.descripcion,
                "imagen_url": device.imagen_url,
            }
            for device in store.devices
        ]
        store_units = sum(device.quantity for device in store.devices)
        store_value = _to_decimal(store.inventory_value or Decimal("0"))
        total_device_records += len(devices_payload)
        total_units += store_units
        total_inventory_value += store_value

        stores_payload.append(
            {
                "id": store.id,
                "name": store.name,
                "location": store.location,
                "timezone": store.timezone,
                "inventory_value": float(store_value),
                "device_count": len(devices_payload),
                "total_units": store_units,
                "devices": devices_payload,
            }
        )

    integrity_report = inventory_audit.build_inventory_integrity_report(db)

    snapshot = {
        "stores": stores_payload,
        "users": [
            {
                "id": user.id,
                "username": user.username,
                "full_name": user.full_name,
                "is_active": user.is_active,
                "roles": [role.role.name for role in user.roles],
                "created_at": user.created_at.isoformat(),
            }
            for user in users
        ],
        "movements": [
            {
                "id": movement.id,
                "sucursal_destino_id": movement.store_id,
                "sucursal_origen_id": movement.source_store_id,
                "device_id": movement.device_id,
                "movement_type": movement.movement_type.value,
                "quantity": movement.quantity,
                "comentario": movement.comment,
                "usuario_id": movement.performed_by_id,
                "fecha": movement.created_at.isoformat(),
                "costo_unitario": (
                    float(_to_decimal(movement.unit_cost))
                    if movement.unit_cost is not None
                    else None
                ),
                "referencia_tipo": getattr(movement, "reference_type", None),
                "referencia_id": getattr(movement, "reference_id", None),
            }
            for movement in movements
        ],
        "sync_sessions": [
            {
                "id": sync_session.id,
                "store_id": sync_session.store_id,
                "mode": sync_session.mode.value,
                "status": sync_session.status.value,
                "started_at": sync_session.started_at.isoformat(),
                "finished_at": sync_session.finished_at.isoformat()
                if sync_session.finished_at
                else None,
                "triggered_by_id": sync_session.triggered_by_id,
                "error_message": sync_session.error_message,
            }
            for sync_session in sync_sessions
        ],
        "audit_logs": [
            {
                "id": audit.id,
                "action": audit.action,
                "entity_type": audit.entity_type,
                "entity_id": audit.entity_id,
                "details": audit.details,
                "performed_by_id": audit.performed_by_id,
                "created_at": audit.created_at.isoformat(),
            }
            for audit in audits
        ],
        "summary": {
            "store_count": len(stores),
            "device_records": total_device_records,
            "total_units": total_units,
            "inventory_value": float(
                total_inventory_value.quantize(
                    Decimal("0.01"), rounding=ROUND_HALF_UP)
            ),
        },
        "integrity_report": integrity_report.model_dump(mode="json"),
    }
    return snapshot


def create_inventory_import_record(
    db: Session,
    *,
    filename: str,
    columnas_detectadas: dict[str, str | None],
    registros_incompletos: int,
    total_registros: int,
    nuevos: int,
    actualizados: int,
    advertencias: list[str],
    patrones_columnas: dict[str, str],
    duration_seconds: float | None = None,
) -> models.InventoryImportTemp:
    duration_value = None
    if duration_seconds is not None:
        duration_value = Decimal(str(round(duration_seconds, 2)))
    record = models.InventoryImportTemp(
        nombre_archivo=filename,
        columnas_detectadas=columnas_detectadas,
        registros_incompletos=registros_incompletos,
        total_registros=total_registros,
        nuevos=nuevos,
        actualizados=actualizados,
        advertencias=advertencias,
        patrones_columnas=patrones_columnas,
        duracion_segundos=duration_value,
    )
    with transactional_session(db):
        db.add(record)
        flush_session(db)
        db.refresh(record)
    return record


def list_inventory_import_history(
    db: Session, *, limit: int | None = 10, offset: int = 0
) -> list[models.InventoryImportTemp]:
    statement = select(models.InventoryImportTemp).order_by(
        models.InventoryImportTemp.fecha.desc()
    )
    if offset:
        statement = statement.offset(offset)
    if limit is not None:
        statement = statement.limit(limit)
    return list(db.scalars(statement))


def count_inventory_import_history(db: Session) -> int:
    statement = select(func.count()).select_from(models.InventoryImportTemp)
    return int(db.scalar(statement) or 0)


def get_known_import_column_patterns(db: Session) -> dict[str, str]:
    patterns: dict[str, str] = {}
    statement = select(models.InventoryImportTemp.patrones_columnas)
    for mapping in db.scalars(statement):
        if not mapping:
            continue
        for key, value in mapping.items():
            if key not in patterns:
                patterns[key] = value
    return patterns


def list_import_validations(
    db: Session,
    *,
    corregido: bool | None = None,
    limit: int = 50,
    offset: int = 0,
) -> list[models.ImportValidation]:
    safe_limit = max(1, min(limit, 200))
    safe_offset = max(0, offset)
    statement = (
        select(models.ImportValidation)
        .order_by(models.ImportValidation.fecha.desc())
        .offset(safe_offset)
        .limit(safe_limit)
    )
    if corregido is not None:
        statement = statement.where(
            models.ImportValidation.corregido.is_(corregido))
    return list(db.scalars(statement))


def list_import_validation_details(
    db: Session,
    *,
    corregido: bool | None = None,
    limit: int | None = 50,
    offset: int = 0,
) -> list[models.ImportValidation]:
    statement = (
        select(models.ImportValidation)
        .options(joinedload(models.ImportValidation.device).joinedload(models.Device.store))
        .order_by(models.ImportValidation.fecha.desc())
    )
    if corregido is not None:
        statement = statement.where(
            models.ImportValidation.corregido.is_(corregido))
    if offset:
        statement = statement.offset(offset)
    if limit is not None:
        statement = statement.limit(limit)
    return list(db.scalars(statement))


def mark_import_validation_corrected(
    db: Session, validation_id: int, *, corrected: bool = True
) -> models.ImportValidation:
    validation = db.get(models.ImportValidation, validation_id)
    if validation is None:
        raise LookupError("validation_not_found")
    with transactional_session(db):
        validation.corregido = corrected
        validation.fecha = datetime.utcnow()
        db.add(validation)
        flush_session(db)
        db.refresh(validation)
    return validation


def get_import_validation_report(db: Session) -> schemas.ImportValidationSummary:
    total_errors = db.scalar(
        select(func.count()).where(
            models.ImportValidation.severidad == "error",
            models.ImportValidation.corregido.is_(False),
        )
    )
    total_warnings = db.scalar(
        select(func.count()).where(
            models.ImportValidation.severidad == "advertencia",
            models.ImportValidation.corregido.is_(False),
        )
    )
    last_import = db.scalar(
        select(models.InventoryImportTemp)
        .order_by(models.InventoryImportTemp.fecha.desc())
        .limit(1)
    )
    registros_revisados = last_import.total_registros if last_import else 0
    duration = float(
        last_import.duracion_segundos) if last_import and last_import.duracion_segundos is not None else None
    campos_faltantes: set[str] = set()
    if last_import and last_import.columnas_detectadas:
        for canonical, header in last_import.columnas_detectadas.items():
            if header is None:
                campos_faltantes.add(canonical)
    structure_statements = db.scalars(
        select(models.ImportValidation.descripcion).where(
            models.ImportValidation.tipo == "estructura",
            models.ImportValidation.descripcion.ilike("Columna faltante:%"),
        )
    )
    for description in structure_statements:
        try:
            _, column_name = description.split(":", 1)
            column = column_name.strip()
            if column:
                campos_faltantes.add(column)
        except ValueError:
            continue
    return schemas.ImportValidationSummary(
        registros_revisados=registros_revisados,
        advertencias=int(total_warnings or 0),
        errores=int(total_errors or 0),
        campos_faltantes=sorted(campos_faltantes),
        tiempo_total=duration,
    )<|MERGE_RESOLUTION|>--- conflicted
+++ resolved
@@ -10785,11 +10785,8 @@
                 {
                     "items": reception_details,
                     "status": order.status.value,
-<<<<<<< HEAD
                     "reason": reason,
-=======
                     "batches": batch_updates,
->>>>>>> 2703652e
                 }
             ),
         )
@@ -12688,11 +12685,8 @@
                 {
                     "store_id": sale.store_id,
                     "total_amount": float(sale.total_amount),
-<<<<<<< HEAD
                     "reason": reason,
-=======
                     "batches": batch_consumption,
->>>>>>> 2703652e
                 }
             ),
         )
