"""Operaciones de base de datos para las entidades principales."""
from __future__ import annotations

import json
from collections.abc import Iterable
from datetime import datetime, timedelta
from decimal import ROUND_HALF_UP, Decimal

from sqlalchemy import case, func, select
from sqlalchemy.exc import IntegrityError, NoResultFound
from sqlalchemy.orm import Session, joinedload

from . import models, schemas


def _ensure_unique_identifiers(
    db: Session,
    *,
    imei: str | None,
    serial: str | None,
    exclude_device_id: int | None = None,
) -> None:
    if imei:
        statement = select(models.Device).where(models.Device.imei == imei)
        if exclude_device_id:
            statement = statement.where(models.Device.id != exclude_device_id)
        if db.scalars(statement).first() is not None:
            raise ValueError("device_identifier_conflict")
    if serial:
        statement = select(models.Device).where(models.Device.serial == serial)
        if exclude_device_id:
            statement = statement.where(models.Device.id != exclude_device_id)
        if db.scalars(statement).first() is not None:
            raise ValueError("device_identifier_conflict")


def _to_decimal(value: Decimal | float | int | None) -> Decimal:
    if value is None:
        return Decimal("0")
    if isinstance(value, Decimal):
        return value
    return Decimal(str(value))


_OUTBOX_PRIORITY_MAP: dict[str, models.SyncOutboxPriority] = {
    "sale": models.SyncOutboxPriority.HIGH,
    "transfer_order": models.SyncOutboxPriority.HIGH,
    "purchase_order": models.SyncOutboxPriority.NORMAL,
<<<<<<< HEAD
    "repair_order": models.SyncOutboxPriority.NORMAL,
=======
>>>>>>> c80fc9ce
    "device": models.SyncOutboxPriority.NORMAL,
    "inventory": models.SyncOutboxPriority.NORMAL,
    "store": models.SyncOutboxPriority.LOW,
    "global": models.SyncOutboxPriority.LOW,
    "backup": models.SyncOutboxPriority.LOW,
    "pos_draft": models.SyncOutboxPriority.LOW,
}

_OUTBOX_PRIORITY_ORDER: dict[models.SyncOutboxPriority, int] = {
    models.SyncOutboxPriority.HIGH: 0,
    models.SyncOutboxPriority.NORMAL: 1,
    models.SyncOutboxPriority.LOW: 2,
}


def _resolve_outbox_priority(entity_type: str, priority: models.SyncOutboxPriority | None) -> models.SyncOutboxPriority:
    if priority is not None:
        return priority
    return _OUTBOX_PRIORITY_MAP.get(entity_type, models.SyncOutboxPriority.NORMAL)


def _priority_weight(priority: models.SyncOutboxPriority | None) -> int:
    if priority is None:
        return _OUTBOX_PRIORITY_ORDER[models.SyncOutboxPriority.NORMAL]
    return _OUTBOX_PRIORITY_ORDER.get(priority, 1)


def _recalculate_sale_price(device: models.Device) -> None:
    base_cost = _to_decimal(device.costo_unitario)
    margin = _to_decimal(device.margen_porcentaje)
    sale_factor = Decimal("1") + (margin / Decimal("100"))
    device.unit_price = (base_cost * sale_factor).quantize(Decimal("0.01"), rounding=ROUND_HALF_UP)


def _normalize_store_ids(store_ids: Iterable[int] | None) -> set[int] | None:
    if not store_ids:
        return None
    normalized = {int(store_id) for store_id in store_ids if int(store_id) > 0}
    return normalized or None


def _log_action(
    db: Session,
    *,
    action: str,
    entity_type: str,
    entity_id: str,
    performed_by_id: int | None,
    details: str | None = None,
) -> models.AuditLog:
    log = models.AuditLog(
        action=action,
        entity_type=entity_type,
        entity_id=entity_id,
        performed_by_id=performed_by_id,
        details=details,
    )
    db.add(log)
    db.flush()
    return log


def _device_value(device: models.Device) -> Decimal:
    return Decimal(device.quantity) * (device.unit_price or Decimal("0"))


def list_audit_logs(
    db: Session,
    *,
    limit: int = 100,
    action: str | None = None,
    entity_type: str | None = None,
) -> list[models.AuditLog]:
    statement = (
        select(models.AuditLog)
        .order_by(models.AuditLog.created_at.desc())
        .limit(limit)
    )
    if action:
        statement = statement.where(models.AuditLog.action == action)
    if entity_type:
        statement = statement.where(models.AuditLog.entity_type == entity_type)
    return list(db.scalars(statement))


def ensure_role(db: Session, name: str) -> models.Role:
    statement = select(models.Role).where(models.Role.name == name)
    role = db.scalars(statement).first()
    if role is None:
        role = models.Role(name=name)
        db.add(role)
        db.flush()
    return role


def get_user_by_username(db: Session, username: str) -> models.User | None:
    statement = select(models.User).options(joinedload(models.User.roles).joinedload(models.UserRole.role)).where(
        models.User.username == username
    )
    return db.scalars(statement).first()


def get_user(db: Session, user_id: int) -> models.User:
    statement = (
        select(models.User)
        .options(joinedload(models.User.roles).joinedload(models.UserRole.role))
        .where(models.User.id == user_id)
    )
    try:
        return db.scalars(statement).one()
    except NoResultFound as exc:
        raise LookupError("user_not_found") from exc


def create_user(
    db: Session,
    payload: schemas.UserCreate,
    *,
    password_hash: str,
    role_names: Iterable[str],
) -> models.User:
    user = models.User(username=payload.username, full_name=payload.full_name, password_hash=password_hash)
    db.add(user)
    try:
        db.flush()
    except IntegrityError as exc:
        db.rollback()
        raise ValueError("user_already_exists") from exc

    assigned_roles: list[models.UserRole] = []
    for role_name in role_names:
        role = ensure_role(db, role_name)
        assigned_roles.append(models.UserRole(user=user, role=role))
    if assigned_roles:
        db.add_all(assigned_roles)

    _log_action(
        db,
        action="user_created",
        entity_type="user",
        entity_id=str(user.id),
        performed_by_id=None,
    )

    db.commit()
    db.refresh(user)
    return user


def list_users(db: Session) -> list[models.User]:
    statement = select(models.User).options(joinedload(models.User.roles).joinedload(models.UserRole.role)).order_by(
        models.User.username.asc()
    )
    return list(db.scalars(statement))


def set_user_roles(db: Session, user: models.User, role_names: Iterable[str]) -> models.User:
    user.roles.clear()
    db.flush()
    for role_name in role_names:
        role = ensure_role(db, role_name)
        db.add(models.UserRole(user=user, role=role))

    db.commit()
    db.refresh(user)
    return user


def get_totp_secret(db: Session, user_id: int) -> models.UserTOTPSecret | None:
    statement = select(models.UserTOTPSecret).where(models.UserTOTPSecret.user_id == user_id)
    return db.scalars(statement).first()


def provision_totp_secret(
    db: Session,
    user_id: int,
    secret: str,
    *,
    performed_by_id: int | None = None,
    reason: str | None = None,
) -> models.UserTOTPSecret:
    record = get_totp_secret(db, user_id)
    if record is None:
        record = models.UserTOTPSecret(user_id=user_id, secret=secret, is_active=False)
        db.add(record)
    else:
        record.secret = secret
        record.is_active = False
        record.activated_at = None
        record.last_verified_at = None
    db.commit()
    db.refresh(record)

    details = json.dumps({"reason": reason}, ensure_ascii=False) if reason else None
    _log_action(
        db,
        action="totp_provisioned",
        entity_type="user",
        entity_id=str(user_id),
        performed_by_id=performed_by_id,
        details=details,
    )
    db.commit()
    db.refresh(record)
    return record


def activate_totp_secret(
    db: Session,
    user_id: int,
    *,
    performed_by_id: int | None = None,
    reason: str | None = None,
) -> models.UserTOTPSecret:
    record = get_totp_secret(db, user_id)
    if record is None:
        raise LookupError("totp_not_provisioned")
    record.is_active = True
    now = datetime.utcnow()
    record.activated_at = now
    record.last_verified_at = now
    db.commit()
    db.refresh(record)

    details = json.dumps({"reason": reason}, ensure_ascii=False) if reason else None
    _log_action(
        db,
        action="totp_activated",
        entity_type="user",
        entity_id=str(user_id),
        performed_by_id=performed_by_id,
        details=details,
    )
    db.commit()
    db.refresh(record)
    return record


def deactivate_totp_secret(
    db: Session,
    user_id: int,
    *,
    performed_by_id: int | None = None,
    reason: str | None = None,
) -> None:
    record = get_totp_secret(db, user_id)
    if record is None:
        return
    record.is_active = False
    db.commit()

    details = json.dumps({"reason": reason}, ensure_ascii=False) if reason else None
    _log_action(
        db,
        action="totp_deactivated",
        entity_type="user",
        entity_id=str(user_id),
        performed_by_id=performed_by_id,
        details=details,
    )
    db.commit()


def update_totp_last_verified(db: Session, user_id: int) -> None:
    record = get_totp_secret(db, user_id)
    if record is None:
        return
    record.last_verified_at = datetime.utcnow()
    db.commit()


def create_active_session(db: Session, user_id: int, *, session_token: str) -> models.ActiveSession:
    session = models.ActiveSession(user_id=user_id, session_token=session_token)
    db.add(session)
    db.commit()
    db.refresh(session)
    return session


def get_active_session_by_token(db: Session, session_token: str) -> models.ActiveSession | None:
    statement = select(models.ActiveSession).where(models.ActiveSession.session_token == session_token)
    return db.scalars(statement).first()


def mark_session_used(db: Session, session_token: str) -> models.ActiveSession | None:
    session = get_active_session_by_token(db, session_token)
    if session is None or session.revoked_at is not None:
        return None
    session.last_used_at = datetime.utcnow()
    db.commit()
    db.refresh(session)
    return session


def list_active_sessions(db: Session, *, user_id: int | None = None) -> list[models.ActiveSession]:
    statement = select(models.ActiveSession).order_by(models.ActiveSession.created_at.desc())
    if user_id is not None:
        statement = statement.where(models.ActiveSession.user_id == user_id)
    return list(db.scalars(statement))


def revoke_session(
    db: Session,
    session_id: int,
    *,
    revoked_by_id: int | None,
    reason: str,
) -> models.ActiveSession:
    statement = select(models.ActiveSession).where(models.ActiveSession.id == session_id)
    session = db.scalars(statement).first()
    if session is None:
        raise LookupError("session_not_found")
    if session.revoked_at is not None:
        return session
    session.revoked_at = datetime.utcnow()
    session.revoked_by_id = revoked_by_id
    session.revoke_reason = reason
    db.commit()
    db.refresh(session)
    return session


def create_store(db: Session, payload: schemas.StoreCreate, *, performed_by_id: int | None = None) -> models.Store:
    store = models.Store(**payload.model_dump())
    db.add(store)
    try:
        db.commit()
    except IntegrityError as exc:
        db.rollback()
        raise ValueError("store_already_exists") from exc
    db.refresh(store)

    _log_action(
        db,
        action="store_created",
        entity_type="store",
        entity_id=str(store.id),
        performed_by_id=performed_by_id,
    )
    db.commit()
    db.refresh(store)
    return store


def list_stores(db: Session) -> list[models.Store]:
    statement = select(models.Store).order_by(models.Store.name.asc())
    return list(db.scalars(statement))


def get_store(db: Session, store_id: int) -> models.Store:
    statement = select(models.Store).where(models.Store.id == store_id)
    try:
        return db.scalars(statement).one()
    except NoResultFound as exc:
        raise LookupError("store_not_found") from exc


def create_device(
    db: Session,
    store_id: int,
    payload: schemas.DeviceCreate,
    *,
    performed_by_id: int | None = None,
) -> models.Device:
    get_store(db, store_id)
    payload_data = payload.model_dump()
    provided_fields = payload.model_fields_set
    imei = payload_data.get("imei")
    serial = payload_data.get("serial")
    _ensure_unique_identifiers(db, imei=imei, serial=serial)
    unit_price = payload_data.get("unit_price") if "unit_price" in provided_fields else None
    if unit_price is None:
        payload_data.setdefault("unit_price", Decimal("0"))
    if payload_data.get("costo_unitario") is None:
        payload_data["costo_unitario"] = Decimal("0")
    if payload_data.get("margen_porcentaje") is None:
        payload_data["margen_porcentaje"] = Decimal("0")
    if payload_data.get("estado_comercial") is None:
        payload_data["estado_comercial"] = models.CommercialState.NUEVO
    if payload_data.get("garantia_meses") is None:
        payload_data["garantia_meses"] = 0
    device = models.Device(store_id=store_id, **payload_data)
    if unit_price is None:
        _recalculate_sale_price(device)
    else:
        device.unit_price = unit_price
    db.add(device)
    try:
        db.commit()
    except IntegrityError as exc:
        db.rollback()
        raise ValueError("device_already_exists") from exc
    db.refresh(device)

    _log_action(
        db,
        action="device_created",
        entity_type="device",
        entity_id=str(device.id),
        performed_by_id=performed_by_id,
        details=f"SKU={device.sku}",
    )
    db.commit()
    db.refresh(device)
    return device


def get_device(db: Session, store_id: int, device_id: int) -> models.Device:
    statement = select(models.Device).where(
        models.Device.id == device_id,
        models.Device.store_id == store_id,
    )
    try:
        return db.scalars(statement).one()
    except NoResultFound as exc:
        raise LookupError("device_not_found") from exc


def update_device(
    db: Session,
    store_id: int,
    device_id: int,
    payload: schemas.DeviceUpdate,
    *,
    performed_by_id: int | None = None,
) -> models.Device:
    device = get_device(db, store_id, device_id)
    updated_fields = payload.model_dump(exclude_unset=True)
    manual_price = None
    if "unit_price" in updated_fields:
        manual_price = updated_fields.pop("unit_price")
    imei = updated_fields.get("imei")
    serial = updated_fields.get("serial")
    _ensure_unique_identifiers(
        db,
        imei=imei,
        serial=serial,
        exclude_device_id=device.id,
    )

    sensitive_before = {
        "costo_unitario": device.costo_unitario,
        "estado_comercial": device.estado_comercial,
        "proveedor": device.proveedor,
    }

    for key, value in updated_fields.items():
        setattr(device, key, value)
    if manual_price is not None:
        device.unit_price = manual_price
    elif {"costo_unitario", "margen_porcentaje"}.intersection(updated_fields):
        _recalculate_sale_price(device)
    db.commit()
    db.refresh(device)

    fields_changed = list(updated_fields.keys())
    if manual_price is not None:
        fields_changed.append("unit_price")
    if fields_changed:
        sensitive_after = {
            "costo_unitario": device.costo_unitario,
            "estado_comercial": device.estado_comercial,
            "proveedor": device.proveedor,
        }
        sensitive_changes = {
            key: {"before": str(sensitive_before[key]), "after": str(value)}
            for key, value in sensitive_after.items()
            if sensitive_before.get(key) != value
        }
        _log_action(
            db,
            action="device_updated",
            entity_type="device",
            entity_id=str(device.id),
            performed_by_id=performed_by_id,
            details=json.dumps({"fields": fields_changed, "sensitive": sensitive_changes}),
        )
        db.commit()
        db.refresh(device)
    return device


def list_devices(db: Session, store_id: int) -> list[models.Device]:
    get_store(db, store_id)
    statement = (
        select(models.Device)
        .where(models.Device.store_id == store_id)
        .order_by(models.Device.sku.asc())
    )
    return list(db.scalars(statement))


def search_devices(db: Session, filters: schemas.DeviceSearchFilters) -> list[models.Device]:
    statement = (
        select(models.Device)
        .options(joinedload(models.Device.store))
        .join(models.Store)
    )
    if filters.imei:
        statement = statement.where(models.Device.imei == filters.imei)
    if filters.serial:
        statement = statement.where(models.Device.serial == filters.serial)
    if filters.capacidad_gb is not None:
        statement = statement.where(models.Device.capacidad_gb == filters.capacidad_gb)
    if filters.color:
        statement = statement.where(models.Device.color.ilike(f"%{filters.color}%"))
    if filters.marca:
        statement = statement.where(models.Device.marca.ilike(f"%{filters.marca}%"))
    if filters.modelo:
        statement = statement.where(models.Device.modelo.ilike(f"%{filters.modelo}%"))
    statement = statement.order_by(models.Device.store_id.asc(), models.Device.sku.asc())
    return list(db.scalars(statement).unique())


def create_inventory_movement(
    db: Session,
    store_id: int,
    payload: schemas.MovementCreate,
    *,
    performed_by_id: int | None = None,
) -> models.InventoryMovement:
    store = get_store(db, store_id)
    device = get_device(db, store_id, payload.device_id)

    if payload.movement_type == models.MovementType.OUT and device.quantity < payload.quantity:
        raise ValueError("insufficient_stock")

    if payload.movement_type == models.MovementType.IN:
        device.quantity += payload.quantity
    elif payload.movement_type == models.MovementType.OUT:
        device.quantity -= payload.quantity
    elif payload.movement_type == models.MovementType.ADJUST:
        device.quantity = payload.quantity

    movement = models.InventoryMovement(
        store=store,
        device=device,
        movement_type=payload.movement_type,
        quantity=payload.quantity,
        reason=payload.reason,
        performed_by_id=performed_by_id,
    )
    db.add(movement)
    db.commit()
    db.refresh(device)
    db.refresh(movement)

    _log_action(
        db,
        action="inventory_movement",
        entity_type="device",
        entity_id=str(device.id),
        performed_by_id=performed_by_id,
        details=f"tipo={payload.movement_type.value}, cantidad={payload.quantity}",
    )
    db.commit()
    db.refresh(movement)
    return movement


def list_inventory_summary(db: Session) -> list[models.Store]:
    statement = select(models.Store).options(joinedload(models.Store.devices)).order_by(models.Store.name.asc())
    return list(db.scalars(statement).unique())


def compute_inventory_metrics(db: Session, *, low_stock_threshold: int = 5) -> dict[str, object]:
    stores = list_inventory_summary(db)

    total_devices = 0
    total_units = 0
    total_value = Decimal("0")
    store_metrics: list[dict[str, object]] = []
    low_stock: list[dict[str, object]] = []

    for store in stores:
        device_count = len(store.devices)
        store_units = sum(device.quantity for device in store.devices)
        store_value = sum(_device_value(device) for device in store.devices)

        total_devices += device_count
        total_units += store_units
        total_value += store_value

        store_metrics.append(
            {
                "store_id": store.id,
                "store_name": store.name,
                "device_count": device_count,
                "total_units": store_units,
                "total_value": store_value,
            }
        )

        for device in store.devices:
            if device.quantity <= low_stock_threshold:
                low_stock.append(
                    {
                        "store_id": store.id,
                        "store_name": store.name,
                        "device_id": device.id,
                        "sku": device.sku,
                        "name": device.name,
                        "quantity": device.quantity,
                        "unit_price": device.unit_price or Decimal("0"),
                    }
                )

    store_metrics.sort(key=lambda item: item["total_value"], reverse=True)
    low_stock.sort(key=lambda item: (item["quantity"], item["name"]))

    return {
        "totals": {
            "stores": len(stores),
            "devices": total_devices,
            "total_units": total_units,
            "total_value": total_value,
        },
        "top_stores": store_metrics[:5],
        "low_stock_devices": low_stock[:10],
    }


def calculate_rotation_analytics(
    db: Session, store_ids: Iterable[int] | None = None
) -> list[dict[str, object]]:
    store_filter = _normalize_store_ids(store_ids)
    sale_stats = (
        select(
            models.SaleItem.device_id,
            func.sum(models.SaleItem.quantity).label("sold_units"),
            models.Sale.store_id,
        )
        .join(models.Sale, models.Sale.id == models.SaleItem.sale_id)
        .group_by(models.SaleItem.device_id)
    )
    if store_filter:
        sale_stats = sale_stats.where(models.Sale.store_id.in_(store_filter))
    purchase_stats = (
        select(
            models.PurchaseOrderItem.device_id,
            func.sum(models.PurchaseOrderItem.quantity_received).label("received_units"),
            models.PurchaseOrder.store_id,
        )
        .join(models.PurchaseOrder, models.PurchaseOrder.id == models.PurchaseOrderItem.purchase_order_id)
        .group_by(models.PurchaseOrderItem.device_id)
    )
    if store_filter:
        purchase_stats = purchase_stats.where(models.PurchaseOrder.store_id.in_(store_filter))

    sold_map = {row.device_id: int(row.sold_units or 0) for row in db.execute(sale_stats)}
    received_map = {row.device_id: int(row.received_units or 0) for row in db.execute(purchase_stats)}

    device_stmt = (
        select(
            models.Device.id,
            models.Device.sku,
            models.Device.name,
            models.Store.id.label("store_id"),
            models.Store.name.label("store_name"),
        )
        .join(models.Store, models.Store.id == models.Device.store_id)
        .order_by(models.Store.name.asc(), models.Device.name.asc())
    )
    if store_filter:
        device_stmt = device_stmt.where(models.Device.store_id.in_(store_filter))
    results: list[dict[str, object]] = []
    for row in db.execute(device_stmt):
        sold_units = sold_map.get(row.id, 0)
        received_units = received_map.get(row.id, 0)
        denominator = received_units if received_units > 0 else max(sold_units, 1)
        rotation_rate = sold_units / denominator if denominator else 0
        results.append(
            {
                "store_id": row.store_id,
                "store_name": row.store_name,
                "device_id": row.id,
                "sku": row.sku,
                "name": row.name,
                "sold_units": sold_units,
                "received_units": received_units,
                "rotation_rate": float(round(rotation_rate, 2)),
            }
        )
    return results


def calculate_aging_analytics(
    db: Session, store_ids: Iterable[int] | None = None
) -> list[dict[str, object]]:
    store_filter = _normalize_store_ids(store_ids)
    now_date = datetime.utcnow().date()
    device_stmt = (
        select(
            models.Device.id,
            models.Device.sku,
            models.Device.name,
            models.Device.fecha_compra,
            models.Device.quantity,
            models.Store.id.label("store_id"),
            models.Store.name.label("store_name"),
        )
        .join(models.Store, models.Store.id == models.Device.store_id)
    )
    if store_filter:
        device_stmt = device_stmt.where(models.Device.store_id.in_(store_filter))
    metrics: list[dict[str, object]] = []
    for row in db.execute(device_stmt):
        purchase_date = row.fecha_compra
        days_in_stock = (now_date - purchase_date).days if purchase_date else 0
        metrics.append(
            {
                "device_id": row.id,
                "sku": row.sku,
                "name": row.name,
                "store_id": row.store_id,
                "store_name": row.store_name,
                "days_in_stock": max(days_in_stock, 0),
                "quantity": int(row.quantity or 0),
            }
        )
    metrics.sort(key=lambda item: item["days_in_stock"], reverse=True)
    return metrics


def calculate_stockout_forecast(
    db: Session, store_ids: Iterable[int] | None = None
) -> list[dict[str, object]]:
    store_filter = _normalize_store_ids(store_ids)
    sale_stats = (
        select(
            models.SaleItem.device_id,
            func.sum(models.SaleItem.quantity).label("sold_units"),
            func.min(models.Sale.created_at).label("first_sale"),
            func.max(models.Sale.created_at).label("last_sale"),
        )
        .join(models.Sale, models.Sale.id == models.SaleItem.sale_id)
        .group_by(models.SaleItem.device_id)
    )
    if store_filter:
        sale_stats = sale_stats.where(models.Sale.store_id.in_(store_filter))
    sales_map: dict[int, dict[str, object]] = {}
    for row in db.execute(sale_stats):
        sales_map[row.device_id] = {
            "sold_units": int(row.sold_units or 0),
            "first_sale": row.first_sale,
            "last_sale": row.last_sale,
        }

    device_stmt = (
        select(
            models.Device.id,
            models.Device.sku,
            models.Device.name,
            models.Device.quantity,
            models.Store.name.label("store_name"),
        )
        .join(models.Store, models.Store.id == models.Device.store_id)
    )
    if store_filter:
        device_stmt = device_stmt.where(models.Device.store_id.in_(store_filter))
    metrics: list[dict[str, object]] = []
    now = datetime.utcnow()
    for row in db.execute(device_stmt):
        stats = sales_map.get(row.id)
        quantity = int(row.quantity or 0)
        if not stats or stats["sold_units"] <= 0:
            metrics.append(
                {
                    "device_id": row.id,
                    "sku": row.sku,
                    "name": row.name,
                    "store_name": row.store_name,
                    "average_daily_sales": 0.0,
                    "projected_days": None,
                    "quantity": quantity,
                }
            )
            continue

        first_sale: datetime | None = stats["first_sale"]
        last_sale: datetime | None = stats["last_sale"] or now
        delta = (last_sale or now) - (first_sale or last_sale or now)
        days = max(delta.days, 1)
        avg_daily_sales = stats["sold_units"] / days
        projected_days = int(quantity / avg_daily_sales) if avg_daily_sales > 0 else None
        metrics.append(
            {
                "device_id": row.id,
                "sku": row.sku,
                "name": row.name,
                "store_name": row.store_name,
                "average_daily_sales": round(float(avg_daily_sales), 2),
                "projected_days": projected_days if projected_days is None else max(projected_days, 0),
                "quantity": quantity,
            }
        )

    metrics.sort(key=lambda item: (item["projected_days"] is None, item["projected_days"] or 0))
    return metrics


def calculate_store_comparatives(
    db: Session, store_ids: Iterable[int] | None = None
) -> list[dict[str, object]]:
    store_filter = _normalize_store_ids(store_ids)
    rotation = calculate_rotation_analytics(db, store_ids=store_filter)
    aging = calculate_aging_analytics(db, store_ids=store_filter)
    rotation_totals: dict[int, tuple[float, int]] = {}
    aging_totals: dict[int, tuple[float, int]] = {}

    for item in rotation:
        store_id = int(item["store_id"])
        total, count = rotation_totals.get(store_id, (0.0, 0))
        rotation_totals[store_id] = (total + float(item["rotation_rate"]), count + 1)

    for item in aging:
        store_id_value = item.get("store_id")
        if store_id_value is None:
            continue
        store_id = int(store_id_value)
        total, count = aging_totals.get(store_id, (0.0, 0))
        aging_totals[store_id] = (total + float(item["days_in_stock"]), count + 1)

    rotation_avg = {
        store_id: (total / count if count else 0.0)
        for store_id, (total, count) in rotation_totals.items()
    }
    aging_avg = {
        store_id: (total / count if count else 0.0)
        for store_id, (total, count) in aging_totals.items()
    }

    inventory_stmt = (
        select(
            models.Store.id,
            models.Store.name,
            func.coalesce(func.count(models.Device.id), 0).label("device_count"),
            func.coalesce(func.sum(models.Device.quantity), 0).label("total_units"),
            func.coalesce(
                func.sum(models.Device.quantity * models.Device.unit_price),
                0,
            ).label("inventory_value"),
        )
        .outerjoin(models.Device, models.Device.store_id == models.Store.id)
        .group_by(models.Store.id)
        .order_by(models.Store.name.asc())
    )
    if store_filter:
        inventory_stmt = inventory_stmt.where(models.Store.id.in_(store_filter))

    window_start = datetime.utcnow() - timedelta(days=30)
    sales_stmt = (
        select(
            models.Sale.store_id,
            func.coalesce(func.count(models.Sale.id), 0).label("orders"),
            func.coalesce(func.sum(models.Sale.total_amount), 0).label("revenue"),
        )
        .where(models.Sale.created_at >= window_start)
        .group_by(models.Sale.store_id)
    )
    if store_filter:
        sales_stmt = sales_stmt.where(models.Sale.store_id.in_(store_filter))
    sales_map: dict[int, dict[str, Decimal]] = {}
    for row in db.execute(sales_stmt):
        sales_map[int(row.store_id)] = {
            "orders": Decimal(row.orders or 0),
            "revenue": Decimal(row.revenue or 0),
        }

    comparatives: list[dict[str, object]] = []
    for row in db.execute(inventory_stmt):
        store_id = int(row.id)
        sales = sales_map.get(store_id, {"orders": Decimal(0), "revenue": Decimal(0)})
        comparatives.append(
            {
                "store_id": store_id,
                "store_name": row.name,
                "device_count": int(row.device_count or 0),
                "total_units": int(row.total_units or 0),
                "inventory_value": float(row.inventory_value or 0),
                "average_rotation": round(rotation_avg.get(store_id, 0.0), 2),
                "average_aging_days": round(aging_avg.get(store_id, 0.0), 1),
                "sales_last_30_days": float(sales["revenue"]),
                "sales_count_last_30_days": int(sales["orders"]),
            }
        )

    comparatives.sort(key=lambda item: item["inventory_value"], reverse=True)
    return comparatives


def calculate_profit_margin(
    db: Session, store_ids: Iterable[int] | None = None
) -> list[dict[str, object]]:
    store_filter = _normalize_store_ids(store_ids)
    stmt = (
        select(
            models.Store.id.label("store_id"),
            models.Store.name.label("store_name"),
            func.coalesce(func.sum(models.SaleItem.total_line), 0).label("revenue"),
            func.coalesce(
                func.sum(models.SaleItem.quantity * models.Device.costo_unitario),
                0,
            ).label("cost"),
        )
        .join(models.Sale, models.Sale.id == models.SaleItem.sale_id)
        .join(models.Store, models.Store.id == models.Sale.store_id)
        .join(models.Device, models.Device.id == models.SaleItem.device_id)
        .group_by(models.Store.id)
        .order_by(models.Store.name.asc())
    )
    if store_filter:
        stmt = stmt.where(models.Store.id.in_(store_filter))

    metrics: list[dict[str, object]] = []
    for row in db.execute(stmt):
        revenue = Decimal(row.revenue or 0)
        cost = Decimal(row.cost or 0)
        profit = revenue - cost
        margin_percent = float((profit / revenue * 100) if revenue else 0)
        metrics.append(
            {
                "store_id": int(row.store_id),
                "store_name": row.store_name,
                "revenue": float(revenue),
                "cost": float(cost),
                "profit": float(profit),
                "margin_percent": round(margin_percent, 2),
            }
        )

    metrics.sort(key=lambda item: item["profit"], reverse=True)
    return metrics


def calculate_sales_projection(
    db: Session, store_ids: Iterable[int] | None = None, horizon_days: int = 30
) -> list[dict[str, object]]:
    store_filter = _normalize_store_ids(store_ids)
    window_days = 30
    since = datetime.utcnow() - timedelta(days=window_days)
    stmt = (
        select(
            models.Store.id.label("store_id"),
            models.Store.name.label("store_name"),
            func.coalesce(func.sum(models.SaleItem.quantity), 0).label("units"),
            func.coalesce(func.sum(models.SaleItem.total_line), 0).label("revenue"),
            func.coalesce(func.count(func.distinct(models.Sale.id)), 0).label("orders"),
        )
        .join(models.Sale, models.Sale.id == models.SaleItem.sale_id)
        .join(models.Store, models.Store.id == models.Sale.store_id)
        .where(models.Sale.created_at >= since)
        .group_by(models.Store.id)
        .order_by(models.Store.name.asc())
    )
    if store_filter:
        stmt = stmt.where(models.Store.id.in_(store_filter))

    projections: list[dict[str, object]] = []
    for row in db.execute(stmt):
        units = Decimal(row.units or 0)
        revenue = Decimal(row.revenue or 0)
        orders = int(row.orders or 0)
        average_daily_units = float(units / Decimal(window_days)) if units else 0.0
        average_unit_price = float(revenue / units) if units else 0.0
        projected_units = average_daily_units * horizon_days
        projected_revenue = projected_units * average_unit_price
        confidence = min(1.0, orders / window_days) if window_days else 0.0
        projections.append(
            {
                "store_id": int(row.store_id),
                "store_name": row.store_name,
                "average_daily_units": round(average_daily_units, 2),
                "average_ticket": round(float(revenue / orders) if orders else average_unit_price, 2),
                "projected_units": round(projected_units, 2),
                "projected_revenue": round(projected_revenue, 2),
                "confidence": round(confidence, 2),
            }
        )

    projections.sort(key=lambda item: item["projected_revenue"], reverse=True)
    return projections


def record_sync_session(
    db: Session,
    *,
    store_id: int | None,
    mode: models.SyncMode,
    status: models.SyncStatus,
    triggered_by_id: int | None,
    error_message: str | None = None,
) -> models.SyncSession:
    session = models.SyncSession(
        store_id=store_id,
        mode=mode,
        status=status,
        started_at=datetime.utcnow(),
        finished_at=datetime.utcnow(),
        error_message=error_message,
        triggered_by_id=triggered_by_id,
    )
    db.add(session)
    db.commit()
    db.refresh(session)

    _log_action(
        db,
        action="sync_session",
        entity_type="store" if store_id else "global",
        entity_id=str(store_id or 0),
        performed_by_id=triggered_by_id,
        details=f"estado={status.value}; modo={mode.value}",
    )
    db.commit()
    db.refresh(session)
    return session


def list_sync_sessions(db: Session, limit: int = 50) -> list[models.SyncSession]:
    statement = (
        select(models.SyncSession)
        .order_by(models.SyncSession.started_at.desc())
        .limit(limit)
    )
    return list(db.scalars(statement))


def enqueue_sync_outbox(
    db: Session,
    *,
    entity_type: str,
    entity_id: str,
    operation: str,
    payload: dict[str, object],
    priority: models.SyncOutboxPriority | None = None,
) -> models.SyncOutbox:
    serialized = json.dumps(payload, ensure_ascii=False, default=str)
    resolved_priority = _resolve_outbox_priority(entity_type, priority)
    statement = select(models.SyncOutbox).where(
        models.SyncOutbox.entity_type == entity_type,
        models.SyncOutbox.entity_id == entity_id,
    )
    entry = db.scalars(statement).first()
    if entry is None:
        entry = models.SyncOutbox(
            entity_type=entity_type,
            entity_id=entity_id,
            operation=operation,
            payload=serialized,
            status=models.SyncOutboxStatus.PENDING,
            priority=resolved_priority,
        )
        db.add(entry)
    else:
        entry.operation = operation
        entry.payload = serialized
        entry.status = models.SyncOutboxStatus.PENDING
        entry.attempt_count = 0
        entry.error_message = None
        entry.last_attempt_at = None
        if _priority_weight(resolved_priority) < _priority_weight(entry.priority):
            entry.priority = resolved_priority
    db.commit()
    db.refresh(entry)
    return entry


def list_sync_outbox(
    db: Session,
    *,
    statuses: Iterable[models.SyncOutboxStatus] | None = None,
    limit: int = 100,
) -> list[models.SyncOutbox]:
    priority_order = case(
        (models.SyncOutbox.priority == models.SyncOutboxPriority.HIGH, 0),
        (models.SyncOutbox.priority == models.SyncOutboxPriority.NORMAL, 1),
        (models.SyncOutbox.priority == models.SyncOutboxPriority.LOW, 2),
        else_=2,
    )
    statement = (
        select(models.SyncOutbox)
        .order_by(priority_order, models.SyncOutbox.updated_at.desc())
        .limit(limit)
    )
    if statuses is not None:
        status_tuple = tuple(statuses)
        if status_tuple:
            statement = statement.where(models.SyncOutbox.status.in_(status_tuple))
    return list(db.scalars(statement))


def reset_outbox_entries(
    db: Session,
    entry_ids: Iterable[int],
    *,
    performed_by_id: int | None = None,
) -> list[models.SyncOutbox]:
    ids_tuple = tuple({int(entry_id) for entry_id in entry_ids})
    if not ids_tuple:
        return []

    statement = select(models.SyncOutbox).where(models.SyncOutbox.id.in_(ids_tuple))
    entries = list(db.scalars(statement))
    if not entries:
        return []

    now = datetime.utcnow()
    for entry in entries:
        entry.status = models.SyncOutboxStatus.PENDING
        entry.attempt_count = 0
        entry.last_attempt_at = None
        entry.error_message = None
        entry.updated_at = now
    db.commit()
    for entry in entries:
        db.refresh(entry)
        _log_action(
            db,
            action="sync_outbox_reset",
            entity_type=entry.entity_type,
            entity_id=str(entry.id),
            performed_by_id=performed_by_id,
            details=json.dumps({"operation": entry.operation}, ensure_ascii=False),
        )
    db.commit()
    refreshed = list(db.scalars(statement))
    return refreshed


def get_sync_outbox_statistics(db: Session) -> list[dict[str, object]]:
    statement = (
        select(
            models.SyncOutbox.entity_type,
            models.SyncOutbox.priority,
            func.count(models.SyncOutbox.id).label("total"),
            func.sum(
                case(
                    (models.SyncOutbox.status == models.SyncOutboxStatus.PENDING, 1),
                    else_=0,
                )
            ).label("pending"),
            func.sum(
                case(
                    (models.SyncOutbox.status == models.SyncOutboxStatus.FAILED, 1),
                    else_=0,
                )
            ).label("failed"),
            func.max(models.SyncOutbox.updated_at).label("latest_update"),
            func.min(
                case(
                    (
                        models.SyncOutbox.status == models.SyncOutboxStatus.PENDING,
                        models.SyncOutbox.created_at,
                    ),
                    else_=None,
                )
            ).label("oldest_pending"),
        )
        .group_by(models.SyncOutbox.entity_type, models.SyncOutbox.priority)
    )
    results: list[dict[str, object]] = []
    for row in db.execute(statement):
        priority = row.priority or models.SyncOutboxPriority.NORMAL
        results.append(
            {
                "entity_type": row.entity_type,
                "priority": priority,
                "total": int(row.total or 0),
                "pending": int(row.pending or 0),
                "failed": int(row.failed or 0),
                "latest_update": row.latest_update,
                "oldest_pending": row.oldest_pending,
            }
        )
    results.sort(key=lambda item: (_priority_weight(item["priority"]), item["entity_type"]))
    return results


def get_store_membership(db: Session, *, user_id: int, store_id: int) -> models.StoreMembership | None:
    statement = select(models.StoreMembership).where(
        models.StoreMembership.user_id == user_id,
        models.StoreMembership.store_id == store_id,
    )
    return db.scalars(statement).first()


def upsert_store_membership(
    db: Session,
    *,
    user_id: int,
    store_id: int,
    can_create_transfer: bool,
    can_receive_transfer: bool,
) -> models.StoreMembership:
    membership = get_store_membership(db, user_id=user_id, store_id=store_id)
    if membership is None:
        membership = models.StoreMembership(
            user_id=user_id,
            store_id=store_id,
            can_create_transfer=can_create_transfer,
            can_receive_transfer=can_receive_transfer,
        )
        db.add(membership)
    else:
        membership.can_create_transfer = can_create_transfer
        membership.can_receive_transfer = can_receive_transfer
    db.commit()
    db.refresh(membership)
    return membership


def _require_store_permission(
    db: Session,
    *,
    user_id: int,
    store_id: int,
    permission: str,
) -> models.StoreMembership:
    membership = get_store_membership(db, user_id=user_id, store_id=store_id)
    if membership is None:
        raise PermissionError("store_membership_required")
    if permission == "create" and not membership.can_create_transfer:
        raise PermissionError("store_create_forbidden")
    if permission == "receive" and not membership.can_receive_transfer:
        raise PermissionError("store_receive_forbidden")
    return membership


def list_store_memberships(db: Session, store_id: int) -> list[models.StoreMembership]:
    statement = (
        select(models.StoreMembership)
        .options(joinedload(models.StoreMembership.user))
        .where(models.StoreMembership.store_id == store_id)
        .order_by(models.StoreMembership.user_id.asc())
    )
    return list(db.scalars(statement))


def create_transfer_order(
    db: Session,
    payload: schemas.TransferOrderCreate,
    *,
    requested_by_id: int,
) -> models.TransferOrder:
    if payload.origin_store_id == payload.destination_store_id:
        raise ValueError("transfer_same_store")

    origin_store = get_store(db, payload.origin_store_id)
    destination_store = get_store(db, payload.destination_store_id)

    _require_store_permission(
        db,
        user_id=requested_by_id,
        store_id=origin_store.id,
        permission="create",
    )

    if not payload.items:
        raise ValueError("transfer_items_required")

    order = models.TransferOrder(
        origin_store=origin_store,
        destination_store=destination_store,
        status=models.TransferStatus.SOLICITADA,
        requested_by_id=requested_by_id,
        reason=payload.reason,
    )
    db.add(order)
    db.flush()

    for item in payload.items:
        device = get_device(db, origin_store.id, item.device_id)
        if item.quantity <= 0:
            raise ValueError("transfer_invalid_quantity")
        order_item = models.TransferOrderItem(
            transfer_order=order,
            device=device,
            quantity=item.quantity,
        )
        db.add(order_item)

    db.commit()
    db.refresh(order)

    _log_action(
        db,
        action="transfer_created",
        entity_type="transfer_order",
        entity_id=str(order.id),
        performed_by_id=requested_by_id,
        details=json.dumps({
            "origin": origin_store.id,
            "destination": destination_store.id,
            "reason": payload.reason,
        }),
    )
    db.commit()
    db.refresh(order)
    return order


def get_transfer_order(db: Session, transfer_id: int) -> models.TransferOrder:
    statement = (
        select(models.TransferOrder)
        .options(
            joinedload(models.TransferOrder.items).joinedload(models.TransferOrderItem.device),
            joinedload(models.TransferOrder.origin_store),
            joinedload(models.TransferOrder.destination_store),
        )
        .where(models.TransferOrder.id == transfer_id)
    )
    try:
        return db.scalars(statement).unique().one()
    except NoResultFound as exc:
        raise LookupError("transfer_not_found") from exc


def dispatch_transfer_order(
    db: Session,
    transfer_id: int,
    *,
    performed_by_id: int,
    reason: str | None,
) -> models.TransferOrder:
    order = get_transfer_order(db, transfer_id)
    if order.status not in {models.TransferStatus.SOLICITADA}:
        raise ValueError("transfer_invalid_transition")

    _require_store_permission(
        db,
        user_id=performed_by_id,
        store_id=order.origin_store_id,
        permission="create",
    )

    order.status = models.TransferStatus.EN_TRANSITO
    order.dispatched_by_id = performed_by_id
    order.dispatched_at = datetime.utcnow()
    order.reason = reason or order.reason

    db.commit()
    db.refresh(order)

    _log_action(
        db,
        action="transfer_dispatched",
        entity_type="transfer_order",
        entity_id=str(order.id),
        performed_by_id=performed_by_id,
        details=json.dumps({"status": order.status.value, "reason": reason}),
    )
    db.commit()
    db.refresh(order)
    return order


def _apply_transfer_reception(
    db: Session,
    order: models.TransferOrder,
    *,
    performed_by_id: int,
) -> None:
    for item in order.items:
        device = item.device
        if device.store_id != order.origin_store_id:
            raise ValueError("transfer_device_mismatch")
        if item.quantity <= 0:
            raise ValueError("transfer_invalid_quantity")
        if device.quantity < item.quantity:
            raise ValueError("transfer_insufficient_stock")

        if (device.imei or device.serial) and device.quantity != item.quantity:
            raise ValueError("transfer_requires_full_unit")

        if device.imei or device.serial:
            device.store_id = order.destination_store_id
        else:
            device.quantity -= item.quantity
            destination_statement = select(models.Device).where(
                models.Device.store_id == order.destination_store_id,
                models.Device.sku == device.sku,
            )
            destination_device = db.scalars(destination_statement).first()
            if destination_device is None:
                clone = models.Device(
                    store_id=order.destination_store_id,
                    sku=device.sku,
                    name=device.name,
                    quantity=item.quantity,
                    unit_price=device.unit_price,
                    marca=device.marca,
                    modelo=device.modelo,
                    color=device.color,
                    capacidad_gb=device.capacidad_gb,
                    estado_comercial=device.estado_comercial,
                    proveedor=device.proveedor,
                    costo_unitario=device.costo_unitario,
                    margen_porcentaje=device.margen_porcentaje,
                    garantia_meses=device.garantia_meses,
                    lote=device.lote,
                    fecha_compra=device.fecha_compra,
                )
                db.add(clone)
            else:
                destination_device.quantity += item.quantity


def receive_transfer_order(
    db: Session,
    transfer_id: int,
    *,
    performed_by_id: int,
    reason: str | None,
) -> models.TransferOrder:
    order = get_transfer_order(db, transfer_id)
    if order.status not in {models.TransferStatus.SOLICITADA, models.TransferStatus.EN_TRANSITO}:
        raise ValueError("transfer_invalid_transition")

    _require_store_permission(
        db,
        user_id=performed_by_id,
        store_id=order.destination_store_id,
        permission="receive",
    )

    _apply_transfer_reception(db, order, performed_by_id=performed_by_id)

    order.status = models.TransferStatus.RECIBIDA
    order.received_by_id = performed_by_id
    order.received_at = datetime.utcnow()
    order.reason = reason or order.reason

    db.commit()
    db.refresh(order)

    _log_action(
        db,
        action="transfer_received",
        entity_type="transfer_order",
        entity_id=str(order.id),
        performed_by_id=performed_by_id,
        details=json.dumps({"status": order.status.value, "reason": reason}),
    )
    db.commit()
    db.refresh(order)
    return order


def cancel_transfer_order(
    db: Session,
    transfer_id: int,
    *,
    performed_by_id: int,
    reason: str | None,
) -> models.TransferOrder:
    order = get_transfer_order(db, transfer_id)
    if order.status in {models.TransferStatus.RECIBIDA, models.TransferStatus.CANCELADA}:
        raise ValueError("transfer_invalid_transition")

    _require_store_permission(
        db,
        user_id=performed_by_id,
        store_id=order.origin_store_id,
        permission="create",
    )

    order.status = models.TransferStatus.CANCELADA
    order.cancelled_by_id = performed_by_id
    order.cancelled_at = datetime.utcnow()
    order.reason = reason or order.reason

    db.commit()
    db.refresh(order)

    _log_action(
        db,
        action="transfer_cancelled",
        entity_type="transfer_order",
        entity_id=str(order.id),
        performed_by_id=performed_by_id,
        details=json.dumps({"status": order.status.value, "reason": reason}),
    )
    db.commit()
    db.refresh(order)
    return order


def list_transfer_orders(
    db: Session,
    *,
    store_id: int | None = None,
    limit: int = 50,
) -> list[models.TransferOrder]:
    statement = (
        select(models.TransferOrder)
        .options(joinedload(models.TransferOrder.items))
        .order_by(models.TransferOrder.created_at.desc())
        .limit(limit)
    )
    if store_id is not None:
        statement = statement.where(
            (models.TransferOrder.origin_store_id == store_id)
            | (models.TransferOrder.destination_store_id == store_id)
        )
    return list(db.scalars(statement).unique())


def count_users(db: Session) -> int:
    return db.scalar(select(func.count(models.User.id))) or 0


def create_backup_job(
    db: Session,
    *,
    mode: models.BackupMode,
    pdf_path: str,
    archive_path: str,
    total_size_bytes: int,
    notes: str | None,
    triggered_by_id: int | None,
) -> models.BackupJob:
    job = models.BackupJob(
        mode=mode,
        pdf_path=pdf_path,
        archive_path=archive_path,
        total_size_bytes=total_size_bytes,
        notes=notes,
        triggered_by_id=triggered_by_id,
    )
    db.add(job)
    db.commit()
    db.refresh(job)

    _log_action(
        db,
        action="backup_generated",
        entity_type="backup",
        entity_id=str(job.id),
        performed_by_id=triggered_by_id,
        details=f"modo={mode.value}; tamaño={total_size_bytes}",
    )
    db.commit()
    db.refresh(job)
    return job


def list_purchase_orders(
    db: Session, *, store_id: int | None = None, limit: int = 50
) -> list[models.PurchaseOrder]:
    statement = (
        select(models.PurchaseOrder)
        .options(
            joinedload(models.PurchaseOrder.items),
            joinedload(models.PurchaseOrder.returns),
        )
        .order_by(models.PurchaseOrder.created_at.desc())
        .limit(limit)
    )
    if store_id is not None:
        statement = statement.where(models.PurchaseOrder.store_id == store_id)
    return list(db.scalars(statement).unique())


def get_purchase_order(db: Session, order_id: int) -> models.PurchaseOrder:
    statement = (
        select(models.PurchaseOrder)
        .where(models.PurchaseOrder.id == order_id)
        .options(
            joinedload(models.PurchaseOrder.items),
            joinedload(models.PurchaseOrder.returns),
        )
    )
    try:
        return db.scalars(statement).unique().one()
    except NoResultFound as exc:
        raise LookupError("purchase_not_found") from exc


def create_purchase_order(
    db: Session,
    payload: schemas.PurchaseOrderCreate,
    *,
    created_by_id: int | None = None,
) -> models.PurchaseOrder:
    if not payload.items:
        raise ValueError("purchase_items_required")

    get_store(db, payload.store_id)

    order = models.PurchaseOrder(
        store_id=payload.store_id,
        supplier=payload.supplier,
        notes=payload.notes,
        created_by_id=created_by_id,
    )
    db.add(order)
    db.flush()

    for item in payload.items:
        if item.quantity_ordered <= 0:
            raise ValueError("purchase_invalid_quantity")
        if item.unit_cost < 0:
            raise ValueError("purchase_invalid_quantity")

        device = get_device(db, payload.store_id, item.device_id)
        order_item = models.PurchaseOrderItem(
            purchase_order_id=order.id,
            device_id=device.id,
            quantity_ordered=item.quantity_ordered,
            unit_cost=_to_decimal(item.unit_cost).quantize(Decimal("0.01"), rounding=ROUND_HALF_UP),
        )
        db.add(order_item)

    db.commit()
    db.refresh(order)

    _log_action(
        db,
        action="purchase_order_created",
        entity_type="purchase_order",
        entity_id=str(order.id),
        performed_by_id=created_by_id,
        details=json.dumps({"store_id": order.store_id, "supplier": order.supplier}),
    )
    db.commit()
    db.refresh(order)
    return order


def receive_purchase_order(
    db: Session,
    order_id: int,
    payload: schemas.PurchaseReceiveRequest,
    *,
    received_by_id: int,
    reason: str | None = None,
) -> models.PurchaseOrder:
    order = get_purchase_order(db, order_id)
    if order.status in {models.PurchaseStatus.CANCELADA, models.PurchaseStatus.COMPLETADA}:
        raise ValueError("purchase_not_receivable")
    if not payload.items:
        raise ValueError("purchase_items_required")

    items_by_device = {item.device_id: item for item in order.items}
    reception_details: dict[str, int] = {}

    for receive_item in payload.items:
        order_item = items_by_device.get(receive_item.device_id)
        if order_item is None:
            raise LookupError("purchase_item_not_found")
        pending = order_item.quantity_ordered - order_item.quantity_received
        if receive_item.quantity <= 0 or receive_item.quantity > pending:
            raise ValueError("purchase_invalid_quantity")

        order_item.quantity_received += receive_item.quantity

        device = get_device(db, order.store_id, order_item.device_id)
        current_quantity = device.quantity
        new_quantity = current_quantity + receive_item.quantity
        current_cost_total = _to_decimal(device.costo_unitario) * _to_decimal(current_quantity)
        incoming_cost_total = _to_decimal(order_item.unit_cost) * _to_decimal(receive_item.quantity)
        divisor = _to_decimal(new_quantity or 1)
        average_cost = (current_cost_total + incoming_cost_total) / divisor
        device.quantity = new_quantity
        device.costo_unitario = average_cost.quantize(Decimal("0.01"), rounding=ROUND_HALF_UP)
        _recalculate_sale_price(device)

        db.add(
            models.InventoryMovement(
                store_id=order.store_id,
                device_id=device.id,
                movement_type=models.MovementType.IN,
                quantity=receive_item.quantity,
                reason=reason,
                performed_by_id=received_by_id,
            )
        )
        reception_details[str(device.id)] = receive_item.quantity

    if all(item.quantity_received == item.quantity_ordered for item in order.items):
        order.status = models.PurchaseStatus.COMPLETADA
        order.closed_at = datetime.utcnow()
    else:
        order.status = models.PurchaseStatus.PARCIAL

    db.commit()
    db.refresh(order)

    _log_action(
        db,
        action="purchase_order_received",
        entity_type="purchase_order",
        entity_id=str(order.id),
        performed_by_id=received_by_id,
        details=json.dumps({"items": reception_details, "status": order.status.value}),
    )
    db.commit()
    db.refresh(order)
    return order


def cancel_purchase_order(
    db: Session,
    order_id: int,
    *,
    cancelled_by_id: int,
    reason: str | None = None,
) -> models.PurchaseOrder:
    order = get_purchase_order(db, order_id)
    if order.status in {models.PurchaseStatus.CANCELADA, models.PurchaseStatus.COMPLETADA}:
        raise ValueError("purchase_not_cancellable")

    order.status = models.PurchaseStatus.CANCELADA
    order.closed_at = datetime.utcnow()
    if reason:
        order.notes = (order.notes or "") + f" | Cancelación: {reason}" if order.notes else reason

    db.commit()
    db.refresh(order)

    _log_action(
        db,
        action="purchase_order_cancelled",
        entity_type="purchase_order",
        entity_id=str(order.id),
        performed_by_id=cancelled_by_id,
        details=json.dumps({"status": order.status.value, "reason": reason}),
    )
    db.commit()
    db.refresh(order)
    return order


def register_purchase_return(
    db: Session,
    order_id: int,
    payload: schemas.PurchaseReturnCreate,
    *,
    processed_by_id: int,
    reason: str | None = None,
) -> models.PurchaseReturn:
    order = get_purchase_order(db, order_id)
    order_item = next((item for item in order.items if item.device_id == payload.device_id), None)
    if order_item is None:
        raise LookupError("purchase_item_not_found")
    if payload.quantity <= 0:
        raise ValueError("purchase_invalid_quantity")

    received_total = order_item.quantity_received
    returned_total = sum(ret.quantity for ret in order.returns if ret.device_id == payload.device_id)
    if payload.quantity > received_total - returned_total:
        raise ValueError("purchase_return_exceeds_received")

    device = get_device(db, order.store_id, payload.device_id)
    if device.quantity < payload.quantity:
        raise ValueError("purchase_return_insufficient_stock")
    device.quantity -= payload.quantity

    db.add(
        models.InventoryMovement(
            store_id=order.store_id,
            device_id=device.id,
            movement_type=models.MovementType.OUT,
            quantity=payload.quantity,
            reason=payload.reason or reason,
            performed_by_id=processed_by_id,
        )
    )

    purchase_return = models.PurchaseReturn(
        purchase_order_id=order.id,
        device_id=device.id,
        quantity=payload.quantity,
        reason=payload.reason,
        processed_by_id=processed_by_id,
    )
    db.add(purchase_return)
    db.commit()
    db.refresh(purchase_return)

    _log_action(
        db,
        action="purchase_return_registered",
        entity_type="purchase_order",
        entity_id=str(order.id),
        performed_by_id=processed_by_id,
        details=json.dumps({"device_id": payload.device_id, "quantity": payload.quantity}),
    )
    db.commit()
    db.refresh(order)
    return purchase_return


def list_sales(db: Session, *, store_id: int | None = None, limit: int = 50) -> list[models.Sale]:
    statement = (
        select(models.Sale)
        .options(joinedload(models.Sale.items), joinedload(models.Sale.returns))
        .order_by(models.Sale.created_at.desc())
        .limit(limit)
    )
    if store_id is not None:
        statement = statement.where(models.Sale.store_id == store_id)
    return list(db.scalars(statement).unique())


def get_sale(db: Session, sale_id: int) -> models.Sale:
    statement = (
        select(models.Sale)
        .where(models.Sale.id == sale_id)
        .options(
            joinedload(models.Sale.store),
            joinedload(models.Sale.items).joinedload(models.SaleItem.device),
            joinedload(models.Sale.returns),
        )
    )
    try:
        return db.scalars(statement).unique().one()
    except NoResultFound as exc:
        raise LookupError("sale_not_found") from exc


def create_sale(
    db: Session,
    payload: schemas.SaleCreate,
    *,
    performed_by_id: int,
    tax_rate: Decimal | float | int | None = None,
    reason: str | None = None,
) -> models.Sale:
    if not payload.items:
        raise ValueError("sale_items_required")

    get_store(db, payload.store_id)

    sale_discount_percent = _to_decimal(payload.discount_percent or 0)
    sale = models.Sale(
        store_id=payload.store_id,
        customer_name=payload.customer_name,
        payment_method=models.PaymentMethod(payload.payment_method),
        discount_percent=sale_discount_percent.quantize(
            Decimal("0.01"), rounding=ROUND_HALF_UP
        ),
        notes=payload.notes,
        performed_by_id=performed_by_id,
    )
    db.add(sale)
    db.flush()

    gross_total = Decimal("0")
    total_discount = Decimal("0")
    for item in payload.items:
        if item.quantity <= 0:
            raise ValueError("sale_invalid_quantity")
        device = get_device(db, payload.store_id, item.device_id)
        if device.quantity < item.quantity:
            raise ValueError("sale_insufficient_stock")

        line_unit_price = _to_decimal(device.unit_price).quantize(
            Decimal("0.01"), rounding=ROUND_HALF_UP
        )
        quantity_decimal = _to_decimal(item.quantity)
        line_total = (line_unit_price * quantity_decimal).quantize(
            Decimal("0.01"), rounding=ROUND_HALF_UP
        )
        gross_total += line_total

        line_discount_percent = _to_decimal(getattr(item, "discount_percent", None))
        if line_discount_percent == Decimal("0"):
            line_discount_percent = sale_discount_percent
        discount_fraction = line_discount_percent / Decimal("100")
        line_discount_amount = (line_total * discount_fraction).quantize(
            Decimal("0.01"), rounding=ROUND_HALF_UP
        )
        total_discount += line_discount_amount
        net_line_total = (line_total - line_discount_amount).quantize(
            Decimal("0.01"), rounding=ROUND_HALF_UP
        )

        device.quantity -= item.quantity

        sale_item = models.SaleItem(
            sale_id=sale.id,
            device_id=device.id,
            quantity=item.quantity,
            unit_price=line_unit_price,
            discount_amount=line_discount_amount,
            total_line=net_line_total,
        )
        db.add(sale_item)

        db.add(
            models.InventoryMovement(
                store_id=payload.store_id,
                device_id=device.id,
                movement_type=models.MovementType.OUT,
                quantity=item.quantity,
                reason=reason,
                performed_by_id=performed_by_id,
            )
        )

    subtotal = (gross_total - total_discount).quantize(
        Decimal("0.01"), rounding=ROUND_HALF_UP
    )
    sale.subtotal_amount = subtotal

    tax_value = _to_decimal(tax_rate)
    if tax_value < Decimal("0"):
        tax_value = Decimal("0")
    tax_fraction = tax_value / Decimal("100") if tax_value else Decimal("0")
    tax_amount = (subtotal * tax_fraction).quantize(Decimal("0.01"), rounding=ROUND_HALF_UP)
    sale.tax_amount = tax_amount
    sale.total_amount = (subtotal + tax_amount).quantize(
        Decimal("0.01"), rounding=ROUND_HALF_UP
    )

    db.commit()
    db.refresh(sale)

    _log_action(
        db,
        action="sale_registered",
        entity_type="sale",
        entity_id=str(sale.id),
        performed_by_id=performed_by_id,
        details=json.dumps({"store_id": sale.store_id, "total_amount": float(sale.total_amount)}),
    )
    db.commit()
    db.refresh(sale)
    sale_payload = {
        "sale_id": sale.id,
        "store_id": sale.store_id,
        "customer_name": sale.customer_name,
        "payment_method": sale.payment_method.value,
        "discount_percent": float(sale.discount_percent),
        "subtotal_amount": float(sale.subtotal_amount),
        "tax_amount": float(sale.tax_amount),
        "total_amount": float(sale.total_amount),
        "created_at": sale.created_at.isoformat(),
        "items": [
            {
                "device_id": item.device_id,
                "quantity": item.quantity,
                "unit_price": float(item.unit_price),
                "discount_amount": float(item.discount_amount),
                "total_line": float(item.total_line),
            }
            for item in sale.items
        ],
    }
    enqueue_sync_outbox(
        db,
        entity_type="sale",
        entity_id=str(sale.id),
        operation="UPSERT",
        payload=sale_payload,
    )
    return sale


def register_sale_return(
    db: Session,
    payload: schemas.SaleReturnCreate,
    *,
    processed_by_id: int,
    reason: str | None = None,
) -> list[models.SaleReturn]:
    sale = get_sale(db, payload.sale_id)
    if not payload.items:
        raise ValueError("sale_return_items_required")

    returns: list[models.SaleReturn] = []
    items_by_device = {item.device_id: item for item in sale.items}

    for item in payload.items:
        sale_item = items_by_device.get(item.device_id)
        if sale_item is None:
            raise LookupError("sale_item_not_found")
        if item.quantity <= 0:
            raise ValueError("sale_return_invalid_quantity")

        returned_total = sum(
            existing.quantity for existing in sale.returns if existing.device_id == item.device_id
        )
        if item.quantity > sale_item.quantity - returned_total:
            raise ValueError("sale_return_invalid_quantity")

        device = get_device(db, sale.store_id, item.device_id)
        device.quantity += item.quantity

        sale_return = models.SaleReturn(
            sale_id=sale.id,
            device_id=item.device_id,
            quantity=item.quantity,
            reason=item.reason,
            processed_by_id=processed_by_id,
        )
        db.add(sale_return)
        returns.append(sale_return)

        db.add(
            models.InventoryMovement(
                store_id=sale.store_id,
                device_id=item.device_id,
                movement_type=models.MovementType.IN,
                quantity=item.quantity,
                reason=item.reason or reason,
                performed_by_id=processed_by_id,
            )
        )

    db.commit()
    for sale_return in returns:
        db.refresh(sale_return)

    _log_action(
        db,
        action="sale_return_registered",
        entity_type="sale",
        entity_id=str(sale.id),
        performed_by_id=processed_by_id,
        details=json.dumps({"items": [item.model_dump() for item in payload.items]}),
    )
    db.commit()
    return returns


def create_repair_order(
    db: Session,
    payload: schemas.RepairOrderCreate,
    *,
    performed_by_id: int | None = None,
) -> models.RepairOrder:
    get_store(db, payload.store_id)
    order = models.RepairOrder(**payload.model_dump())
    db.add(order)
    db.flush()

    _log_action(
        db,
        action="repair_created",
        entity_type="repair_order",
        entity_id=str(order.id),
        performed_by_id=performed_by_id,
        details=json.dumps(
            {
                "store_id": order.store_id,
                "estado": order.estado.value,
                "tecnico": order.tecnico,
            }
        ),
    )
    db.commit()
    db.refresh(order)
    return order


def list_repair_orders(
    db: Session,
    *,
    store_ids: Iterable[int] | None = None,
    status: models.RepairStatus | None = None,
) -> list[models.RepairOrder]:
    statement = select(models.RepairOrder).order_by(models.RepairOrder.created_at.desc())
    normalized_store_ids = _normalize_store_ids(store_ids)
    if normalized_store_ids:
        statement = statement.where(models.RepairOrder.store_id.in_(normalized_store_ids))
    if status is not None:
        statement = statement.where(models.RepairOrder.estado == status)
    statement = statement.options(joinedload(models.RepairOrder.store))
    return list(db.scalars(statement))


def get_repair_order(db: Session, repair_id: int) -> models.RepairOrder:
    statement = (
        select(models.RepairOrder)
        .options(joinedload(models.RepairOrder.store))
        .where(models.RepairOrder.id == repair_id)
    )
    try:
        return db.scalars(statement).one()
    except NoResultFound as exc:
        raise LookupError("repair_not_found") from exc


def update_repair_order(
    db: Session,
    repair_id: int,
    payload: schemas.RepairOrderUpdate,
    *,
    performed_by_id: int | None = None,
) -> models.RepairOrder:
    order = get_repair_order(db, repair_id)
    data = payload.model_dump(exclude_unset=True)
    piezas = data.pop("piezas_usadas", None)
    for field, value in data.items():
        setattr(order, field, value)
    if piezas is not None:
        order.piezas_usadas = piezas
    order.updated_at = datetime.utcnow()

    db.commit()
    db.refresh(order)

    _log_action(
        db,
        action="repair_updated",
        entity_type="repair_order",
        entity_id=str(order.id),
        performed_by_id=performed_by_id,
        details=json.dumps(
            {
                "estado": order.estado.value,
                "costo": float(order.costo),
                "fecha_entrega": order.fecha_entrega.isoformat()
                if order.fecha_entrega
                else None,
            }
        ),
    )
    db.commit()
    db.refresh(order)
    return order


def delete_repair_order(
    db: Session,
    repair_id: int,
    *,
    performed_by_id: int | None = None,
) -> None:
    order = get_repair_order(db, repair_id)
    db.delete(order)
    db.flush()

    _log_action(
        db,
        action="repair_deleted",
        entity_type="repair_order",
        entity_id=str(repair_id),
        performed_by_id=performed_by_id,
        details=json.dumps({"store_id": order.store_id}),
    )
    db.commit()


def get_pos_config(db: Session, store_id: int) -> models.POSConfig:
    store = get_store(db, store_id)
    statement = select(models.POSConfig).where(models.POSConfig.store_id == store_id)
    config = db.scalars(statement).first()
    if config is None:
        prefix = store.name[:3].upper() if store.name else "POS"
        generated_prefix = f"{prefix}-{store_id:03d}"[:12]
        config = models.POSConfig(store_id=store_id, invoice_prefix=generated_prefix)
        db.add(config)
        db.commit()
        db.refresh(config)
    return config


def update_pos_config(
    db: Session,
    payload: schemas.POSConfigUpdate,
    *,
    updated_by_id: int | None,
    reason: str | None = None,
) -> models.POSConfig:
    config = get_pos_config(db, payload.store_id)
    config.tax_rate = _to_decimal(payload.tax_rate).quantize(
        Decimal("0.01"), rounding=ROUND_HALF_UP
    )
    config.invoice_prefix = payload.invoice_prefix.strip().upper()
    config.printer_name = payload.printer_name.strip() if payload.printer_name else None
    config.printer_profile = (
        payload.printer_profile.strip() if payload.printer_profile else None
    )
    config.quick_product_ids = payload.quick_product_ids
    db.add(config)
    db.commit()
    db.refresh(config)

    _log_action(
        db,
        action="pos_config_update",
        entity_type="store",
        entity_id=str(payload.store_id),
        performed_by_id=updated_by_id,
        details=json.dumps(
            {
                "tax_rate": float(config.tax_rate),
                "invoice_prefix": config.invoice_prefix,
                "reason": reason,
            }
        ),
    )
    db.commit()
    db.refresh(config)
    return config


def save_pos_draft(
    db: Session,
    payload: schemas.POSSaleRequest,
    *,
    saved_by_id: int | None,
    reason: str | None = None,
) -> models.POSDraftSale:
    get_store(db, payload.store_id)
    draft: models.POSDraftSale
    if payload.draft_id:
        statement = select(models.POSDraftSale).where(models.POSDraftSale.id == payload.draft_id)
        draft = db.scalars(statement).first()
        if draft is None:
            raise LookupError("pos_draft_not_found")
        draft.store_id = payload.store_id
    else:
        draft = models.POSDraftSale(store_id=payload.store_id)
        db.add(draft)

    serialized = payload.model_dump(
        mode="json",
        exclude_none=True,
        exclude={"confirm", "save_as_draft"},
    )
    draft.payload = serialized
    db.add(draft)
    db.commit()
    db.refresh(draft)

    details = {"store_id": payload.store_id}
    if reason:
        details["reason"] = reason
    _log_action(
        db,
        action="pos_draft_saved",
        entity_type="pos_draft",
        entity_id=str(draft.id),
        performed_by_id=saved_by_id,
        details=json.dumps(details),
    )
    db.commit()
    db.refresh(draft)
    return draft


def delete_pos_draft(db: Session, draft_id: int, *, removed_by_id: int | None = None) -> None:
    statement = select(models.POSDraftSale).where(models.POSDraftSale.id == draft_id)
    draft = db.scalars(statement).first()
    if draft is None:
        raise LookupError("pos_draft_not_found")
    store_id = draft.store_id
    db.delete(draft)
    db.commit()
    _log_action(
        db,
        action="pos_draft_removed",
        entity_type="pos_draft",
        entity_id=str(draft_id),
        performed_by_id=removed_by_id,
        details=json.dumps({"store_id": store_id}),
    )
    db.commit()


def register_pos_sale(
    db: Session,
    payload: schemas.POSSaleRequest,
    *,
    performed_by_id: int,
    reason: str | None = None,
) -> tuple[models.Sale, list[str]]:
    if not payload.confirm:
        raise ValueError("pos_confirmation_required")

    config = get_pos_config(db, payload.store_id)
    sale_payload = schemas.SaleCreate(
        store_id=payload.store_id,
        customer_name=payload.customer_name,
        payment_method=payload.payment_method,
        discount_percent=payload.discount_percent,
        notes=payload.notes,
        items=[
            schemas.SaleItemCreate(
                device_id=item.device_id,
                quantity=item.quantity,
                discount_percent=item.discount_percent,
            )
            for item in payload.items
        ],
    )
    tax_value = config.tax_rate if payload.apply_taxes else Decimal("0")
    sale = create_sale(
        db,
        sale_payload,
        performed_by_id=performed_by_id,
        tax_rate=tax_value,
        reason=reason,
    )

    warnings: list[str] = []
    for item in payload.items:
        device = get_device(db, payload.store_id, item.device_id)
        if device.quantity <= 0:
            warnings.append(
                f"{device.sku} sin existencias en la sucursal"
            )
        elif device.quantity <= 2:
            warnings.append(
                f"Stock bajo de {device.sku}: quedan {device.quantity} unidades"
            )

    if payload.draft_id:
        try:
            delete_pos_draft(db, payload.draft_id, removed_by_id=performed_by_id)
        except LookupError:
            pass

    db.refresh(sale)
    return sale, warnings

def list_backup_jobs(db: Session, limit: int = 50) -> list[models.BackupJob]:
    statement = (
        select(models.BackupJob)
        .order_by(models.BackupJob.executed_at.desc())
        .limit(limit)
    )
    return list(db.scalars(statement))


def build_inventory_snapshot(db: Session) -> dict[str, object]:
    stores_stmt = (
        select(models.Store)
        .options(joinedload(models.Store.devices))
        .order_by(models.Store.name.asc())
    )
    stores = list(db.scalars(stores_stmt).unique())

    users_stmt = (
        select(models.User)
        .options(joinedload(models.User.roles).joinedload(models.UserRole.role))
        .order_by(models.User.username.asc())
    )
    users = list(db.scalars(users_stmt).unique())

    movements_stmt = select(models.InventoryMovement).order_by(models.InventoryMovement.created_at.desc())
    movements = list(db.scalars(movements_stmt))

    sync_stmt = select(models.SyncSession).order_by(models.SyncSession.started_at.desc())
    sync_sessions = list(db.scalars(sync_stmt))

    audit_stmt = select(models.AuditLog).order_by(models.AuditLog.created_at.desc())
    audits = list(db.scalars(audit_stmt))

    snapshot = {
        "stores": [
            {
                "id": store.id,
                "name": store.name,
                "location": store.location,
                "timezone": store.timezone,
                "devices": [
                    {
                        "id": device.id,
                        "sku": device.sku,
                        "name": device.name,
                        "quantity": device.quantity,
                        "store_id": device.store_id,
                        "unit_price": float(device.unit_price or Decimal("0")),
                        "inventory_value": float(_device_value(device)),
                    }
                    for device in store.devices
                ],
            }
            for store in stores
        ],
        "users": [
            {
                "id": user.id,
                "username": user.username,
                "full_name": user.full_name,
                "is_active": user.is_active,
                "roles": [role.role.name for role in user.roles],
                "created_at": user.created_at.isoformat(),
            }
            for user in users
        ],
        "movements": [
            {
                "id": movement.id,
                "store_id": movement.store_id,
                "device_id": movement.device_id,
                "movement_type": movement.movement_type.value,
                "quantity": movement.quantity,
                "reason": movement.reason,
                "performed_by_id": movement.performed_by_id,
                "created_at": movement.created_at.isoformat(),
            }
            for movement in movements
        ],
        "sync_sessions": [
            {
                "id": sync_session.id,
                "store_id": sync_session.store_id,
                "mode": sync_session.mode.value,
                "status": sync_session.status.value,
                "started_at": sync_session.started_at.isoformat(),
                "finished_at": sync_session.finished_at.isoformat()
                if sync_session.finished_at
                else None,
                "triggered_by_id": sync_session.triggered_by_id,
                "error_message": sync_session.error_message,
            }
            for sync_session in sync_sessions
        ],
        "audit_logs": [
            {
                "id": audit.id,
                "action": audit.action,
                "entity_type": audit.entity_type,
                "entity_id": audit.entity_id,
                "details": audit.details,
                "performed_by_id": audit.performed_by_id,
                "created_at": audit.created_at.isoformat(),
            }
            for audit in audits
        ],
    }
    return snapshot<|MERGE_RESOLUTION|>--- conflicted
+++ resolved
@@ -46,10 +46,6 @@
     "sale": models.SyncOutboxPriority.HIGH,
     "transfer_order": models.SyncOutboxPriority.HIGH,
     "purchase_order": models.SyncOutboxPriority.NORMAL,
-<<<<<<< HEAD
-    "repair_order": models.SyncOutboxPriority.NORMAL,
-=======
->>>>>>> c80fc9ce
     "device": models.SyncOutboxPriority.NORMAL,
     "inventory": models.SyncOutboxPriority.NORMAL,
     "store": models.SyncOutboxPriority.LOW,
