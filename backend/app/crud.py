"""Operaciones de base de datos para las entidades principales."""
from __future__ import annotations

import csv
import json
import math
from collections import defaultdict
from collections.abc import Iterable
from datetime import date, datetime, timedelta
from decimal import ROUND_HALF_UP, Decimal
from io import StringIO

from sqlalchemy import case, func, or_, select
from sqlalchemy.exc import IntegrityError, NoResultFound
from sqlalchemy.orm import Session, joinedload

from . import models, schemas


def _ensure_unique_identifiers(
    db: Session,
    *,
    imei: str | None,
    serial: str | None,
    exclude_device_id: int | None = None,
) -> None:
    if imei:
        statement = select(models.Device).where(models.Device.imei == imei)
        if exclude_device_id:
            statement = statement.where(models.Device.id != exclude_device_id)
        if db.scalars(statement).first() is not None:
            raise ValueError("device_identifier_conflict")
    if serial:
        statement = select(models.Device).where(models.Device.serial == serial)
        if exclude_device_id:
            statement = statement.where(models.Device.id != exclude_device_id)
        if db.scalars(statement).first() is not None:
            raise ValueError("device_identifier_conflict")


def _to_decimal(value: Decimal | float | int | None) -> Decimal:
    if value is None:
        return Decimal("0")
    if isinstance(value, Decimal):
        return value
    return Decimal(str(value))


_OUTBOX_PRIORITY_MAP: dict[str, models.SyncOutboxPriority] = {
    "sale": models.SyncOutboxPriority.HIGH,
    "transfer_order": models.SyncOutboxPriority.HIGH,
    "purchase_order": models.SyncOutboxPriority.NORMAL,
    "repair_order": models.SyncOutboxPriority.NORMAL,
    "customer": models.SyncOutboxPriority.NORMAL,
    "pos_config": models.SyncOutboxPriority.NORMAL,
    "supplier": models.SyncOutboxPriority.NORMAL,
    "cash_session": models.SyncOutboxPriority.NORMAL,
    "device": models.SyncOutboxPriority.NORMAL,
    "inventory": models.SyncOutboxPriority.NORMAL,
    "store": models.SyncOutboxPriority.LOW,
    "global": models.SyncOutboxPriority.LOW,
    "backup": models.SyncOutboxPriority.LOW,
    "pos_draft": models.SyncOutboxPriority.LOW,
}

_OUTBOX_PRIORITY_ORDER: dict[models.SyncOutboxPriority, int] = {
    models.SyncOutboxPriority.HIGH: 0,
    models.SyncOutboxPriority.NORMAL: 1,
    models.SyncOutboxPriority.LOW: 2,
}


def _resolve_outbox_priority(entity_type: str, priority: models.SyncOutboxPriority | None) -> models.SyncOutboxPriority:
    if priority is not None:
        return priority
    return _OUTBOX_PRIORITY_MAP.get(entity_type, models.SyncOutboxPriority.NORMAL)


def _priority_weight(priority: models.SyncOutboxPriority | None) -> int:
    if priority is None:
        return _OUTBOX_PRIORITY_ORDER[models.SyncOutboxPriority.NORMAL]
    return _OUTBOX_PRIORITY_ORDER.get(priority, 1)


def _recalculate_sale_price(device: models.Device) -> None:
    base_cost = _to_decimal(device.costo_unitario)
    margin = _to_decimal(device.margen_porcentaje)
    sale_factor = Decimal("1") + (margin / Decimal("100"))
    device.unit_price = (base_cost * sale_factor).quantize(Decimal("0.01"), rounding=ROUND_HALF_UP)


def _normalize_store_ids(store_ids: Iterable[int] | None) -> set[int] | None:
    if not store_ids:
        return None
    normalized = {int(store_id) for store_id in store_ids if int(store_id) > 0}
    return normalized or None


def _log_action(
    db: Session,
    *,
    action: str,
    entity_type: str,
    entity_id: str,
    performed_by_id: int | None,
    details: str | None = None,
) -> models.AuditLog:
    log = models.AuditLog(
        action=action,
        entity_type=entity_type,
        entity_id=entity_id,
        performed_by_id=performed_by_id,
        details=details,
    )
    db.add(log)
    db.flush()
    return log


def _device_value(device: models.Device) -> Decimal:
    return Decimal(device.quantity) * (device.unit_price or Decimal("0"))


<<<<<<< HEAD
def _device_category_expr():
    """Expresión base para agrupar/filtrar por categoría analítica."""

    return func.coalesce(models.Device.modelo, models.Device.marca, models.Device.sku)


def _normalize_date_range(
    date_from: date | None, date_to: date | None
) -> tuple[datetime | None, datetime | None]:
    start_dt = datetime.combine(date_from, datetime.min.time()) if date_from else None
    end_dt = datetime.combine(date_to, datetime.max.time()) if date_to else None
    return start_dt, end_dt


def _linear_regression(points: list[tuple[float, float]]) -> tuple[float, float, float]:
    """Calcula la regresión lineal simple y devuelve (slope, intercept, r2)."""

    if not points:
        return 0.0, 0.0, 0.0
    if len(points) == 1:
        return 0.0, points[0][1], 0.0

    sum_x = sum(x for x, _ in points)
    sum_y = sum(y for _, y in points)
    sum_xy = sum(x * y for x, y in points)
    sum_x2 = sum(x * x for x, _ in points)
    n = float(len(points))
    denominator = n * sum_x2 - sum_x**2
    if math.isclose(denominator, 0.0):
        slope = 0.0
    else:
        slope = (n * sum_xy - sum_x * sum_y) / denominator
    intercept = (sum_y - slope * sum_x) / n

    mean_y = sum_y / n
    ss_tot = sum((y - mean_y) ** 2 for _, y in points)
    ss_res = sum((y - (slope * x + intercept)) ** 2 for x, y in points)
    r_squared = 1 - (ss_res / ss_tot) if ss_tot > 0 else 0.0
    return slope, intercept, max(0.0, min(r_squared, 1.0))


def _project_linear_sum(
    slope: float, intercept: float, start_index: int, horizon: int
) -> float:
    """Suma los valores proyectados de una serie lineal en un horizonte dado."""

    total = 0.0
    for offset in range(horizon):
        estimate = slope * (start_index + offset) + intercept
        total += max(0.0, estimate)
    return total


=======
>>>>>>> 797ed160
def _recalculate_store_inventory_value(
    db: Session, store: models.Store | int
) -> Decimal:
    if isinstance(store, models.Store):
        store_obj = store
    else:
        store_obj = get_store(db, int(store))
    total_value = db.scalar(
        select(func.coalesce(func.sum(models.Device.quantity * models.Device.unit_price), 0))
        .where(models.Device.store_id == store_obj.id)
    )
    normalized_total = _to_decimal(total_value).quantize(
        Decimal("0.01"), rounding=ROUND_HALF_UP
    )
    store_obj.inventory_value = normalized_total
    db.add(store_obj)
    db.flush()
    return normalized_total


<<<<<<< HEAD
def _user_display_name(user: models.User | None) -> str | None:
    if user is None:
        return None
    if getattr(user, "full_name", None):
        return user.full_name
    return getattr(user, "username", None)


=======
>>>>>>> 797ed160
def _customer_payload(customer: models.Customer) -> dict[str, object]:
    return {
        "id": customer.id,
        "name": customer.name,
        "contact_name": customer.contact_name,
        "email": customer.email,
        "phone": customer.phone,
        "outstanding_debt": float(customer.outstanding_debt or Decimal("0")),
        "last_interaction_at": customer.last_interaction_at.isoformat() if customer.last_interaction_at else None,
        "updated_at": customer.updated_at.isoformat(),
    }


def _repair_payload(order: models.RepairOrder) -> dict[str, object]:
    return {
        "id": order.id,
        "store_id": order.store_id,
        "status": order.status.value,
        "technician_name": order.technician_name,
        "customer_id": order.customer_id,
        "customer_name": order.customer_name,
        "labor_cost": float(order.labor_cost),
        "parts_cost": float(order.parts_cost),
        "total_cost": float(order.total_cost),
        "updated_at": order.updated_at.isoformat(),
    }


def _pos_config_payload(config: models.POSConfig) -> dict[str, object]:
    return {
        "store_id": config.store_id,
        "tax_rate": float(config.tax_rate),
        "invoice_prefix": config.invoice_prefix,
        "printer_name": config.printer_name,
        "printer_profile": config.printer_profile,
        "quick_product_ids": config.quick_product_ids,
        "updated_at": config.updated_at.isoformat(),
    }


def _pos_draft_payload(draft: models.POSDraftSale) -> dict[str, object]:
    return {
        "id": draft.id,
        "store_id": draft.store_id,
        "payload": draft.payload,
        "updated_at": draft.updated_at.isoformat(),
    }


def _history_to_json(
    entries: list[schemas.ContactHistoryEntry] | list[dict[str, object]] | None,
) -> list[dict[str, object]]:
    normalized: list[dict[str, object]] = []
    if not entries:
        return normalized
    for entry in entries:
        if isinstance(entry, schemas.ContactHistoryEntry):
            timestamp = entry.timestamp
            note = entry.note
        else:
            timestamp = entry.get("timestamp")  # type: ignore[assignment]
            note = entry.get("note") if isinstance(entry, dict) else None
        if isinstance(timestamp, str):
            parsed_timestamp = timestamp
        elif isinstance(timestamp, datetime):
            parsed_timestamp = timestamp.isoformat()
        else:
            parsed_timestamp = datetime.utcnow().isoformat()
        normalized.append({"timestamp": parsed_timestamp, "note": (note or "").strip()})
    return normalized


def _last_history_timestamp(history: list[dict[str, object]]) -> datetime | None:
    timestamps = []
    for entry in history:
        raw_timestamp = entry.get("timestamp")
        if isinstance(raw_timestamp, datetime):
            timestamps.append(raw_timestamp)
        elif isinstance(raw_timestamp, str):
            try:
                timestamps.append(datetime.fromisoformat(raw_timestamp))
            except ValueError:
                continue
    if not timestamps:
        return None
    return max(timestamps)


def _append_customer_history(customer: models.Customer, note: str) -> None:
    history = list(customer.history or [])
    history.append({"timestamp": datetime.utcnow().isoformat(), "note": note})
    customer.history = history
    customer.last_interaction_at = datetime.utcnow()


def _resolve_part_unit_cost(device: models.Device, provided: Decimal | float | int | None) -> Decimal:
    candidate = _to_decimal(provided)
    if candidate <= Decimal("0"):
        if device.costo_unitario and device.costo_unitario > 0:
            candidate = _to_decimal(device.costo_unitario)
        else:
            candidate = _to_decimal(device.unit_price)
    return candidate.quantize(Decimal("0.01"), rounding=ROUND_HALF_UP)


def list_audit_logs(
    db: Session,
    *,
    limit: int = 100,
    action: str | None = None,
    entity_type: str | None = None,
) -> list[models.AuditLog]:
    statement = (
        select(models.AuditLog)
        .order_by(models.AuditLog.created_at.desc())
        .limit(limit)
    )
    if action:
        statement = statement.where(models.AuditLog.action == action)
    if entity_type:
        statement = statement.where(models.AuditLog.entity_type == entity_type)
    return list(db.scalars(statement))


def ensure_role(db: Session, name: str) -> models.Role:
    statement = select(models.Role).where(models.Role.name == name)
    role = db.scalars(statement).first()
    if role is None:
        role = models.Role(name=name)
        db.add(role)
        db.flush()
    return role


def list_roles(db: Session) -> list[models.Role]:
    statement = select(models.Role).order_by(models.Role.name.asc())
    return list(db.scalars(statement))


def get_user_by_username(db: Session, username: str) -> models.User | None:
    statement = select(models.User).options(joinedload(models.User.roles).joinedload(models.UserRole.role)).where(
        models.User.username == username
    )
    return db.scalars(statement).first()


def get_user(db: Session, user_id: int) -> models.User:
    statement = (
        select(models.User)
        .options(joinedload(models.User.roles).joinedload(models.UserRole.role))
        .where(models.User.id == user_id)
    )
    try:
        return db.scalars(statement).one()
    except NoResultFound as exc:
        raise LookupError("user_not_found") from exc


def create_user(
    db: Session,
    payload: schemas.UserCreate,
    *,
    password_hash: str,
    role_names: Iterable[str],
) -> models.User:
    user = models.User(username=payload.username, full_name=payload.full_name, password_hash=password_hash)
    db.add(user)
    try:
        db.flush()
    except IntegrityError as exc:
        db.rollback()
        raise ValueError("user_already_exists") from exc

    assigned_roles: list[models.UserRole] = []
    for role_name in role_names:
        role = ensure_role(db, role_name)
        assigned_roles.append(models.UserRole(user=user, role=role))
    if assigned_roles:
        db.add_all(assigned_roles)

    _log_action(
        db,
        action="user_created",
        entity_type="user",
        entity_id=str(user.id),
        performed_by_id=None,
    )

    db.commit()
    db.refresh(user)
    return user


def list_users(db: Session) -> list[models.User]:
    statement = select(models.User).options(joinedload(models.User.roles).joinedload(models.UserRole.role)).order_by(
        models.User.username.asc()
    )
    return list(db.scalars(statement))


def set_user_roles(db: Session, user: models.User, role_names: Iterable[str]) -> models.User:
    user.roles.clear()
    db.flush()
    for role_name in role_names:
        role = ensure_role(db, role_name)
        db.add(models.UserRole(user=user, role=role))

    db.commit()
    db.refresh(user)
    return user


def set_user_status(
    db: Session,
    user: models.User,
    *,
    is_active: bool,
    performed_by_id: int | None = None,
) -> models.User:
    user.is_active = is_active
    db.commit()
    db.refresh(user)
    _log_action(
        db,
        action="user_status_changed",
        entity_type="user",
        entity_id=str(user.id),
        performed_by_id=performed_by_id,
        details=json.dumps({"is_active": is_active}),
    )
    db.commit()
    db.refresh(user)
    return user


def get_totp_secret(db: Session, user_id: int) -> models.UserTOTPSecret | None:
    statement = select(models.UserTOTPSecret).where(models.UserTOTPSecret.user_id == user_id)
    return db.scalars(statement).first()


def provision_totp_secret(
    db: Session,
    user_id: int,
    secret: str,
    *,
    performed_by_id: int | None = None,
    reason: str | None = None,
) -> models.UserTOTPSecret:
    record = get_totp_secret(db, user_id)
    if record is None:
        record = models.UserTOTPSecret(user_id=user_id, secret=secret, is_active=False)
        db.add(record)
    else:
        record.secret = secret
        record.is_active = False
        record.activated_at = None
        record.last_verified_at = None
    db.commit()
    db.refresh(record)

    details = json.dumps({"reason": reason}, ensure_ascii=False) if reason else None
    _log_action(
        db,
        action="totp_provisioned",
        entity_type="user",
        entity_id=str(user_id),
        performed_by_id=performed_by_id,
        details=details,
    )
    db.commit()
    db.refresh(record)
    return record


def activate_totp_secret(
    db: Session,
    user_id: int,
    *,
    performed_by_id: int | None = None,
    reason: str | None = None,
) -> models.UserTOTPSecret:
    record = get_totp_secret(db, user_id)
    if record is None:
        raise LookupError("totp_not_provisioned")
    record.is_active = True
    now = datetime.utcnow()
    record.activated_at = now
    record.last_verified_at = now
    db.commit()
    db.refresh(record)

    details = json.dumps({"reason": reason}, ensure_ascii=False) if reason else None
    _log_action(
        db,
        action="totp_activated",
        entity_type="user",
        entity_id=str(user_id),
        performed_by_id=performed_by_id,
        details=details,
    )
    db.commit()
    db.refresh(record)
    return record


def deactivate_totp_secret(
    db: Session,
    user_id: int,
    *,
    performed_by_id: int | None = None,
    reason: str | None = None,
) -> None:
    record = get_totp_secret(db, user_id)
    if record is None:
        return
    record.is_active = False
    db.commit()

    details = json.dumps({"reason": reason}, ensure_ascii=False) if reason else None
    _log_action(
        db,
        action="totp_deactivated",
        entity_type="user",
        entity_id=str(user_id),
        performed_by_id=performed_by_id,
        details=details,
    )
    db.commit()


def update_totp_last_verified(db: Session, user_id: int) -> None:
    record = get_totp_secret(db, user_id)
    if record is None:
        return
    record.last_verified_at = datetime.utcnow()
    db.commit()


def create_active_session(db: Session, user_id: int, *, session_token: str) -> models.ActiveSession:
    session = models.ActiveSession(user_id=user_id, session_token=session_token)
    db.add(session)
    db.commit()
    db.refresh(session)
    return session


def get_active_session_by_token(db: Session, session_token: str) -> models.ActiveSession | None:
    statement = select(models.ActiveSession).where(models.ActiveSession.session_token == session_token)
    return db.scalars(statement).first()


def mark_session_used(db: Session, session_token: str) -> models.ActiveSession | None:
    session = get_active_session_by_token(db, session_token)
    if session is None or session.revoked_at is not None:
        return None
    session.last_used_at = datetime.utcnow()
    db.commit()
    db.refresh(session)
    return session


def list_active_sessions(db: Session, *, user_id: int | None = None) -> list[models.ActiveSession]:
    statement = select(models.ActiveSession).order_by(models.ActiveSession.created_at.desc())
    if user_id is not None:
        statement = statement.where(models.ActiveSession.user_id == user_id)
    return list(db.scalars(statement))


def revoke_session(
    db: Session,
    session_id: int,
    *,
    revoked_by_id: int | None,
    reason: str,
) -> models.ActiveSession:
    statement = select(models.ActiveSession).where(models.ActiveSession.id == session_id)
    session = db.scalars(statement).first()
    if session is None:
        raise LookupError("session_not_found")
    if session.revoked_at is not None:
        return session
    session.revoked_at = datetime.utcnow()
    session.revoked_by_id = revoked_by_id
    session.revoke_reason = reason
    db.commit()
    db.refresh(session)
    return session


def create_store(db: Session, payload: schemas.StoreCreate, *, performed_by_id: int | None = None) -> models.Store:
    store = models.Store(**payload.model_dump())
    db.add(store)
    try:
        db.commit()
    except IntegrityError as exc:
        db.rollback()
        raise ValueError("store_already_exists") from exc
    db.refresh(store)

    _log_action(
        db,
        action="store_created",
        entity_type="store",
        entity_id=str(store.id),
        performed_by_id=performed_by_id,
    )
    db.commit()
    db.refresh(store)
    return store


def list_stores(db: Session) -> list[models.Store]:
    statement = select(models.Store).order_by(models.Store.name.asc())
    return list(db.scalars(statement))


def list_customers(
    db: Session,
    *,
    query: str | None = None,
    limit: int = 100,
) -> list[models.Customer]:
    statement = select(models.Customer).order_by(models.Customer.name.asc()).limit(limit)
    if query:
        normalized = f"%{query.lower()}%"
        statement = statement.where(
            or_(
                func.lower(models.Customer.name).like(normalized),
                func.lower(models.Customer.contact_name).like(normalized),
                func.lower(models.Customer.email).like(normalized),
            )
        )
    return list(db.scalars(statement))


def get_customer(db: Session, customer_id: int) -> models.Customer:
    statement = select(models.Customer).where(models.Customer.id == customer_id)
    try:
        return db.scalars(statement).one()
    except NoResultFound as exc:
        raise LookupError("customer_not_found") from exc


def create_customer(
    db: Session,
    payload: schemas.CustomerCreate,
    *,
    performed_by_id: int | None = None,
) -> models.Customer:
    history = _history_to_json(payload.history)
    customer = models.Customer(
        name=payload.name,
        contact_name=payload.contact_name,
        email=payload.email,
        phone=payload.phone,
        address=payload.address,
        notes=payload.notes,
        history=history,
        outstanding_debt=_to_decimal(payload.outstanding_debt),
        last_interaction_at=_last_history_timestamp(history),
    )
    db.add(customer)
    try:
        db.commit()
    except IntegrityError as exc:
        db.rollback()
        raise ValueError("customer_already_exists") from exc
    db.refresh(customer)

    _log_action(
        db,
        action="customer_created",
        entity_type="customer",
        entity_id=str(customer.id),
        performed_by_id=performed_by_id,
        details=json.dumps({"name": customer.name}),
    )
    db.commit()
    db.refresh(customer)
    enqueue_sync_outbox(
        db,
        entity_type="customer",
        entity_id=str(customer.id),
        operation="UPSERT",
        payload=_customer_payload(customer),
    )
    return customer


def update_customer(
    db: Session,
    customer_id: int,
    payload: schemas.CustomerUpdate,
    *,
    performed_by_id: int | None = None,
) -> models.Customer:
    customer = get_customer(db, customer_id)
    updated_fields: dict[str, object] = {}
    if payload.name is not None:
        customer.name = payload.name
        updated_fields["name"] = payload.name
    if payload.contact_name is not None:
        customer.contact_name = payload.contact_name
        updated_fields["contact_name"] = payload.contact_name
    if payload.email is not None:
        customer.email = payload.email
        updated_fields["email"] = payload.email
    if payload.phone is not None:
        customer.phone = payload.phone
        updated_fields["phone"] = payload.phone
    if payload.address is not None:
        customer.address = payload.address
        updated_fields["address"] = payload.address
    if payload.notes is not None:
        customer.notes = payload.notes
        updated_fields["notes"] = payload.notes
    if payload.outstanding_debt is not None:
        customer.outstanding_debt = _to_decimal(payload.outstanding_debt)
        updated_fields["outstanding_debt"] = float(customer.outstanding_debt)
    if payload.history is not None:
        history = _history_to_json(payload.history)
        customer.history = history
        customer.last_interaction_at = _last_history_timestamp(history)
        updated_fields["history"] = history
    db.add(customer)
    db.commit()
    db.refresh(customer)

    if updated_fields:
        _log_action(
            db,
            action="customer_updated",
            entity_type="customer",
            entity_id=str(customer.id),
            performed_by_id=performed_by_id,
            details=json.dumps(updated_fields),
        )
        db.commit()
        db.refresh(customer)
    enqueue_sync_outbox(
        db,
        entity_type="customer",
        entity_id=str(customer.id),
        operation="UPSERT",
        payload=_customer_payload(customer),
    )
    return customer


def delete_customer(
    db: Session,
    customer_id: int,
    *,
    performed_by_id: int | None = None,
) -> None:
    customer = get_customer(db, customer_id)
    db.delete(customer)
    db.commit()
    _log_action(
        db,
        action="customer_deleted",
        entity_type="customer",
        entity_id=str(customer_id),
        performed_by_id=performed_by_id,
    )
    db.commit()
    enqueue_sync_outbox(
        db,
        entity_type="customer",
        entity_id=str(customer_id),
        operation="DELETE",
        payload={"id": customer_id},
    )


def export_customers_csv(
    db: Session,
    *,
    query: str | None = None,
) -> str:
    customers = list_customers(db, query=query, limit=5000)
    buffer = StringIO()
    writer = csv.writer(buffer)
    writer.writerow(
        [
            "ID",
            "Nombre",
            "Contacto",
            "Correo",
            "Teléfono",
            "Dirección",
            "Deuda",
            "Última interacción",
        ]
    )
    for customer in customers:
        writer.writerow(
            [
                customer.id,
                customer.name,
                customer.contact_name or "",
                customer.email or "",
                customer.phone or "",
                customer.address or "",
                float(customer.outstanding_debt),
                customer.last_interaction_at.isoformat()
                if customer.last_interaction_at
                else "",
            ]
        )
    return buffer.getvalue()


def list_suppliers(
    db: Session,
    *,
    query: str | None = None,
    limit: int = 100,
) -> list[models.Supplier]:
    statement = select(models.Supplier).order_by(models.Supplier.name.asc()).limit(limit)
    if query:
        normalized = f"%{query.lower()}%"
        statement = statement.where(
            or_(
                func.lower(models.Supplier.name).like(normalized),
                func.lower(models.Supplier.contact_name).like(normalized),
                func.lower(models.Supplier.email).like(normalized),
            )
        )
    return list(db.scalars(statement))


def get_supplier(db: Session, supplier_id: int) -> models.Supplier:
    statement = select(models.Supplier).where(models.Supplier.id == supplier_id)
    try:
        return db.scalars(statement).one()
    except NoResultFound as exc:
        raise LookupError("supplier_not_found") from exc


def create_supplier(
    db: Session,
    payload: schemas.SupplierCreate,
    *,
    performed_by_id: int | None = None,
) -> models.Supplier:
    history = _history_to_json(payload.history)
    supplier = models.Supplier(
        name=payload.name,
        contact_name=payload.contact_name,
        email=payload.email,
        phone=payload.phone,
        address=payload.address,
        notes=payload.notes,
        history=history,
        outstanding_debt=_to_decimal(payload.outstanding_debt),
    )
    db.add(supplier)
    try:
        db.commit()
    except IntegrityError as exc:
        db.rollback()
        raise ValueError("supplier_already_exists") from exc
    db.refresh(supplier)

    _log_action(
        db,
        action="supplier_created",
        entity_type="supplier",
        entity_id=str(supplier.id),
        performed_by_id=performed_by_id,
        details=json.dumps({"name": supplier.name}),
    )
    db.commit()
    db.refresh(supplier)
    return supplier


def update_supplier(
    db: Session,
    supplier_id: int,
    payload: schemas.SupplierUpdate,
    *,
    performed_by_id: int | None = None,
) -> models.Supplier:
    supplier = get_supplier(db, supplier_id)
    updated_fields: dict[str, object] = {}
    if payload.name is not None:
        supplier.name = payload.name
        updated_fields["name"] = payload.name
    if payload.contact_name is not None:
        supplier.contact_name = payload.contact_name
        updated_fields["contact_name"] = payload.contact_name
    if payload.email is not None:
        supplier.email = payload.email
        updated_fields["email"] = payload.email
    if payload.phone is not None:
        supplier.phone = payload.phone
        updated_fields["phone"] = payload.phone
    if payload.address is not None:
        supplier.address = payload.address
        updated_fields["address"] = payload.address
    if payload.notes is not None:
        supplier.notes = payload.notes
        updated_fields["notes"] = payload.notes
    if payload.outstanding_debt is not None:
        supplier.outstanding_debt = _to_decimal(payload.outstanding_debt)
        updated_fields["outstanding_debt"] = float(supplier.outstanding_debt)
    if payload.history is not None:
        history = _history_to_json(payload.history)
        supplier.history = history
        updated_fields["history"] = history
    db.add(supplier)
    db.commit()
    db.refresh(supplier)

    if updated_fields:
        _log_action(
            db,
            action="supplier_updated",
            entity_type="supplier",
            entity_id=str(supplier.id),
            performed_by_id=performed_by_id,
            details=json.dumps(updated_fields),
        )
        db.commit()
        db.refresh(supplier)
    return supplier


def delete_supplier(
    db: Session,
    supplier_id: int,
    *,
    performed_by_id: int | None = None,
) -> None:
    supplier = get_supplier(db, supplier_id)
    db.delete(supplier)
    db.commit()
    _log_action(
        db,
        action="supplier_deleted",
        entity_type="supplier",
        entity_id=str(supplier_id),
        performed_by_id=performed_by_id,
    )
    db.commit()


def list_supplier_batches(
    db: Session, supplier_id: int, *, limit: int = 50
) -> list[models.SupplierBatch]:
    supplier = get_supplier(db, supplier_id)
    statement = (
        select(models.SupplierBatch)
        .where(models.SupplierBatch.supplier_id == supplier.id)
        .order_by(models.SupplierBatch.purchase_date.desc(), models.SupplierBatch.created_at.desc())
        .limit(limit)
    )
    return list(db.scalars(statement).unique())


def create_supplier_batch(
    db: Session,
    supplier_id: int,
    payload: schemas.SupplierBatchCreate,
    *,
    performed_by_id: int | None = None,
) -> models.SupplierBatch:
    supplier = get_supplier(db, supplier_id)
    store = get_store(db, payload.store_id) if payload.store_id else None
    device: models.Device | None = None
    if payload.device_id:
        device = db.get(models.Device, payload.device_id)
        if device is None:
            raise LookupError("device_not_found")
        if store is not None and device.store_id != store.id:
            raise ValueError("supplier_batch_store_mismatch")
        if store is None:
            store = device.store

    batch = models.SupplierBatch(
        supplier_id=supplier.id,
        store_id=store.id if store else None,
        device_id=device.id if device else None,
        model_name=payload.model_name or (device.name if device else ""),
        batch_code=payload.batch_code,
        unit_cost=_to_decimal(payload.unit_cost).quantize(Decimal("0.01"), rounding=ROUND_HALF_UP),
        quantity=payload.quantity,
        purchase_date=payload.purchase_date,
        notes=payload.notes,
    )
    now = datetime.utcnow()
    batch.created_at = now
    batch.updated_at = now
    db.add(batch)

    if device is not None:
        device.proveedor = supplier.name
        device.lote = payload.batch_code or device.lote
        device.fecha_compra = payload.purchase_date
        device.costo_unitario = batch.unit_cost
        _recalculate_sale_price(device)
        db.add(device)

    db.commit()
    db.refresh(batch)

    if device is not None:
        _recalculate_store_inventory_value(db, device.store_id)

    _log_action(
        db,
        action="supplier_batch_created",
        entity_type="supplier_batch",
        entity_id=str(batch.id),
        performed_by_id=performed_by_id,
        details=json.dumps({"supplier_id": supplier.id, "batch_code": batch.batch_code}),
    )
    db.commit()
    db.refresh(batch)
    return batch


def update_supplier_batch(
    db: Session,
    batch_id: int,
    payload: schemas.SupplierBatchUpdate,
    *,
    performed_by_id: int | None = None,
) -> models.SupplierBatch:
    statement = select(models.SupplierBatch).where(models.SupplierBatch.id == batch_id)
    batch = db.scalars(statement).first()
    if batch is None:
        raise LookupError("supplier_batch_not_found")

    updated_fields: dict[str, object] = {}

    if payload.model_name is not None:
        batch.model_name = payload.model_name
        updated_fields["model_name"] = payload.model_name
    if payload.batch_code is not None:
        batch.batch_code = payload.batch_code
        updated_fields["batch_code"] = payload.batch_code
    if payload.unit_cost is not None:
        batch.unit_cost = _to_decimal(payload.unit_cost).quantize(Decimal("0.01"), rounding=ROUND_HALF_UP)
        updated_fields["unit_cost"] = float(batch.unit_cost)
    if payload.quantity is not None:
        batch.quantity = payload.quantity
        updated_fields["quantity"] = payload.quantity
    if payload.purchase_date is not None:
        batch.purchase_date = payload.purchase_date
        updated_fields["purchase_date"] = batch.purchase_date.isoformat()
    if payload.notes is not None:
        batch.notes = payload.notes
        updated_fields["notes"] = payload.notes
    if payload.store_id is not None:
        store = get_store(db, payload.store_id)
        batch.store_id = store.id
        updated_fields["store_id"] = store.id
    if payload.device_id is not None:
        if payload.device_id:
            device = db.get(models.Device, payload.device_id)
            if device is None:
                raise LookupError("device_not_found")
            batch.device_id = device.id
            updated_fields["device_id"] = device.id
        else:
            batch.device_id = None
            updated_fields["device_id"] = None

    batch.updated_at = datetime.utcnow()

    db.add(batch)
    db.commit()
    db.refresh(batch)

    if updated_fields:
        _log_action(
            db,
            action="supplier_batch_updated",
            entity_type="supplier_batch",
            entity_id=str(batch.id),
            performed_by_id=performed_by_id,
            details=json.dumps(updated_fields),
        )
        db.commit()
        db.refresh(batch)
    return batch


def delete_supplier_batch(
    db: Session,
    batch_id: int,
    *,
    performed_by_id: int | None = None,
) -> None:
    statement = select(models.SupplierBatch).where(models.SupplierBatch.id == batch_id)
    batch = db.scalars(statement).first()
    if batch is None:
        raise LookupError("supplier_batch_not_found")
    store_id = batch.store_id
    db.delete(batch)
    db.commit()
    if store_id:
        _recalculate_store_inventory_value(db, store_id)
    _log_action(
        db,
        action="supplier_batch_deleted",
        entity_type="supplier_batch",
        entity_id=str(batch_id),
        performed_by_id=performed_by_id,
    )
    db.commit()


def export_suppliers_csv(
    db: Session,
    *,
    query: str | None = None,
) -> str:
    suppliers = list_suppliers(db, query=query, limit=5000)
    buffer = StringIO()
    writer = csv.writer(buffer)
    writer.writerow([
        "ID",
        "Nombre",
        "Contacto",
        "Correo",
        "Teléfono",
        "Dirección",
        "Deuda",
    ])
    for supplier in suppliers:
        writer.writerow(
            [
                supplier.id,
                supplier.name,
                supplier.contact_name or "",
                supplier.email or "",
                supplier.phone or "",
                supplier.address or "",
                float(supplier.outstanding_debt),
            ]
        )
    return buffer.getvalue()


def get_store(db: Session, store_id: int) -> models.Store:
    statement = select(models.Store).where(models.Store.id == store_id)
    try:
        return db.scalars(statement).one()
    except NoResultFound as exc:
        raise LookupError("store_not_found") from exc


def create_device(
    db: Session,
    store_id: int,
    payload: schemas.DeviceCreate,
    *,
    performed_by_id: int | None = None,
) -> models.Device:
    get_store(db, store_id)
    payload_data = payload.model_dump()
    provided_fields = payload.model_fields_set
    imei = payload_data.get("imei")
    serial = payload_data.get("serial")
    _ensure_unique_identifiers(db, imei=imei, serial=serial)
    unit_price = payload_data.get("unit_price") if "unit_price" in provided_fields else None
    if unit_price is None:
        payload_data.setdefault("unit_price", Decimal("0"))
    if payload_data.get("costo_unitario") is None:
        payload_data["costo_unitario"] = Decimal("0")
    if payload_data.get("margen_porcentaje") is None:
        payload_data["margen_porcentaje"] = Decimal("0")
    if payload_data.get("estado_comercial") is None:
        payload_data["estado_comercial"] = models.CommercialState.NUEVO
    if payload_data.get("garantia_meses") is None:
        payload_data["garantia_meses"] = 0
    device = models.Device(store_id=store_id, **payload_data)
    if unit_price is None:
        _recalculate_sale_price(device)
    else:
        device.unit_price = unit_price
    db.add(device)
    try:
        db.commit()
    except IntegrityError as exc:
        db.rollback()
        raise ValueError("device_already_exists") from exc
    db.refresh(device)

    _log_action(
        db,
        action="device_created",
        entity_type="device",
        entity_id=str(device.id),
        performed_by_id=performed_by_id,
        details=f"SKU={device.sku}",
    )
    db.commit()
    db.refresh(device)
    _recalculate_store_inventory_value(db, store_id)
    return device


def get_device(db: Session, store_id: int, device_id: int) -> models.Device:
    statement = select(models.Device).where(
        models.Device.id == device_id,
        models.Device.store_id == store_id,
    )
    try:
        return db.scalars(statement).one()
    except NoResultFound as exc:
        raise LookupError("device_not_found") from exc


def update_device(
    db: Session,
    store_id: int,
    device_id: int,
    payload: schemas.DeviceUpdate,
    *,
    performed_by_id: int | None = None,
) -> models.Device:
    device = get_device(db, store_id, device_id)
    updated_fields = payload.model_dump(exclude_unset=True)
    manual_price = None
    if "unit_price" in updated_fields:
        manual_price = updated_fields.pop("unit_price")
    imei = updated_fields.get("imei")
    serial = updated_fields.get("serial")
    _ensure_unique_identifiers(
        db,
        imei=imei,
        serial=serial,
        exclude_device_id=device.id,
    )

    sensitive_before = {
        "costo_unitario": device.costo_unitario,
        "estado_comercial": device.estado_comercial,
        "proveedor": device.proveedor,
    }

    for key, value in updated_fields.items():
        setattr(device, key, value)
    if manual_price is not None:
        device.unit_price = manual_price
    elif {"costo_unitario", "margen_porcentaje"}.intersection(updated_fields):
        _recalculate_sale_price(device)
    db.commit()
    db.refresh(device)

    fields_changed = list(updated_fields.keys())
    if manual_price is not None:
        fields_changed.append("unit_price")
    if fields_changed:
        sensitive_after = {
            "costo_unitario": device.costo_unitario,
            "estado_comercial": device.estado_comercial,
            "proveedor": device.proveedor,
        }
        sensitive_changes = {
            key: {"before": str(sensitive_before[key]), "after": str(value)}
            for key, value in sensitive_after.items()
            if sensitive_before.get(key) != value
        }
        _log_action(
            db,
            action="device_updated",
            entity_type="device",
            entity_id=str(device.id),
            performed_by_id=performed_by_id,
            details=json.dumps({"fields": fields_changed, "sensitive": sensitive_changes}),
        )
        db.commit()
        db.refresh(device)
    _recalculate_store_inventory_value(db, store_id)
    return device


def list_devices(
    db: Session,
    store_id: int,
    *,
    search: str | None = None,
    estado: models.CommercialState | None = None,
) -> list[models.Device]:
    get_store(db, store_id)
    statement = select(models.Device).where(models.Device.store_id == store_id)
    if estado is not None:
        statement = statement.where(models.Device.estado_comercial == estado)
    if search:
        normalized = f"%{search.lower()}%"
        statement = statement.where(
            or_(
                func.lower(models.Device.sku).like(normalized),
                func.lower(models.Device.name).like(normalized),
                func.lower(models.Device.modelo).like(normalized),
                func.lower(models.Device.marca).like(normalized),
                func.lower(models.Device.color).like(normalized),
                func.lower(models.Device.serial).like(normalized),
                func.lower(models.Device.imei).like(normalized),
                func.lower(models.Device.estado_comercial).like(normalized),
            )
        )
    statement = statement.order_by(models.Device.sku.asc())
    return list(db.scalars(statement))


def search_devices(db: Session, filters: schemas.DeviceSearchFilters) -> list[models.Device]:
    statement = (
        select(models.Device)
        .options(joinedload(models.Device.store))
        .join(models.Store)
    )
    if filters.imei:
        statement = statement.where(models.Device.imei == filters.imei)
    if filters.serial:
        statement = statement.where(models.Device.serial == filters.serial)
    if filters.capacidad_gb is not None:
        statement = statement.where(models.Device.capacidad_gb == filters.capacidad_gb)
    if filters.color:
        statement = statement.where(models.Device.color.ilike(f"%{filters.color}%"))
    if filters.marca:
        statement = statement.where(models.Device.marca.ilike(f"%{filters.marca}%"))
    if filters.modelo:
        statement = statement.where(models.Device.modelo.ilike(f"%{filters.modelo}%"))
    statement = statement.order_by(models.Device.store_id.asc(), models.Device.sku.asc())
    return list(db.scalars(statement).unique())


def create_inventory_movement(
    db: Session,
    store_id: int,
    payload: schemas.MovementCreate,
    *,
    performed_by_id: int | None = None,
) -> models.InventoryMovement:
    store = get_store(db, store_id)
    device = get_device(db, store_id, payload.device_id)

    if payload.movement_type == models.MovementType.OUT and device.quantity < payload.quantity:
        raise ValueError("insufficient_stock")

    if payload.movement_type == models.MovementType.IN:
        device.quantity += payload.quantity
        if payload.unit_cost is not None:
            current_total_cost = _to_decimal(device.costo_unitario) * _to_decimal(device.quantity - payload.quantity)
            incoming_cost_total = _to_decimal(payload.unit_cost) * _to_decimal(payload.quantity)
            divisor = _to_decimal(device.quantity or 1)
            average_cost = (current_total_cost + incoming_cost_total) / divisor
            device.costo_unitario = average_cost.quantize(Decimal("0.01"), rounding=ROUND_HALF_UP)
            _recalculate_sale_price(device)
    elif payload.movement_type == models.MovementType.OUT:
        device.quantity -= payload.quantity
    elif payload.movement_type == models.MovementType.ADJUST:
        device.quantity = payload.quantity

    movement = models.InventoryMovement(
        store=store,
        device=device,
        movement_type=payload.movement_type,
        quantity=payload.quantity,
        reason=payload.reason,
        unit_cost=_to_decimal(payload.unit_cost) if payload.unit_cost is not None else None,
        performed_by_id=performed_by_id,
    )
    db.add(movement)
    db.commit()
    db.refresh(device)
    db.refresh(movement)

    _log_action(
        db,
        action="inventory_movement",
        entity_type="device",
        entity_id=str(device.id),
        performed_by_id=performed_by_id,
        details=f"tipo={payload.movement_type.value}, cantidad={payload.quantity}",
    )
    db.commit()
    db.refresh(movement)
    total_value = _recalculate_store_inventory_value(db, store_id)
    setattr(movement, "store_inventory_value", total_value)
    return movement


def list_inventory_summary(db: Session) -> list[models.Store]:
    statement = select(models.Store).options(joinedload(models.Store.devices)).order_by(models.Store.name.asc())
    return list(db.scalars(statement).unique())


def compute_inventory_metrics(db: Session, *, low_stock_threshold: int = 5) -> dict[str, object]:
    stores = list_inventory_summary(db)

    total_devices = 0
    total_units = 0
    total_value = Decimal("0")
    store_metrics: list[dict[str, object]] = []
    low_stock: list[dict[str, object]] = []

    for store in stores:
        device_count = len(store.devices)
        store_units = sum(device.quantity for device in store.devices)
        store_value = sum(_device_value(device) for device in store.devices)

        total_devices += device_count
        total_units += store_units
        total_value += store_value

        store_metrics.append(
            {
                "store_id": store.id,
                "store_name": store.name,
                "device_count": device_count,
                "total_units": store_units,
                "total_value": store_value,
            }
        )

        for device in store.devices:
            if device.quantity <= low_stock_threshold:
                low_stock.append(
                    {
                        "store_id": store.id,
                        "store_name": store.name,
                        "device_id": device.id,
                        "sku": device.sku,
                        "name": device.name,
                        "quantity": device.quantity,
                        "unit_price": device.unit_price or Decimal("0"),
                    }
                )

    store_metrics.sort(key=lambda item: item["total_value"], reverse=True)
    low_stock.sort(key=lambda item: (item["quantity"], item["name"]))

    sales_stmt = (
        select(models.Sale)
        .options(
            joinedload(models.Sale.items).joinedload(models.SaleItem.device),
            joinedload(models.Sale.store),
        )
        .order_by(models.Sale.created_at.desc())
    )
    sales = list(db.scalars(sales_stmt).unique())

    repairs_stmt = select(models.RepairOrder)
    repairs = list(db.scalars(repairs_stmt))

    total_sales_amount = Decimal("0")
    total_profit = Decimal("0")
    sales_count = len(sales)
    sales_trend_map: dict[date, Decimal] = defaultdict(lambda: Decimal("0"))
    store_profit: dict[int, dict[str, object]] = {}

    today = datetime.utcnow().date()
    window_days = [today - timedelta(days=delta) for delta in range(6, -1, -1)]
    window_set = set(window_days)

    for sale in sales:
        total_sales_amount += sale.total_amount
        sale_cost = Decimal("0")
        for item in sale.items:
            device_cost = _to_decimal(getattr(item.device, "costo_unitario", None) or item.unit_price)
            sale_cost += (device_cost * item.quantity).quantize(Decimal("0.01"), rounding=ROUND_HALF_UP)
        profit = (sale.total_amount - sale_cost).quantize(Decimal("0.01"), rounding=ROUND_HALF_UP)
        total_profit += profit

        store_data = store_profit.setdefault(
            sale.store_id,
            {
                "store_id": sale.store_id,
                "store_name": sale.store.name if sale.store else "Sucursal",
                "revenue": Decimal("0"),
                "cost": Decimal("0"),
                "profit": Decimal("0"),
            },
        )
        store_data["revenue"] += sale.total_amount
        store_data["cost"] += sale_cost
        store_data["profit"] += profit

        sale_day = sale.created_at.date()
        if sale_day in window_set:
            sales_trend_map[sale_day] += sale.total_amount

    repair_status_counts: dict[str, int] = defaultdict(int)
    open_repairs = 0
    for order in repairs:
        repair_status_counts[order.status.value] += 1
        if order.status != models.RepairStatus.ENTREGADO:
            open_repairs += 1

    sales_trend = [
        {
            "label": day.strftime("%d/%m"),
            "value": float(sales_trend_map.get(day, Decimal("0"))),
        }
        for day in window_days
    ]

    stock_breakdown = [
        {"label": metric["store_name"], "value": metric["total_units"]}
        for metric in store_metrics
    ]

    profit_breakdown = [
        {
            "label": data["store_name"],
            "value": float(data["profit"]),
        }
        for data in store_profit.values()
        if data["profit"]
    ]

    repair_mix = [
        {"label": status, "value": count}
        for status, count in sorted(repair_status_counts.items())
    ]

    return {
        "totals": {
            "stores": len(stores),
            "devices": total_devices,
            "total_units": total_units,
            "total_value": total_value,
        },
        "top_stores": store_metrics[:5],
        "low_stock_devices": low_stock[:10],
        "global_performance": {
            "total_sales": float(total_sales_amount),
            "sales_count": sales_count,
            "total_stock": total_units,
            "open_repairs": open_repairs,
            "gross_profit": float(total_profit),
        },
        "sales_trend": sales_trend,
        "stock_breakdown": stock_breakdown,
        "repair_mix": repair_mix,
        "profit_breakdown": profit_breakdown,
    }


def calculate_rotation_analytics(
    db: Session,
    store_ids: Iterable[int] | None = None,
    *,
    date_from: date | None = None,
    date_to: date | None = None,
    category: str | None = None,
) -> list[dict[str, object]]:
    store_filter = _normalize_store_ids(store_ids)
    start_dt, end_dt = _normalize_date_range(date_from, date_to)
    category_expr = _device_category_expr()

    sale_stats = (
        select(
            models.SaleItem.device_id,
            func.sum(models.SaleItem.quantity).label("sold_units"),
            models.Sale.store_id,
        )
        .join(models.Sale, models.Sale.id == models.SaleItem.sale_id)
        .join(models.Device, models.Device.id == models.SaleItem.device_id)
        .group_by(models.SaleItem.device_id, models.Sale.store_id)
    )
    if store_filter:
        sale_stats = sale_stats.where(models.Sale.store_id.in_(store_filter))
    if start_dt:
        sale_stats = sale_stats.where(models.Sale.created_at >= start_dt)
    if end_dt:
        sale_stats = sale_stats.where(models.Sale.created_at <= end_dt)
    if category:
        sale_stats = sale_stats.where(category_expr == category)

    purchase_stats = (
        select(
            models.PurchaseOrderItem.device_id,
            func.sum(models.PurchaseOrderItem.quantity_received).label("received_units"),
            models.PurchaseOrder.store_id,
        )
        .join(models.PurchaseOrder, models.PurchaseOrder.id == models.PurchaseOrderItem.purchase_order_id)
        .join(models.Device, models.Device.id == models.PurchaseOrderItem.device_id)
        .group_by(models.PurchaseOrderItem.device_id, models.PurchaseOrder.store_id)
    )
    if store_filter:
        purchase_stats = purchase_stats.where(models.PurchaseOrder.store_id.in_(store_filter))
    if start_dt:
        purchase_stats = purchase_stats.where(models.PurchaseOrder.created_at >= start_dt)
    if end_dt:
        purchase_stats = purchase_stats.where(models.PurchaseOrder.created_at <= end_dt)
    if category:
        purchase_stats = purchase_stats.where(category_expr == category)

    sold_map = {row.device_id: int(row.sold_units or 0) for row in db.execute(sale_stats)}
    received_map = {row.device_id: int(row.received_units or 0) for row in db.execute(purchase_stats)}

    device_stmt = (
        select(
            models.Device.id,
            models.Device.sku,
            models.Device.name,
            models.Store.id.label("store_id"),
            models.Store.name.label("store_name"),
        )
        .join(models.Store, models.Store.id == models.Device.store_id)
        .order_by(models.Store.name.asc(), models.Device.name.asc())
    )
    if store_filter:
        device_stmt = device_stmt.where(models.Device.store_id.in_(store_filter))
    if category:
        device_stmt = device_stmt.where(category_expr == category)

    results: list[dict[str, object]] = []
    for row in db.execute(device_stmt):
        sold_units = sold_map.get(row.id, 0)
        received_units = received_map.get(row.id, 0)
        denominator = received_units if received_units > 0 else max(sold_units, 1)
        rotation_rate = sold_units / denominator if denominator else 0
        results.append(
            {
                "store_id": row.store_id,
                "store_name": row.store_name,
                "device_id": row.id,
                "sku": row.sku,
                "name": row.name,
                "sold_units": sold_units,
                "received_units": received_units,
                "rotation_rate": float(round(rotation_rate, 2)),
            }
        )
    return results


def calculate_aging_analytics(
    db: Session,
    store_ids: Iterable[int] | None = None,
    *,
    date_from: date | None = None,
    date_to: date | None = None,
    category: str | None = None,
) -> list[dict[str, object]]:
    store_filter = _normalize_store_ids(store_ids)
    now_date = datetime.utcnow().date()
    category_expr = _device_category_expr()
    device_stmt = (
        select(
            models.Device.id,
            models.Device.sku,
            models.Device.name,
            models.Device.fecha_compra,
            models.Device.quantity,
            models.Store.id.label("store_id"),
            models.Store.name.label("store_name"),
        )
        .join(models.Store, models.Store.id == models.Device.store_id)
    )
    if store_filter:
        device_stmt = device_stmt.where(models.Device.store_id.in_(store_filter))
    if date_from:
        device_stmt = device_stmt.where(models.Device.fecha_compra >= date_from)
    if date_to:
        device_stmt = device_stmt.where(models.Device.fecha_compra <= date_to)
    if category:
        device_stmt = device_stmt.where(category_expr == category)

    metrics: list[dict[str, object]] = []
    for row in db.execute(device_stmt):
        purchase_date = row.fecha_compra
        days_in_stock = (now_date - purchase_date).days if purchase_date else 0
        metrics.append(
            {
                "device_id": row.id,
                "sku": row.sku,
                "name": row.name,
                "store_id": row.store_id,
                "store_name": row.store_name,
                "days_in_stock": max(days_in_stock, 0),
                "quantity": int(row.quantity or 0),
            }
        )
    metrics.sort(key=lambda item: item["days_in_stock"], reverse=True)
    return metrics


def calculate_stockout_forecast(
    db: Session,
    store_ids: Iterable[int] | None = None,
    *,
    date_from: date | None = None,
    date_to: date | None = None,
    category: str | None = None,
) -> list[dict[str, object]]:
    store_filter = _normalize_store_ids(store_ids)
    start_dt, end_dt = _normalize_date_range(date_from, date_to)
    category_expr = _device_category_expr()

    sales_summary_stmt = (
        select(
            models.SaleItem.device_id,
            models.Sale.store_id,
            func.sum(models.SaleItem.quantity).label("sold_units"),
            func.min(models.Sale.created_at).label("first_sale"),
            func.max(models.Sale.created_at).label("last_sale"),
        )
        .join(models.Sale, models.Sale.id == models.SaleItem.sale_id)
        .join(models.Device, models.Device.id == models.SaleItem.device_id)
        .group_by(models.SaleItem.device_id, models.Sale.store_id)
    )
    if store_filter:
        sales_summary_stmt = sales_summary_stmt.where(models.Sale.store_id.in_(store_filter))
    if start_dt:
        sales_summary_stmt = sales_summary_stmt.where(models.Sale.created_at >= start_dt)
    if end_dt:
        sales_summary_stmt = sales_summary_stmt.where(models.Sale.created_at <= end_dt)
    if category:
        sales_summary_stmt = sales_summary_stmt.where(category_expr == category)

    day_column = func.date(models.Sale.created_at)
    daily_sales_stmt = (
        select(
            models.SaleItem.device_id,
            day_column.label("day"),
            func.sum(models.SaleItem.quantity).label("sold_units"),
        )
        .join(models.Sale, models.Sale.id == models.SaleItem.sale_id)
        .join(models.Device, models.Device.id == models.SaleItem.device_id)
        .group_by(models.SaleItem.device_id, day_column)
    )
    if store_filter:
        daily_sales_stmt = daily_sales_stmt.where(models.Sale.store_id.in_(store_filter))
    if start_dt:
        daily_sales_stmt = daily_sales_stmt.where(models.Sale.created_at >= start_dt)
    if end_dt:
        daily_sales_stmt = daily_sales_stmt.where(models.Sale.created_at <= end_dt)
    if category:
        daily_sales_stmt = daily_sales_stmt.where(category_expr == category)

    sales_map: dict[int, dict[str, object]] = {}
    for row in db.execute(sales_summary_stmt):
        sales_map[row.device_id] = {
            "sold_units": int(row.sold_units or 0),
            "first_sale": row.first_sale,
            "last_sale": row.last_sale,
            "store_id": int(row.store_id),
        }

    daily_sales_map: defaultdict[int, list[tuple[datetime, float]]] = defaultdict(list)
    for row in db.execute(daily_sales_stmt):
        day: datetime | None = row.day
        if day is None:
            continue
        daily_sales_map[row.device_id].append((day, float(row.sold_units or 0)))

    device_stmt = (
        select(
            models.Device.id,
            models.Device.sku,
            models.Device.name,
            models.Device.quantity,
            models.Store.id.label("store_id"),
            models.Store.name.label("store_name"),
        )
        .join(models.Store, models.Store.id == models.Device.store_id)
    )
    if store_filter:
        device_stmt = device_stmt.where(models.Device.store_id.in_(store_filter))
    if category:
        device_stmt = device_stmt.where(category_expr == category)

    metrics: list[dict[str, object]] = []
    for row in db.execute(device_stmt):
        stats = sales_map.get(row.id)
        quantity = int(row.quantity or 0)
        daily_points_raw = sorted(
            daily_sales_map.get(row.id, []), key=lambda item: item[0]
        )
        points = [(float(index), value) for index, (_, value) in enumerate(daily_points_raw)]
        slope, intercept, r_squared = _linear_regression(points)
        historical_avg = (
            sum(value for _, value in daily_points_raw) / len(daily_points_raw)
            if daily_points_raw
            else 0.0
        )
        predicted_next = max(0.0, slope * len(points) + intercept) if points else 0.0
        expected_daily = max(historical_avg, predicted_next)

        if stats is None:
            sold_units = 0
        else:
            sold_units = int(stats.get("sold_units", 0))

        if expected_daily <= 0:
            projected_days: int | None = None
        else:
            projected_days = max(int(math.ceil(quantity / expected_daily)), 0)

        if slope > 0.25:
            trend_label = "acelerando"
        elif slope < -0.25:
            trend_label = "desacelerando"
        else:
            trend_label = "estable"

        alert_level: str | None
        if projected_days is None:
            alert_level = None
        elif projected_days <= 3:
            alert_level = "critical"
        elif projected_days <= 7:
            alert_level = "warning"
        else:
            alert_level = "ok"

        metrics.append(
            {
                "device_id": row.id,
                "sku": row.sku,
                "name": row.name,
                "store_id": row.store_id,
                "store_name": row.store_name,
                "average_daily_sales": round(float(expected_daily), 2),
                "projected_days": projected_days,
                "quantity": quantity,
                "trend": trend_label,
                "trend_score": round(float(slope), 4),
                "confidence": round(float(r_squared), 3),
                "alert_level": alert_level,
                "sold_units": sold_units,
            }
        )

    metrics.sort(key=lambda item: (item["projected_days"] is None, item["projected_days"] or 0))
    return metrics


def calculate_store_comparatives(
    db: Session,
    store_ids: Iterable[int] | None = None,
    *,
    date_from: date | None = None,
    date_to: date | None = None,
    category: str | None = None,
) -> list[dict[str, object]]:
    store_filter = _normalize_store_ids(store_ids)
    rotation = calculate_rotation_analytics(
        db,
        store_ids=store_filter,
        date_from=date_from,
        date_to=date_to,
        category=category,
    )
    aging = calculate_aging_analytics(
        db,
        store_ids=store_filter,
        date_from=date_from,
        date_to=date_to,
        category=category,
    )
    start_dt, end_dt = _normalize_date_range(date_from, date_to)
    category_expr = _device_category_expr()
    rotation_totals: dict[int, tuple[float, int]] = {}
    aging_totals: dict[int, tuple[float, int]] = {}

    for item in rotation:
        store_id = int(item["store_id"])
        total, count = rotation_totals.get(store_id, (0.0, 0))
        rotation_totals[store_id] = (total + float(item["rotation_rate"]), count + 1)

    for item in aging:
        store_id_value = item.get("store_id")
        if store_id_value is None:
            continue
        store_id = int(store_id_value)
        total, count = aging_totals.get(store_id, (0.0, 0))
        aging_totals[store_id] = (total + float(item["days_in_stock"]), count + 1)

    rotation_avg = {
        store_id: (total / count if count else 0.0)
        for store_id, (total, count) in rotation_totals.items()
    }
    aging_avg = {
        store_id: (total / count if count else 0.0)
        for store_id, (total, count) in aging_totals.items()
    }

    inventory_stmt = (
        select(
            models.Store.id,
            models.Store.name,
            func.coalesce(func.count(models.Device.id), 0).label("device_count"),
            func.coalesce(func.sum(models.Device.quantity), 0).label("total_units"),
            func.coalesce(
                func.sum(models.Device.quantity * models.Device.unit_price),
                0,
            ).label("inventory_value"),
        )
        .outerjoin(models.Device, models.Device.store_id == models.Store.id)
        .group_by(models.Store.id)
        .order_by(models.Store.name.asc())
    )
    if store_filter:
        inventory_stmt = inventory_stmt.where(models.Store.id.in_(store_filter))
    if category:
        inventory_stmt = inventory_stmt.where(category_expr == category)
    window_start = start_dt or (datetime.utcnow() - timedelta(days=30))
    sales_stmt = (
        select(
            models.Sale.store_id,
            func.coalesce(func.count(models.Sale.id), 0).label("orders"),
            func.coalesce(func.sum(models.Sale.total_amount), 0).label("revenue"),
        )
        .join(models.SaleItem, models.SaleItem.sale_id == models.Sale.id)
        .join(models.Device, models.Device.id == models.SaleItem.device_id)
        .where(models.Sale.created_at >= window_start)
        .group_by(models.Sale.store_id)
    )
    if store_filter:
        sales_stmt = sales_stmt.where(models.Sale.store_id.in_(store_filter))
    if end_dt:
        sales_stmt = sales_stmt.where(models.Sale.created_at <= end_dt)
    if category:
        sales_stmt = sales_stmt.where(category_expr == category)
    sales_map: dict[int, dict[str, Decimal]] = {}
    for row in db.execute(sales_stmt):
        sales_map[int(row.store_id)] = {
            "orders": Decimal(row.orders or 0),
            "revenue": Decimal(row.revenue or 0),
        }

    comparatives: list[dict[str, object]] = []
    for row in db.execute(inventory_stmt):
        store_id = int(row.id)
        sales = sales_map.get(store_id, {"orders": Decimal(0), "revenue": Decimal(0)})
        comparatives.append(
            {
                "store_id": store_id,
                "store_name": row.name,
                "device_count": int(row.device_count or 0),
                "total_units": int(row.total_units or 0),
                "inventory_value": float(row.inventory_value or 0),
                "average_rotation": round(rotation_avg.get(store_id, 0.0), 2),
                "average_aging_days": round(aging_avg.get(store_id, 0.0), 1),
                "sales_last_30_days": float(sales["revenue"]),
                "sales_count_last_30_days": int(sales["orders"]),
            }
        )

    comparatives.sort(key=lambda item: item["inventory_value"], reverse=True)
    return comparatives


def calculate_profit_margin(
    db: Session,
    store_ids: Iterable[int] | None = None,
    *,
    date_from: date | None = None,
    date_to: date | None = None,
    category: str | None = None,
) -> list[dict[str, object]]:
    store_filter = _normalize_store_ids(store_ids)
    start_dt, end_dt = _normalize_date_range(date_from, date_to)
    category_expr = _device_category_expr()
    stmt = (
        select(
            models.Store.id.label("store_id"),
            models.Store.name.label("store_name"),
            func.coalesce(func.sum(models.SaleItem.total_line), 0).label("revenue"),
            func.coalesce(
                func.sum(models.SaleItem.quantity * models.Device.costo_unitario),
                0,
            ).label("cost"),
        )
        .join(models.Sale, models.Sale.id == models.SaleItem.sale_id)
        .join(models.Store, models.Store.id == models.Sale.store_id)
        .join(models.Device, models.Device.id == models.SaleItem.device_id)
        .group_by(models.Store.id)
        .order_by(models.Store.name.asc())
    )
    if store_filter:
        stmt = stmt.where(models.Store.id.in_(store_filter))
    if start_dt:
        stmt = stmt.where(models.Sale.created_at >= start_dt)
    if end_dt:
        stmt = stmt.where(models.Sale.created_at <= end_dt)
    if category:
        stmt = stmt.where(category_expr == category)

    metrics: list[dict[str, object]] = []
    for row in db.execute(stmt):
        revenue = Decimal(row.revenue or 0)
        cost = Decimal(row.cost or 0)
        profit = revenue - cost
        margin_percent = float((profit / revenue * 100) if revenue else 0)
        metrics.append(
            {
                "store_id": int(row.store_id),
                "store_name": row.store_name,
                "revenue": float(revenue),
                "cost": float(cost),
                "profit": float(profit),
                "margin_percent": round(margin_percent, 2),
            }
        )

    metrics.sort(key=lambda item: item["profit"], reverse=True)
    return metrics


def calculate_sales_projection(
    db: Session,
    store_ids: Iterable[int] | None = None,
    *,
    horizon_days: int = 30,
    date_from: date | None = None,
    date_to: date | None = None,
    category: str | None = None,
) -> list[dict[str, object]]:
    store_filter = _normalize_store_ids(store_ids)
    start_dt, end_dt = _normalize_date_range(date_from, date_to)
    category_expr = _device_category_expr()
    lookback_days = max(horizon_days, 30)
    since = start_dt or (datetime.utcnow() - timedelta(days=lookback_days))

    day_bucket = func.date(models.Sale.created_at)
    daily_stmt = (
        select(
            models.Store.id.label("store_id"),
            models.Store.name.label("store_name"),
            day_bucket.label("sale_day"),
            func.coalesce(func.sum(models.SaleItem.quantity), 0).label("units"),
            func.coalesce(func.sum(models.SaleItem.total_line), 0).label("revenue"),
            func.coalesce(func.count(func.distinct(models.Sale.id)), 0).label("orders"),
        )
        .join(models.Sale, models.Sale.id == models.SaleItem.sale_id)
        .join(models.Store, models.Store.id == models.Sale.store_id)
        .join(models.Device, models.Device.id == models.SaleItem.device_id)
        .where(models.Sale.created_at >= since)
        .group_by(
            models.Store.id,
            models.Store.name,
            day_bucket,
        )
        .order_by(models.Store.name.asc())
    )
    if store_filter:
        daily_stmt = daily_stmt.where(models.Store.id.in_(store_filter))
    if end_dt:
        daily_stmt = daily_stmt.where(models.Sale.created_at <= end_dt)
    if category:
        daily_stmt = daily_stmt.where(category_expr == category)

    stores_data: dict[int, dict[str, object]] = {}
    for row in db.execute(daily_stmt):
        store_entry = stores_data.setdefault(
            int(row.store_id),
            {
                "store_name": row.store_name,
                "daily": [],
                "orders": 0,
                "total_units": 0.0,
                "total_revenue": 0.0,
            },
        )
        day_value: datetime | None = row.sale_day
        if day_value is None:
            continue
        units_value = float(row.units or 0)
        revenue_value = float(row.revenue or 0)
        orders_value = int(row.orders or 0)
        store_entry["daily"].append(
            {
                "day": day_value,
                "units": units_value,
                "revenue": revenue_value,
                "orders": orders_value,
            }
        )
        store_entry["orders"] += orders_value
        store_entry["total_units"] += units_value
        store_entry["total_revenue"] += revenue_value

    projections: list[dict[str, object]] = []
    for store_id, payload in stores_data.items():
        daily_points = sorted(payload["daily"], key=lambda item: item["day"])
        if not daily_points:
            continue

        unit_points = [
            (float(index), item["units"])
            for index, item in enumerate(daily_points)
        ]
        revenue_points = [
            (float(index), item["revenue"])
            for index, item in enumerate(daily_points)
        ]
        slope_units, intercept_units, r2_units = _linear_regression(unit_points)
        slope_revenue, intercept_revenue, r2_revenue = _linear_regression(
            revenue_points
        )
        historical_avg_units = (
            payload["total_units"] / len(unit_points) if unit_points else 0.0
        )
        predicted_next_units = (
            max(0.0, slope_units * len(unit_points) + intercept_units)
            if unit_points
            else 0.0
        )
        average_daily_units = max(historical_avg_units, predicted_next_units)
        projected_units = _project_linear_sum(
            slope_units, intercept_units, len(unit_points), horizon_days
        )
        projected_revenue = _project_linear_sum(
            slope_revenue, intercept_revenue, len(revenue_points), horizon_days
        )
        average_ticket = (
            payload["total_revenue"] / payload["total_units"]
            if payload["total_units"] > 0
            else 0.0
        )
        orders = payload["orders"]
        sample_days = len(unit_points)
        confidence = 0.0
        if sample_days > 0:
            coverage = min(1.0, orders / sample_days)
            confidence = max(0.0, min(1.0, (r2_units + coverage) / 2))

        if slope_units > 0.5:
            trend = "creciendo"
        elif slope_units < -0.5:
            trend = "cayendo"
        else:
            trend = "estable"

        projections.append(
            {
                "store_id": store_id,
                "store_name": payload["store_name"],
                "average_daily_units": round(float(average_daily_units), 2),
                "average_ticket": round(float(average_ticket), 2),
                "projected_units": round(float(projected_units), 2),
                "projected_revenue": round(float(projected_revenue), 2),
                "confidence": round(float(confidence), 2),
                "trend": trend,
                "trend_score": round(float(slope_units), 4),
                "revenue_trend_score": round(float(slope_revenue), 4),
                "r2_revenue": round(float(r2_revenue), 3),
            }
        )

    projections.sort(key=lambda item: item["projected_revenue"], reverse=True)
    return projections


def list_analytics_categories(db: Session) -> list[str]:
    category_expr = _device_category_expr()
    stmt = (
        select(func.distinct(category_expr).label("category"))
        .where(category_expr.is_not(None))
        .order_by(category_expr.asc())
    )
    return [row.category for row in db.execute(stmt) if row.category]


def generate_analytics_alerts(
    db: Session,
    *,
    store_ids: Iterable[int] | None = None,
    date_from: date | None = None,
    date_to: date | None = None,
    category: str | None = None,
) -> list[dict[str, object]]:
    alerts: list[dict[str, object]] = []
    forecast = calculate_stockout_forecast(
        db,
        store_ids=store_ids,
        date_from=date_from,
        date_to=date_to,
        category=category,
    )
    for item in forecast:
        level = item.get("alert_level")
        if level in {"critical", "warning"}:
            projected_days = item.get("projected_days")
            if projected_days is None:
                continue
            message = (
                f"{item['sku']} en {item['store_name']} se agotará en {projected_days} días"
                if projected_days > 0
                else f"{item['sku']} en {item['store_name']} está agotado"
            )
            alerts.append(
                {
                    "type": "stock",
                    "level": level,
                    "message": message,
                    "store_id": item.get("store_id"),
                    "store_name": item["store_name"],
                    "device_id": item["device_id"],
                    "sku": item["sku"],
                }
            )

    projections = calculate_sales_projection(
        db,
        store_ids=store_ids,
        date_from=date_from,
        date_to=date_to,
        category=category,
        horizon_days=14,
    )
    for item in projections:
        trend = item.get("trend")
        trend_score = float(item.get("trend_score", 0))
        if trend == "cayendo" and trend_score < -0.5:
            level = "warning" if trend_score > -1.0 else "critical"
            message = (
                f"Ventas en {item['store_name']} muestran caída (tendencia {trend_score:.2f})"
            )
            alerts.append(
                {
                    "type": "sales",
                    "level": level,
                    "message": message,
                    "store_id": item["store_id"],
                    "store_name": item["store_name"],
                    "device_id": None,
                    "sku": None,
                }
            )

    alerts.sort(key=lambda alert: (alert["level"] != "critical", alert["level"] != "warning"))
    return alerts


def calculate_realtime_store_widget(
    db: Session,
    *,
    store_ids: Iterable[int] | None = None,
    category: str | None = None,
    low_stock_threshold: int = 5,
) -> list[dict[str, object]]:
    store_filter = _normalize_store_ids(store_ids)
    category_expr = _device_category_expr()
    today_start = datetime.utcnow().replace(hour=0, minute=0, second=0, microsecond=0)

    stores_stmt = select(models.Store.id, models.Store.name, models.Store.inventory_value)
    if store_filter:
        stores_stmt = stores_stmt.where(models.Store.id.in_(store_filter))
    stores_stmt = stores_stmt.order_by(models.Store.name.asc())

    low_stock_stmt = (
        select(models.Device.store_id, func.count(models.Device.id).label("low_stock"))
        .where(models.Device.quantity <= low_stock_threshold)
        .group_by(models.Device.store_id)
    )
    if store_filter:
        low_stock_stmt = low_stock_stmt.where(models.Device.store_id.in_(store_filter))
    if category:
        low_stock_stmt = low_stock_stmt.where(category_expr == category)

    sales_today_stmt = (
        select(
            models.Store.id.label("store_id"),
            func.coalesce(func.sum(models.SaleItem.total_line), 0).label("revenue"),
            func.max(models.Sale.created_at).label("last_sale_at"),
        )
        .join(models.Sale, models.Sale.id == models.SaleItem.sale_id)
        .join(models.Store, models.Store.id == models.Sale.store_id)
        .join(models.Device, models.Device.id == models.SaleItem.device_id)
        .where(models.Sale.created_at >= today_start)
        .group_by(models.Store.id)
    )
    if store_filter:
        sales_today_stmt = sales_today_stmt.where(models.Store.id.in_(store_filter))
    if category:
        sales_today_stmt = sales_today_stmt.where(category_expr == category)

    repairs_stmt = (
        select(
            models.RepairOrder.store_id,
            func.count(models.RepairOrder.id).label("pending"),
        )
        .where(models.RepairOrder.status != models.RepairStatus.ENTREGADO)
        .group_by(models.RepairOrder.store_id)
    )
    if store_filter:
        repairs_stmt = repairs_stmt.where(models.RepairOrder.store_id.in_(store_filter))

    sync_stmt = (
        select(
            models.SyncSession.store_id,
            func.max(models.SyncSession.finished_at).label("last_sync"),
        )
        .group_by(models.SyncSession.store_id)
    )
    if store_filter:
        sync_stmt = sync_stmt.where(models.SyncSession.store_id.in_(store_filter))

    low_stock_map = {
        int(row.store_id): int(row.low_stock or 0)
        for row in db.execute(low_stock_stmt)
    }
    sales_today_map = {
        int(row.store_id): {
            "revenue": float(row.revenue or 0),
            "last_sale_at": row.last_sale_at,
        }
        for row in db.execute(sales_today_stmt)
    }
    repairs_map = {
        int(row.store_id): int(row.pending or 0)
        for row in db.execute(repairs_stmt)
    }
    sync_map: dict[int | None, datetime | None] = {
        row.store_id: row.last_sync for row in db.execute(sync_stmt)
    }
    global_sync = sync_map.get(None)

    projection_map = {
        item["store_id"]: item
        for item in calculate_sales_projection(
            db,
            store_ids=store_ids,
            category=category,
            horizon_days=7,
        )
    }

    widgets: list[dict[str, object]] = []
    for row in db.execute(stores_stmt):
        store_id = int(row.id)
        sales_info = sales_today_map.get(store_id, {"revenue": 0.0, "last_sale_at": None})
        projection = projection_map.get(store_id, {})
        widgets.append(
            {
                "store_id": store_id,
                "store_name": row.name,
                "inventory_value": float(row.inventory_value or 0),
                "sales_today": round(float(sales_info["revenue"]), 2),
                "last_sale_at": sales_info.get("last_sale_at"),
                "low_stock_devices": low_stock_map.get(store_id, 0),
                "pending_repairs": repairs_map.get(store_id, 0),
                "last_sync_at": sync_map.get(store_id) or global_sync,
                "trend": projection.get("trend", "estable"),
                "trend_score": projection.get("trend_score", 0.0),
                "confidence": projection.get("confidence", 0.0),
            }
        )

    return widgets


def record_sync_session(
    db: Session,
    *,
    store_id: int | None,
    mode: models.SyncMode,
    status: models.SyncStatus,
    triggered_by_id: int | None,
    error_message: str | None = None,
) -> models.SyncSession:
    session = models.SyncSession(
        store_id=store_id,
        mode=mode,
        status=status,
        started_at=datetime.utcnow(),
        finished_at=datetime.utcnow(),
        error_message=error_message,
        triggered_by_id=triggered_by_id,
    )
    db.add(session)
    db.commit()
    db.refresh(session)

    _log_action(
        db,
        action="sync_session",
        entity_type="store" if store_id else "global",
        entity_id=str(store_id or 0),
        performed_by_id=triggered_by_id,
        details=f"estado={status.value}; modo={mode.value}",
    )
    db.commit()
    db.refresh(session)
    return session


def list_sync_sessions(db: Session, limit: int = 50) -> list[models.SyncSession]:
    statement = (
        select(models.SyncSession)
        .order_by(models.SyncSession.started_at.desc())
        .limit(limit)
    )
    return list(db.scalars(statement))


def list_sync_history_by_store(
    db: Session,
    *,
    limit_per_store: int = 5,
) -> list[dict[str, object]]:
    statement = (
        select(models.SyncSession)
        .options(joinedload(models.SyncSession.store))
        .order_by(models.SyncSession.started_at.desc())
    )
    sessions = list(db.scalars(statement).unique())
    grouped: dict[int | None, list[models.SyncSession]] = {}
    for session in sessions:
        key = session.store_id
        bucket = grouped.setdefault(key, [])
        if len(bucket) < limit_per_store:
            bucket.append(session)

    history: list[dict[str, object]] = []
    for store_id, entries in grouped.items():
        if not entries:
            continue
        reference = entries[0]
        store_name = reference.store.name if reference.store else "Global"
        history.append(
            {
                "store_id": store_id,
                "store_name": store_name,
                "sessions": [
                    {
                        "id": entry.id,
                        "mode": entry.mode,
                        "status": entry.status,
                        "started_at": entry.started_at,
                        "finished_at": entry.finished_at,
                        "error_message": entry.error_message,
                    }
                    for entry in entries
                ],
            }
        )

    history.sort(key=lambda item: (item["store_name"].lower(), item["store_id"] or 0))
    return history


def enqueue_sync_outbox(
    db: Session,
    *,
    entity_type: str,
    entity_id: str,
    operation: str,
    payload: dict[str, object],
    priority: models.SyncOutboxPriority | None = None,
) -> models.SyncOutbox:
    serialized = json.dumps(payload, ensure_ascii=False, default=str)
    resolved_priority = _resolve_outbox_priority(entity_type, priority)
    statement = select(models.SyncOutbox).where(
        models.SyncOutbox.entity_type == entity_type,
        models.SyncOutbox.entity_id == entity_id,
    )
    entry = db.scalars(statement).first()
    if entry is None:
        entry = models.SyncOutbox(
            entity_type=entity_type,
            entity_id=entity_id,
            operation=operation,
            payload=serialized,
            status=models.SyncOutboxStatus.PENDING,
            priority=resolved_priority,
        )
        db.add(entry)
    else:
        entry.operation = operation
        entry.payload = serialized
        entry.status = models.SyncOutboxStatus.PENDING
        entry.attempt_count = 0
        entry.error_message = None
        entry.last_attempt_at = None
        if _priority_weight(resolved_priority) < _priority_weight(entry.priority):
            entry.priority = resolved_priority
    db.commit()
    db.refresh(entry)
    return entry


def list_sync_outbox(
    db: Session,
    *,
    statuses: Iterable[models.SyncOutboxStatus] | None = None,
    limit: int = 100,
) -> list[models.SyncOutbox]:
    priority_order = case(
        (models.SyncOutbox.priority == models.SyncOutboxPriority.HIGH, 0),
        (models.SyncOutbox.priority == models.SyncOutboxPriority.NORMAL, 1),
        (models.SyncOutbox.priority == models.SyncOutboxPriority.LOW, 2),
        else_=2,
    )
    statement = (
        select(models.SyncOutbox)
        .order_by(priority_order, models.SyncOutbox.updated_at.desc())
        .limit(limit)
    )
    if statuses is not None:
        status_tuple = tuple(statuses)
        if status_tuple:
            statement = statement.where(models.SyncOutbox.status.in_(status_tuple))
    return list(db.scalars(statement))


def reset_outbox_entries(
    db: Session,
    entry_ids: Iterable[int],
    *,
    performed_by_id: int | None = None,
    reason: str | None = None,
) -> list[models.SyncOutbox]:
    ids_tuple = tuple({int(entry_id) for entry_id in entry_ids})
    if not ids_tuple:
        return []

    statement = select(models.SyncOutbox).where(models.SyncOutbox.id.in_(ids_tuple))
    entries = list(db.scalars(statement))
    if not entries:
        return []

    now = datetime.utcnow()
    for entry in entries:
        entry.status = models.SyncOutboxStatus.PENDING
        entry.attempt_count = 0
        entry.last_attempt_at = None
        entry.error_message = None
        entry.updated_at = now
    db.commit()
    for entry in entries:
        db.refresh(entry)
        details_payload = {"operation": entry.operation}
        if reason:
            details_payload["reason"] = reason
        _log_action(
            db,
            action="sync_outbox_reset",
            entity_type=entry.entity_type,
            entity_id=str(entry.id),
            performed_by_id=performed_by_id,
            details=json.dumps(details_payload, ensure_ascii=False),
        )
    db.commit()
    refreshed = list(db.scalars(statement))
    return refreshed


def get_sync_outbox_statistics(db: Session) -> list[dict[str, object]]:
    statement = (
        select(
            models.SyncOutbox.entity_type,
            models.SyncOutbox.priority,
            func.count(models.SyncOutbox.id).label("total"),
            func.sum(
                case(
                    (models.SyncOutbox.status == models.SyncOutboxStatus.PENDING, 1),
                    else_=0,
                )
            ).label("pending"),
            func.sum(
                case(
                    (models.SyncOutbox.status == models.SyncOutboxStatus.FAILED, 1),
                    else_=0,
                )
            ).label("failed"),
            func.max(models.SyncOutbox.updated_at).label("latest_update"),
            func.min(
                case(
                    (
                        models.SyncOutbox.status == models.SyncOutboxStatus.PENDING,
                        models.SyncOutbox.created_at,
                    ),
                    else_=None,
                )
            ).label("oldest_pending"),
        )
        .group_by(models.SyncOutbox.entity_type, models.SyncOutbox.priority)
    )
    results: list[dict[str, object]] = []
    for row in db.execute(statement):
        priority = row.priority or models.SyncOutboxPriority.NORMAL
        results.append(
            {
                "entity_type": row.entity_type,
                "priority": priority,
                "total": int(row.total or 0),
                "pending": int(row.pending or 0),
                "failed": int(row.failed or 0),
                "latest_update": row.latest_update,
                "oldest_pending": row.oldest_pending,
            }
        )
    results.sort(key=lambda item: (_priority_weight(item["priority"]), item["entity_type"]))
    return results


def get_store_membership(db: Session, *, user_id: int, store_id: int) -> models.StoreMembership | None:
    statement = select(models.StoreMembership).where(
        models.StoreMembership.user_id == user_id,
        models.StoreMembership.store_id == store_id,
    )
    return db.scalars(statement).first()


def upsert_store_membership(
    db: Session,
    *,
    user_id: int,
    store_id: int,
    can_create_transfer: bool,
    can_receive_transfer: bool,
) -> models.StoreMembership:
    membership = get_store_membership(db, user_id=user_id, store_id=store_id)
    if membership is None:
        membership = models.StoreMembership(
            user_id=user_id,
            store_id=store_id,
            can_create_transfer=can_create_transfer,
            can_receive_transfer=can_receive_transfer,
        )
        db.add(membership)
    else:
        membership.can_create_transfer = can_create_transfer
        membership.can_receive_transfer = can_receive_transfer
    db.commit()
    db.refresh(membership)
    return membership


def _require_store_permission(
    db: Session,
    *,
    user_id: int,
    store_id: int,
    permission: str,
) -> models.StoreMembership:
    membership = get_store_membership(db, user_id=user_id, store_id=store_id)
    if membership is None:
        raise PermissionError("store_membership_required")
    if permission == "create" and not membership.can_create_transfer:
        raise PermissionError("store_create_forbidden")
    if permission == "receive" and not membership.can_receive_transfer:
        raise PermissionError("store_receive_forbidden")
    return membership


def list_store_memberships(db: Session, store_id: int) -> list[models.StoreMembership]:
    statement = (
        select(models.StoreMembership)
        .options(joinedload(models.StoreMembership.user))
        .where(models.StoreMembership.store_id == store_id)
        .order_by(models.StoreMembership.user_id.asc())
    )
    return list(db.scalars(statement))


def create_transfer_order(
    db: Session,
    payload: schemas.TransferOrderCreate,
    *,
    requested_by_id: int,
) -> models.TransferOrder:
    if payload.origin_store_id == payload.destination_store_id:
        raise ValueError("transfer_same_store")

    origin_store = get_store(db, payload.origin_store_id)
    destination_store = get_store(db, payload.destination_store_id)

    _require_store_permission(
        db,
        user_id=requested_by_id,
        store_id=origin_store.id,
        permission="create",
    )

    if not payload.items:
        raise ValueError("transfer_items_required")

    order = models.TransferOrder(
        origin_store=origin_store,
        destination_store=destination_store,
        status=models.TransferStatus.SOLICITADA,
        requested_by_id=requested_by_id,
        reason=payload.reason,
    )
    db.add(order)
    db.flush()

    for item in payload.items:
        device = get_device(db, origin_store.id, item.device_id)
        if item.quantity <= 0:
            raise ValueError("transfer_invalid_quantity")
        order_item = models.TransferOrderItem(
            transfer_order=order,
            device=device,
            quantity=item.quantity,
        )
        db.add(order_item)

    db.commit()
    db.refresh(order)

    _log_action(
        db,
        action="transfer_created",
        entity_type="transfer_order",
        entity_id=str(order.id),
        performed_by_id=requested_by_id,
        details=json.dumps({
            "origin": origin_store.id,
            "destination": destination_store.id,
            "reason": payload.reason,
        }),
    )
    db.commit()
    db.refresh(order)
    return order


def get_transfer_order(db: Session, transfer_id: int) -> models.TransferOrder:
    statement = (
        select(models.TransferOrder)
        .options(
            joinedload(models.TransferOrder.items).joinedload(models.TransferOrderItem.device),
            joinedload(models.TransferOrder.origin_store),
            joinedload(models.TransferOrder.destination_store),
        )
        .where(models.TransferOrder.id == transfer_id)
    )
    try:
        return db.scalars(statement).unique().one()
    except NoResultFound as exc:
        raise LookupError("transfer_not_found") from exc


def dispatch_transfer_order(
    db: Session,
    transfer_id: int,
    *,
    performed_by_id: int,
    reason: str | None,
) -> models.TransferOrder:
    order = get_transfer_order(db, transfer_id)
    if order.status not in {models.TransferStatus.SOLICITADA}:
        raise ValueError("transfer_invalid_transition")

    _require_store_permission(
        db,
        user_id=performed_by_id,
        store_id=order.origin_store_id,
        permission="create",
    )

    order.status = models.TransferStatus.EN_TRANSITO
    order.dispatched_by_id = performed_by_id
    order.dispatched_at = datetime.utcnow()
    order.reason = reason or order.reason

    db.commit()
    db.refresh(order)

    _log_action(
        db,
        action="transfer_dispatched",
        entity_type="transfer_order",
        entity_id=str(order.id),
        performed_by_id=performed_by_id,
        details=json.dumps({"status": order.status.value, "reason": reason}),
    )
    db.commit()
    db.refresh(order)
    return order


def _apply_transfer_reception(
    db: Session,
    order: models.TransferOrder,
    *,
    performed_by_id: int,
) -> None:
    for item in order.items:
        device = item.device
        if device.store_id != order.origin_store_id:
            raise ValueError("transfer_device_mismatch")
        if item.quantity <= 0:
            raise ValueError("transfer_invalid_quantity")
        if device.quantity < item.quantity:
            raise ValueError("transfer_insufficient_stock")

        if (device.imei or device.serial) and device.quantity != item.quantity:
            raise ValueError("transfer_requires_full_unit")

        if device.imei or device.serial:
            device.store_id = order.destination_store_id
        else:
            device.quantity -= item.quantity
            destination_statement = select(models.Device).where(
                models.Device.store_id == order.destination_store_id,
                models.Device.sku == device.sku,
            )
            destination_device = db.scalars(destination_statement).first()
            if destination_device is None:
                clone = models.Device(
                    store_id=order.destination_store_id,
                    sku=device.sku,
                    name=device.name,
                    quantity=item.quantity,
                    unit_price=device.unit_price,
                    marca=device.marca,
                    modelo=device.modelo,
                    color=device.color,
                    capacidad_gb=device.capacidad_gb,
                    estado_comercial=device.estado_comercial,
                    proveedor=device.proveedor,
                    costo_unitario=device.costo_unitario,
                    margen_porcentaje=device.margen_porcentaje,
                    garantia_meses=device.garantia_meses,
                    lote=device.lote,
                    fecha_compra=device.fecha_compra,
                )
                db.add(clone)
            else:
                destination_device.quantity += item.quantity


def receive_transfer_order(
    db: Session,
    transfer_id: int,
    *,
    performed_by_id: int,
    reason: str | None,
) -> models.TransferOrder:
    order = get_transfer_order(db, transfer_id)
    if order.status not in {models.TransferStatus.SOLICITADA, models.TransferStatus.EN_TRANSITO}:
        raise ValueError("transfer_invalid_transition")

    _require_store_permission(
        db,
        user_id=performed_by_id,
        store_id=order.destination_store_id,
        permission="receive",
    )

    _apply_transfer_reception(db, order, performed_by_id=performed_by_id)

    order.status = models.TransferStatus.RECIBIDA
    order.received_by_id = performed_by_id
    order.received_at = datetime.utcnow()
    order.reason = reason or order.reason

    db.commit()
    db.refresh(order)

    _log_action(
        db,
        action="transfer_received",
        entity_type="transfer_order",
        entity_id=str(order.id),
        performed_by_id=performed_by_id,
        details=json.dumps({"status": order.status.value, "reason": reason}),
    )
    db.commit()
    db.refresh(order)
    return order


def cancel_transfer_order(
    db: Session,
    transfer_id: int,
    *,
    performed_by_id: int,
    reason: str | None,
) -> models.TransferOrder:
    order = get_transfer_order(db, transfer_id)
    if order.status in {models.TransferStatus.RECIBIDA, models.TransferStatus.CANCELADA}:
        raise ValueError("transfer_invalid_transition")

    _require_store_permission(
        db,
        user_id=performed_by_id,
        store_id=order.origin_store_id,
        permission="create",
    )

    order.status = models.TransferStatus.CANCELADA
    order.cancelled_by_id = performed_by_id
    order.cancelled_at = datetime.utcnow()
    order.reason = reason or order.reason

    db.commit()
    db.refresh(order)

    _log_action(
        db,
        action="transfer_cancelled",
        entity_type="transfer_order",
        entity_id=str(order.id),
        performed_by_id=performed_by_id,
        details=json.dumps({"status": order.status.value, "reason": reason}),
    )
    db.commit()
    db.refresh(order)
    return order


def list_transfer_orders(
    db: Session,
    *,
    store_id: int | None = None,
    limit: int = 50,
) -> list[models.TransferOrder]:
    statement = (
        select(models.TransferOrder)
        .options(joinedload(models.TransferOrder.items))
        .order_by(models.TransferOrder.created_at.desc())
        .limit(limit)
    )
    if store_id is not None:
        statement = statement.where(
            (models.TransferOrder.origin_store_id == store_id)
            | (models.TransferOrder.destination_store_id == store_id)
        )
    return list(db.scalars(statement).unique())


def count_users(db: Session) -> int:
    return db.scalar(select(func.count(models.User.id))) or 0


def create_backup_job(
    db: Session,
    *,
    mode: models.BackupMode,
    pdf_path: str,
    archive_path: str,
    total_size_bytes: int,
    notes: str | None,
    triggered_by_id: int | None,
) -> models.BackupJob:
    job = models.BackupJob(
        mode=mode,
        pdf_path=pdf_path,
        archive_path=archive_path,
        total_size_bytes=total_size_bytes,
        notes=notes,
        triggered_by_id=triggered_by_id,
    )
    db.add(job)
    db.commit()
    db.refresh(job)

    _log_action(
        db,
        action="backup_generated",
        entity_type="backup",
        entity_id=str(job.id),
        performed_by_id=triggered_by_id,
        details=f"modo={mode.value}; tamaño={total_size_bytes}",
    )
    db.commit()
    db.refresh(job)
    return job


def list_purchase_orders(
    db: Session, *, store_id: int | None = None, limit: int = 50
) -> list[models.PurchaseOrder]:
    statement = (
        select(models.PurchaseOrder)
        .options(
            joinedload(models.PurchaseOrder.items),
            joinedload(models.PurchaseOrder.returns),
        )
        .order_by(models.PurchaseOrder.created_at.desc())
        .limit(limit)
    )
    if store_id is not None:
        statement = statement.where(models.PurchaseOrder.store_id == store_id)
    return list(db.scalars(statement).unique())


def get_purchase_order(db: Session, order_id: int) -> models.PurchaseOrder:
    statement = (
        select(models.PurchaseOrder)
        .where(models.PurchaseOrder.id == order_id)
        .options(
            joinedload(models.PurchaseOrder.items),
            joinedload(models.PurchaseOrder.returns),
        )
    )
    try:
        return db.scalars(statement).unique().one()
    except NoResultFound as exc:
        raise LookupError("purchase_not_found") from exc


def create_purchase_order(
    db: Session,
    payload: schemas.PurchaseOrderCreate,
    *,
    created_by_id: int | None = None,
) -> models.PurchaseOrder:
    if not payload.items:
        raise ValueError("purchase_items_required")

    get_store(db, payload.store_id)

    order = models.PurchaseOrder(
        store_id=payload.store_id,
        supplier=payload.supplier,
        notes=payload.notes,
        created_by_id=created_by_id,
    )
    db.add(order)
    db.flush()

    for item in payload.items:
        if item.quantity_ordered <= 0:
            raise ValueError("purchase_invalid_quantity")
        if item.unit_cost < 0:
            raise ValueError("purchase_invalid_quantity")

        device = get_device(db, payload.store_id, item.device_id)
        order_item = models.PurchaseOrderItem(
            purchase_order_id=order.id,
            device_id=device.id,
            quantity_ordered=item.quantity_ordered,
            unit_cost=_to_decimal(item.unit_cost).quantize(Decimal("0.01"), rounding=ROUND_HALF_UP),
        )
        db.add(order_item)

    db.commit()
    db.refresh(order)

    _log_action(
        db,
        action="purchase_order_created",
        entity_type="purchase_order",
        entity_id=str(order.id),
        performed_by_id=created_by_id,
        details=json.dumps({"store_id": order.store_id, "supplier": order.supplier}),
    )
    db.commit()
    db.refresh(order)
    return order


def receive_purchase_order(
    db: Session,
    order_id: int,
    payload: schemas.PurchaseReceiveRequest,
    *,
    received_by_id: int,
    reason: str | None = None,
) -> models.PurchaseOrder:
    order = get_purchase_order(db, order_id)
    if order.status in {models.PurchaseStatus.CANCELADA, models.PurchaseStatus.COMPLETADA}:
        raise ValueError("purchase_not_receivable")
    if not payload.items:
        raise ValueError("purchase_items_required")

    items_by_device = {item.device_id: item for item in order.items}
    reception_details: dict[str, int] = {}

    for receive_item in payload.items:
        order_item = items_by_device.get(receive_item.device_id)
        if order_item is None:
            raise LookupError("purchase_item_not_found")
        pending = order_item.quantity_ordered - order_item.quantity_received
        if receive_item.quantity <= 0 or receive_item.quantity > pending:
            raise ValueError("purchase_invalid_quantity")

        order_item.quantity_received += receive_item.quantity

        device = get_device(db, order.store_id, order_item.device_id)
        current_quantity = device.quantity
        new_quantity = current_quantity + receive_item.quantity
        current_cost_total = _to_decimal(device.costo_unitario) * _to_decimal(current_quantity)
        incoming_cost_total = _to_decimal(order_item.unit_cost) * _to_decimal(receive_item.quantity)
        divisor = _to_decimal(new_quantity or 1)
        average_cost = (current_cost_total + incoming_cost_total) / divisor
        device.quantity = new_quantity
        device.costo_unitario = average_cost.quantize(Decimal("0.01"), rounding=ROUND_HALF_UP)
        _recalculate_sale_price(device)

        db.add(
            models.InventoryMovement(
                store_id=order.store_id,
                device_id=device.id,
                movement_type=models.MovementType.IN,
                quantity=receive_item.quantity,
                reason=reason,
                unit_cost=order_item.unit_cost,
                performed_by_id=received_by_id,
            )
        )
        reception_details[str(device.id)] = receive_item.quantity

    if all(item.quantity_received == item.quantity_ordered for item in order.items):
        order.status = models.PurchaseStatus.COMPLETADA
        order.closed_at = datetime.utcnow()
    else:
        order.status = models.PurchaseStatus.PARCIAL

    db.commit()
    db.refresh(order)
    _recalculate_store_inventory_value(db, order.store_id)

    _log_action(
        db,
        action="purchase_order_received",
        entity_type="purchase_order",
        entity_id=str(order.id),
        performed_by_id=received_by_id,
        details=json.dumps({"items": reception_details, "status": order.status.value}),
    )
    db.commit()
    db.refresh(order)
    return order


def cancel_purchase_order(
    db: Session,
    order_id: int,
    *,
    cancelled_by_id: int,
    reason: str | None = None,
) -> models.PurchaseOrder:
    order = get_purchase_order(db, order_id)
    if order.status in {models.PurchaseStatus.CANCELADA, models.PurchaseStatus.COMPLETADA}:
        raise ValueError("purchase_not_cancellable")

    order.status = models.PurchaseStatus.CANCELADA
    order.closed_at = datetime.utcnow()
    if reason:
        order.notes = (order.notes or "") + f" | Cancelación: {reason}" if order.notes else reason

    db.commit()
    db.refresh(order)

    _log_action(
        db,
        action="purchase_order_cancelled",
        entity_type="purchase_order",
        entity_id=str(order.id),
        performed_by_id=cancelled_by_id,
        details=json.dumps({"status": order.status.value, "reason": reason}),
    )
    db.commit()
    db.refresh(order)
    return order


def register_purchase_return(
    db: Session,
    order_id: int,
    payload: schemas.PurchaseReturnCreate,
    *,
    processed_by_id: int,
    reason: str | None = None,
) -> models.PurchaseReturn:
    order = get_purchase_order(db, order_id)
    order_item = next((item for item in order.items if item.device_id == payload.device_id), None)
    if order_item is None:
        raise LookupError("purchase_item_not_found")
    if payload.quantity <= 0:
        raise ValueError("purchase_invalid_quantity")

    received_total = order_item.quantity_received
    returned_total = sum(ret.quantity for ret in order.returns if ret.device_id == payload.device_id)
    if payload.quantity > received_total - returned_total:
        raise ValueError("purchase_return_exceeds_received")

    device = get_device(db, order.store_id, payload.device_id)
    if device.quantity < payload.quantity:
        raise ValueError("purchase_return_insufficient_stock")
    device.quantity -= payload.quantity

    db.add(
        models.InventoryMovement(
            store_id=order.store_id,
            device_id=device.id,
            movement_type=models.MovementType.OUT,
            quantity=payload.quantity,
            reason=payload.reason or reason,
            performed_by_id=processed_by_id,
        )
    )

    purchase_return = models.PurchaseReturn(
        purchase_order_id=order.id,
        device_id=device.id,
        quantity=payload.quantity,
        reason=payload.reason,
        processed_by_id=processed_by_id,
    )
    db.add(purchase_return)
    db.commit()
    db.refresh(purchase_return)

    _log_action(
        db,
        action="purchase_return_registered",
        entity_type="purchase_order",
        entity_id=str(order.id),
        performed_by_id=processed_by_id,
        details=json.dumps({"device_id": payload.device_id, "quantity": payload.quantity}),
    )
    db.commit()
    db.refresh(order)
    return purchase_return


def import_purchase_orders_from_csv(
    db: Session,
    csv_content: str,
    *,
    created_by_id: int | None = None,
    reason: str | None = None,
) -> tuple[list[models.PurchaseOrder], list[str]]:
    reader = csv.DictReader(StringIO(csv_content))
    fieldnames = [
        (header or "").strip().lower() for header in (reader.fieldnames or []) if header
    ]
    required_headers = {"store_id", "supplier", "device_id", "quantity", "unit_cost"}
    if not fieldnames or required_headers.difference(fieldnames):
        raise ValueError("purchase_import_invalid_headers")

    groups: dict[
        tuple[int, str, str],
        dict[str, object],
    ] = {}
    errors: list[str] = []

    for row in reader:
        line_number = reader.line_num
        normalized = {
            (key or "").strip().lower(): (value or "").strip()
            for key, value in row.items()
        }

        try:
            store_id = int(normalized.get("store_id", ""))
        except ValueError:
            errors.append(f"Fila {line_number}: store_id inválido")
            continue

        supplier = normalized.get("supplier", "").strip()
        if not supplier:
            errors.append(f"Fila {line_number}: proveedor requerido")
            continue

        try:
            device_id = int(normalized.get("device_id", ""))
        except ValueError:
            errors.append(f"Fila {line_number}: device_id inválido")
            continue

        try:
            quantity = int(normalized.get("quantity", ""))
        except ValueError:
            errors.append(f"Fila {line_number}: cantidad inválida")
            continue

        if quantity <= 0:
            errors.append(f"Fila {line_number}: la cantidad debe ser mayor a cero")
            continue

        try:
            unit_cost_value = _to_decimal(normalized.get("unit_cost"))
        except Exception:  # pragma: no cover - validaciones de Decimal
            errors.append(f"Fila {line_number}: costo unitario inválido")
            continue

        if unit_cost_value < Decimal("0"):
            errors.append(f"Fila {line_number}: el costo unitario no puede ser negativo")
            continue

        reference = normalized.get("reference") or f"{store_id}-{supplier}"
        notes = normalized.get("notes") or None

        group = groups.setdefault(
            (store_id, supplier, reference),
            {
                "items": defaultdict(lambda: {"quantity": 0, "unit_cost": Decimal("0.00")}),
                "notes": None,
            },
        )

        items_map: defaultdict[int, dict[str, Decimal | int]] = group["items"]  # type: ignore[assignment]
        bucket = items_map[device_id]
        bucket["quantity"] += quantity
        bucket["unit_cost"] = unit_cost_value.quantize(Decimal("0.01"), rounding=ROUND_HALF_UP)
        if notes and not group["notes"]:
            group["notes"] = notes

    orders: list[models.PurchaseOrder] = []

    for (store_id, supplier, reference), data in groups.items():
        items_map = data["items"]  # type: ignore[index]
        items_payload = [
            schemas.PurchaseOrderItemCreate(
                device_id=device_id,
                quantity_ordered=int(values["quantity"]),
                unit_cost=Decimal(values["unit_cost"]),
            )
            for device_id, values in items_map.items()
        ]
        notes = data.get("notes")  # type: ignore[assignment]
        normalized_notes = notes if isinstance(notes, str) else None
        if reason:
            reason_note = f"Importación CSV: {reason}"
            normalized_notes = (
                f"{normalized_notes} | {reason_note}"
                if normalized_notes
                else reason_note
            )

        try:
            order_payload = schemas.PurchaseOrderCreate(
                store_id=store_id,
                supplier=supplier,
                notes=normalized_notes,
                items=items_payload,
            )
            order = create_purchase_order(
                db,
                order_payload,
                created_by_id=created_by_id,
            )
        except (LookupError, ValueError) as exc:
            db.rollback()
            errors.append(f"Orden {reference}: {exc}")
            continue
        orders.append(order)

    if orders:
        _log_action(
            db,
            action="purchase_orders_imported",
            entity_type="purchase_order",
            entity_id="bulk",
            performed_by_id=created_by_id,
            details=json.dumps({"imported": len(orders), "errors": len(errors)}),
        )
        db.commit()

    return orders, errors


def list_recurring_orders(
    db: Session,
    *,
    order_type: models.RecurringOrderType | None = None,
) -> list[models.RecurringOrder]:
    statement = (
        select(models.RecurringOrder)
        .options(
            joinedload(models.RecurringOrder.store),
            joinedload(models.RecurringOrder.created_by),
            joinedload(models.RecurringOrder.last_used_by),
        )
        .order_by(models.RecurringOrder.updated_at.desc())
    )
    if order_type is not None:
        statement = statement.where(models.RecurringOrder.order_type == order_type)
    return list(db.scalars(statement).unique())


def get_recurring_order(db: Session, template_id: int) -> models.RecurringOrder:
    statement = (
        select(models.RecurringOrder)
        .options(
            joinedload(models.RecurringOrder.store),
            joinedload(models.RecurringOrder.created_by),
            joinedload(models.RecurringOrder.last_used_by),
        )
        .where(models.RecurringOrder.id == template_id)
    )
    try:
        return db.scalars(statement).unique().one()
    except NoResultFound as exc:
        raise LookupError("recurring_order_not_found") from exc


def create_recurring_order(
    db: Session,
    payload: schemas.RecurringOrderCreate,
    *,
    created_by_id: int | None = None,
    reason: str | None = None,
) -> models.RecurringOrder:
    payload_data = payload.payload
    store_scope: int | None = None

    if payload.order_type is models.RecurringOrderType.PURCHASE:
        store_scope = int(payload_data.get("store_id")) if payload_data.get("store_id") is not None else None
        if store_scope is not None:
            get_store(db, store_scope)
    elif payload.order_type is models.RecurringOrderType.TRANSFER:
        origin_store_id = int(payload_data["origin_store_id"])
        destination_store_id = int(payload_data["destination_store_id"])
        get_store(db, origin_store_id)
        get_store(db, destination_store_id)
        store_scope = origin_store_id

    template = models.RecurringOrder(
        name=payload.name,
        description=payload.description,
        order_type=payload.order_type,
        store_id=store_scope,
        payload=payload_data,
        created_by_id=created_by_id,
    )
    db.add(template)
    db.flush()
    _log_action(
        db,
        action="recurring_order_created",
        entity_type="recurring_order",
        entity_id=str(template.id),
        performed_by_id=created_by_id,
        details=json.dumps(
            {
                "name": payload.name,
                "order_type": payload.order_type.value,
                "reason": reason,
            }
        ),
    )
    db.commit()
    db.refresh(template)
    return template


def execute_recurring_order(
    db: Session,
    template_id: int,
    *,
    performed_by_id: int,
    reason: str | None = None,
) -> schemas.RecurringOrderExecutionResult:
    template = get_recurring_order(db, template_id)
    now = datetime.utcnow()

    if template.order_type is models.RecurringOrderType.PURCHASE:
        purchase_payload = schemas.PurchaseOrderCreate.model_validate(template.payload)
        notes = purchase_payload.notes or None
        if reason:
            reason_note = f"Plantilla #{template.id}: {reason}"
            notes = f"{notes} | {reason_note}" if notes else reason_note
        purchase_payload.notes = notes
        order = create_purchase_order(
            db,
            purchase_payload,
            created_by_id=performed_by_id,
        )
        summary = f"Orden de compra #{order.id} para {order.supplier}"
        reference_id = order.id
        store_scope = order.store_id
    elif template.order_type is models.RecurringOrderType.TRANSFER:
        transfer_payload = schemas.TransferOrderCreate.model_validate(template.payload)
        transfer_payload.reason = reason or transfer_payload.reason
        order = create_transfer_order(
            db,
            transfer_payload,
            requested_by_id=performed_by_id,
        )
        summary = (
            f"Transferencia #{order.id} de {order.origin_store_id} a {order.destination_store_id}"
        )
        reference_id = order.id
        store_scope = order.origin_store_id
    else:  # pragma: no cover - enum exhaustivo
        raise ValueError("Tipo de orden recurrente no soportado")

    template.last_used_at = now
    template.last_used_by_id = performed_by_id

    _log_action(
        db,
        action="recurring_order_executed",
        entity_type="recurring_order",
        entity_id=str(template.id),
        performed_by_id=performed_by_id,
        details=json.dumps(
            {
                "order_type": template.order_type.value,
                "reference_id": reference_id,
            }
        ),
    )
    db.commit()
    db.refresh(template)

    return schemas.RecurringOrderExecutionResult(
        template_id=template.id,
        order_type=template.order_type,
        reference_id=reference_id,
        store_id=store_scope,
        created_at=now,
        summary=summary,
    )


def list_repair_orders(
    db: Session,
    *,
    store_id: int | None = None,
    status: models.RepairStatus | None = None,
    query: str | None = None,
    limit: int = 100,
) -> list[models.RepairOrder]:
    statement = (
        select(models.RepairOrder)
        .options(joinedload(models.RepairOrder.parts))
        .order_by(models.RepairOrder.opened_at.desc())
        .limit(limit)
    )
    if store_id is not None:
        statement = statement.where(models.RepairOrder.store_id == store_id)
    if status is not None:
        statement = statement.where(models.RepairOrder.status == status)
    if query:
        normalized = f"%{query.lower()}%"
        statement = statement.where(
            or_(
                func.lower(models.RepairOrder.customer_name).like(normalized),
                func.lower(models.RepairOrder.technician_name).like(normalized),
                func.lower(models.RepairOrder.damage_type).like(normalized),
            )
        )
    return list(db.scalars(statement).unique())


def get_repair_order(db: Session, order_id: int) -> models.RepairOrder:
    statement = (
        select(models.RepairOrder)
        .where(models.RepairOrder.id == order_id)
        .options(
            joinedload(models.RepairOrder.parts),
            joinedload(models.RepairOrder.customer),
        )
    )
    try:
        return db.scalars(statement).unique().one()
    except NoResultFound as exc:
        raise LookupError("repair_order_not_found") from exc


def _apply_repair_parts(
    db: Session,
    order: models.RepairOrder,
    parts_payload: list[schemas.RepairOrderPartPayload],
    *,
    performed_by_id: int | None,
    reason: str | None,
) -> Decimal:
    existing_parts = {part.device_id: part for part in order.parts}
    processed_devices: set[int] = set()
    total_cost = Decimal("0")
    snapshot: list[dict[str, object]] = []
    for payload in parts_payload:
        if payload.quantity <= 0:
            raise ValueError("repair_invalid_quantity")
        device = get_device(db, order.store_id, payload.device_id)
        unit_cost = _resolve_part_unit_cost(device, getattr(payload, "unit_cost", None))
        previous_part = existing_parts.get(device.id)
        previous_quantity = previous_part.quantity if previous_part else 0
        delta = payload.quantity - previous_quantity
        if delta > 0:
            if device.quantity < delta:
                raise ValueError("repair_insufficient_stock")
            device.quantity -= delta
            db.add(
                models.InventoryMovement(
                    store_id=order.store_id,
                    device_id=device.id,
                    movement_type=models.MovementType.OUT,
                    quantity=delta,
                    reason=reason or f"Reparación #{order.id}",
                    performed_by_id=performed_by_id,
                )
            )
        elif delta < 0:
            device.quantity += abs(delta)
            db.add(
                models.InventoryMovement(
                    store_id=order.store_id,
                    device_id=device.id,
                    movement_type=models.MovementType.IN,
                    quantity=abs(delta),
                    reason=reason or f"Ajuste reparación #{order.id}",
                    performed_by_id=performed_by_id,
                )
            )

        if previous_part is None:
            part = models.RepairOrderPart(
                repair_order_id=order.id,
                device_id=device.id,
                quantity=payload.quantity,
                unit_cost=unit_cost,
            )
            db.add(part)
            order.parts.append(part)
        else:
            previous_part.quantity = payload.quantity
            previous_part.unit_cost = unit_cost
        processed_devices.add(device.id)

        line_total = (unit_cost * Decimal(payload.quantity)).quantize(
            Decimal("0.01"), rounding=ROUND_HALF_UP
        )
        total_cost += line_total
        snapshot.append(
            {
                "device_id": device.id,
                "quantity": payload.quantity,
                "unit_cost": float(unit_cost),
            }
        )

    for part in list(order.parts):
        if part.device_id not in processed_devices:
            device = get_device(db, order.store_id, part.device_id)
            device.quantity += part.quantity
            db.add(
                models.InventoryMovement(
                    store_id=order.store_id,
                    device_id=device.id,
                    movement_type=models.MovementType.IN,
                    quantity=part.quantity,
                    reason=reason or f"Reverso reparación #{order.id}",
                    performed_by_id=performed_by_id,
                )
            )
            db.delete(part)

    order.parts_cost = total_cost
    order.parts_snapshot = snapshot
    order.inventory_adjusted = bool(processed_devices)
    return total_cost


def create_repair_order(
    db: Session,
    payload: schemas.RepairOrderCreate,
    *,
    performed_by_id: int | None,
    reason: str | None = None,
) -> models.RepairOrder:
    get_store(db, payload.store_id)
    customer = None
    if payload.customer_id:
        customer = get_customer(db, payload.customer_id)
    labor_cost = _to_decimal(payload.labor_cost).quantize(Decimal("0.01"), rounding=ROUND_HALF_UP)
    customer_name = payload.customer_name or (customer.name if customer else None)
    order = models.RepairOrder(
        store_id=payload.store_id,
        customer_id=payload.customer_id,
        customer_name=customer_name,
        technician_name=payload.technician_name,
        damage_type=payload.damage_type,
        device_description=payload.device_description,
        notes=payload.notes,
        labor_cost=labor_cost,
    )
    db.add(order)
    db.flush()

    parts_cost = Decimal("0")
    if payload.parts:
        parts_cost = _apply_repair_parts(
            db,
            order,
            payload.parts,
            performed_by_id=performed_by_id,
            reason=reason,
        )
    order.total_cost = (labor_cost + parts_cost).quantize(Decimal("0.01"), rounding=ROUND_HALF_UP)
    db.add(order)
    db.commit()
    db.refresh(order)

    if customer:
        _append_customer_history(customer, f"Orden de reparación #{order.id} creada")
        db.add(customer)
        db.commit()
        db.refresh(customer)

    _log_action(
        db,
        action="repair_order_created",
        entity_type="repair_order",
        entity_id=str(order.id),
        performed_by_id=performed_by_id,
        details=json.dumps({"store_id": order.store_id, "status": order.status.value}),
    )
    db.commit()
    db.refresh(order)
    enqueue_sync_outbox(
        db,
        entity_type="repair_order",
        entity_id=str(order.id),
        operation="UPSERT",
        payload=_repair_payload(order),
    )
    return order


def update_repair_order(
    db: Session,
    order_id: int,
    payload: schemas.RepairOrderUpdate,
    *,
    performed_by_id: int | None,
    reason: str | None = None,
) -> models.RepairOrder:
    order = get_repair_order(db, order_id)
    updated_fields: dict[str, object] = {}
    if payload.customer_id is not None:
        if payload.customer_id:
            customer = get_customer(db, payload.customer_id)
            order.customer_id = customer.id
            order.customer_name = customer.name
            _append_customer_history(customer, f"Orden de reparación #{order.id} actualizada")
            db.add(customer)
            updated_fields["customer_id"] = customer.id
        else:
            order.customer_id = None
            updated_fields["customer_id"] = None
    if payload.customer_name is not None:
        order.customer_name = payload.customer_name
        updated_fields["customer_name"] = payload.customer_name
    if payload.technician_name is not None:
        order.technician_name = payload.technician_name
        updated_fields["technician_name"] = payload.technician_name
    if payload.damage_type is not None:
        order.damage_type = payload.damage_type
        updated_fields["damage_type"] = payload.damage_type
    if payload.device_description is not None:
        order.device_description = payload.device_description
        updated_fields["device_description"] = payload.device_description
    if payload.notes is not None:
        order.notes = payload.notes
        updated_fields["notes"] = payload.notes
    if payload.status is not None and payload.status != order.status:
        order.status = payload.status
        updated_fields["status"] = payload.status.value
        if payload.status == models.RepairStatus.ENTREGADO:
            order.delivered_at = datetime.utcnow()
        elif payload.status in {models.RepairStatus.PENDIENTE, models.RepairStatus.EN_PROCESO}:
            order.delivered_at = None
    if payload.labor_cost is not None:
        order.labor_cost = _to_decimal(payload.labor_cost).quantize(Decimal("0.01"), rounding=ROUND_HALF_UP)
        updated_fields["labor_cost"] = float(order.labor_cost)
    if payload.parts is not None:
        parts_cost = _apply_repair_parts(
            db,
            order,
            payload.parts,
            performed_by_id=performed_by_id,
            reason=reason,
        )
        updated_fields["parts_cost"] = float(parts_cost)
    order.total_cost = (order.labor_cost + order.parts_cost).quantize(
        Decimal("0.01"), rounding=ROUND_HALF_UP
    )
    db.add(order)
    db.commit()
    db.refresh(order)

    if updated_fields:
        _log_action(
            db,
            action="repair_order_updated",
            entity_type="repair_order",
            entity_id=str(order.id),
            performed_by_id=performed_by_id,
            details=json.dumps(updated_fields),
        )
        db.commit()
        db.refresh(order)
    enqueue_sync_outbox(
        db,
        entity_type="repair_order",
        entity_id=str(order.id),
        operation="UPSERT",
        payload=_repair_payload(order),
    )
    return order


def delete_repair_order(
    db: Session,
    order_id: int,
    *,
    performed_by_id: int | None,
    reason: str | None = None,
) -> None:
    order = get_repair_order(db, order_id)
    for part in list(order.parts):
        device = get_device(db, order.store_id, part.device_id)
        device.quantity += part.quantity
        db.add(
            models.InventoryMovement(
                store_id=order.store_id,
                device_id=device.id,
                movement_type=models.MovementType.IN,
                quantity=part.quantity,
                reason=reason or f"Cancelación reparación #{order.id}",
                performed_by_id=performed_by_id,
            )
        )
    db.delete(order)
    db.commit()
    _log_action(
        db,
        action="repair_order_deleted",
        entity_type="repair_order",
        entity_id=str(order_id),
        performed_by_id=performed_by_id,
    )
    db.commit()
    enqueue_sync_outbox(
        db,
        entity_type="repair_order",
        entity_id=str(order_id),
        operation="DELETE",
        payload={"id": order_id},
    )


def list_sales(db: Session, *, store_id: int | None = None, limit: int = 50) -> list[models.Sale]:
    statement = (
        select(models.Sale)
        .options(
            joinedload(models.Sale.items),
            joinedload(models.Sale.returns),
            joinedload(models.Sale.customer),
            joinedload(models.Sale.cash_session),
        )
        .order_by(models.Sale.created_at.desc())
        .limit(limit)
    )
    if store_id is not None:
        statement = statement.where(models.Sale.store_id == store_id)
    return list(db.scalars(statement).unique())


def get_sale(db: Session, sale_id: int) -> models.Sale:
    statement = (
        select(models.Sale)
        .where(models.Sale.id == sale_id)
        .options(
            joinedload(models.Sale.store),
            joinedload(models.Sale.items).joinedload(models.SaleItem.device),
            joinedload(models.Sale.returns),
            joinedload(models.Sale.customer),
            joinedload(models.Sale.cash_session),
        )
    )
    try:
        return db.scalars(statement).unique().one()
    except NoResultFound as exc:
        raise LookupError("sale_not_found") from exc


def create_sale(
    db: Session,
    payload: schemas.SaleCreate,
    *,
    performed_by_id: int,
    tax_rate: Decimal | float | int | None = None,
    reason: str | None = None,
) -> models.Sale:
    if not payload.items:
        raise ValueError("sale_items_required")

    get_store(db, payload.store_id)

    customer = None
    customer_name = payload.customer_name
    if payload.customer_id:
        customer = get_customer(db, payload.customer_id)
        customer_name = customer_name or customer.name

    sale_discount_percent = _to_decimal(payload.discount_percent or 0)
    sale = models.Sale(
        store_id=payload.store_id,
        customer_id=customer.id if customer else None,
        customer_name=customer_name,
        payment_method=models.PaymentMethod(payload.payment_method),
        discount_percent=sale_discount_percent.quantize(
            Decimal("0.01"), rounding=ROUND_HALF_UP
        ),
        notes=payload.notes,
        performed_by_id=performed_by_id,
    )
    db.add(sale)
    db.flush()

    gross_total = Decimal("0")
    total_discount = Decimal("0")
    for item in payload.items:
        if item.quantity <= 0:
            raise ValueError("sale_invalid_quantity")
        device = get_device(db, payload.store_id, item.device_id)
        if device.quantity < item.quantity:
            raise ValueError("sale_insufficient_stock")

        line_unit_price = _to_decimal(device.unit_price).quantize(
            Decimal("0.01"), rounding=ROUND_HALF_UP
        )
        quantity_decimal = _to_decimal(item.quantity)
        line_total = (line_unit_price * quantity_decimal).quantize(
            Decimal("0.01"), rounding=ROUND_HALF_UP
        )
        gross_total += line_total

        line_discount_percent = _to_decimal(getattr(item, "discount_percent", None))
        if line_discount_percent == Decimal("0"):
            line_discount_percent = sale_discount_percent
        discount_fraction = line_discount_percent / Decimal("100")
        line_discount_amount = (line_total * discount_fraction).quantize(
            Decimal("0.01"), rounding=ROUND_HALF_UP
        )
        total_discount += line_discount_amount
        net_line_total = (line_total - line_discount_amount).quantize(
            Decimal("0.01"), rounding=ROUND_HALF_UP
        )

        device.quantity -= item.quantity

        sale_item = models.SaleItem(
            sale_id=sale.id,
            device_id=device.id,
            quantity=item.quantity,
            unit_price=line_unit_price,
            discount_amount=line_discount_amount,
            total_line=net_line_total,
        )
        db.add(sale_item)

        db.add(
            models.InventoryMovement(
                store_id=payload.store_id,
                device_id=device.id,
                movement_type=models.MovementType.OUT,
                quantity=item.quantity,
                reason=reason,
                performed_by_id=performed_by_id,
            )
        )

    subtotal = (gross_total - total_discount).quantize(
        Decimal("0.01"), rounding=ROUND_HALF_UP
    )
    sale.subtotal_amount = subtotal

    tax_value = _to_decimal(tax_rate)
    if tax_value < Decimal("0"):
        tax_value = Decimal("0")
    tax_fraction = tax_value / Decimal("100") if tax_value else Decimal("0")
    tax_amount = (subtotal * tax_fraction).quantize(Decimal("0.01"), rounding=ROUND_HALF_UP)
    sale.tax_amount = tax_amount
    sale.total_amount = (subtotal + tax_amount).quantize(
        Decimal("0.01"), rounding=ROUND_HALF_UP
    )

    if customer:
        if sale.payment_method == models.PaymentMethod.CREDITO:
            customer.outstanding_debt = (
                _to_decimal(customer.outstanding_debt) + sale.total_amount
            ).quantize(Decimal("0.01"), rounding=ROUND_HALF_UP)
        _append_customer_history(
            customer,
            f"Venta #{sale.id} registrada ({sale.payment_method.value})",
        )
        db.add(customer)

    db.commit()
    db.refresh(sale)

    _log_action(
        db,
        action="sale_registered",
        entity_type="sale",
        entity_id=str(sale.id),
        performed_by_id=performed_by_id,
        details=json.dumps({"store_id": sale.store_id, "total_amount": float(sale.total_amount)}),
    )
    db.commit()
    db.refresh(sale)
    sale_payload = {
        "sale_id": sale.id,
        "store_id": sale.store_id,
        "customer_id": sale.customer_id,
        "customer_name": sale.customer_name,
        "payment_method": sale.payment_method.value,
        "discount_percent": float(sale.discount_percent),
        "subtotal_amount": float(sale.subtotal_amount),
        "tax_amount": float(sale.tax_amount),
        "total_amount": float(sale.total_amount),
        "created_at": sale.created_at.isoformat(),
        "items": [
            {
                "device_id": item.device_id,
                "quantity": item.quantity,
                "unit_price": float(item.unit_price),
                "discount_amount": float(item.discount_amount),
                "total_line": float(item.total_line),
            }
            for item in sale.items
        ],
    }
    enqueue_sync_outbox(
        db,
        entity_type="sale",
        entity_id=str(sale.id),
        operation="UPSERT",
        payload=sale_payload,
    )
    return sale


def register_sale_return(
    db: Session,
    payload: schemas.SaleReturnCreate,
    *,
    processed_by_id: int,
    reason: str | None = None,
) -> list[models.SaleReturn]:
    sale = get_sale(db, payload.sale_id)
    if not payload.items:
        raise ValueError("sale_return_items_required")

    returns: list[models.SaleReturn] = []
    refund_total = Decimal("0")
    items_by_device = {item.device_id: item for item in sale.items}

    for item in payload.items:
        sale_item = items_by_device.get(item.device_id)
        if sale_item is None:
            raise LookupError("sale_item_not_found")
        if item.quantity <= 0:
            raise ValueError("sale_return_invalid_quantity")

        returned_total = sum(
            existing.quantity for existing in sale.returns if existing.device_id == item.device_id
        )
        if item.quantity > sale_item.quantity - returned_total:
            raise ValueError("sale_return_invalid_quantity")

        device = get_device(db, sale.store_id, item.device_id)
        device.quantity += item.quantity

        sale_return = models.SaleReturn(
            sale_id=sale.id,
            device_id=item.device_id,
            quantity=item.quantity,
            reason=item.reason,
            processed_by_id=processed_by_id,
        )
        db.add(sale_return)
        returns.append(sale_return)

        unit_refund = (sale_item.total_line / Decimal(sale_item.quantity)).quantize(
            Decimal("0.01"), rounding=ROUND_HALF_UP
        )
        refund_total += (unit_refund * Decimal(item.quantity)).quantize(
            Decimal("0.01"), rounding=ROUND_HALF_UP
        )

        db.add(
            models.InventoryMovement(
                store_id=sale.store_id,
                device_id=item.device_id,
                movement_type=models.MovementType.IN,
                quantity=item.quantity,
                reason=item.reason or reason,
                performed_by_id=processed_by_id,
            )
        )

    db.commit()
    for sale_return in returns:
        db.refresh(sale_return)

    _log_action(
        db,
        action="sale_return_registered",
        entity_type="sale",
        entity_id=str(sale.id),
        performed_by_id=processed_by_id,
        details=json.dumps({"items": [item.model_dump() for item in payload.items]}),
    )
    db.commit()

    if sale.customer and sale.payment_method == models.PaymentMethod.CREDITO and refund_total > 0:
        sale.customer.outstanding_debt = (
            _to_decimal(sale.customer.outstanding_debt) - refund_total
        ).quantize(Decimal("0.01"), rounding=ROUND_HALF_UP)
        if sale.customer.outstanding_debt < Decimal("0"):
            sale.customer.outstanding_debt = Decimal("0")
        _append_customer_history(
            sale.customer,
            f"Devolución aplicada a venta #{sale.id} por ${float(refund_total):.2f}",
        )
        db.add(sale.customer)
        db.commit()
    return returns


def list_operations_history(
    db: Session,
    *,
    start: datetime | None = None,
    end: datetime | None = None,
    store_id: int | None = None,
    technician_id: int | None = None,
) -> schemas.OperationsHistoryResponse:
    start_dt = start or (datetime.utcnow() - timedelta(days=30))
    end_dt = end or datetime.utcnow()
    if start_dt > end_dt:
        start_dt, end_dt = end_dt, start_dt

    records: list[schemas.OperationHistoryEntry] = []
    technicians: dict[int, str] = {}

    def register_technician(user: models.User | None) -> None:
        if user is None or user.id is None:
            return
        name = _user_display_name(user) or f"Usuario {user.id}"
        technicians.setdefault(user.id, name)

    purchase_stmt = (
        select(models.PurchaseOrder)
        .options(
            joinedload(models.PurchaseOrder.store),
            joinedload(models.PurchaseOrder.created_by),
            joinedload(models.PurchaseOrder.items),
        )
        .where(
            models.PurchaseOrder.created_at >= start_dt,
            models.PurchaseOrder.created_at <= end_dt,
        )
    )
    if store_id is not None:
        purchase_stmt = purchase_stmt.where(models.PurchaseOrder.store_id == store_id)
    for order in db.scalars(purchase_stmt).unique():
        if technician_id is not None and order.created_by_id != technician_id:
            continue
        register_technician(order.created_by)
        total_amount = sum(
            _to_decimal(item.unit_cost) * _to_decimal(item.quantity_ordered)
            for item in order.items
        )
        records.append(
            schemas.OperationHistoryEntry(
                id=f"purchase-{order.id}",
                operation_type=schemas.OperationHistoryType.PURCHASE,
                occurred_at=order.created_at,
                store_id=order.store_id,
                store_name=order.store.name if order.store else None,
                technician_id=order.created_by_id,
                technician_name=_user_display_name(order.created_by),
                reference=f"PO-{order.id}",
                description=f"Orden de compra para {order.supplier}",
                amount=total_amount,
            )
        )

    transfer_stmt = (
        select(models.TransferOrder)
        .options(
            joinedload(models.TransferOrder.origin_store),
            joinedload(models.TransferOrder.destination_store),
            joinedload(models.TransferOrder.dispatched_by),
            joinedload(models.TransferOrder.received_by),
            joinedload(models.TransferOrder.items),
        )
        .where(
            or_(
                models.TransferOrder.dispatched_at.between(start_dt, end_dt),
                models.TransferOrder.received_at.between(start_dt, end_dt),
            )
        )
    )

    for transfer in db.scalars(transfer_stmt).unique():
        if (
            transfer.dispatched_at
            and start_dt <= transfer.dispatched_at <= end_dt
            and (store_id is None or transfer.origin_store_id == store_id)
            and (technician_id is None or transfer.dispatched_by_id == technician_id)
        ):
            register_technician(transfer.dispatched_by)
            records.append(
                schemas.OperationHistoryEntry(
                    id=f"transfer-dispatch-{transfer.id}",
                    operation_type=schemas.OperationHistoryType.TRANSFER_DISPATCH,
                    occurred_at=transfer.dispatched_at,
                    store_id=transfer.origin_store_id,
                    store_name=transfer.origin_store.name if transfer.origin_store else None,
                    technician_id=transfer.dispatched_by_id,
                    technician_name=_user_display_name(transfer.dispatched_by),
                    reference=f"TR-{transfer.id}",
                    description=(
                        f"Despacho hacia {transfer.destination_store.name if transfer.destination_store else transfer.destination_store_id}"
                    ),
                )
            )

        if (
            transfer.received_at
            and start_dt <= transfer.received_at <= end_dt
            and (store_id is None or transfer.destination_store_id == store_id)
            and (technician_id is None or transfer.received_by_id == technician_id)
        ):
            register_technician(transfer.received_by)
            records.append(
                schemas.OperationHistoryEntry(
                    id=f"transfer-receive-{transfer.id}",
                    operation_type=schemas.OperationHistoryType.TRANSFER_RECEIVE,
                    occurred_at=transfer.received_at,
                    store_id=transfer.destination_store_id,
                    store_name=transfer.destination_store.name if transfer.destination_store else None,
                    technician_id=transfer.received_by_id,
                    technician_name=_user_display_name(transfer.received_by),
                    reference=f"TR-{transfer.id}",
                    description=(
                        f"Recepción desde {transfer.origin_store.name if transfer.origin_store else transfer.origin_store_id}"
                    ),
                )
            )

    sale_stmt = (
        select(models.Sale)
        .options(
            joinedload(models.Sale.store),
            joinedload(models.Sale.performed_by),
        )
        .where(
            models.Sale.created_at >= start_dt,
            models.Sale.created_at <= end_dt,
        )
    )
    if store_id is not None:
        sale_stmt = sale_stmt.where(models.Sale.store_id == store_id)
    for sale in db.scalars(sale_stmt).unique():
        if technician_id is not None and sale.performed_by_id != technician_id:
            continue
        register_technician(sale.performed_by)
        records.append(
            schemas.OperationHistoryEntry(
                id=f"sale-{sale.id}",
                operation_type=schemas.OperationHistoryType.SALE,
                occurred_at=sale.created_at,
                store_id=sale.store_id,
                store_name=sale.store.name if sale.store else None,
                technician_id=sale.performed_by_id,
                technician_name=_user_display_name(sale.performed_by),
                reference=f"VNT-{sale.id}",
                description="Venta registrada en POS",
                amount=_to_decimal(sale.total_amount),
            )
        )

    records.sort(key=lambda entry: entry.occurred_at, reverse=True)
    technicians_list = [
        schemas.OperationHistoryTechnician(id=tech_id, name=name)
        for tech_id, name in sorted(technicians.items(), key=lambda item: item[1].lower())
    ]

    return schemas.OperationsHistoryResponse(records=records, technicians=technicians_list)


def list_cash_sessions(
    db: Session,
    *,
    store_id: int,
    limit: int = 30,
) -> list[models.CashRegisterSession]:
    statement = (
        select(models.CashRegisterSession)
        .where(models.CashRegisterSession.store_id == store_id)
        .order_by(models.CashRegisterSession.opened_at.desc())
        .limit(limit)
    )
    return list(db.scalars(statement).unique())


def get_cash_session(db: Session, session_id: int) -> models.CashRegisterSession:
    statement = select(models.CashRegisterSession).where(models.CashRegisterSession.id == session_id)
    try:
        return db.scalars(statement).one()
    except NoResultFound as exc:
        raise LookupError("cash_session_not_found") from exc


def open_cash_session(
    db: Session,
    payload: schemas.CashSessionOpenRequest,
    *,
    opened_by_id: int | None,
    reason: str | None = None,
) -> models.CashRegisterSession:
    get_store(db, payload.store_id)
    statement = select(models.CashRegisterSession).where(
        models.CashRegisterSession.store_id == payload.store_id,
        models.CashRegisterSession.status == models.CashSessionStatus.ABIERTO,
    )
    if db.scalars(statement).first() is not None:
        raise ValueError("cash_session_already_open")

    opening_amount = _to_decimal(payload.opening_amount).quantize(
        Decimal("0.01"), rounding=ROUND_HALF_UP
    )
    session = models.CashRegisterSession(
        store_id=payload.store_id,
        status=models.CashSessionStatus.ABIERTO,
        opening_amount=opening_amount,
        closing_amount=Decimal("0"),
        expected_amount=opening_amount,
        difference_amount=Decimal("0"),
        payment_breakdown={},
        notes=payload.notes,
        opened_by_id=opened_by_id,
    )
    db.add(session)
    db.commit()
    db.refresh(session)

    _log_action(
        db,
        action="cash_session_opened",
        entity_type="cash_session",
        entity_id=str(session.id),
        performed_by_id=opened_by_id,
        details=json.dumps({"store_id": session.store_id, "reason": reason}),
    )
    db.commit()
    db.refresh(session)
    return session


def close_cash_session(
    db: Session,
    payload: schemas.CashSessionCloseRequest,
    *,
    closed_by_id: int | None,
    reason: str | None = None,
) -> models.CashRegisterSession:
    session = get_cash_session(db, payload.session_id)
    if session.status != models.CashSessionStatus.ABIERTO:
        raise ValueError("cash_session_not_open")

    sales_totals: dict[str, Decimal] = {}
    totals_stmt = (
        select(models.Sale.payment_method, func.sum(models.Sale.total_amount))
        .where(models.Sale.cash_session_id == session.id)
        .group_by(models.Sale.payment_method)
    )
    for method, total in db.execute(totals_stmt):
        totals_value = _to_decimal(total).quantize(Decimal("0.01"), rounding=ROUND_HALF_UP)
        sales_totals[method.value] = totals_value

    session.closing_amount = _to_decimal(payload.closing_amount).quantize(
        Decimal("0.01"), rounding=ROUND_HALF_UP
    )
    session.closed_by_id = closed_by_id
    session.closed_at = datetime.utcnow()
    session.status = models.CashSessionStatus.CERRADO
    session.payment_breakdown = {key: float(value) for key, value in sales_totals.items()}

    for method_key, reported_amount in payload.payment_breakdown.items():
        session.payment_breakdown[f"reportado_{method_key.upper()}"] = float(
            Decimal(str(reported_amount))
        )

    expected_cash = session.opening_amount + sales_totals.get(models.PaymentMethod.EFECTIVO.value, Decimal("0"))
    session.expected_amount = expected_cash.quantize(Decimal("0.01"), rounding=ROUND_HALF_UP)
    session.difference_amount = (
        session.closing_amount - session.expected_amount
    ).quantize(Decimal("0.01"), rounding=ROUND_HALF_UP)
    if payload.notes:
        session.notes = (session.notes or "") + f"\n{payload.notes}" if session.notes else payload.notes

    db.add(session)
    db.commit()
    db.refresh(session)

    _log_action(
        db,
        action="cash_session_closed",
        entity_type="cash_session",
        entity_id=str(session.id),
        performed_by_id=closed_by_id,
        details=json.dumps(
            {
                "difference": float(session.difference_amount),
                "reason": reason,
            }
        ),
    )
    db.commit()
    db.refresh(session)
    return session


def get_pos_config(db: Session, store_id: int) -> models.POSConfig:
    store = get_store(db, store_id)
    statement = select(models.POSConfig).where(models.POSConfig.store_id == store_id)
    config = db.scalars(statement).first()
    if config is None:
        prefix = store.name[:3].upper() if store.name else "POS"
        generated_prefix = f"{prefix}-{store_id:03d}"[:12]
        config = models.POSConfig(store_id=store_id, invoice_prefix=generated_prefix)
        db.add(config)
        db.commit()
        db.refresh(config)
    return config


def update_pos_config(
    db: Session,
    payload: schemas.POSConfigUpdate,
    *,
    updated_by_id: int | None,
    reason: str | None = None,
) -> models.POSConfig:
    config = get_pos_config(db, payload.store_id)
    config.tax_rate = _to_decimal(payload.tax_rate).quantize(
        Decimal("0.01"), rounding=ROUND_HALF_UP
    )
    config.invoice_prefix = payload.invoice_prefix.strip().upper()
    config.printer_name = payload.printer_name.strip() if payload.printer_name else None
    config.printer_profile = (
        payload.printer_profile.strip() if payload.printer_profile else None
    )
    config.quick_product_ids = payload.quick_product_ids
    db.add(config)
    db.commit()
    db.refresh(config)

    _log_action(
        db,
        action="pos_config_update",
        entity_type="store",
        entity_id=str(payload.store_id),
        performed_by_id=updated_by_id,
        details=json.dumps(
            {
                "tax_rate": float(config.tax_rate),
                "invoice_prefix": config.invoice_prefix,
                "reason": reason,
            }
        ),
    )
    db.commit()
    db.refresh(config)
    enqueue_sync_outbox(
        db,
        entity_type="pos_config",
        entity_id=str(payload.store_id),
        operation="UPSERT",
        payload=_pos_config_payload(config),
    )
    return config


def save_pos_draft(
    db: Session,
    payload: schemas.POSSaleRequest,
    *,
    saved_by_id: int | None,
    reason: str | None = None,
) -> models.POSDraftSale:
    get_store(db, payload.store_id)
    draft: models.POSDraftSale
    if payload.draft_id:
        statement = select(models.POSDraftSale).where(models.POSDraftSale.id == payload.draft_id)
        draft = db.scalars(statement).first()
        if draft is None:
            raise LookupError("pos_draft_not_found")
        draft.store_id = payload.store_id
    else:
        draft = models.POSDraftSale(store_id=payload.store_id)
        db.add(draft)

    serialized = payload.model_dump(
        mode="json",
        exclude_none=True,
        exclude={"confirm", "save_as_draft"},
    )
    draft.payload = serialized
    db.add(draft)
    db.commit()
    db.refresh(draft)

    details = {"store_id": payload.store_id}
    if reason:
        details["reason"] = reason
    _log_action(
        db,
        action="pos_draft_saved",
        entity_type="pos_draft",
        entity_id=str(draft.id),
        performed_by_id=saved_by_id,
        details=json.dumps(details),
    )
    db.commit()
    db.refresh(draft)
    enqueue_sync_outbox(
        db,
        entity_type="pos_draft",
        entity_id=str(draft.id),
        operation="UPSERT",
        payload=_pos_draft_payload(draft),
    )
    return draft


def delete_pos_draft(db: Session, draft_id: int, *, removed_by_id: int | None = None) -> None:
    statement = select(models.POSDraftSale).where(models.POSDraftSale.id == draft_id)
    draft = db.scalars(statement).first()
    if draft is None:
        raise LookupError("pos_draft_not_found")
    store_id = draft.store_id
    db.delete(draft)
    db.commit()
    _log_action(
        db,
        action="pos_draft_removed",
        entity_type="pos_draft",
        entity_id=str(draft_id),
        performed_by_id=removed_by_id,
        details=json.dumps({"store_id": store_id}),
    )
    db.commit()
    enqueue_sync_outbox(
        db,
        entity_type="pos_draft",
        entity_id=str(draft_id),
        operation="DELETE",
        payload={"id": draft_id, "store_id": store_id},
    )


def register_pos_sale(
    db: Session,
    payload: schemas.POSSaleRequest,
    *,
    performed_by_id: int,
    reason: str | None = None,
) -> tuple[models.Sale, list[str]]:
    if not payload.confirm:
        raise ValueError("pos_confirmation_required")

    config = get_pos_config(db, payload.store_id)
    sale_payload = schemas.SaleCreate(
        store_id=payload.store_id,
        customer_id=payload.customer_id,
        customer_name=payload.customer_name,
        payment_method=payload.payment_method,
        discount_percent=payload.discount_percent,
        notes=payload.notes,
        items=[
            schemas.SaleItemCreate(
                device_id=item.device_id,
                quantity=item.quantity,
                discount_percent=item.discount_percent,
            )
            for item in payload.items
        ],
    )
    tax_value = config.tax_rate if payload.apply_taxes else Decimal("0")
    sale = create_sale(
        db,
        sale_payload,
        performed_by_id=performed_by_id,
        tax_rate=tax_value,
        reason=reason,
    )

    warnings: list[str] = []
    for item in payload.items:
        device = get_device(db, payload.store_id, item.device_id)
        if device.quantity <= 0:
            warnings.append(
                f"{device.sku} sin existencias en la sucursal"
            )
        elif device.quantity <= 2:
            warnings.append(
                f"Stock bajo de {device.sku}: quedan {device.quantity} unidades"
            )

    if payload.draft_id:
        try:
            delete_pos_draft(db, payload.draft_id, removed_by_id=performed_by_id)
        except LookupError:
            pass

    if payload.cash_session_id:
        session = get_cash_session(db, payload.cash_session_id)
        if session.status != models.CashSessionStatus.ABIERTO:
            raise ValueError("cash_session_not_open")
        sale.cash_session_id = session.id
        db.add(sale)
        db.commit()
        db.refresh(sale)

    db.refresh(sale)
    return sale, warnings

def list_backup_jobs(db: Session, limit: int = 50) -> list[models.BackupJob]:
    statement = (
        select(models.BackupJob)
        .order_by(models.BackupJob.executed_at.desc())
        .limit(limit)
    )
    return list(db.scalars(statement))


def build_inventory_snapshot(db: Session) -> dict[str, object]:
    stores_stmt = (
        select(models.Store)
        .options(joinedload(models.Store.devices))
        .order_by(models.Store.name.asc())
    )
    stores = list(db.scalars(stores_stmt).unique())

    users_stmt = (
        select(models.User)
        .options(joinedload(models.User.roles).joinedload(models.UserRole.role))
        .order_by(models.User.username.asc())
    )
    users = list(db.scalars(users_stmt).unique())

    movements_stmt = select(models.InventoryMovement).order_by(models.InventoryMovement.created_at.desc())
    movements = list(db.scalars(movements_stmt))

    sync_stmt = select(models.SyncSession).order_by(models.SyncSession.started_at.desc())
    sync_sessions = list(db.scalars(sync_stmt))

    audit_stmt = select(models.AuditLog).order_by(models.AuditLog.created_at.desc())
    audits = list(db.scalars(audit_stmt))

    snapshot = {
        "stores": [
            {
                "id": store.id,
                "name": store.name,
                "location": store.location,
                "timezone": store.timezone,
                "devices": [
                    {
                        "id": device.id,
                        "sku": device.sku,
                        "name": device.name,
                        "quantity": device.quantity,
                        "store_id": device.store_id,
                        "unit_price": float(device.unit_price or Decimal("0")),
                        "inventory_value": float(_device_value(device)),
                    }
                    for device in store.devices
                ],
            }
            for store in stores
        ],
        "users": [
            {
                "id": user.id,
                "username": user.username,
                "full_name": user.full_name,
                "is_active": user.is_active,
                "roles": [role.role.name for role in user.roles],
                "created_at": user.created_at.isoformat(),
            }
            for user in users
        ],
        "movements": [
            {
                "id": movement.id,
                "store_id": movement.store_id,
                "device_id": movement.device_id,
                "movement_type": movement.movement_type.value,
                "quantity": movement.quantity,
                "reason": movement.reason,
                "performed_by_id": movement.performed_by_id,
                "created_at": movement.created_at.isoformat(),
            }
            for movement in movements
        ],
        "sync_sessions": [
            {
                "id": sync_session.id,
                "store_id": sync_session.store_id,
                "mode": sync_session.mode.value,
                "status": sync_session.status.value,
                "started_at": sync_session.started_at.isoformat(),
                "finished_at": sync_session.finished_at.isoformat()
                if sync_session.finished_at
                else None,
                "triggered_by_id": sync_session.triggered_by_id,
                "error_message": sync_session.error_message,
            }
            for sync_session in sync_sessions
        ],
        "audit_logs": [
            {
                "id": audit.id,
                "action": audit.action,
                "entity_type": audit.entity_type,
                "entity_id": audit.entity_id,
                "details": audit.details,
                "performed_by_id": audit.performed_by_id,
                "created_at": audit.created_at.isoformat(),
            }
            for audit in audits
        ],
    }
    return snapshot<|MERGE_RESOLUTION|>--- conflicted
+++ resolved
@@ -121,62 +121,6 @@
     return Decimal(device.quantity) * (device.unit_price or Decimal("0"))
 
 
-<<<<<<< HEAD
-def _device_category_expr():
-    """Expresión base para agrupar/filtrar por categoría analítica."""
-
-    return func.coalesce(models.Device.modelo, models.Device.marca, models.Device.sku)
-
-
-def _normalize_date_range(
-    date_from: date | None, date_to: date | None
-) -> tuple[datetime | None, datetime | None]:
-    start_dt = datetime.combine(date_from, datetime.min.time()) if date_from else None
-    end_dt = datetime.combine(date_to, datetime.max.time()) if date_to else None
-    return start_dt, end_dt
-
-
-def _linear_regression(points: list[tuple[float, float]]) -> tuple[float, float, float]:
-    """Calcula la regresión lineal simple y devuelve (slope, intercept, r2)."""
-
-    if not points:
-        return 0.0, 0.0, 0.0
-    if len(points) == 1:
-        return 0.0, points[0][1], 0.0
-
-    sum_x = sum(x for x, _ in points)
-    sum_y = sum(y for _, y in points)
-    sum_xy = sum(x * y for x, y in points)
-    sum_x2 = sum(x * x for x, _ in points)
-    n = float(len(points))
-    denominator = n * sum_x2 - sum_x**2
-    if math.isclose(denominator, 0.0):
-        slope = 0.0
-    else:
-        slope = (n * sum_xy - sum_x * sum_y) / denominator
-    intercept = (sum_y - slope * sum_x) / n
-
-    mean_y = sum_y / n
-    ss_tot = sum((y - mean_y) ** 2 for _, y in points)
-    ss_res = sum((y - (slope * x + intercept)) ** 2 for x, y in points)
-    r_squared = 1 - (ss_res / ss_tot) if ss_tot > 0 else 0.0
-    return slope, intercept, max(0.0, min(r_squared, 1.0))
-
-
-def _project_linear_sum(
-    slope: float, intercept: float, start_index: int, horizon: int
-) -> float:
-    """Suma los valores proyectados de una serie lineal en un horizonte dado."""
-
-    total = 0.0
-    for offset in range(horizon):
-        estimate = slope * (start_index + offset) + intercept
-        total += max(0.0, estimate)
-    return total
-
-
-=======
->>>>>>> 797ed160
 def _recalculate_store_inventory_value(
     db: Session, store: models.Store | int
 ) -> Decimal:
@@ -197,17 +141,6 @@
     return normalized_total
 
 
-<<<<<<< HEAD
-def _user_display_name(user: models.User | None) -> str | None:
-    if user is None:
-        return None
-    if getattr(user, "full_name", None):
-        return user.full_name
-    return getattr(user, "username", None)
-
-
-=======
->>>>>>> 797ed160
 def _customer_payload(customer: models.Customer) -> dict[str, object]:
     return {
         "id": customer.id,
