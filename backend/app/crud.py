--- conflicted
+++ resolved
@@ -363,7 +363,6 @@
     return list(db.scalars(statement))
 
 
-<<<<<<< HEAD
 class AuditAcknowledgementError(Exception):
     """Errores relacionados con el registro de acuses manuales."""
 
@@ -410,8 +409,6 @@
     }
 
 
-=======
->>>>>>> ef115631
 def export_audit_logs_csv(
     db: Session,
     *,
@@ -432,13 +429,10 @@
         date_to=date_to,
     )
     buffer = StringIO()
-<<<<<<< HEAD
     acknowledgements = get_audit_acknowledgements_map(
         db,
         entities={(log.entity_type, log.entity_id) for log in logs},
     )
-=======
->>>>>>> ef115631
     writer = csv.writer(buffer)
     writer.writerow(
         [
@@ -449,7 +443,6 @@
             "Detalle",
             "Usuario responsable",
             "Fecha de creación",
-<<<<<<< HEAD
             "Estado alerta",
             "Acuse registrado",
             "Nota de acuse",
@@ -468,11 +461,6 @@
             if display_name:
                 acknowledgement_text += f" · {display_name}"
             acknowledgement_note = acknowledgement.note or ""
-=======
-        ]
-    )
-    for log in logs:
->>>>>>> ef115631
         writer.writerow(
             [
                 log.id,
@@ -482,18 +470,14 @@
                 log.details or "",
                 log.performed_by_id or "",
                 log.created_at.isoformat(),
-<<<<<<< HEAD
                 status,
                 acknowledgement_text,
                 acknowledgement_note,
-=======
->>>>>>> ef115631
             ]
         )
     return buffer.getvalue()
 
 
-<<<<<<< HEAD
 def acknowledge_audit_alert(
     db: Session,
     *,
@@ -670,8 +654,6 @@
     return enriched
 
 
-=======
->>>>>>> ef115631
 def ensure_role(db: Session, name: str) -> models.Role:
     statement = select(models.Role).where(models.Role.name == name)
     role = db.scalars(statement).first()
@@ -1879,7 +1861,6 @@
     )
     audit_logs = list(db.scalars(audit_logs_stmt).unique())
     alert_summary = audit_utils.summarize_alerts(audit_logs)
-<<<<<<< HEAD
     log_keys = {(log.entity_type, log.entity_id) for log in audit_logs}
     ack_map: dict[tuple[str, str], models.AuditAlertAcknowledgement] = {}
     if log_keys:
@@ -1942,8 +1923,6 @@
 
     acknowledged_entities.sort(key=lambda item: item["acknowledged_at"], reverse=True)
 
-=======
->>>>>>> ef115631
     audit_alerts = {
         "total": alert_summary.total,
         "critical": alert_summary.critical,
@@ -1957,27 +1936,8 @@
                 "created_at": highlight["created_at"],
                 "severity": highlight["severity"],
                 "entity_type": highlight["entity_type"],
-<<<<<<< HEAD
-                "entity_id": highlight["entity_id"],
-            }
-            for highlight in pending_highlights
-        ],
-        "pending_critical": pending_critical,
-        "acknowledged_critical": len(acknowledged_entities),
-        "acknowledged": [
-            {
-                "entity_type": item["entity_type"],
-                "entity_id": item["entity_id"],
-                "acknowledged_at": item["acknowledged_at"],
-                "acknowledged_by_id": item["acknowledged_by_id"],
-                "acknowledged_by_name": item["acknowledged_by_name"],
-                "note": item["note"],
-            }
-            for item in acknowledged_entities[:5]
-=======
             }
             for highlight in alert_summary.highlights
->>>>>>> ef115631
         ],
     }
 
