"""Operaciones de base de datos para las entidades principales."""
from __future__ import annotations

import csv
import json
import math
from collections import defaultdict
from collections.abc import Iterable, Sequence
from datetime import date, datetime, timedelta
from decimal import ROUND_HALF_UP, Decimal
from io import StringIO

from sqlalchemy import case, func, or_, select
from sqlalchemy.exc import IntegrityError, NoResultFound
from sqlalchemy.orm import Session, joinedload
from sqlalchemy.sql import ColumnElement

from . import models, schemas
from .utils import audit as audit_utils


def _ensure_unique_identifiers(
    db: Session,
    *,
    imei: str | None,
    serial: str | None,
    exclude_device_id: int | None = None,
) -> None:
    if imei:
        statement = select(models.Device).where(models.Device.imei == imei)
        if exclude_device_id:
            statement = statement.where(models.Device.id != exclude_device_id)
        if db.scalars(statement).first() is not None:
            raise ValueError("device_identifier_conflict")
    if serial:
        statement = select(models.Device).where(models.Device.serial == serial)
        if exclude_device_id:
            statement = statement.where(models.Device.id != exclude_device_id)
        if db.scalars(statement).first() is not None:
            raise ValueError("device_identifier_conflict")


def _to_decimal(value: Decimal | float | int | None) -> Decimal:
    if value is None:
        return Decimal("0")
    if isinstance(value, Decimal):
        return value
    return Decimal(str(value))


def _normalize_date_range(
    date_from: date | datetime | None, date_to: date | datetime | None
) -> tuple[datetime, datetime]:
    now = datetime.utcnow()

    if isinstance(date_from, datetime):
        start_dt = date_from
    elif isinstance(date_from, date):
        start_dt = datetime.combine(date_from, datetime.min.time())
    else:
        start_dt = now - timedelta(days=30)

    if isinstance(date_to, datetime):
        end_dt = date_to
    elif isinstance(date_to, date):
        end_dt = datetime.combine(date_to, datetime.max.time())
    else:
        end_dt = now

    if start_dt > end_dt:
        start_dt, end_dt = end_dt, start_dt

    return start_dt, end_dt


def _user_display_name(user: models.User | None) -> str | None:
    if user is None:
        return None
    if user.full_name and user.full_name.strip():
        return user.full_name.strip()
    if user.username and user.username.strip():
        return user.username.strip()
    return None


def _linear_regression(
    points: Sequence[tuple[float, float]]
) -> tuple[float, float, float]:
    if not points:
        return 0.0, 0.0, 0.0
    if len(points) == 1:
        return 0.0, points[0][1], 0.0

    n = float(len(points))
    sum_x = sum(point[0] for point in points)
    sum_y = sum(point[1] for point in points)
    sum_xy = sum(point[0] * point[1] for point in points)
    sum_xx = sum(point[0] ** 2 for point in points)
    sum_yy = sum(point[1] ** 2 for point in points)

    denominator = (n * sum_xx) - (sum_x**2)
    if math.isclose(denominator, 0.0):
        slope = 0.0
    else:
        slope = ((n * sum_xy) - (sum_x * sum_y)) / denominator

    intercept = (sum_y - (slope * sum_x)) / n

    denominator_r = (n * sum_yy) - (sum_y**2)
    if denominator <= 0 or denominator_r <= 0:
        r_squared = 0.0
    else:
        r_squared = ((n * sum_xy) - (sum_x * sum_y)) ** 2 / (denominator * denominator_r)

    return slope, intercept, r_squared


def _project_linear_sum(
    slope: float, intercept: float, start_index: int, horizon: int
) -> float:
    total = 0.0
    for offset in range(horizon):
        x_value = float(start_index + offset)
        estimate = slope * x_value + intercept
        total += max(0.0, estimate)
    return total


_OUTBOX_PRIORITY_MAP: dict[str, models.SyncOutboxPriority] = {
    "sale": models.SyncOutboxPriority.HIGH,
    "transfer_order": models.SyncOutboxPriority.HIGH,
    "purchase_order": models.SyncOutboxPriority.NORMAL,
    "repair_order": models.SyncOutboxPriority.NORMAL,
    "customer": models.SyncOutboxPriority.NORMAL,
    "pos_config": models.SyncOutboxPriority.NORMAL,
    "supplier": models.SyncOutboxPriority.NORMAL,
    "cash_session": models.SyncOutboxPriority.NORMAL,
    "device": models.SyncOutboxPriority.NORMAL,
    "inventory": models.SyncOutboxPriority.NORMAL,
    "store": models.SyncOutboxPriority.LOW,
    "global": models.SyncOutboxPriority.LOW,
    "backup": models.SyncOutboxPriority.LOW,
    "pos_draft": models.SyncOutboxPriority.LOW,
}

_OUTBOX_PRIORITY_ORDER: dict[models.SyncOutboxPriority, int] = {
    models.SyncOutboxPriority.HIGH: 0,
    models.SyncOutboxPriority.NORMAL: 1,
    models.SyncOutboxPriority.LOW: 2,
}


def _resolve_outbox_priority(entity_type: str, priority: models.SyncOutboxPriority | None) -> models.SyncOutboxPriority:
    if priority is not None:
        return priority
    return _OUTBOX_PRIORITY_MAP.get(entity_type, models.SyncOutboxPriority.NORMAL)


def _priority_weight(priority: models.SyncOutboxPriority | None) -> int:
    if priority is None:
        return _OUTBOX_PRIORITY_ORDER[models.SyncOutboxPriority.NORMAL]
    return _OUTBOX_PRIORITY_ORDER.get(priority, 1)


def _recalculate_sale_price(device: models.Device) -> None:
    base_cost = _to_decimal(device.costo_unitario)
    margin = _to_decimal(device.margen_porcentaje)
    sale_factor = Decimal("1") + (margin / Decimal("100"))
    device.unit_price = (base_cost * sale_factor).quantize(Decimal("0.01"), rounding=ROUND_HALF_UP)


def _normalize_store_ids(store_ids: Iterable[int] | None) -> set[int] | None:
    if not store_ids:
        return None
    normalized = {int(store_id) for store_id in store_ids if int(store_id) > 0}
    return normalized or None


def _log_action(
    db: Session,
    *,
    action: str,
    entity_type: str,
    entity_id: str,
    performed_by_id: int | None,
    details: str | None = None,
) -> models.AuditLog:
    log = models.AuditLog(
        action=action,
        entity_type=entity_type,
        entity_id=entity_id,
        performed_by_id=performed_by_id,
        details=details,
    )
    db.add(log)
    db.flush()
    return log


def _device_value(device: models.Device) -> Decimal:
    return Decimal(device.quantity) * (device.unit_price or Decimal("0"))


def _recalculate_store_inventory_value(
    db: Session, store: models.Store | int
) -> Decimal:
    if isinstance(store, models.Store):
        store_obj = store
    else:
        store_obj = get_store(db, int(store))
    total_value = db.scalar(
        select(func.coalesce(func.sum(models.Device.quantity * models.Device.unit_price), 0))
        .where(models.Device.store_id == store_obj.id)
    )
    normalized_total = _to_decimal(total_value).quantize(
        Decimal("0.01"), rounding=ROUND_HALF_UP
    )
    store_obj.inventory_value = normalized_total
    db.add(store_obj)
    db.flush()
    return normalized_total


def _device_category_expr() -> ColumnElement[str]:
    return func.coalesce(
        func.nullif(models.Device.modelo, ""),
        func.nullif(models.Device.sku, ""),
        func.nullif(models.Device.name, ""),
    )


def _customer_payload(customer: models.Customer) -> dict[str, object]:
    return {
        "id": customer.id,
        "name": customer.name,
        "contact_name": customer.contact_name,
        "email": customer.email,
        "phone": customer.phone,
        "outstanding_debt": float(customer.outstanding_debt or Decimal("0")),
        "last_interaction_at": customer.last_interaction_at.isoformat() if customer.last_interaction_at else None,
        "updated_at": customer.updated_at.isoformat(),
    }


def _repair_payload(order: models.RepairOrder) -> dict[str, object]:
    return {
        "id": order.id,
        "store_id": order.store_id,
        "status": order.status.value,
        "technician_name": order.technician_name,
        "customer_id": order.customer_id,
        "customer_name": order.customer_name,
        "labor_cost": float(order.labor_cost),
        "parts_cost": float(order.parts_cost),
        "total_cost": float(order.total_cost),
        "updated_at": order.updated_at.isoformat(),
    }


def _pos_config_payload(config: models.POSConfig) -> dict[str, object]:
    return {
        "store_id": config.store_id,
        "tax_rate": float(config.tax_rate),
        "invoice_prefix": config.invoice_prefix,
        "printer_name": config.printer_name,
        "printer_profile": config.printer_profile,
        "quick_product_ids": config.quick_product_ids,
        "updated_at": config.updated_at.isoformat(),
    }


def _pos_draft_payload(draft: models.POSDraftSale) -> dict[str, object]:
    return {
        "id": draft.id,
        "store_id": draft.store_id,
        "payload": draft.payload,
        "updated_at": draft.updated_at.isoformat(),
    }


def _history_to_json(
    entries: list[schemas.ContactHistoryEntry] | list[dict[str, object]] | None,
) -> list[dict[str, object]]:
    normalized: list[dict[str, object]] = []
    if not entries:
        return normalized
    for entry in entries:
        if isinstance(entry, schemas.ContactHistoryEntry):
            timestamp = entry.timestamp
            note = entry.note
        else:
            timestamp = entry.get("timestamp")  # type: ignore[assignment]
            note = entry.get("note") if isinstance(entry, dict) else None
        if isinstance(timestamp, str):
            parsed_timestamp = timestamp
        elif isinstance(timestamp, datetime):
            parsed_timestamp = timestamp.isoformat()
        else:
            parsed_timestamp = datetime.utcnow().isoformat()
        normalized.append({"timestamp": parsed_timestamp, "note": (note or "").strip()})
    return normalized


def _last_history_timestamp(history: list[dict[str, object]]) -> datetime | None:
    timestamps = []
    for entry in history:
        raw_timestamp = entry.get("timestamp")
        if isinstance(raw_timestamp, datetime):
            timestamps.append(raw_timestamp)
        elif isinstance(raw_timestamp, str):
            try:
                timestamps.append(datetime.fromisoformat(raw_timestamp))
            except ValueError:
                continue
    if not timestamps:
        return None
    return max(timestamps)


def _append_customer_history(customer: models.Customer, note: str) -> None:
    history = list(customer.history or [])
    history.append({"timestamp": datetime.utcnow().isoformat(), "note": note})
    customer.history = history
    customer.last_interaction_at = datetime.utcnow()


def _resolve_part_unit_cost(device: models.Device, provided: Decimal | float | int | None) -> Decimal:
    candidate = _to_decimal(provided)
    if candidate <= Decimal("0"):
        if device.costo_unitario and device.costo_unitario > 0:
            candidate = _to_decimal(device.costo_unitario)
        else:
            candidate = _to_decimal(device.unit_price)
    return candidate.quantize(Decimal("0.01"), rounding=ROUND_HALF_UP)


def list_audit_logs(
    db: Session,
    *,
    limit: int = 100,
    action: str | None = None,
    entity_type: str | None = None,
    performed_by_id: int | None = None,
    date_from: date | datetime | None = None,
    date_to: date | datetime | None = None,
) -> list[models.AuditLog]:
    statement = (
        select(models.AuditLog)
        .order_by(models.AuditLog.created_at.desc())
        .limit(limit)
    )
    if action:
        statement = statement.where(models.AuditLog.action == action)
    if entity_type:
        statement = statement.where(models.AuditLog.entity_type == entity_type)
    if performed_by_id is not None:
        statement = statement.where(models.AuditLog.performed_by_id == performed_by_id)
    if date_from is not None or date_to is not None:
        start_dt, end_dt = _normalize_date_range(date_from, date_to)
        statement = statement.where(
            models.AuditLog.created_at >= start_dt, models.AuditLog.created_at <= end_dt
        )
    return list(db.scalars(statement))


def export_audit_logs_csv(
    db: Session,
    *,
    limit: int = 1000,
    action: str | None = None,
    entity_type: str | None = None,
    performed_by_id: int | None = None,
    date_from: date | datetime | None = None,
    date_to: date | datetime | None = None,
) -> str:
    logs = list_audit_logs(
        db,
        limit=limit,
        action=action,
        entity_type=entity_type,
        performed_by_id=performed_by_id,
        date_from=date_from,
        date_to=date_to,
    )
    buffer = StringIO()
    writer = csv.writer(buffer)
    writer.writerow(
        [
            "ID",
            "Acción",
            "Tipo de entidad",
            "ID de entidad",
            "Detalle",
            "Usuario responsable",
            "Fecha de creación",
        ]
    )
    for log in logs:
        writer.writerow(
            [
                log.id,
                log.action,
                log.entity_type,
                log.entity_id,
                log.details or "",
                log.performed_by_id or "",
                log.created_at.isoformat(),
            ]
        )
    return buffer.getvalue()


<<<<<<< HEAD
def get_persistent_audit_alerts(
    db: Session,
    *,
    threshold_minutes: int = 15,
    min_occurrences: int = 1,
    lookback_hours: int = 48,
    limit: int = 10,
) -> list[dict[str, object]]:
    """Obtiene alertas críticas persistentes para recordatorios automáticos."""

    if threshold_minutes < 0:
        raise ValueError("threshold_minutes must be non-negative")
    if min_occurrences < 1:
        raise ValueError("min_occurrences must be >= 1")
    if lookback_hours < 1:
        raise ValueError("lookback_hours must be >= 1")
    if limit < 1:
        raise ValueError("limit must be >= 1")

    now = datetime.utcnow()
    lookback_start = now - timedelta(hours=lookback_hours)

    statement = (
        select(models.AuditLog)
        .where(models.AuditLog.created_at >= lookback_start)
        .order_by(models.AuditLog.created_at.asc())
    )
    logs = list(db.scalars(statement))

    persistent_alerts = audit_utils.identify_persistent_critical_alerts(
        logs,
        threshold_minutes=threshold_minutes,
        min_occurrences=min_occurrences,
        limit=limit,
        reference_time=now,
    )

    return [
        {
            "entity_type": alert["entity_type"],
            "entity_id": alert["entity_id"],
            "first_seen": alert["first_seen"],
            "last_seen": alert["last_seen"],
            "occurrences": alert["occurrences"],
            "latest_action": alert["latest_action"],
            "latest_details": alert["latest_details"],
        }
        for alert in persistent_alerts
    ]


=======
>>>>>>> 0a5ac8ff
def ensure_role(db: Session, name: str) -> models.Role:
    statement = select(models.Role).where(models.Role.name == name)
    role = db.scalars(statement).first()
    if role is None:
        role = models.Role(name=name)
        db.add(role)
        db.flush()
    return role


def list_roles(db: Session) -> list[models.Role]:
    statement = select(models.Role).order_by(models.Role.name.asc())
    return list(db.scalars(statement))


def get_user_by_username(db: Session, username: str) -> models.User | None:
    statement = select(models.User).options(joinedload(models.User.roles).joinedload(models.UserRole.role)).where(
        models.User.username == username
    )
    return db.scalars(statement).first()


def get_user(db: Session, user_id: int) -> models.User:
    statement = (
        select(models.User)
        .options(joinedload(models.User.roles).joinedload(models.UserRole.role))
        .where(models.User.id == user_id)
    )
    try:
        return db.scalars(statement).one()
    except NoResultFound as exc:
        raise LookupError("user_not_found") from exc


def create_user(
    db: Session,
    payload: schemas.UserCreate,
    *,
    password_hash: str,
    role_names: Iterable[str],
) -> models.User:
    user = models.User(username=payload.username, full_name=payload.full_name, password_hash=password_hash)
    db.add(user)
    try:
        db.flush()
    except IntegrityError as exc:
        db.rollback()
        raise ValueError("user_already_exists") from exc

    assigned_roles: list[models.UserRole] = []
    for role_name in role_names:
        role = ensure_role(db, role_name)
        assigned_roles.append(models.UserRole(user=user, role=role))
    if assigned_roles:
        db.add_all(assigned_roles)

    _log_action(
        db,
        action="user_created",
        entity_type="user",
        entity_id=str(user.id),
        performed_by_id=None,
    )

    db.commit()
    db.refresh(user)
    return user


def list_users(db: Session) -> list[models.User]:
    statement = select(models.User).options(joinedload(models.User.roles).joinedload(models.UserRole.role)).order_by(
        models.User.username.asc()
    )
    return list(db.scalars(statement))


def set_user_roles(db: Session, user: models.User, role_names: Iterable[str]) -> models.User:
    user.roles.clear()
    db.flush()
    for role_name in role_names:
        role = ensure_role(db, role_name)
        db.add(models.UserRole(user=user, role=role))

    db.commit()
    db.refresh(user)
    return user


def set_user_status(
    db: Session,
    user: models.User,
    *,
    is_active: bool,
    performed_by_id: int | None = None,
) -> models.User:
    user.is_active = is_active
    db.commit()
    db.refresh(user)
    _log_action(
        db,
        action="user_status_changed",
        entity_type="user",
        entity_id=str(user.id),
        performed_by_id=performed_by_id,
        details=json.dumps({"is_active": is_active}),
    )
    db.commit()
    db.refresh(user)
    return user


def get_totp_secret(db: Session, user_id: int) -> models.UserTOTPSecret | None:
    statement = select(models.UserTOTPSecret).where(models.UserTOTPSecret.user_id == user_id)
    return db.scalars(statement).first()


def provision_totp_secret(
    db: Session,
    user_id: int,
    secret: str,
    *,
    performed_by_id: int | None = None,
    reason: str | None = None,
) -> models.UserTOTPSecret:
    record = get_totp_secret(db, user_id)
    if record is None:
        record = models.UserTOTPSecret(user_id=user_id, secret=secret, is_active=False)
        db.add(record)
    else:
        record.secret = secret
        record.is_active = False
        record.activated_at = None
        record.last_verified_at = None
    db.commit()
    db.refresh(record)

    details = json.dumps({"reason": reason}, ensure_ascii=False) if reason else None
    _log_action(
        db,
        action="totp_provisioned",
        entity_type="user",
        entity_id=str(user_id),
        performed_by_id=performed_by_id,
        details=details,
    )
    db.commit()
    db.refresh(record)
    return record


def activate_totp_secret(
    db: Session,
    user_id: int,
    *,
    performed_by_id: int | None = None,
    reason: str | None = None,
) -> models.UserTOTPSecret:
    record = get_totp_secret(db, user_id)
    if record is None:
        raise LookupError("totp_not_provisioned")
    record.is_active = True
    now = datetime.utcnow()
    record.activated_at = now
    record.last_verified_at = now
    db.commit()
    db.refresh(record)

    details = json.dumps({"reason": reason}, ensure_ascii=False) if reason else None
    _log_action(
        db,
        action="totp_activated",
        entity_type="user",
        entity_id=str(user_id),
        performed_by_id=performed_by_id,
        details=details,
    )
    db.commit()
    db.refresh(record)
    return record


def deactivate_totp_secret(
    db: Session,
    user_id: int,
    *,
    performed_by_id: int | None = None,
    reason: str | None = None,
) -> None:
    record = get_totp_secret(db, user_id)
    if record is None:
        return
    record.is_active = False
    db.commit()

    details = json.dumps({"reason": reason}, ensure_ascii=False) if reason else None
    _log_action(
        db,
        action="totp_deactivated",
        entity_type="user",
        entity_id=str(user_id),
        performed_by_id=performed_by_id,
        details=details,
    )
    db.commit()


def update_totp_last_verified(db: Session, user_id: int) -> None:
    record = get_totp_secret(db, user_id)
    if record is None:
        return
    record.last_verified_at = datetime.utcnow()
    db.commit()


def create_active_session(db: Session, user_id: int, *, session_token: str) -> models.ActiveSession:
    session = models.ActiveSession(user_id=user_id, session_token=session_token)
    db.add(session)
    db.commit()
    db.refresh(session)
    return session


def get_active_session_by_token(db: Session, session_token: str) -> models.ActiveSession | None:
    statement = select(models.ActiveSession).where(models.ActiveSession.session_token == session_token)
    return db.scalars(statement).first()


def mark_session_used(db: Session, session_token: str) -> models.ActiveSession | None:
    session = get_active_session_by_token(db, session_token)
    if session is None or session.revoked_at is not None:
        return None
    session.last_used_at = datetime.utcnow()
    db.commit()
    db.refresh(session)
    return session


def list_active_sessions(db: Session, *, user_id: int | None = None) -> list[models.ActiveSession]:
    statement = select(models.ActiveSession).order_by(models.ActiveSession.created_at.desc())
    if user_id is not None:
        statement = statement.where(models.ActiveSession.user_id == user_id)
    return list(db.scalars(statement))


def revoke_session(
    db: Session,
    session_id: int,
    *,
    revoked_by_id: int | None,
    reason: str,
) -> models.ActiveSession:
    statement = select(models.ActiveSession).where(models.ActiveSession.id == session_id)
    session = db.scalars(statement).first()
    if session is None:
        raise LookupError("session_not_found")
    if session.revoked_at is not None:
        return session
    session.revoked_at = datetime.utcnow()
    session.revoked_by_id = revoked_by_id
    session.revoke_reason = reason
    db.commit()
    db.refresh(session)
    return session


def create_store(db: Session, payload: schemas.StoreCreate, *, performed_by_id: int | None = None) -> models.Store:
    store = models.Store(**payload.model_dump())
    db.add(store)
    try:
        db.commit()
    except IntegrityError as exc:
        db.rollback()
        raise ValueError("store_already_exists") from exc
    db.refresh(store)

    _log_action(
        db,
        action="store_created",
        entity_type="store",
        entity_id=str(store.id),
        performed_by_id=performed_by_id,
    )
    db.commit()
    db.refresh(store)
    return store


def list_stores(db: Session) -> list[models.Store]:
    statement = select(models.Store).order_by(models.Store.name.asc())
    return list(db.scalars(statement))


def list_customers(
    db: Session,
    *,
    query: str | None = None,
    limit: int = 100,
) -> list[models.Customer]:
    statement = select(models.Customer).order_by(models.Customer.name.asc()).limit(limit)
    if query:
        normalized = f"%{query.lower()}%"
        statement = statement.where(
            or_(
                func.lower(models.Customer.name).like(normalized),
                func.lower(models.Customer.contact_name).like(normalized),
                func.lower(models.Customer.email).like(normalized),
            )
        )
    return list(db.scalars(statement))


def get_customer(db: Session, customer_id: int) -> models.Customer:
    statement = select(models.Customer).where(models.Customer.id == customer_id)
    try:
        return db.scalars(statement).one()
    except NoResultFound as exc:
        raise LookupError("customer_not_found") from exc


def create_customer(
    db: Session,
    payload: schemas.CustomerCreate,
    *,
    performed_by_id: int | None = None,
) -> models.Customer:
    history = _history_to_json(payload.history)
    customer = models.Customer(
        name=payload.name,
        contact_name=payload.contact_name,
        email=payload.email,
        phone=payload.phone,
        address=payload.address,
        notes=payload.notes,
        history=history,
        outstanding_debt=_to_decimal(payload.outstanding_debt),
        last_interaction_at=_last_history_timestamp(history),
    )
    db.add(customer)
    try:
        db.commit()
    except IntegrityError as exc:
        db.rollback()
        raise ValueError("customer_already_exists") from exc
    db.refresh(customer)

    _log_action(
        db,
        action="customer_created",
        entity_type="customer",
        entity_id=str(customer.id),
        performed_by_id=performed_by_id,
        details=json.dumps({"name": customer.name}),
    )
    db.commit()
    db.refresh(customer)
    enqueue_sync_outbox(
        db,
        entity_type="customer",
        entity_id=str(customer.id),
        operation="UPSERT",
        payload=_customer_payload(customer),
    )
    return customer


def update_customer(
    db: Session,
    customer_id: int,
    payload: schemas.CustomerUpdate,
    *,
    performed_by_id: int | None = None,
) -> models.Customer:
    customer = get_customer(db, customer_id)
    updated_fields: dict[str, object] = {}
    if payload.name is not None:
        customer.name = payload.name
        updated_fields["name"] = payload.name
    if payload.contact_name is not None:
        customer.contact_name = payload.contact_name
        updated_fields["contact_name"] = payload.contact_name
    if payload.email is not None:
        customer.email = payload.email
        updated_fields["email"] = payload.email
    if payload.phone is not None:
        customer.phone = payload.phone
        updated_fields["phone"] = payload.phone
    if payload.address is not None:
        customer.address = payload.address
        updated_fields["address"] = payload.address
    if payload.notes is not None:
        customer.notes = payload.notes
        updated_fields["notes"] = payload.notes
    if payload.outstanding_debt is not None:
        customer.outstanding_debt = _to_decimal(payload.outstanding_debt)
        updated_fields["outstanding_debt"] = float(customer.outstanding_debt)
    if payload.history is not None:
        history = _history_to_json(payload.history)
        customer.history = history
        customer.last_interaction_at = _last_history_timestamp(history)
        updated_fields["history"] = history
    db.add(customer)
    db.commit()
    db.refresh(customer)

    if updated_fields:
        _log_action(
            db,
            action="customer_updated",
            entity_type="customer",
            entity_id=str(customer.id),
            performed_by_id=performed_by_id,
            details=json.dumps(updated_fields),
        )
        db.commit()
        db.refresh(customer)
    enqueue_sync_outbox(
        db,
        entity_type="customer",
        entity_id=str(customer.id),
        operation="UPSERT",
        payload=_customer_payload(customer),
    )
    return customer


def delete_customer(
    db: Session,
    customer_id: int,
    *,
    performed_by_id: int | None = None,
) -> None:
    customer = get_customer(db, customer_id)
    db.delete(customer)
    db.commit()
    _log_action(
        db,
        action="customer_deleted",
        entity_type="customer",
        entity_id=str(customer_id),
        performed_by_id=performed_by_id,
    )
    db.commit()
    enqueue_sync_outbox(
        db,
        entity_type="customer",
        entity_id=str(customer_id),
        operation="DELETE",
        payload={"id": customer_id},
    )


def export_customers_csv(
    db: Session,
    *,
    query: str | None = None,
) -> str:
    customers = list_customers(db, query=query, limit=5000)
    buffer = StringIO()
    writer = csv.writer(buffer)
    writer.writerow(
        [
            "ID",
            "Nombre",
            "Contacto",
            "Correo",
            "Teléfono",
            "Dirección",
            "Deuda",
            "Última interacción",
        ]
    )
    for customer in customers:
        writer.writerow(
            [
                customer.id,
                customer.name,
                customer.contact_name or "",
                customer.email or "",
                customer.phone or "",
                customer.address or "",
                float(customer.outstanding_debt),
                customer.last_interaction_at.isoformat()
                if customer.last_interaction_at
                else "",
            ]
        )
    return buffer.getvalue()


def list_suppliers(
    db: Session,
    *,
    query: str | None = None,
    limit: int = 100,
) -> list[models.Supplier]:
    statement = select(models.Supplier).order_by(models.Supplier.name.asc()).limit(limit)
    if query:
        normalized = f"%{query.lower()}%"
        statement = statement.where(
            or_(
                func.lower(models.Supplier.name).like(normalized),
                func.lower(models.Supplier.contact_name).like(normalized),
                func.lower(models.Supplier.email).like(normalized),
            )
        )
    return list(db.scalars(statement))


def get_supplier(db: Session, supplier_id: int) -> models.Supplier:
    statement = select(models.Supplier).where(models.Supplier.id == supplier_id)
    try:
        return db.scalars(statement).one()
    except NoResultFound as exc:
        raise LookupError("supplier_not_found") from exc


def create_supplier(
    db: Session,
    payload: schemas.SupplierCreate,
    *,
    performed_by_id: int | None = None,
) -> models.Supplier:
    history = _history_to_json(payload.history)
    supplier = models.Supplier(
        name=payload.name,
        contact_name=payload.contact_name,
        email=payload.email,
        phone=payload.phone,
        address=payload.address,
        notes=payload.notes,
        history=history,
        outstanding_debt=_to_decimal(payload.outstanding_debt),
    )
    db.add(supplier)
    try:
        db.commit()
    except IntegrityError as exc:
        db.rollback()
        raise ValueError("supplier_already_exists") from exc
    db.refresh(supplier)

    _log_action(
        db,
        action="supplier_created",
        entity_type="supplier",
        entity_id=str(supplier.id),
        performed_by_id=performed_by_id,
        details=json.dumps({"name": supplier.name}),
    )
    db.commit()
    db.refresh(supplier)
    return supplier


def update_supplier(
    db: Session,
    supplier_id: int,
    payload: schemas.SupplierUpdate,
    *,
    performed_by_id: int | None = None,
) -> models.Supplier:
    supplier = get_supplier(db, supplier_id)
    updated_fields: dict[str, object] = {}
    if payload.name is not None:
        supplier.name = payload.name
        updated_fields["name"] = payload.name
    if payload.contact_name is not None:
        supplier.contact_name = payload.contact_name
        updated_fields["contact_name"] = payload.contact_name
    if payload.email is not None:
        supplier.email = payload.email
        updated_fields["email"] = payload.email
    if payload.phone is not None:
        supplier.phone = payload.phone
        updated_fields["phone"] = payload.phone
    if payload.address is not None:
        supplier.address = payload.address
        updated_fields["address"] = payload.address
    if payload.notes is not None:
        supplier.notes = payload.notes
        updated_fields["notes"] = payload.notes
    if payload.outstanding_debt is not None:
        supplier.outstanding_debt = _to_decimal(payload.outstanding_debt)
        updated_fields["outstanding_debt"] = float(supplier.outstanding_debt)
    if payload.history is not None:
        history = _history_to_json(payload.history)
        supplier.history = history
        updated_fields["history"] = history
    db.add(supplier)
    db.commit()
    db.refresh(supplier)

    if updated_fields:
        _log_action(
            db,
            action="supplier_updated",
            entity_type="supplier",
            entity_id=str(supplier.id),
            performed_by_id=performed_by_id,
            details=json.dumps(updated_fields),
        )
        db.commit()
        db.refresh(supplier)
    return supplier


def delete_supplier(
    db: Session,
    supplier_id: int,
    *,
    performed_by_id: int | None = None,
) -> None:
    supplier = get_supplier(db, supplier_id)
    db.delete(supplier)
    db.commit()
    _log_action(
        db,
        action="supplier_deleted",
        entity_type="supplier",
        entity_id=str(supplier_id),
        performed_by_id=performed_by_id,
    )
    db.commit()


def list_supplier_batches(
    db: Session, supplier_id: int, *, limit: int = 50
) -> list[models.SupplierBatch]:
    supplier = get_supplier(db, supplier_id)
    statement = (
        select(models.SupplierBatch)
        .where(models.SupplierBatch.supplier_id == supplier.id)
        .order_by(models.SupplierBatch.purchase_date.desc(), models.SupplierBatch.created_at.desc())
        .limit(limit)
    )
    return list(db.scalars(statement).unique())


def create_supplier_batch(
    db: Session,
    supplier_id: int,
    payload: schemas.SupplierBatchCreate,
    *,
    performed_by_id: int | None = None,
) -> models.SupplierBatch:
    supplier = get_supplier(db, supplier_id)
    store = get_store(db, payload.store_id) if payload.store_id else None
    device: models.Device | None = None
    if payload.device_id:
        device = db.get(models.Device, payload.device_id)
        if device is None:
            raise LookupError("device_not_found")
        if store is not None and device.store_id != store.id:
            raise ValueError("supplier_batch_store_mismatch")
        if store is None:
            store = device.store

    batch = models.SupplierBatch(
        supplier_id=supplier.id,
        store_id=store.id if store else None,
        device_id=device.id if device else None,
        model_name=payload.model_name or (device.name if device else ""),
        batch_code=payload.batch_code,
        unit_cost=_to_decimal(payload.unit_cost).quantize(Decimal("0.01"), rounding=ROUND_HALF_UP),
        quantity=payload.quantity,
        purchase_date=payload.purchase_date,
        notes=payload.notes,
    )
    now = datetime.utcnow()
    batch.created_at = now
    batch.updated_at = now
    db.add(batch)

    if device is not None:
        device.proveedor = supplier.name
        device.lote = payload.batch_code or device.lote
        device.fecha_compra = payload.purchase_date
        device.costo_unitario = batch.unit_cost
        _recalculate_sale_price(device)
        db.add(device)

    db.commit()
    db.refresh(batch)

    if device is not None:
        _recalculate_store_inventory_value(db, device.store_id)

    _log_action(
        db,
        action="supplier_batch_created",
        entity_type="supplier_batch",
        entity_id=str(batch.id),
        performed_by_id=performed_by_id,
        details=json.dumps({"supplier_id": supplier.id, "batch_code": batch.batch_code}),
    )
    db.commit()
    db.refresh(batch)
    return batch


def update_supplier_batch(
    db: Session,
    batch_id: int,
    payload: schemas.SupplierBatchUpdate,
    *,
    performed_by_id: int | None = None,
) -> models.SupplierBatch:
    statement = select(models.SupplierBatch).where(models.SupplierBatch.id == batch_id)
    batch = db.scalars(statement).first()
    if batch is None:
        raise LookupError("supplier_batch_not_found")

    updated_fields: dict[str, object] = {}

    if payload.model_name is not None:
        batch.model_name = payload.model_name
        updated_fields["model_name"] = payload.model_name
    if payload.batch_code is not None:
        batch.batch_code = payload.batch_code
        updated_fields["batch_code"] = payload.batch_code
    if payload.unit_cost is not None:
        batch.unit_cost = _to_decimal(payload.unit_cost).quantize(Decimal("0.01"), rounding=ROUND_HALF_UP)
        updated_fields["unit_cost"] = float(batch.unit_cost)
    if payload.quantity is not None:
        batch.quantity = payload.quantity
        updated_fields["quantity"] = payload.quantity
    if payload.purchase_date is not None:
        batch.purchase_date = payload.purchase_date
        updated_fields["purchase_date"] = batch.purchase_date.isoformat()
    if payload.notes is not None:
        batch.notes = payload.notes
        updated_fields["notes"] = payload.notes
    if payload.store_id is not None:
        store = get_store(db, payload.store_id)
        batch.store_id = store.id
        updated_fields["store_id"] = store.id
    if payload.device_id is not None:
        if payload.device_id:
            device = db.get(models.Device, payload.device_id)
            if device is None:
                raise LookupError("device_not_found")
            batch.device_id = device.id
            updated_fields["device_id"] = device.id
        else:
            batch.device_id = None
            updated_fields["device_id"] = None

    batch.updated_at = datetime.utcnow()

    db.add(batch)
    db.commit()
    db.refresh(batch)

    if updated_fields:
        _log_action(
            db,
            action="supplier_batch_updated",
            entity_type="supplier_batch",
            entity_id=str(batch.id),
            performed_by_id=performed_by_id,
            details=json.dumps(updated_fields),
        )
        db.commit()
        db.refresh(batch)
    return batch


def delete_supplier_batch(
    db: Session,
    batch_id: int,
    *,
    performed_by_id: int | None = None,
) -> None:
    statement = select(models.SupplierBatch).where(models.SupplierBatch.id == batch_id)
    batch = db.scalars(statement).first()
    if batch is None:
        raise LookupError("supplier_batch_not_found")
    store_id = batch.store_id
    db.delete(batch)
    db.commit()
    if store_id:
        _recalculate_store_inventory_value(db, store_id)
    _log_action(
        db,
        action="supplier_batch_deleted",
        entity_type="supplier_batch",
        entity_id=str(batch_id),
        performed_by_id=performed_by_id,
    )
    db.commit()


def export_suppliers_csv(
    db: Session,
    *,
    query: str | None = None,
) -> str:
    suppliers = list_suppliers(db, query=query, limit=5000)
    buffer = StringIO()
    writer = csv.writer(buffer)
    writer.writerow([
        "ID",
        "Nombre",
        "Contacto",
        "Correo",
        "Teléfono",
        "Dirección",
        "Deuda",
    ])
    for supplier in suppliers:
        writer.writerow(
            [
                supplier.id,
                supplier.name,
                supplier.contact_name or "",
                supplier.email or "",
                supplier.phone or "",
                supplier.address or "",
                float(supplier.outstanding_debt),
            ]
        )
    return buffer.getvalue()


def get_store(db: Session, store_id: int) -> models.Store:
    statement = select(models.Store).where(models.Store.id == store_id)
    try:
        return db.scalars(statement).one()
    except NoResultFound as exc:
        raise LookupError("store_not_found") from exc


def create_device(
    db: Session,
    store_id: int,
    payload: schemas.DeviceCreate,
    *,
    performed_by_id: int | None = None,
) -> models.Device:
    get_store(db, store_id)
    payload_data = payload.model_dump()
    provided_fields = payload.model_fields_set
    imei = payload_data.get("imei")
    serial = payload_data.get("serial")
    _ensure_unique_identifiers(db, imei=imei, serial=serial)
    unit_price = payload_data.get("unit_price") if "unit_price" in provided_fields else None
    if unit_price is None:
        payload_data.setdefault("unit_price", Decimal("0"))
    if payload_data.get("costo_unitario") is None:
        payload_data["costo_unitario"] = Decimal("0")
    if payload_data.get("margen_porcentaje") is None:
        payload_data["margen_porcentaje"] = Decimal("0")
    if payload_data.get("estado_comercial") is None:
        payload_data["estado_comercial"] = models.CommercialState.NUEVO
    if payload_data.get("garantia_meses") is None:
        payload_data["garantia_meses"] = 0
    device = models.Device(store_id=store_id, **payload_data)
    if unit_price is None:
        _recalculate_sale_price(device)
    else:
        device.unit_price = unit_price
    db.add(device)
    try:
        db.commit()
    except IntegrityError as exc:
        db.rollback()
        raise ValueError("device_already_exists") from exc
    db.refresh(device)

    _log_action(
        db,
        action="device_created",
        entity_type="device",
        entity_id=str(device.id),
        performed_by_id=performed_by_id,
        details=f"SKU={device.sku}",
    )
    db.commit()
    db.refresh(device)
    _recalculate_store_inventory_value(db, store_id)
    return device


def get_device(db: Session, store_id: int, device_id: int) -> models.Device:
    statement = select(models.Device).where(
        models.Device.id == device_id,
        models.Device.store_id == store_id,
    )
    try:
        return db.scalars(statement).one()
    except NoResultFound as exc:
        raise LookupError("device_not_found") from exc


def update_device(
    db: Session,
    store_id: int,
    device_id: int,
    payload: schemas.DeviceUpdate,
    *,
    performed_by_id: int | None = None,
) -> models.Device:
    device = get_device(db, store_id, device_id)
    updated_fields = payload.model_dump(exclude_unset=True)
    manual_price = None
    if "unit_price" in updated_fields:
        manual_price = updated_fields.pop("unit_price")
    imei = updated_fields.get("imei")
    serial = updated_fields.get("serial")
    _ensure_unique_identifiers(
        db,
        imei=imei,
        serial=serial,
        exclude_device_id=device.id,
    )

    sensitive_before = {
        "costo_unitario": device.costo_unitario,
        "estado_comercial": device.estado_comercial,
        "proveedor": device.proveedor,
    }

    for key, value in updated_fields.items():
        setattr(device, key, value)
    if manual_price is not None:
        device.unit_price = manual_price
    elif {"costo_unitario", "margen_porcentaje"}.intersection(updated_fields):
        _recalculate_sale_price(device)
    db.commit()
    db.refresh(device)

    fields_changed = list(updated_fields.keys())
    if manual_price is not None:
        fields_changed.append("unit_price")
    if fields_changed:
        sensitive_after = {
            "costo_unitario": device.costo_unitario,
            "estado_comercial": device.estado_comercial,
            "proveedor": device.proveedor,
        }
        sensitive_changes = {
            key: {"before": str(sensitive_before[key]), "after": str(value)}
            for key, value in sensitive_after.items()
            if sensitive_before.get(key) != value
        }
        _log_action(
            db,
            action="device_updated",
            entity_type="device",
            entity_id=str(device.id),
            performed_by_id=performed_by_id,
            details=json.dumps({"fields": fields_changed, "sensitive": sensitive_changes}),
        )
        db.commit()
        db.refresh(device)
    _recalculate_store_inventory_value(db, store_id)
    return device


def list_devices(
    db: Session,
    store_id: int,
    *,
    search: str | None = None,
    estado: models.CommercialState | None = None,
) -> list[models.Device]:
    get_store(db, store_id)
    statement = select(models.Device).where(models.Device.store_id == store_id)
    if estado is not None:
        statement = statement.where(models.Device.estado_comercial == estado)
    if search:
        normalized = f"%{search.lower()}%"
        statement = statement.where(
            or_(
                func.lower(models.Device.sku).like(normalized),
                func.lower(models.Device.name).like(normalized),
                func.lower(models.Device.modelo).like(normalized),
                func.lower(models.Device.marca).like(normalized),
                func.lower(models.Device.color).like(normalized),
                func.lower(models.Device.serial).like(normalized),
                func.lower(models.Device.imei).like(normalized),
                func.lower(models.Device.estado_comercial).like(normalized),
            )
        )
    statement = statement.order_by(models.Device.sku.asc())
    return list(db.scalars(statement))


def search_devices(db: Session, filters: schemas.DeviceSearchFilters) -> list[models.Device]:
    statement = (
        select(models.Device)
        .options(joinedload(models.Device.store))
        .join(models.Store)
    )
    if filters.imei:
        statement = statement.where(models.Device.imei == filters.imei)
    if filters.serial:
        statement = statement.where(models.Device.serial == filters.serial)
    if filters.capacidad_gb is not None:
        statement = statement.where(models.Device.capacidad_gb == filters.capacidad_gb)
    if filters.color:
        statement = statement.where(models.Device.color.ilike(f"%{filters.color}%"))
    if filters.marca:
        statement = statement.where(models.Device.marca.ilike(f"%{filters.marca}%"))
    if filters.modelo:
        statement = statement.where(models.Device.modelo.ilike(f"%{filters.modelo}%"))
    statement = statement.order_by(models.Device.store_id.asc(), models.Device.sku.asc())
    return list(db.scalars(statement).unique())


def create_inventory_movement(
    db: Session,
    store_id: int,
    payload: schemas.MovementCreate,
    *,
    performed_by_id: int | None = None,
) -> models.InventoryMovement:
    store = get_store(db, store_id)
    device = get_device(db, store_id, payload.device_id)

    if payload.movement_type == models.MovementType.OUT and device.quantity < payload.quantity:
        raise ValueError("insufficient_stock")

    if payload.movement_type == models.MovementType.IN:
        device.quantity += payload.quantity
        if payload.unit_cost is not None:
            current_total_cost = _to_decimal(device.costo_unitario) * _to_decimal(device.quantity - payload.quantity)
            incoming_cost_total = _to_decimal(payload.unit_cost) * _to_decimal(payload.quantity)
            divisor = _to_decimal(device.quantity or 1)
            average_cost = (current_total_cost + incoming_cost_total) / divisor
            device.costo_unitario = average_cost.quantize(Decimal("0.01"), rounding=ROUND_HALF_UP)
            _recalculate_sale_price(device)
    elif payload.movement_type == models.MovementType.OUT:
        device.quantity -= payload.quantity
    elif payload.movement_type == models.MovementType.ADJUST:
        device.quantity = payload.quantity

    movement = models.InventoryMovement(
        store=store,
        device=device,
        movement_type=payload.movement_type,
        quantity=payload.quantity,
        reason=payload.reason,
        unit_cost=_to_decimal(payload.unit_cost) if payload.unit_cost is not None else None,
        performed_by_id=performed_by_id,
    )
    db.add(movement)
    db.commit()
    db.refresh(device)
    db.refresh(movement)

    _log_action(
        db,
        action="inventory_movement",
        entity_type="device",
        entity_id=str(device.id),
        performed_by_id=performed_by_id,
        details=f"tipo={payload.movement_type.value}, cantidad={payload.quantity}",
    )
    db.commit()
    db.refresh(movement)
    total_value = _recalculate_store_inventory_value(db, store_id)
    setattr(movement, "store_inventory_value", total_value)
    return movement


def list_inventory_summary(db: Session) -> list[models.Store]:
    statement = select(models.Store).options(joinedload(models.Store.devices)).order_by(models.Store.name.asc())
    return list(db.scalars(statement).unique())


def compute_inventory_metrics(db: Session, *, low_stock_threshold: int = 5) -> dict[str, object]:
    stores = list_inventory_summary(db)

    total_devices = 0
    total_units = 0
    total_value = Decimal("0")
    store_metrics: list[dict[str, object]] = []
    low_stock: list[dict[str, object]] = []

    for store in stores:
        device_count = len(store.devices)
        store_units = sum(device.quantity for device in store.devices)
        store_value = sum(_device_value(device) for device in store.devices)

        total_devices += device_count
        total_units += store_units
        total_value += store_value

        store_metrics.append(
            {
                "store_id": store.id,
                "store_name": store.name,
                "device_count": device_count,
                "total_units": store_units,
                "total_value": store_value,
            }
        )

        for device in store.devices:
            if device.quantity <= low_stock_threshold:
                low_stock.append(
                    {
                        "store_id": store.id,
                        "store_name": store.name,
                        "device_id": device.id,
                        "sku": device.sku,
                        "name": device.name,
                        "quantity": device.quantity,
                        "unit_price": device.unit_price or Decimal("0"),
                    }
                )

    store_metrics.sort(key=lambda item: item["total_value"], reverse=True)
    low_stock.sort(key=lambda item: (item["quantity"], item["name"]))

    sales_stmt = (
        select(models.Sale)
        .options(
            joinedload(models.Sale.items).joinedload(models.SaleItem.device),
            joinedload(models.Sale.store),
        )
        .order_by(models.Sale.created_at.desc())
    )
    sales = list(db.scalars(sales_stmt).unique())

    repairs_stmt = select(models.RepairOrder)
    repairs = list(db.scalars(repairs_stmt))

    total_sales_amount = Decimal("0")
    total_profit = Decimal("0")
    sales_count = len(sales)
    sales_trend_map: dict[date, Decimal] = defaultdict(lambda: Decimal("0"))
    store_profit: dict[int, dict[str, object]] = {}

    today = datetime.utcnow().date()
    window_days = [today - timedelta(days=delta) for delta in range(6, -1, -1)]
    window_set = set(window_days)

    for sale in sales:
        total_sales_amount += sale.total_amount
        sale_cost = Decimal("0")
        for item in sale.items:
            device_cost = _to_decimal(getattr(item.device, "costo_unitario", None) or item.unit_price)
            sale_cost += (device_cost * item.quantity).quantize(Decimal("0.01"), rounding=ROUND_HALF_UP)
        profit = (sale.total_amount - sale_cost).quantize(Decimal("0.01"), rounding=ROUND_HALF_UP)
        total_profit += profit

        store_data = store_profit.setdefault(
            sale.store_id,
            {
                "store_id": sale.store_id,
                "store_name": sale.store.name if sale.store else "Sucursal",
                "revenue": Decimal("0"),
                "cost": Decimal("0"),
                "profit": Decimal("0"),
            },
        )
        store_data["revenue"] += sale.total_amount
        store_data["cost"] += sale_cost
        store_data["profit"] += profit

        sale_day = sale.created_at.date()
        if sale_day in window_set:
            sales_trend_map[sale_day] += sale.total_amount

    repair_status_counts: dict[str, int] = defaultdict(int)
    open_repairs = 0
    for order in repairs:
        repair_status_counts[order.status.value] += 1
        if order.status != models.RepairStatus.ENTREGADO:
            open_repairs += 1

    sales_trend = [
        {
            "label": day.strftime("%d/%m"),
            "value": float(sales_trend_map.get(day, Decimal("0"))),
        }
        for day in window_days
    ]

    stock_breakdown = [
        {"label": metric["store_name"], "value": metric["total_units"]}
        for metric in store_metrics
    ]

    profit_breakdown = [
        {
            "label": data["store_name"],
            "value": float(data["profit"]),
        }
        for data in store_profit.values()
        if data["profit"]
    ]

    repair_mix = [
        {"label": status, "value": count}
        for status, count in sorted(repair_status_counts.items())
    ]

    audit_logs_stmt = (
        select(models.AuditLog)
        .order_by(models.AuditLog.created_at.desc())
        .limit(50)
    )
    audit_logs = list(db.scalars(audit_logs_stmt).unique())
    alert_summary = audit_utils.summarize_alerts(audit_logs)
    audit_alerts = {
        "total": alert_summary.total,
        "critical": alert_summary.critical,
        "warning": alert_summary.warning,
        "info": alert_summary.info,
        "has_alerts": alert_summary.has_alerts,
        "highlights": [
            {
                "id": highlight["id"],
                "action": highlight["action"],
                "created_at": highlight["created_at"],
                "severity": highlight["severity"],
                "entity_type": highlight["entity_type"],
            }
            for highlight in alert_summary.highlights
        ],
    }

    return {
        "totals": {
            "stores": len(stores),
            "devices": total_devices,
            "total_units": total_units,
            "total_value": total_value,
        },
        "top_stores": store_metrics[:5],
        "low_stock_devices": low_stock[:10],
        "global_performance": {
            "total_sales": float(total_sales_amount),
            "sales_count": sales_count,
            "total_stock": total_units,
            "open_repairs": open_repairs,
            "gross_profit": float(total_profit),
        },
        "sales_trend": sales_trend,
        "stock_breakdown": stock_breakdown,
        "repair_mix": repair_mix,
        "profit_breakdown": profit_breakdown,
        "audit_alerts": audit_alerts,
    }


def calculate_rotation_analytics(
    db: Session,
    store_ids: Iterable[int] | None = None,
    *,
    date_from: date | None = None,
    date_to: date | None = None,
    category: str | None = None,
) -> list[dict[str, object]]:
    store_filter = _normalize_store_ids(store_ids)
    start_dt, end_dt = _normalize_date_range(date_from, date_to)
    category_expr = _device_category_expr()

    sale_stats = (
        select(
            models.SaleItem.device_id,
            func.sum(models.SaleItem.quantity).label("sold_units"),
            models.Sale.store_id,
        )
        .join(models.Sale, models.Sale.id == models.SaleItem.sale_id)
        .join(models.Device, models.Device.id == models.SaleItem.device_id)
        .group_by(models.SaleItem.device_id, models.Sale.store_id)
    )
    if store_filter:
        sale_stats = sale_stats.where(models.Sale.store_id.in_(store_filter))
    if start_dt:
        sale_stats = sale_stats.where(models.Sale.created_at >= start_dt)
    if end_dt:
        sale_stats = sale_stats.where(models.Sale.created_at <= end_dt)
    if category:
        sale_stats = sale_stats.where(category_expr == category)

    purchase_stats = (
        select(
            models.PurchaseOrderItem.device_id,
            func.sum(models.PurchaseOrderItem.quantity_received).label("received_units"),
            models.PurchaseOrder.store_id,
        )
        .join(models.PurchaseOrder, models.PurchaseOrder.id == models.PurchaseOrderItem.purchase_order_id)
        .join(models.Device, models.Device.id == models.PurchaseOrderItem.device_id)
        .group_by(models.PurchaseOrderItem.device_id, models.PurchaseOrder.store_id)
    )
    if store_filter:
        purchase_stats = purchase_stats.where(models.PurchaseOrder.store_id.in_(store_filter))
    if start_dt:
        purchase_stats = purchase_stats.where(models.PurchaseOrder.created_at >= start_dt)
    if end_dt:
        purchase_stats = purchase_stats.where(models.PurchaseOrder.created_at <= end_dt)
    if category:
        purchase_stats = purchase_stats.where(category_expr == category)

    sold_map = {row.device_id: int(row.sold_units or 0) for row in db.execute(sale_stats)}
    received_map = {row.device_id: int(row.received_units or 0) for row in db.execute(purchase_stats)}

    device_stmt = (
        select(
            models.Device.id,
            models.Device.sku,
            models.Device.name,
            models.Store.id.label("store_id"),
            models.Store.name.label("store_name"),
        )
        .join(models.Store, models.Store.id == models.Device.store_id)
        .order_by(models.Store.name.asc(), models.Device.name.asc())
    )
    if store_filter:
        device_stmt = device_stmt.where(models.Device.store_id.in_(store_filter))
    if category:
        device_stmt = device_stmt.where(category_expr == category)

    results: list[dict[str, object]] = []
    for row in db.execute(device_stmt):
        sold_units = sold_map.get(row.id, 0)
        received_units = received_map.get(row.id, 0)
        denominator = received_units if received_units > 0 else max(sold_units, 1)
        rotation_rate = sold_units / denominator if denominator else 0
        results.append(
            {
                "store_id": row.store_id,
                "store_name": row.store_name,
                "device_id": row.id,
                "sku": row.sku,
                "name": row.name,
                "sold_units": sold_units,
                "received_units": received_units,
                "rotation_rate": float(round(rotation_rate, 2)),
            }
        )
    return results


def calculate_aging_analytics(
    db: Session,
    store_ids: Iterable[int] | None = None,
    *,
    date_from: date | None = None,
    date_to: date | None = None,
    category: str | None = None,
) -> list[dict[str, object]]:
    store_filter = _normalize_store_ids(store_ids)
    now_date = datetime.utcnow().date()
    category_expr = _device_category_expr()
    device_stmt = (
        select(
            models.Device.id,
            models.Device.sku,
            models.Device.name,
            models.Device.fecha_compra,
            models.Device.quantity,
            models.Store.id.label("store_id"),
            models.Store.name.label("store_name"),
        )
        .join(models.Store, models.Store.id == models.Device.store_id)
    )
    if store_filter:
        device_stmt = device_stmt.where(models.Device.store_id.in_(store_filter))
    if date_from:
        device_stmt = device_stmt.where(models.Device.fecha_compra >= date_from)
    if date_to:
        device_stmt = device_stmt.where(models.Device.fecha_compra <= date_to)
    if category:
        device_stmt = device_stmt.where(category_expr == category)

    metrics: list[dict[str, object]] = []
    for row in db.execute(device_stmt):
        purchase_date = row.fecha_compra
        days_in_stock = (now_date - purchase_date).days if purchase_date else 0
        metrics.append(
            {
                "device_id": row.id,
                "sku": row.sku,
                "name": row.name,
                "store_id": row.store_id,
                "store_name": row.store_name,
                "days_in_stock": max(days_in_stock, 0),
                "quantity": int(row.quantity or 0),
            }
        )
    metrics.sort(key=lambda item: item["days_in_stock"], reverse=True)
    return metrics


def calculate_stockout_forecast(
    db: Session,
    store_ids: Iterable[int] | None = None,
    *,
    date_from: date | None = None,
    date_to: date | None = None,
    category: str | None = None,
) -> list[dict[str, object]]:
    store_filter = _normalize_store_ids(store_ids)
    start_dt, end_dt = _normalize_date_range(date_from, date_to)
    category_expr = _device_category_expr()

    sales_summary_stmt = (
        select(
            models.SaleItem.device_id,
            models.Sale.store_id,
            func.sum(models.SaleItem.quantity).label("sold_units"),
            func.min(models.Sale.created_at).label("first_sale"),
            func.max(models.Sale.created_at).label("last_sale"),
        )
        .join(models.Sale, models.Sale.id == models.SaleItem.sale_id)
        .join(models.Device, models.Device.id == models.SaleItem.device_id)
        .group_by(models.SaleItem.device_id, models.Sale.store_id)
    )
    if store_filter:
        sales_summary_stmt = sales_summary_stmt.where(models.Sale.store_id.in_(store_filter))
    if start_dt:
        sales_summary_stmt = sales_summary_stmt.where(models.Sale.created_at >= start_dt)
    if end_dt:
        sales_summary_stmt = sales_summary_stmt.where(models.Sale.created_at <= end_dt)
    if category:
        sales_summary_stmt = sales_summary_stmt.where(category_expr == category)

    day_column = func.date(models.Sale.created_at)
    daily_sales_stmt = (
        select(
            models.SaleItem.device_id,
            day_column.label("day"),
            func.sum(models.SaleItem.quantity).label("sold_units"),
        )
        .join(models.Sale, models.Sale.id == models.SaleItem.sale_id)
        .join(models.Device, models.Device.id == models.SaleItem.device_id)
        .group_by(models.SaleItem.device_id, day_column)
    )
    if store_filter:
        daily_sales_stmt = daily_sales_stmt.where(models.Sale.store_id.in_(store_filter))
    if start_dt:
        daily_sales_stmt = daily_sales_stmt.where(models.Sale.created_at >= start_dt)
    if end_dt:
        daily_sales_stmt = daily_sales_stmt.where(models.Sale.created_at <= end_dt)
    if category:
        daily_sales_stmt = daily_sales_stmt.where(category_expr == category)

    sales_map: dict[int, dict[str, object]] = {}
    for row in db.execute(sales_summary_stmt):
        sales_map[row.device_id] = {
            "sold_units": int(row.sold_units or 0),
            "first_sale": row.first_sale,
            "last_sale": row.last_sale,
            "store_id": int(row.store_id),
        }

    daily_sales_map: defaultdict[int, list[tuple[datetime, float]]] = defaultdict(list)
    for row in db.execute(daily_sales_stmt):
        day: datetime | None = row.day
        if day is None:
            continue
        daily_sales_map[row.device_id].append((day, float(row.sold_units or 0)))

    device_stmt = (
        select(
            models.Device.id,
            models.Device.sku,
            models.Device.name,
            models.Device.quantity,
            models.Store.id.label("store_id"),
            models.Store.name.label("store_name"),
        )
        .join(models.Store, models.Store.id == models.Device.store_id)
    )
    if store_filter:
        device_stmt = device_stmt.where(models.Device.store_id.in_(store_filter))
    if category:
        device_stmt = device_stmt.where(category_expr == category)

    metrics: list[dict[str, object]] = []
    for row in db.execute(device_stmt):
        stats = sales_map.get(row.id)
        quantity = int(row.quantity or 0)
        daily_points_raw = sorted(
            daily_sales_map.get(row.id, []), key=lambda item: item[0]
        )
        points = [(float(index), value) for index, (_, value) in enumerate(daily_points_raw)]
        slope, intercept, r_squared = _linear_regression(points)
        historical_avg = (
            sum(value for _, value in daily_points_raw) / len(daily_points_raw)
            if daily_points_raw
            else 0.0
        )
        predicted_next = max(0.0, slope * len(points) + intercept) if points else 0.0
        expected_daily = max(historical_avg, predicted_next)

        if stats is None:
            sold_units = 0
        else:
            sold_units = int(stats.get("sold_units", 0))

        if expected_daily <= 0:
            projected_days: int | None = None
        else:
            projected_days = max(int(math.ceil(quantity / expected_daily)), 0)

        if slope > 0.25:
            trend_label = "acelerando"
        elif slope < -0.25:
            trend_label = "desacelerando"
        else:
            trend_label = "estable"

        alert_level: str | None
        if projected_days is None:
            alert_level = None
        elif projected_days <= 3:
            alert_level = "critical"
        elif projected_days <= 7:
            alert_level = "warning"
        else:
            alert_level = "ok"

        metrics.append(
            {
                "device_id": row.id,
                "sku": row.sku,
                "name": row.name,
                "store_id": row.store_id,
                "store_name": row.store_name,
                "average_daily_sales": round(float(expected_daily), 2),
                "projected_days": projected_days,
                "quantity": quantity,
                "trend": trend_label,
                "trend_score": round(float(slope), 4),
                "confidence": round(float(r_squared), 3),
                "alert_level": alert_level,
                "sold_units": sold_units,
            }
        )

    metrics.sort(key=lambda item: (item["projected_days"] is None, item["projected_days"] or 0))
    return metrics


def calculate_store_comparatives(
    db: Session,
    store_ids: Iterable[int] | None = None,
    *,
    date_from: date | None = None,
    date_to: date | None = None,
    category: str | None = None,
) -> list[dict[str, object]]:
    store_filter = _normalize_store_ids(store_ids)
    rotation = calculate_rotation_analytics(
        db,
        store_ids=store_filter,
        date_from=date_from,
        date_to=date_to,
        category=category,
    )
    aging = calculate_aging_analytics(
        db,
        store_ids=store_filter,
        date_from=date_from,
        date_to=date_to,
        category=category,
    )
    start_dt, end_dt = _normalize_date_range(date_from, date_to)
    category_expr = _device_category_expr()
    rotation_totals: dict[int, tuple[float, int]] = {}
    aging_totals: dict[int, tuple[float, int]] = {}

    for item in rotation:
        store_id = int(item["store_id"])
        total, count = rotation_totals.get(store_id, (0.0, 0))
        rotation_totals[store_id] = (total + float(item["rotation_rate"]), count + 1)

    for item in aging:
        store_id_value = item.get("store_id")
        if store_id_value is None:
            continue
        store_id = int(store_id_value)
        total, count = aging_totals.get(store_id, (0.0, 0))
        aging_totals[store_id] = (total + float(item["days_in_stock"]), count + 1)

    rotation_avg = {
        store_id: (total / count if count else 0.0)
        for store_id, (total, count) in rotation_totals.items()
    }
    aging_avg = {
        store_id: (total / count if count else 0.0)
        for store_id, (total, count) in aging_totals.items()
    }

    inventory_stmt = (
        select(
            models.Store.id,
            models.Store.name,
            func.coalesce(func.count(models.Device.id), 0).label("device_count"),
            func.coalesce(func.sum(models.Device.quantity), 0).label("total_units"),
            func.coalesce(
                func.sum(models.Device.quantity * models.Device.unit_price),
                0,
            ).label("inventory_value"),
        )
        .outerjoin(models.Device, models.Device.store_id == models.Store.id)
        .group_by(models.Store.id)
        .order_by(models.Store.name.asc())
    )
    if store_filter:
        inventory_stmt = inventory_stmt.where(models.Store.id.in_(store_filter))
    if category:
        inventory_stmt = inventory_stmt.where(category_expr == category)
    window_start = start_dt or (datetime.utcnow() - timedelta(days=30))
    sales_stmt = (
        select(
            models.Sale.store_id,
            func.coalesce(func.count(models.Sale.id), 0).label("orders"),
            func.coalesce(func.sum(models.Sale.total_amount), 0).label("revenue"),
        )
        .join(models.SaleItem, models.SaleItem.sale_id == models.Sale.id)
        .join(models.Device, models.Device.id == models.SaleItem.device_id)
        .where(models.Sale.created_at >= window_start)
        .group_by(models.Sale.store_id)
    )
    if store_filter:
        sales_stmt = sales_stmt.where(models.Sale.store_id.in_(store_filter))
    if end_dt:
        sales_stmt = sales_stmt.where(models.Sale.created_at <= end_dt)
    if category:
        sales_stmt = sales_stmt.where(category_expr == category)
    sales_map: dict[int, dict[str, Decimal]] = {}
    for row in db.execute(sales_stmt):
        sales_map[int(row.store_id)] = {
            "orders": Decimal(row.orders or 0),
            "revenue": Decimal(row.revenue or 0),
        }

    comparatives: list[dict[str, object]] = []
    for row in db.execute(inventory_stmt):
        store_id = int(row.id)
        sales = sales_map.get(store_id, {"orders": Decimal(0), "revenue": Decimal(0)})
        comparatives.append(
            {
                "store_id": store_id,
                "store_name": row.name,
                "device_count": int(row.device_count or 0),
                "total_units": int(row.total_units or 0),
                "inventory_value": float(row.inventory_value or 0),
                "average_rotation": round(rotation_avg.get(store_id, 0.0), 2),
                "average_aging_days": round(aging_avg.get(store_id, 0.0), 1),
                "sales_last_30_days": float(sales["revenue"]),
                "sales_count_last_30_days": int(sales["orders"]),
            }
        )

    comparatives.sort(key=lambda item: item["inventory_value"], reverse=True)
    return comparatives


def calculate_profit_margin(
    db: Session,
    store_ids: Iterable[int] | None = None,
    *,
    date_from: date | None = None,
    date_to: date | None = None,
    category: str | None = None,
) -> list[dict[str, object]]:
    store_filter = _normalize_store_ids(store_ids)
    start_dt, end_dt = _normalize_date_range(date_from, date_to)
    category_expr = _device_category_expr()
    stmt = (
        select(
            models.Store.id.label("store_id"),
            models.Store.name.label("store_name"),
            func.coalesce(func.sum(models.SaleItem.total_line), 0).label("revenue"),
            func.coalesce(
                func.sum(models.SaleItem.quantity * models.Device.costo_unitario),
                0,
            ).label("cost"),
        )
        .join(models.Sale, models.Sale.id == models.SaleItem.sale_id)
        .join(models.Store, models.Store.id == models.Sale.store_id)
        .join(models.Device, models.Device.id == models.SaleItem.device_id)
        .group_by(models.Store.id)
        .order_by(models.Store.name.asc())
    )
    if store_filter:
        stmt = stmt.where(models.Store.id.in_(store_filter))
    if start_dt:
        stmt = stmt.where(models.Sale.created_at >= start_dt)
    if end_dt:
        stmt = stmt.where(models.Sale.created_at <= end_dt)
    if category:
        stmt = stmt.where(category_expr == category)

    metrics: list[dict[str, object]] = []
    for row in db.execute(stmt):
        revenue = Decimal(row.revenue or 0)
        cost = Decimal(row.cost or 0)
        profit = revenue - cost
        margin_percent = float((profit / revenue * 100) if revenue else 0)
        metrics.append(
            {
                "store_id": int(row.store_id),
                "store_name": row.store_name,
                "revenue": float(revenue),
                "cost": float(cost),
                "profit": float(profit),
                "margin_percent": round(margin_percent, 2),
            }
        )

    metrics.sort(key=lambda item: item["profit"], reverse=True)
    return metrics


def calculate_sales_projection(
    db: Session,
    store_ids: Iterable[int] | None = None,
    *,
    horizon_days: int = 30,
    date_from: date | None = None,
    date_to: date | None = None,
    category: str | None = None,
) -> list[dict[str, object]]:
    store_filter = _normalize_store_ids(store_ids)
    start_dt, end_dt = _normalize_date_range(date_from, date_to)
    category_expr = _device_category_expr()
    lookback_days = max(horizon_days, 30)
    since = start_dt or (datetime.utcnow() - timedelta(days=lookback_days))

    day_bucket = func.date(models.Sale.created_at)
    daily_stmt = (
        select(
            models.Store.id.label("store_id"),
            models.Store.name.label("store_name"),
            day_bucket.label("sale_day"),
            func.coalesce(func.sum(models.SaleItem.quantity), 0).label("units"),
            func.coalesce(func.sum(models.SaleItem.total_line), 0).label("revenue"),
            func.coalesce(func.count(func.distinct(models.Sale.id)), 0).label("orders"),
        )
        .join(models.Sale, models.Sale.id == models.SaleItem.sale_id)
        .join(models.Store, models.Store.id == models.Sale.store_id)
        .join(models.Device, models.Device.id == models.SaleItem.device_id)
        .where(models.Sale.created_at >= since)
        .group_by(
            models.Store.id,
            models.Store.name,
            day_bucket,
        )
        .order_by(models.Store.name.asc())
    )
    if store_filter:
        daily_stmt = daily_stmt.where(models.Store.id.in_(store_filter))
    if end_dt:
        daily_stmt = daily_stmt.where(models.Sale.created_at <= end_dt)
    if category:
        daily_stmt = daily_stmt.where(category_expr == category)

    stores_data: dict[int, dict[str, object]] = {}
    for row in db.execute(daily_stmt):
        store_entry = stores_data.setdefault(
            int(row.store_id),
            {
                "store_name": row.store_name,
                "daily": [],
                "orders": 0,
                "total_units": 0.0,
                "total_revenue": 0.0,
            },
        )
        day_value: datetime | None = row.sale_day
        if day_value is None:
            continue
        units_value = float(row.units or 0)
        revenue_value = float(row.revenue or 0)
        orders_value = int(row.orders or 0)
        store_entry["daily"].append(
            {
                "day": day_value,
                "units": units_value,
                "revenue": revenue_value,
                "orders": orders_value,
            }
        )
        store_entry["orders"] += orders_value
        store_entry["total_units"] += units_value
        store_entry["total_revenue"] += revenue_value

    projections: list[dict[str, object]] = []
    for store_id, payload in stores_data.items():
        daily_points = sorted(payload["daily"], key=lambda item: item["day"])
        if not daily_points:
            continue

        unit_points = [
            (float(index), item["units"])
            for index, item in enumerate(daily_points)
        ]
        revenue_points = [
            (float(index), item["revenue"])
            for index, item in enumerate(daily_points)
        ]
        slope_units, intercept_units, r2_units = _linear_regression(unit_points)
        slope_revenue, intercept_revenue, r2_revenue = _linear_regression(
            revenue_points
        )
        historical_avg_units = (
            payload["total_units"] / len(unit_points) if unit_points else 0.0
        )
        predicted_next_units = (
            max(0.0, slope_units * len(unit_points) + intercept_units)
            if unit_points
            else 0.0
        )
        average_daily_units = max(historical_avg_units, predicted_next_units)
        projected_units = _project_linear_sum(
            slope_units, intercept_units, len(unit_points), horizon_days
        )
        projected_revenue = _project_linear_sum(
            slope_revenue, intercept_revenue, len(revenue_points), horizon_days
        )
        average_ticket = (
            payload["total_revenue"] / payload["total_units"]
            if payload["total_units"] > 0
            else 0.0
        )
        orders = payload["orders"]
        sample_days = len(unit_points)
        confidence = 0.0
        if sample_days > 0:
            coverage = min(1.0, orders / sample_days)
            confidence = max(0.0, min(1.0, (r2_units + coverage) / 2))

        if slope_units > 0.5:
            trend = "creciendo"
        elif slope_units < -0.5:
            trend = "cayendo"
        else:
            trend = "estable"

        projections.append(
            {
                "store_id": store_id,
                "store_name": payload["store_name"],
                "average_daily_units": round(float(average_daily_units), 2),
                "average_ticket": round(float(average_ticket), 2),
                "projected_units": round(float(projected_units), 2),
                "projected_revenue": round(float(projected_revenue), 2),
                "confidence": round(float(confidence), 2),
                "trend": trend,
                "trend_score": round(float(slope_units), 4),
                "revenue_trend_score": round(float(slope_revenue), 4),
                "r2_revenue": round(float(r2_revenue), 3),
            }
        )

    projections.sort(key=lambda item: item["projected_revenue"], reverse=True)
    return projections


def list_analytics_categories(db: Session) -> list[str]:
    category_expr = _device_category_expr()
    stmt = (
        select(func.distinct(category_expr).label("category"))
        .where(category_expr.is_not(None))
        .order_by(category_expr.asc())
    )
    return [row.category for row in db.execute(stmt) if row.category]


def generate_analytics_alerts(
    db: Session,
    *,
    store_ids: Iterable[int] | None = None,
    date_from: date | None = None,
    date_to: date | None = None,
    category: str | None = None,
) -> list[dict[str, object]]:
    alerts: list[dict[str, object]] = []
    forecast = calculate_stockout_forecast(
        db,
        store_ids=store_ids,
        date_from=date_from,
        date_to=date_to,
        category=category,
    )
    for item in forecast:
        level = item.get("alert_level")
        if level in {"critical", "warning"}:
            projected_days = item.get("projected_days")
            if projected_days is None:
                continue
            message = (
                f"{item['sku']} en {item['store_name']} se agotará en {projected_days} días"
                if projected_days > 0
                else f"{item['sku']} en {item['store_name']} está agotado"
            )
            alerts.append(
                {
                    "type": "stock",
                    "level": level,
                    "message": message,
                    "store_id": item.get("store_id"),
                    "store_name": item["store_name"],
                    "device_id": item["device_id"],
                    "sku": item["sku"],
                }
            )

    projections = calculate_sales_projection(
        db,
        store_ids=store_ids,
        date_from=date_from,
        date_to=date_to,
        category=category,
        horizon_days=14,
    )
    for item in projections:
        trend = item.get("trend")
        trend_score = float(item.get("trend_score", 0))
        if trend == "cayendo" and trend_score < -0.5:
            level = "warning" if trend_score > -1.0 else "critical"
            message = (
                f"Ventas en {item['store_name']} muestran caída (tendencia {trend_score:.2f})"
            )
            alerts.append(
                {
                    "type": "sales",
                    "level": level,
                    "message": message,
                    "store_id": item["store_id"],
                    "store_name": item["store_name"],
                    "device_id": None,
                    "sku": None,
                }
            )

    alerts.sort(key=lambda alert: (alert["level"] != "critical", alert["level"] != "warning"))
    return alerts


def calculate_realtime_store_widget(
    db: Session,
    *,
    store_ids: Iterable[int] | None = None,
    category: str | None = None,
    low_stock_threshold: int = 5,
) -> list[dict[str, object]]:
    store_filter = _normalize_store_ids(store_ids)
    category_expr = _device_category_expr()
    today_start = datetime.utcnow().replace(hour=0, minute=0, second=0, microsecond=0)

    stores_stmt = select(models.Store.id, models.Store.name, models.Store.inventory_value)
    if store_filter:
        stores_stmt = stores_stmt.where(models.Store.id.in_(store_filter))
    stores_stmt = stores_stmt.order_by(models.Store.name.asc())

    low_stock_stmt = (
        select(models.Device.store_id, func.count(models.Device.id).label("low_stock"))
        .where(models.Device.quantity <= low_stock_threshold)
        .group_by(models.Device.store_id)
    )
    if store_filter:
        low_stock_stmt = low_stock_stmt.where(models.Device.store_id.in_(store_filter))
    if category:
        low_stock_stmt = low_stock_stmt.where(category_expr == category)

    sales_today_stmt = (
        select(
            models.Store.id.label("store_id"),
            func.coalesce(func.sum(models.SaleItem.total_line), 0).label("revenue"),
            func.max(models.Sale.created_at).label("last_sale_at"),
        )
        .join(models.Sale, models.Sale.id == models.SaleItem.sale_id)
        .join(models.Store, models.Store.id == models.Sale.store_id)
        .join(models.Device, models.Device.id == models.SaleItem.device_id)
        .where(models.Sale.created_at >= today_start)
        .group_by(models.Store.id)
    )
    if store_filter:
        sales_today_stmt = sales_today_stmt.where(models.Store.id.in_(store_filter))
    if category:
        sales_today_stmt = sales_today_stmt.where(category_expr == category)

    repairs_stmt = (
        select(
            models.RepairOrder.store_id,
            func.count(models.RepairOrder.id).label("pending"),
        )
        .where(models.RepairOrder.status != models.RepairStatus.ENTREGADO)
        .group_by(models.RepairOrder.store_id)
    )
    if store_filter:
        repairs_stmt = repairs_stmt.where(models.RepairOrder.store_id.in_(store_filter))

    sync_stmt = (
        select(
            models.SyncSession.store_id,
            func.max(models.SyncSession.finished_at).label("last_sync"),
        )
        .group_by(models.SyncSession.store_id)
    )
    if store_filter:
        sync_stmt = sync_stmt.where(models.SyncSession.store_id.in_(store_filter))

    low_stock_map = {
        int(row.store_id): int(row.low_stock or 0)
        for row in db.execute(low_stock_stmt)
    }
    sales_today_map = {
        int(row.store_id): {
            "revenue": float(row.revenue or 0),
            "last_sale_at": row.last_sale_at,
        }
        for row in db.execute(sales_today_stmt)
    }
    repairs_map = {
        int(row.store_id): int(row.pending or 0)
        for row in db.execute(repairs_stmt)
    }
    sync_map: dict[int | None, datetime | None] = {
        row.store_id: row.last_sync for row in db.execute(sync_stmt)
    }
    global_sync = sync_map.get(None)

    projection_map = {
        item["store_id"]: item
        for item in calculate_sales_projection(
            db,
            store_ids=store_ids,
            category=category,
            horizon_days=7,
        )
    }

    widgets: list[dict[str, object]] = []
    for row in db.execute(stores_stmt):
        store_id = int(row.id)
        sales_info = sales_today_map.get(store_id, {"revenue": 0.0, "last_sale_at": None})
        projection = projection_map.get(store_id, {})
        widgets.append(
            {
                "store_id": store_id,
                "store_name": row.name,
                "inventory_value": float(row.inventory_value or 0),
                "sales_today": round(float(sales_info["revenue"]), 2),
                "last_sale_at": sales_info.get("last_sale_at"),
                "low_stock_devices": low_stock_map.get(store_id, 0),
                "pending_repairs": repairs_map.get(store_id, 0),
                "last_sync_at": sync_map.get(store_id) or global_sync,
                "trend": projection.get("trend", "estable"),
                "trend_score": projection.get("trend_score", 0.0),
                "confidence": projection.get("confidence", 0.0),
            }
        )

    return widgets


def record_sync_session(
    db: Session,
    *,
    store_id: int | None,
    mode: models.SyncMode,
    status: models.SyncStatus,
    triggered_by_id: int | None,
    error_message: str | None = None,
) -> models.SyncSession:
    session = models.SyncSession(
        store_id=store_id,
        mode=mode,
        status=status,
        started_at=datetime.utcnow(),
        finished_at=datetime.utcnow(),
        error_message=error_message,
        triggered_by_id=triggered_by_id,
    )
    db.add(session)
    db.commit()
    db.refresh(session)

    _log_action(
        db,
        action="sync_session",
        entity_type="store" if store_id else "global",
        entity_id=str(store_id or 0),
        performed_by_id=triggered_by_id,
        details=f"estado={status.value}; modo={mode.value}",
    )
    db.commit()
    db.refresh(session)
    return session


def list_sync_sessions(db: Session, limit: int = 50) -> list[models.SyncSession]:
    statement = (
        select(models.SyncSession)
        .order_by(models.SyncSession.started_at.desc())
        .limit(limit)
    )
    return list(db.scalars(statement))


def list_sync_history_by_store(
    db: Session,
    *,
    limit_per_store: int = 5,
) -> list[dict[str, object]]:
    statement = (
        select(models.SyncSession)
        .options(joinedload(models.SyncSession.store))
        .order_by(models.SyncSession.started_at.desc())
    )
    sessions = list(db.scalars(statement).unique())
    grouped: dict[int | None, list[models.SyncSession]] = {}
    for session in sessions:
        key = session.store_id
        bucket = grouped.setdefault(key, [])
        if len(bucket) < limit_per_store:
            bucket.append(session)

    history: list[dict[str, object]] = []
    for store_id, entries in grouped.items():
        if not entries:
            continue
        reference = entries[0]
        store_name = reference.store.name if reference.store else "Global"
        history.append(
            {
                "store_id": store_id,
                "store_name": store_name,
                "sessions": [
                    {
                        "id": entry.id,
                        "mode": entry.mode,
                        "status": entry.status,
                        "started_at": entry.started_at,
                        "finished_at": entry.finished_at,
                        "error_message": entry.error_message,
                    }
                    for entry in entries
                ],
            }
        )

    history.sort(key=lambda item: (item["store_name"].lower(), item["store_id"] or 0))
    return history


def enqueue_sync_outbox(
    db: Session,
    *,
    entity_type: str,
    entity_id: str,
    operation: str,
    payload: dict[str, object],
    priority: models.SyncOutboxPriority | None = None,
) -> models.SyncOutbox:
    serialized = json.dumps(payload, ensure_ascii=False, default=str)
    resolved_priority = _resolve_outbox_priority(entity_type, priority)
    statement = select(models.SyncOutbox).where(
        models.SyncOutbox.entity_type == entity_type,
        models.SyncOutbox.entity_id == entity_id,
    )
    entry = db.scalars(statement).first()
    if entry is None:
        entry = models.SyncOutbox(
            entity_type=entity_type,
            entity_id=entity_id,
            operation=operation,
            payload=serialized,
            status=models.SyncOutboxStatus.PENDING,
            priority=resolved_priority,
        )
        db.add(entry)
    else:
        entry.operation = operation
        entry.payload = serialized
        entry.status = models.SyncOutboxStatus.PENDING
        entry.attempt_count = 0
        entry.error_message = None
        entry.last_attempt_at = None
        if _priority_weight(resolved_priority) < _priority_weight(entry.priority):
            entry.priority = resolved_priority
    db.commit()
    db.refresh(entry)
    return entry


def list_sync_outbox(
    db: Session,
    *,
    statuses: Iterable[models.SyncOutboxStatus] | None = None,
    limit: int = 100,
) -> list[models.SyncOutbox]:
    priority_order = case(
        (models.SyncOutbox.priority == models.SyncOutboxPriority.HIGH, 0),
        (models.SyncOutbox.priority == models.SyncOutboxPriority.NORMAL, 1),
        (models.SyncOutbox.priority == models.SyncOutboxPriority.LOW, 2),
        else_=2,
    )
    statement = (
        select(models.SyncOutbox)
        .order_by(priority_order, models.SyncOutbox.updated_at.desc())
        .limit(limit)
    )
    if statuses is not None:
        status_tuple = tuple(statuses)
        if status_tuple:
            statement = statement.where(models.SyncOutbox.status.in_(status_tuple))
    return list(db.scalars(statement))


def reset_outbox_entries(
    db: Session,
    entry_ids: Iterable[int],
    *,
    performed_by_id: int | None = None,
    reason: str | None = None,
) -> list[models.SyncOutbox]:
    ids_tuple = tuple({int(entry_id) for entry_id in entry_ids})
    if not ids_tuple:
        return []

    statement = select(models.SyncOutbox).where(models.SyncOutbox.id.in_(ids_tuple))
    entries = list(db.scalars(statement))
    if not entries:
        return []

    now = datetime.utcnow()
    for entry in entries:
        entry.status = models.SyncOutboxStatus.PENDING
        entry.attempt_count = 0
        entry.last_attempt_at = None
        entry.error_message = None
        entry.updated_at = now
    db.commit()
    for entry in entries:
        db.refresh(entry)
        details_payload = {"operation": entry.operation}
        if reason:
            details_payload["reason"] = reason
        _log_action(
            db,
            action="sync_outbox_reset",
            entity_type=entry.entity_type,
            entity_id=str(entry.id),
            performed_by_id=performed_by_id,
            details=json.dumps(details_payload, ensure_ascii=False),
        )
    db.commit()
    refreshed = list(db.scalars(statement))
    return refreshed


def get_sync_outbox_statistics(db: Session) -> list[dict[str, object]]:
    statement = (
        select(
            models.SyncOutbox.entity_type,
            models.SyncOutbox.priority,
            func.count(models.SyncOutbox.id).label("total"),
            func.sum(
                case(
                    (models.SyncOutbox.status == models.SyncOutboxStatus.PENDING, 1),
                    else_=0,
                )
            ).label("pending"),
            func.sum(
                case(
                    (models.SyncOutbox.status == models.SyncOutboxStatus.FAILED, 1),
                    else_=0,
                )
            ).label("failed"),
            func.max(models.SyncOutbox.updated_at).label("latest_update"),
            func.min(
                case(
                    (
                        models.SyncOutbox.status == models.SyncOutboxStatus.PENDING,
                        models.SyncOutbox.created_at,
                    ),
                    else_=None,
                )
            ).label("oldest_pending"),
        )
        .group_by(models.SyncOutbox.entity_type, models.SyncOutbox.priority)
    )
    results: list[dict[str, object]] = []
    for row in db.execute(statement):
        priority = row.priority or models.SyncOutboxPriority.NORMAL
        results.append(
            {
                "entity_type": row.entity_type,
                "priority": priority,
                "total": int(row.total or 0),
                "pending": int(row.pending or 0),
                "failed": int(row.failed or 0),
                "latest_update": row.latest_update,
                "oldest_pending": row.oldest_pending,
            }
        )
    results.sort(key=lambda item: (_priority_weight(item["priority"]), item["entity_type"]))
    return results


def get_store_membership(db: Session, *, user_id: int, store_id: int) -> models.StoreMembership | None:
    statement = select(models.StoreMembership).where(
        models.StoreMembership.user_id == user_id,
        models.StoreMembership.store_id == store_id,
    )
    return db.scalars(statement).first()


def upsert_store_membership(
    db: Session,
    *,
    user_id: int,
    store_id: int,
    can_create_transfer: bool,
    can_receive_transfer: bool,
) -> models.StoreMembership:
    membership = get_store_membership(db, user_id=user_id, store_id=store_id)
    if membership is None:
        membership = models.StoreMembership(
            user_id=user_id,
            store_id=store_id,
            can_create_transfer=can_create_transfer,
            can_receive_transfer=can_receive_transfer,
        )
        db.add(membership)
    else:
        membership.can_create_transfer = can_create_transfer
        membership.can_receive_transfer = can_receive_transfer
    db.commit()
    db.refresh(membership)
    return membership


def _require_store_permission(
    db: Session,
    *,
    user_id: int,
    store_id: int,
    permission: str,
) -> models.StoreMembership:
    membership = get_store_membership(db, user_id=user_id, store_id=store_id)
    if membership is None:
        raise PermissionError("store_membership_required")
    if permission == "create" and not membership.can_create_transfer:
        raise PermissionError("store_create_forbidden")
    if permission == "receive" and not membership.can_receive_transfer:
        raise PermissionError("store_receive_forbidden")
    return membership


def list_store_memberships(db: Session, store_id: int) -> list[models.StoreMembership]:
    statement = (
        select(models.StoreMembership)
        .options(joinedload(models.StoreMembership.user))
        .where(models.StoreMembership.store_id == store_id)
        .order_by(models.StoreMembership.user_id.asc())
    )
    return list(db.scalars(statement))


def create_transfer_order(
    db: Session,
    payload: schemas.TransferOrderCreate,
    *,
    requested_by_id: int,
) -> models.TransferOrder:
    if payload.origin_store_id == payload.destination_store_id:
        raise ValueError("transfer_same_store")

    origin_store = get_store(db, payload.origin_store_id)
    destination_store = get_store(db, payload.destination_store_id)

    _require_store_permission(
        db,
        user_id=requested_by_id,
        store_id=origin_store.id,
        permission="create",
    )

    if not payload.items:
        raise ValueError("transfer_items_required")

    order = models.TransferOrder(
        origin_store=origin_store,
        destination_store=destination_store,
        status=models.TransferStatus.SOLICITADA,
        requested_by_id=requested_by_id,
        reason=payload.reason,
    )
    db.add(order)
    db.flush()

    for item in payload.items:
        device = get_device(db, origin_store.id, item.device_id)
        if item.quantity <= 0:
            raise ValueError("transfer_invalid_quantity")
        order_item = models.TransferOrderItem(
            transfer_order=order,
            device=device,
            quantity=item.quantity,
        )
        db.add(order_item)

    db.commit()
    db.refresh(order)

    _log_action(
        db,
        action="transfer_created",
        entity_type="transfer_order",
        entity_id=str(order.id),
        performed_by_id=requested_by_id,
        details=json.dumps({
            "origin": origin_store.id,
            "destination": destination_store.id,
            "reason": payload.reason,
        }),
    )
    db.commit()
    db.refresh(order)
    return order


def get_transfer_order(db: Session, transfer_id: int) -> models.TransferOrder:
    statement = (
        select(models.TransferOrder)
        .options(
            joinedload(models.TransferOrder.items).joinedload(models.TransferOrderItem.device),
            joinedload(models.TransferOrder.origin_store),
            joinedload(models.TransferOrder.destination_store),
        )
        .where(models.TransferOrder.id == transfer_id)
    )
    try:
        return db.scalars(statement).unique().one()
    except NoResultFound as exc:
        raise LookupError("transfer_not_found") from exc


def dispatch_transfer_order(
    db: Session,
    transfer_id: int,
    *,
    performed_by_id: int,
    reason: str | None,
) -> models.TransferOrder:
    order = get_transfer_order(db, transfer_id)
    if order.status not in {models.TransferStatus.SOLICITADA}:
        raise ValueError("transfer_invalid_transition")

    _require_store_permission(
        db,
        user_id=performed_by_id,
        store_id=order.origin_store_id,
        permission="create",
    )

    order.status = models.TransferStatus.EN_TRANSITO
    order.dispatched_by_id = performed_by_id
    order.dispatched_at = datetime.utcnow()
    order.reason = reason or order.reason

    db.commit()
    db.refresh(order)

    _log_action(
        db,
        action="transfer_dispatched",
        entity_type="transfer_order",
        entity_id=str(order.id),
        performed_by_id=performed_by_id,
        details=json.dumps({"status": order.status.value, "reason": reason}),
    )
    db.commit()
    db.refresh(order)
    return order


def _apply_transfer_reception(
    db: Session,
    order: models.TransferOrder,
    *,
    performed_by_id: int,
) -> None:
    for item in order.items:
        device = item.device
        if device.store_id != order.origin_store_id:
            raise ValueError("transfer_device_mismatch")
        if item.quantity <= 0:
            raise ValueError("transfer_invalid_quantity")
        if device.quantity < item.quantity:
            raise ValueError("transfer_insufficient_stock")

        if (device.imei or device.serial) and device.quantity != item.quantity:
            raise ValueError("transfer_requires_full_unit")

        if device.imei or device.serial:
            device.store_id = order.destination_store_id
        else:
            device.quantity -= item.quantity
            destination_statement = select(models.Device).where(
                models.Device.store_id == order.destination_store_id,
                models.Device.sku == device.sku,
            )
            destination_device = db.scalars(destination_statement).first()
            if destination_device is None:
                clone = models.Device(
                    store_id=order.destination_store_id,
                    sku=device.sku,
                    name=device.name,
                    quantity=item.quantity,
                    unit_price=device.unit_price,
                    marca=device.marca,
                    modelo=device.modelo,
                    color=device.color,
                    capacidad_gb=device.capacidad_gb,
                    estado_comercial=device.estado_comercial,
                    proveedor=device.proveedor,
                    costo_unitario=device.costo_unitario,
                    margen_porcentaje=device.margen_porcentaje,
                    garantia_meses=device.garantia_meses,
                    lote=device.lote,
                    fecha_compra=device.fecha_compra,
                )
                db.add(clone)
            else:
                destination_device.quantity += item.quantity


def receive_transfer_order(
    db: Session,
    transfer_id: int,
    *,
    performed_by_id: int,
    reason: str | None,
) -> models.TransferOrder:
    order = get_transfer_order(db, transfer_id)
    if order.status not in {models.TransferStatus.SOLICITADA, models.TransferStatus.EN_TRANSITO}:
        raise ValueError("transfer_invalid_transition")

    _require_store_permission(
        db,
        user_id=performed_by_id,
        store_id=order.destination_store_id,
        permission="receive",
    )

    _apply_transfer_reception(db, order, performed_by_id=performed_by_id)

    order.status = models.TransferStatus.RECIBIDA
    order.received_by_id = performed_by_id
    order.received_at = datetime.utcnow()
    order.reason = reason or order.reason

    db.commit()
    db.refresh(order)

    _log_action(
        db,
        action="transfer_received",
        entity_type="transfer_order",
        entity_id=str(order.id),
        performed_by_id=performed_by_id,
        details=json.dumps({"status": order.status.value, "reason": reason}),
    )
    db.commit()
    db.refresh(order)
    return order


def cancel_transfer_order(
    db: Session,
    transfer_id: int,
    *,
    performed_by_id: int,
    reason: str | None,
) -> models.TransferOrder:
    order = get_transfer_order(db, transfer_id)
    if order.status in {models.TransferStatus.RECIBIDA, models.TransferStatus.CANCELADA}:
        raise ValueError("transfer_invalid_transition")

    _require_store_permission(
        db,
        user_id=performed_by_id,
        store_id=order.origin_store_id,
        permission="create",
    )

    order.status = models.TransferStatus.CANCELADA
    order.cancelled_by_id = performed_by_id
    order.cancelled_at = datetime.utcnow()
    order.reason = reason or order.reason

    db.commit()
    db.refresh(order)

    _log_action(
        db,
        action="transfer_cancelled",
        entity_type="transfer_order",
        entity_id=str(order.id),
        performed_by_id=performed_by_id,
        details=json.dumps({"status": order.status.value, "reason": reason}),
    )
    db.commit()
    db.refresh(order)
    return order


def list_transfer_orders(
    db: Session,
    *,
    store_id: int | None = None,
    limit: int = 50,
) -> list[models.TransferOrder]:
    statement = (
        select(models.TransferOrder)
        .options(joinedload(models.TransferOrder.items))
        .order_by(models.TransferOrder.created_at.desc())
        .limit(limit)
    )
    if store_id is not None:
        statement = statement.where(
            (models.TransferOrder.origin_store_id == store_id)
            | (models.TransferOrder.destination_store_id == store_id)
        )
    return list(db.scalars(statement).unique())


def count_users(db: Session) -> int:
    return db.scalar(select(func.count(models.User.id))) or 0


def create_backup_job(
    db: Session,
    *,
    mode: models.BackupMode,
    pdf_path: str,
    archive_path: str,
    total_size_bytes: int,
    notes: str | None,
    triggered_by_id: int | None,
) -> models.BackupJob:
    job = models.BackupJob(
        mode=mode,
        pdf_path=pdf_path,
        archive_path=archive_path,
        total_size_bytes=total_size_bytes,
        notes=notes,
        triggered_by_id=triggered_by_id,
    )
    db.add(job)
    db.commit()
    db.refresh(job)

    _log_action(
        db,
        action="backup_generated",
        entity_type="backup",
        entity_id=str(job.id),
        performed_by_id=triggered_by_id,
        details=f"modo={mode.value}; tamaño={total_size_bytes}",
    )
    db.commit()
    db.refresh(job)
    return job


def list_purchase_orders(
    db: Session, *, store_id: int | None = None, limit: int = 50
) -> list[models.PurchaseOrder]:
    statement = (
        select(models.PurchaseOrder)
        .options(
            joinedload(models.PurchaseOrder.items),
            joinedload(models.PurchaseOrder.returns),
        )
        .order_by(models.PurchaseOrder.created_at.desc())
        .limit(limit)
    )
    if store_id is not None:
        statement = statement.where(models.PurchaseOrder.store_id == store_id)
    return list(db.scalars(statement).unique())


def get_purchase_order(db: Session, order_id: int) -> models.PurchaseOrder:
    statement = (
        select(models.PurchaseOrder)
        .where(models.PurchaseOrder.id == order_id)
        .options(
            joinedload(models.PurchaseOrder.items),
            joinedload(models.PurchaseOrder.returns),
        )
    )
    try:
        return db.scalars(statement).unique().one()
    except NoResultFound as exc:
        raise LookupError("purchase_not_found") from exc


def create_purchase_order(
    db: Session,
    payload: schemas.PurchaseOrderCreate,
    *,
    created_by_id: int | None = None,
) -> models.PurchaseOrder:
    if not payload.items:
        raise ValueError("purchase_items_required")

    get_store(db, payload.store_id)

    order = models.PurchaseOrder(
        store_id=payload.store_id,
        supplier=payload.supplier,
        notes=payload.notes,
        created_by_id=created_by_id,
    )
    db.add(order)
    db.flush()

    for item in payload.items:
        if item.quantity_ordered <= 0:
            raise ValueError("purchase_invalid_quantity")
        if item.unit_cost < 0:
            raise ValueError("purchase_invalid_quantity")

        device = get_device(db, payload.store_id, item.device_id)
        order_item = models.PurchaseOrderItem(
            purchase_order_id=order.id,
            device_id=device.id,
            quantity_ordered=item.quantity_ordered,
            unit_cost=_to_decimal(item.unit_cost).quantize(Decimal("0.01"), rounding=ROUND_HALF_UP),
        )
        db.add(order_item)

    db.commit()
    db.refresh(order)

    _log_action(
        db,
        action="purchase_order_created",
        entity_type="purchase_order",
        entity_id=str(order.id),
        performed_by_id=created_by_id,
        details=json.dumps({"store_id": order.store_id, "supplier": order.supplier}),
    )
    db.commit()
    db.refresh(order)
    return order


def receive_purchase_order(
    db: Session,
    order_id: int,
    payload: schemas.PurchaseReceiveRequest,
    *,
    received_by_id: int,
    reason: str | None = None,
) -> models.PurchaseOrder:
    order = get_purchase_order(db, order_id)
    if order.status in {models.PurchaseStatus.CANCELADA, models.PurchaseStatus.COMPLETADA}:
        raise ValueError("purchase_not_receivable")
    if not payload.items:
        raise ValueError("purchase_items_required")

    items_by_device = {item.device_id: item for item in order.items}
    reception_details: dict[str, int] = {}

    for receive_item in payload.items:
        order_item = items_by_device.get(receive_item.device_id)
        if order_item is None:
            raise LookupError("purchase_item_not_found")
        pending = order_item.quantity_ordered - order_item.quantity_received
        if receive_item.quantity <= 0 or receive_item.quantity > pending:
            raise ValueError("purchase_invalid_quantity")

        order_item.quantity_received += receive_item.quantity

        device = get_device(db, order.store_id, order_item.device_id)
        current_quantity = device.quantity
        new_quantity = current_quantity + receive_item.quantity
        current_cost_total = _to_decimal(device.costo_unitario) * _to_decimal(current_quantity)
        incoming_cost_total = _to_decimal(order_item.unit_cost) * _to_decimal(receive_item.quantity)
        divisor = _to_decimal(new_quantity or 1)
        average_cost = (current_cost_total + incoming_cost_total) / divisor
        device.quantity = new_quantity
        device.costo_unitario = average_cost.quantize(Decimal("0.01"), rounding=ROUND_HALF_UP)
        _recalculate_sale_price(device)

        db.add(
            models.InventoryMovement(
                store_id=order.store_id,
                device_id=device.id,
                movement_type=models.MovementType.IN,
                quantity=receive_item.quantity,
                reason=reason,
                unit_cost=order_item.unit_cost,
                performed_by_id=received_by_id,
            )
        )
        reception_details[str(device.id)] = receive_item.quantity

    if all(item.quantity_received == item.quantity_ordered for item in order.items):
        order.status = models.PurchaseStatus.COMPLETADA
        order.closed_at = datetime.utcnow()
    else:
        order.status = models.PurchaseStatus.PARCIAL

    db.commit()
    db.refresh(order)
    _recalculate_store_inventory_value(db, order.store_id)

    _log_action(
        db,
        action="purchase_order_received",
        entity_type="purchase_order",
        entity_id=str(order.id),
        performed_by_id=received_by_id,
        details=json.dumps({"items": reception_details, "status": order.status.value}),
    )
    db.commit()
    db.refresh(order)
    return order


def cancel_purchase_order(
    db: Session,
    order_id: int,
    *,
    cancelled_by_id: int,
    reason: str | None = None,
) -> models.PurchaseOrder:
    order = get_purchase_order(db, order_id)
    if order.status in {models.PurchaseStatus.CANCELADA, models.PurchaseStatus.COMPLETADA}:
        raise ValueError("purchase_not_cancellable")

    order.status = models.PurchaseStatus.CANCELADA
    order.closed_at = datetime.utcnow()
    if reason:
        order.notes = (order.notes or "") + f" | Cancelación: {reason}" if order.notes else reason

    db.commit()
    db.refresh(order)

    _log_action(
        db,
        action="purchase_order_cancelled",
        entity_type="purchase_order",
        entity_id=str(order.id),
        performed_by_id=cancelled_by_id,
        details=json.dumps({"status": order.status.value, "reason": reason}),
    )
    db.commit()
    db.refresh(order)
    return order


def register_purchase_return(
    db: Session,
    order_id: int,
    payload: schemas.PurchaseReturnCreate,
    *,
    processed_by_id: int,
    reason: str | None = None,
) -> models.PurchaseReturn:
    order = get_purchase_order(db, order_id)
    order_item = next((item for item in order.items if item.device_id == payload.device_id), None)
    if order_item is None:
        raise LookupError("purchase_item_not_found")
    if payload.quantity <= 0:
        raise ValueError("purchase_invalid_quantity")

    received_total = order_item.quantity_received
    returned_total = sum(ret.quantity for ret in order.returns if ret.device_id == payload.device_id)
    if payload.quantity > received_total - returned_total:
        raise ValueError("purchase_return_exceeds_received")

    device = get_device(db, order.store_id, payload.device_id)
    if device.quantity < payload.quantity:
        raise ValueError("purchase_return_insufficient_stock")
    device.quantity -= payload.quantity

    db.add(
        models.InventoryMovement(
            store_id=order.store_id,
            device_id=device.id,
            movement_type=models.MovementType.OUT,
            quantity=payload.quantity,
            reason=payload.reason or reason,
            performed_by_id=processed_by_id,
        )
    )

    purchase_return = models.PurchaseReturn(
        purchase_order_id=order.id,
        device_id=device.id,
        quantity=payload.quantity,
        reason=payload.reason,
        processed_by_id=processed_by_id,
    )
    db.add(purchase_return)
    db.commit()
    db.refresh(purchase_return)

    _log_action(
        db,
        action="purchase_return_registered",
        entity_type="purchase_order",
        entity_id=str(order.id),
        performed_by_id=processed_by_id,
        details=json.dumps({"device_id": payload.device_id, "quantity": payload.quantity}),
    )
    db.commit()
    db.refresh(order)
    return purchase_return


def import_purchase_orders_from_csv(
    db: Session,
    csv_content: str,
    *,
    created_by_id: int | None = None,
    reason: str | None = None,
) -> tuple[list[models.PurchaseOrder], list[str]]:
    reader = csv.DictReader(StringIO(csv_content))
    fieldnames = [
        (header or "").strip().lower() for header in (reader.fieldnames or []) if header
    ]
    required_headers = {"store_id", "supplier", "device_id", "quantity", "unit_cost"}
    if not fieldnames or required_headers.difference(fieldnames):
        raise ValueError("purchase_import_invalid_headers")

    groups: dict[
        tuple[int, str, str],
        dict[str, object],
    ] = {}
    errors: list[str] = []

    for row in reader:
        line_number = reader.line_num
        normalized = {
            (key or "").strip().lower(): (value or "").strip()
            for key, value in row.items()
        }

        try:
            store_id = int(normalized.get("store_id", ""))
        except ValueError:
            errors.append(f"Fila {line_number}: store_id inválido")
            continue

        supplier = normalized.get("supplier", "").strip()
        if not supplier:
            errors.append(f"Fila {line_number}: proveedor requerido")
            continue

        try:
            device_id = int(normalized.get("device_id", ""))
        except ValueError:
            errors.append(f"Fila {line_number}: device_id inválido")
            continue

        try:
            quantity = int(normalized.get("quantity", ""))
        except ValueError:
            errors.append(f"Fila {line_number}: cantidad inválida")
            continue

        if quantity <= 0:
            errors.append(f"Fila {line_number}: la cantidad debe ser mayor a cero")
            continue

        try:
            unit_cost_value = _to_decimal(normalized.get("unit_cost"))
        except Exception:  # pragma: no cover - validaciones de Decimal
            errors.append(f"Fila {line_number}: costo unitario inválido")
            continue

        if unit_cost_value < Decimal("0"):
            errors.append(f"Fila {line_number}: el costo unitario no puede ser negativo")
            continue

        reference = normalized.get("reference") or f"{store_id}-{supplier}"
        notes = normalized.get("notes") or None

        group = groups.setdefault(
            (store_id, supplier, reference),
            {
                "items": defaultdict(lambda: {"quantity": 0, "unit_cost": Decimal("0.00")}),
                "notes": None,
            },
        )

        items_map: defaultdict[int, dict[str, Decimal | int]] = group["items"]  # type: ignore[assignment]
        bucket = items_map[device_id]
        bucket["quantity"] += quantity
        bucket["unit_cost"] = unit_cost_value.quantize(Decimal("0.01"), rounding=ROUND_HALF_UP)
        if notes and not group["notes"]:
            group["notes"] = notes

    orders: list[models.PurchaseOrder] = []

    for (store_id, supplier, reference), data in groups.items():
        items_map = data["items"]  # type: ignore[index]
        items_payload = [
            schemas.PurchaseOrderItemCreate(
                device_id=device_id,
                quantity_ordered=int(values["quantity"]),
                unit_cost=Decimal(values["unit_cost"]),
            )
            for device_id, values in items_map.items()
        ]
        notes = data.get("notes")  # type: ignore[assignment]
        normalized_notes = notes if isinstance(notes, str) else None
        if reason:
            reason_note = f"Importación CSV: {reason}"
            normalized_notes = (
                f"{normalized_notes} | {reason_note}"
                if normalized_notes
                else reason_note
            )

        try:
            order_payload = schemas.PurchaseOrderCreate(
                store_id=store_id,
                supplier=supplier,
                notes=normalized_notes,
                items=items_payload,
            )
            order = create_purchase_order(
                db,
                order_payload,
                created_by_id=created_by_id,
            )
        except (LookupError, ValueError) as exc:
            db.rollback()
            errors.append(f"Orden {reference}: {exc}")
            continue
        orders.append(order)

    if orders:
        _log_action(
            db,
            action="purchase_orders_imported",
            entity_type="purchase_order",
            entity_id="bulk",
            performed_by_id=created_by_id,
            details=json.dumps({"imported": len(orders), "errors": len(errors)}),
        )
        db.commit()

    return orders, errors


def list_recurring_orders(
    db: Session,
    *,
    order_type: models.RecurringOrderType | None = None,
) -> list[models.RecurringOrder]:
    statement = (
        select(models.RecurringOrder)
        .options(
            joinedload(models.RecurringOrder.store),
            joinedload(models.RecurringOrder.created_by),
            joinedload(models.RecurringOrder.last_used_by),
        )
        .order_by(models.RecurringOrder.updated_at.desc())
    )
    if order_type is not None:
        statement = statement.where(models.RecurringOrder.order_type == order_type)
    return list(db.scalars(statement).unique())


def get_recurring_order(db: Session, template_id: int) -> models.RecurringOrder:
    statement = (
        select(models.RecurringOrder)
        .options(
            joinedload(models.RecurringOrder.store),
            joinedload(models.RecurringOrder.created_by),
            joinedload(models.RecurringOrder.last_used_by),
        )
        .where(models.RecurringOrder.id == template_id)
    )
    try:
        return db.scalars(statement).unique().one()
    except NoResultFound as exc:
        raise LookupError("recurring_order_not_found") from exc


def create_recurring_order(
    db: Session,
    payload: schemas.RecurringOrderCreate,
    *,
    created_by_id: int | None = None,
    reason: str | None = None,
) -> models.RecurringOrder:
    payload_data = payload.payload
    store_scope: int | None = None

    if payload.order_type is models.RecurringOrderType.PURCHASE:
        store_scope = int(payload_data.get("store_id")) if payload_data.get("store_id") is not None else None
        if store_scope is not None:
            get_store(db, store_scope)
    elif payload.order_type is models.RecurringOrderType.TRANSFER:
        origin_store_id = int(payload_data["origin_store_id"])
        destination_store_id = int(payload_data["destination_store_id"])
        get_store(db, origin_store_id)
        get_store(db, destination_store_id)
        store_scope = origin_store_id

    template = models.RecurringOrder(
        name=payload.name,
        description=payload.description,
        order_type=payload.order_type,
        store_id=store_scope,
        payload=payload_data,
        created_by_id=created_by_id,
    )
    db.add(template)
    db.flush()
    _log_action(
        db,
        action="recurring_order_created",
        entity_type="recurring_order",
        entity_id=str(template.id),
        performed_by_id=created_by_id,
        details=json.dumps(
            {
                "name": payload.name,
                "order_type": payload.order_type.value,
                "reason": reason,
            }
        ),
    )
    db.commit()
    db.refresh(template)
    return template


def execute_recurring_order(
    db: Session,
    template_id: int,
    *,
    performed_by_id: int,
    reason: str | None = None,
) -> schemas.RecurringOrderExecutionResult:
    template = get_recurring_order(db, template_id)
    now = datetime.utcnow()

    if template.order_type is models.RecurringOrderType.PURCHASE:
        purchase_payload = schemas.PurchaseOrderCreate.model_validate(template.payload)
        notes = purchase_payload.notes or None
        if reason:
            reason_note = f"Plantilla #{template.id}: {reason}"
            notes = f"{notes} | {reason_note}" if notes else reason_note
        purchase_payload.notes = notes
        order = create_purchase_order(
            db,
            purchase_payload,
            created_by_id=performed_by_id,
        )
        summary = f"Orden de compra #{order.id} para {order.supplier}"
        reference_id = order.id
        store_scope = order.store_id
    elif template.order_type is models.RecurringOrderType.TRANSFER:
        transfer_payload = schemas.TransferOrderCreate.model_validate(template.payload)
        transfer_payload.reason = reason or transfer_payload.reason
        order = create_transfer_order(
            db,
            transfer_payload,
            requested_by_id=performed_by_id,
        )
        summary = (
            f"Transferencia #{order.id} de {order.origin_store_id} a {order.destination_store_id}"
        )
        reference_id = order.id
        store_scope = order.origin_store_id
    else:  # pragma: no cover - enum exhaustivo
        raise ValueError("Tipo de orden recurrente no soportado")

    template.last_used_at = now
    template.last_used_by_id = performed_by_id

    _log_action(
        db,
        action="recurring_order_executed",
        entity_type="recurring_order",
        entity_id=str(template.id),
        performed_by_id=performed_by_id,
        details=json.dumps(
            {
                "order_type": template.order_type.value,
                "reference_id": reference_id,
            }
        ),
    )
    db.commit()
    db.refresh(template)

    return schemas.RecurringOrderExecutionResult(
        template_id=template.id,
        order_type=template.order_type,
        reference_id=reference_id,
        store_id=store_scope,
        created_at=now,
        summary=summary,
    )


def list_repair_orders(
    db: Session,
    *,
    store_id: int | None = None,
    status: models.RepairStatus | None = None,
    query: str | None = None,
    limit: int = 100,
) -> list[models.RepairOrder]:
    statement = (
        select(models.RepairOrder)
        .options(joinedload(models.RepairOrder.parts))
        .order_by(models.RepairOrder.opened_at.desc())
        .limit(limit)
    )
    if store_id is not None:
        statement = statement.where(models.RepairOrder.store_id == store_id)
    if status is not None:
        statement = statement.where(models.RepairOrder.status == status)
    if query:
        normalized = f"%{query.lower()}%"
        statement = statement.where(
            or_(
                func.lower(models.RepairOrder.customer_name).like(normalized),
                func.lower(models.RepairOrder.technician_name).like(normalized),
                func.lower(models.RepairOrder.damage_type).like(normalized),
            )
        )
    return list(db.scalars(statement).unique())


def get_repair_order(db: Session, order_id: int) -> models.RepairOrder:
    statement = (
        select(models.RepairOrder)
        .where(models.RepairOrder.id == order_id)
        .options(
            joinedload(models.RepairOrder.parts),
            joinedload(models.RepairOrder.customer),
        )
    )
    try:
        return db.scalars(statement).unique().one()
    except NoResultFound as exc:
        raise LookupError("repair_order_not_found") from exc


def _apply_repair_parts(
    db: Session,
    order: models.RepairOrder,
    parts_payload: list[schemas.RepairOrderPartPayload],
    *,
    performed_by_id: int | None,
    reason: str | None,
) -> Decimal:
    existing_parts = {part.device_id: part for part in order.parts}
    processed_devices: set[int] = set()
    total_cost = Decimal("0")
    snapshot: list[dict[str, object]] = []
    for payload in parts_payload:
        if payload.quantity <= 0:
            raise ValueError("repair_invalid_quantity")
        device = get_device(db, order.store_id, payload.device_id)
        unit_cost = _resolve_part_unit_cost(device, getattr(payload, "unit_cost", None))
        previous_part = existing_parts.get(device.id)
        previous_quantity = previous_part.quantity if previous_part else 0
        delta = payload.quantity - previous_quantity
        if delta > 0:
            if device.quantity < delta:
                raise ValueError("repair_insufficient_stock")
            device.quantity -= delta
            db.add(
                models.InventoryMovement(
                    store_id=order.store_id,
                    device_id=device.id,
                    movement_type=models.MovementType.OUT,
                    quantity=delta,
                    reason=reason or f"Reparación #{order.id}",
                    performed_by_id=performed_by_id,
                )
            )
        elif delta < 0:
            device.quantity += abs(delta)
            db.add(
                models.InventoryMovement(
                    store_id=order.store_id,
                    device_id=device.id,
                    movement_type=models.MovementType.IN,
                    quantity=abs(delta),
                    reason=reason or f"Ajuste reparación #{order.id}",
                    performed_by_id=performed_by_id,
                )
            )

        if previous_part is None:
            part = models.RepairOrderPart(
                repair_order_id=order.id,
                device_id=device.id,
                quantity=payload.quantity,
                unit_cost=unit_cost,
            )
            db.add(part)
            order.parts.append(part)
        else:
            previous_part.quantity = payload.quantity
            previous_part.unit_cost = unit_cost
        processed_devices.add(device.id)

        line_total = (unit_cost * Decimal(payload.quantity)).quantize(
            Decimal("0.01"), rounding=ROUND_HALF_UP
        )
        total_cost += line_total
        snapshot.append(
            {
                "device_id": device.id,
                "quantity": payload.quantity,
                "unit_cost": float(unit_cost),
            }
        )

    for part in list(order.parts):
        if part.device_id not in processed_devices:
            device = get_device(db, order.store_id, part.device_id)
            device.quantity += part.quantity
            db.add(
                models.InventoryMovement(
                    store_id=order.store_id,
                    device_id=device.id,
                    movement_type=models.MovementType.IN,
                    quantity=part.quantity,
                    reason=reason or f"Reverso reparación #{order.id}",
                    performed_by_id=performed_by_id,
                )
            )
            db.delete(part)

    order.parts_cost = total_cost
    order.parts_snapshot = snapshot
    order.inventory_adjusted = bool(processed_devices)
    return total_cost


def create_repair_order(
    db: Session,
    payload: schemas.RepairOrderCreate,
    *,
    performed_by_id: int | None,
    reason: str | None = None,
) -> models.RepairOrder:
    get_store(db, payload.store_id)
    customer = None
    if payload.customer_id:
        customer = get_customer(db, payload.customer_id)
    labor_cost = _to_decimal(payload.labor_cost).quantize(Decimal("0.01"), rounding=ROUND_HALF_UP)
    customer_name = payload.customer_name or (customer.name if customer else None)
    order = models.RepairOrder(
        store_id=payload.store_id,
        customer_id=payload.customer_id,
        customer_name=customer_name,
        technician_name=payload.technician_name,
        damage_type=payload.damage_type,
        device_description=payload.device_description,
        notes=payload.notes,
        labor_cost=labor_cost,
    )
    db.add(order)
    db.flush()

    parts_cost = Decimal("0")
    if payload.parts:
        parts_cost = _apply_repair_parts(
            db,
            order,
            payload.parts,
            performed_by_id=performed_by_id,
            reason=reason,
        )
    order.total_cost = (labor_cost + parts_cost).quantize(Decimal("0.01"), rounding=ROUND_HALF_UP)
    db.add(order)
    db.commit()
    db.refresh(order)

    if customer:
        _append_customer_history(customer, f"Orden de reparación #{order.id} creada")
        db.add(customer)
        db.commit()
        db.refresh(customer)

    _log_action(
        db,
        action="repair_order_created",
        entity_type="repair_order",
        entity_id=str(order.id),
        performed_by_id=performed_by_id,
        details=json.dumps({"store_id": order.store_id, "status": order.status.value}),
    )
    db.commit()
    db.refresh(order)
    enqueue_sync_outbox(
        db,
        entity_type="repair_order",
        entity_id=str(order.id),
        operation="UPSERT",
        payload=_repair_payload(order),
    )
    return order


def update_repair_order(
    db: Session,
    order_id: int,
    payload: schemas.RepairOrderUpdate,
    *,
    performed_by_id: int | None,
    reason: str | None = None,
) -> models.RepairOrder:
    order = get_repair_order(db, order_id)
    updated_fields: dict[str, object] = {}
    if payload.customer_id is not None:
        if payload.customer_id:
            customer = get_customer(db, payload.customer_id)
            order.customer_id = customer.id
            order.customer_name = customer.name
            _append_customer_history(customer, f"Orden de reparación #{order.id} actualizada")
            db.add(customer)
            updated_fields["customer_id"] = customer.id
        else:
            order.customer_id = None
            updated_fields["customer_id"] = None
    if payload.customer_name is not None:
        order.customer_name = payload.customer_name
        updated_fields["customer_name"] = payload.customer_name
    if payload.technician_name is not None:
        order.technician_name = payload.technician_name
        updated_fields["technician_name"] = payload.technician_name
    if payload.damage_type is not None:
        order.damage_type = payload.damage_type
        updated_fields["damage_type"] = payload.damage_type
    if payload.device_description is not None:
        order.device_description = payload.device_description
        updated_fields["device_description"] = payload.device_description
    if payload.notes is not None:
        order.notes = payload.notes
        updated_fields["notes"] = payload.notes
    if payload.status is not None and payload.status != order.status:
        order.status = payload.status
        updated_fields["status"] = payload.status.value
        if payload.status == models.RepairStatus.ENTREGADO:
            order.delivered_at = datetime.utcnow()
        elif payload.status in {models.RepairStatus.PENDIENTE, models.RepairStatus.EN_PROCESO}:
            order.delivered_at = None
    if payload.labor_cost is not None:
        order.labor_cost = _to_decimal(payload.labor_cost).quantize(Decimal("0.01"), rounding=ROUND_HALF_UP)
        updated_fields["labor_cost"] = float(order.labor_cost)
    if payload.parts is not None:
        parts_cost = _apply_repair_parts(
            db,
            order,
            payload.parts,
            performed_by_id=performed_by_id,
            reason=reason,
        )
        updated_fields["parts_cost"] = float(parts_cost)
    order.total_cost = (order.labor_cost + order.parts_cost).quantize(
        Decimal("0.01"), rounding=ROUND_HALF_UP
    )
    db.add(order)
    db.commit()
    db.refresh(order)

    if updated_fields:
        _log_action(
            db,
            action="repair_order_updated",
            entity_type="repair_order",
            entity_id=str(order.id),
            performed_by_id=performed_by_id,
            details=json.dumps(updated_fields),
        )
        db.commit()
        db.refresh(order)
    enqueue_sync_outbox(
        db,
        entity_type="repair_order",
        entity_id=str(order.id),
        operation="UPSERT",
        payload=_repair_payload(order),
    )
    return order


def delete_repair_order(
    db: Session,
    order_id: int,
    *,
    performed_by_id: int | None,
    reason: str | None = None,
) -> None:
    order = get_repair_order(db, order_id)
    for part in list(order.parts):
        device = get_device(db, order.store_id, part.device_id)
        device.quantity += part.quantity
        db.add(
            models.InventoryMovement(
                store_id=order.store_id,
                device_id=device.id,
                movement_type=models.MovementType.IN,
                quantity=part.quantity,
                reason=reason or f"Cancelación reparación #{order.id}",
                performed_by_id=performed_by_id,
            )
        )
    db.delete(order)
    db.commit()
    _log_action(
        db,
        action="repair_order_deleted",
        entity_type="repair_order",
        entity_id=str(order_id),
        performed_by_id=performed_by_id,
    )
    db.commit()
    enqueue_sync_outbox(
        db,
        entity_type="repair_order",
        entity_id=str(order_id),
        operation="DELETE",
        payload={"id": order_id},
    )


def list_sales(db: Session, *, store_id: int | None = None, limit: int = 50) -> list[models.Sale]:
    statement = (
        select(models.Sale)
        .options(
            joinedload(models.Sale.items),
            joinedload(models.Sale.returns),
            joinedload(models.Sale.customer),
            joinedload(models.Sale.cash_session),
        )
        .order_by(models.Sale.created_at.desc())
        .limit(limit)
    )
    if store_id is not None:
        statement = statement.where(models.Sale.store_id == store_id)
    return list(db.scalars(statement).unique())


def get_sale(db: Session, sale_id: int) -> models.Sale:
    statement = (
        select(models.Sale)
        .where(models.Sale.id == sale_id)
        .options(
            joinedload(models.Sale.store),
            joinedload(models.Sale.items).joinedload(models.SaleItem.device),
            joinedload(models.Sale.returns),
            joinedload(models.Sale.customer),
            joinedload(models.Sale.cash_session),
        )
    )
    try:
        return db.scalars(statement).unique().one()
    except NoResultFound as exc:
        raise LookupError("sale_not_found") from exc


def create_sale(
    db: Session,
    payload: schemas.SaleCreate,
    *,
    performed_by_id: int,
    tax_rate: Decimal | float | int | None = None,
    reason: str | None = None,
) -> models.Sale:
    if not payload.items:
        raise ValueError("sale_items_required")

    get_store(db, payload.store_id)

    customer = None
    customer_name = payload.customer_name
    if payload.customer_id:
        customer = get_customer(db, payload.customer_id)
        customer_name = customer_name or customer.name

    sale_discount_percent = _to_decimal(payload.discount_percent or 0)
    sale = models.Sale(
        store_id=payload.store_id,
        customer_id=customer.id if customer else None,
        customer_name=customer_name,
        payment_method=models.PaymentMethod(payload.payment_method),
        discount_percent=sale_discount_percent.quantize(
            Decimal("0.01"), rounding=ROUND_HALF_UP
        ),
        notes=payload.notes,
        performed_by_id=performed_by_id,
    )
    db.add(sale)
    db.flush()

    gross_total = Decimal("0")
    total_discount = Decimal("0")
    for item in payload.items:
        if item.quantity <= 0:
            raise ValueError("sale_invalid_quantity")
        device = get_device(db, payload.store_id, item.device_id)
        if device.quantity < item.quantity:
            raise ValueError("sale_insufficient_stock")

        line_unit_price = _to_decimal(device.unit_price).quantize(
            Decimal("0.01"), rounding=ROUND_HALF_UP
        )
        quantity_decimal = _to_decimal(item.quantity)
        line_total = (line_unit_price * quantity_decimal).quantize(
            Decimal("0.01"), rounding=ROUND_HALF_UP
        )
        gross_total += line_total

        line_discount_percent = _to_decimal(getattr(item, "discount_percent", None))
        if line_discount_percent == Decimal("0"):
            line_discount_percent = sale_discount_percent
        discount_fraction = line_discount_percent / Decimal("100")
        line_discount_amount = (line_total * discount_fraction).quantize(
            Decimal("0.01"), rounding=ROUND_HALF_UP
        )
        total_discount += line_discount_amount
        net_line_total = (line_total - line_discount_amount).quantize(
            Decimal("0.01"), rounding=ROUND_HALF_UP
        )

        device.quantity -= item.quantity

        sale_item = models.SaleItem(
            sale_id=sale.id,
            device_id=device.id,
            quantity=item.quantity,
            unit_price=line_unit_price,
            discount_amount=line_discount_amount,
            total_line=net_line_total,
        )
        db.add(sale_item)

        db.add(
            models.InventoryMovement(
                store_id=payload.store_id,
                device_id=device.id,
                movement_type=models.MovementType.OUT,
                quantity=item.quantity,
                reason=reason,
                performed_by_id=performed_by_id,
            )
        )

    subtotal = (gross_total - total_discount).quantize(
        Decimal("0.01"), rounding=ROUND_HALF_UP
    )
    sale.subtotal_amount = subtotal

    tax_value = _to_decimal(tax_rate)
    if tax_value < Decimal("0"):
        tax_value = Decimal("0")
    tax_fraction = tax_value / Decimal("100") if tax_value else Decimal("0")
    tax_amount = (subtotal * tax_fraction).quantize(Decimal("0.01"), rounding=ROUND_HALF_UP)
    sale.tax_amount = tax_amount
    sale.total_amount = (subtotal + tax_amount).quantize(
        Decimal("0.01"), rounding=ROUND_HALF_UP
    )

    if customer:
        if sale.payment_method == models.PaymentMethod.CREDITO:
            customer.outstanding_debt = (
                _to_decimal(customer.outstanding_debt) + sale.total_amount
            ).quantize(Decimal("0.01"), rounding=ROUND_HALF_UP)
        _append_customer_history(
            customer,
            f"Venta #{sale.id} registrada ({sale.payment_method.value})",
        )
        db.add(customer)

    db.commit()
    db.refresh(sale)

    _log_action(
        db,
        action="sale_registered",
        entity_type="sale",
        entity_id=str(sale.id),
        performed_by_id=performed_by_id,
        details=json.dumps({"store_id": sale.store_id, "total_amount": float(sale.total_amount)}),
    )
    db.commit()
    db.refresh(sale)
    sale_payload = {
        "sale_id": sale.id,
        "store_id": sale.store_id,
        "customer_id": sale.customer_id,
        "customer_name": sale.customer_name,
        "payment_method": sale.payment_method.value,
        "discount_percent": float(sale.discount_percent),
        "subtotal_amount": float(sale.subtotal_amount),
        "tax_amount": float(sale.tax_amount),
        "total_amount": float(sale.total_amount),
        "created_at": sale.created_at.isoformat(),
        "items": [
            {
                "device_id": item.device_id,
                "quantity": item.quantity,
                "unit_price": float(item.unit_price),
                "discount_amount": float(item.discount_amount),
                "total_line": float(item.total_line),
            }
            for item in sale.items
        ],
    }
    enqueue_sync_outbox(
        db,
        entity_type="sale",
        entity_id=str(sale.id),
        operation="UPSERT",
        payload=sale_payload,
    )
    return sale


def register_sale_return(
    db: Session,
    payload: schemas.SaleReturnCreate,
    *,
    processed_by_id: int,
    reason: str | None = None,
) -> list[models.SaleReturn]:
    sale = get_sale(db, payload.sale_id)
    if not payload.items:
        raise ValueError("sale_return_items_required")

    returns: list[models.SaleReturn] = []
    refund_total = Decimal("0")
    items_by_device = {item.device_id: item for item in sale.items}

    for item in payload.items:
        sale_item = items_by_device.get(item.device_id)
        if sale_item is None:
            raise LookupError("sale_item_not_found")
        if item.quantity <= 0:
            raise ValueError("sale_return_invalid_quantity")

        returned_total = sum(
            existing.quantity for existing in sale.returns if existing.device_id == item.device_id
        )
        if item.quantity > sale_item.quantity - returned_total:
            raise ValueError("sale_return_invalid_quantity")

        device = get_device(db, sale.store_id, item.device_id)
        device.quantity += item.quantity

        sale_return = models.SaleReturn(
            sale_id=sale.id,
            device_id=item.device_id,
            quantity=item.quantity,
            reason=item.reason,
            processed_by_id=processed_by_id,
        )
        db.add(sale_return)
        returns.append(sale_return)

        unit_refund = (sale_item.total_line / Decimal(sale_item.quantity)).quantize(
            Decimal("0.01"), rounding=ROUND_HALF_UP
        )
        refund_total += (unit_refund * Decimal(item.quantity)).quantize(
            Decimal("0.01"), rounding=ROUND_HALF_UP
        )

        db.add(
            models.InventoryMovement(
                store_id=sale.store_id,
                device_id=item.device_id,
                movement_type=models.MovementType.IN,
                quantity=item.quantity,
                reason=item.reason or reason,
                performed_by_id=processed_by_id,
            )
        )

    db.commit()
    for sale_return in returns:
        db.refresh(sale_return)

    _log_action(
        db,
        action="sale_return_registered",
        entity_type="sale",
        entity_id=str(sale.id),
        performed_by_id=processed_by_id,
        details=json.dumps({"items": [item.model_dump() for item in payload.items]}),
    )
    db.commit()

    if sale.customer and sale.payment_method == models.PaymentMethod.CREDITO and refund_total > 0:
        sale.customer.outstanding_debt = (
            _to_decimal(sale.customer.outstanding_debt) - refund_total
        ).quantize(Decimal("0.01"), rounding=ROUND_HALF_UP)
        if sale.customer.outstanding_debt < Decimal("0"):
            sale.customer.outstanding_debt = Decimal("0")
        _append_customer_history(
            sale.customer,
            f"Devolución aplicada a venta #{sale.id} por ${float(refund_total):.2f}",
        )
        db.add(sale.customer)
        db.commit()
    return returns


def list_operations_history(
    db: Session,
    *,
    start: datetime | None = None,
    end: datetime | None = None,
    store_id: int | None = None,
    technician_id: int | None = None,
) -> schemas.OperationsHistoryResponse:
    start_dt = start or (datetime.utcnow() - timedelta(days=30))
    end_dt = end or datetime.utcnow()
    if start_dt > end_dt:
        start_dt, end_dt = end_dt, start_dt

    records: list[schemas.OperationHistoryEntry] = []
    technicians: dict[int, str] = {}

    def register_technician(user: models.User | None) -> None:
        if user is None or user.id is None:
            return
        name = _user_display_name(user) or f"Usuario {user.id}"
        technicians.setdefault(user.id, name)

    purchase_stmt = (
        select(models.PurchaseOrder)
        .options(
            joinedload(models.PurchaseOrder.store),
            joinedload(models.PurchaseOrder.created_by),
            joinedload(models.PurchaseOrder.items),
        )
        .where(
            models.PurchaseOrder.created_at >= start_dt,
            models.PurchaseOrder.created_at <= end_dt,
        )
    )
    if store_id is not None:
        purchase_stmt = purchase_stmt.where(models.PurchaseOrder.store_id == store_id)
    for order in db.scalars(purchase_stmt).unique():
        if technician_id is not None and order.created_by_id != technician_id:
            continue
        register_technician(order.created_by)
        total_amount = sum(
            _to_decimal(item.unit_cost) * _to_decimal(item.quantity_ordered)
            for item in order.items
        )
        records.append(
            schemas.OperationHistoryEntry(
                id=f"purchase-{order.id}",
                operation_type=schemas.OperationHistoryType.PURCHASE,
                occurred_at=order.created_at,
                store_id=order.store_id,
                store_name=order.store.name if order.store else None,
                technician_id=order.created_by_id,
                technician_name=_user_display_name(order.created_by),
                reference=f"PO-{order.id}",
                description=f"Orden de compra para {order.supplier}",
                amount=total_amount,
            )
        )

    transfer_stmt = (
        select(models.TransferOrder)
        .options(
            joinedload(models.TransferOrder.origin_store),
            joinedload(models.TransferOrder.destination_store),
            joinedload(models.TransferOrder.dispatched_by),
            joinedload(models.TransferOrder.received_by),
            joinedload(models.TransferOrder.items),
        )
        .where(
            or_(
                models.TransferOrder.dispatched_at.between(start_dt, end_dt),
                models.TransferOrder.received_at.between(start_dt, end_dt),
            )
        )
    )

    for transfer in db.scalars(transfer_stmt).unique():
        if (
            transfer.dispatched_at
            and start_dt <= transfer.dispatched_at <= end_dt
            and (store_id is None or transfer.origin_store_id == store_id)
            and (technician_id is None or transfer.dispatched_by_id == technician_id)
        ):
            register_technician(transfer.dispatched_by)
            records.append(
                schemas.OperationHistoryEntry(
                    id=f"transfer-dispatch-{transfer.id}",
                    operation_type=schemas.OperationHistoryType.TRANSFER_DISPATCH,
                    occurred_at=transfer.dispatched_at,
                    store_id=transfer.origin_store_id,
                    store_name=transfer.origin_store.name if transfer.origin_store else None,
                    technician_id=transfer.dispatched_by_id,
                    technician_name=_user_display_name(transfer.dispatched_by),
                    reference=f"TR-{transfer.id}",
                    description=(
                        f"Despacho hacia {transfer.destination_store.name if transfer.destination_store else transfer.destination_store_id}"
                    ),
                )
            )

        if (
            transfer.received_at
            and start_dt <= transfer.received_at <= end_dt
            and (store_id is None or transfer.destination_store_id == store_id)
            and (technician_id is None or transfer.received_by_id == technician_id)
        ):
            register_technician(transfer.received_by)
            records.append(
                schemas.OperationHistoryEntry(
                    id=f"transfer-receive-{transfer.id}",
                    operation_type=schemas.OperationHistoryType.TRANSFER_RECEIVE,
                    occurred_at=transfer.received_at,
                    store_id=transfer.destination_store_id,
                    store_name=transfer.destination_store.name if transfer.destination_store else None,
                    technician_id=transfer.received_by_id,
                    technician_name=_user_display_name(transfer.received_by),
                    reference=f"TR-{transfer.id}",
                    description=(
                        f"Recepción desde {transfer.origin_store.name if transfer.origin_store else transfer.origin_store_id}"
                    ),
                )
            )

    sale_stmt = (
        select(models.Sale)
        .options(
            joinedload(models.Sale.store),
            joinedload(models.Sale.performed_by),
        )
        .where(
            models.Sale.created_at >= start_dt,
            models.Sale.created_at <= end_dt,
        )
    )
    if store_id is not None:
        sale_stmt = sale_stmt.where(models.Sale.store_id == store_id)
    for sale in db.scalars(sale_stmt).unique():
        if technician_id is not None and sale.performed_by_id != technician_id:
            continue
        register_technician(sale.performed_by)
        records.append(
            schemas.OperationHistoryEntry(
                id=f"sale-{sale.id}",
                operation_type=schemas.OperationHistoryType.SALE,
                occurred_at=sale.created_at,
                store_id=sale.store_id,
                store_name=sale.store.name if sale.store else None,
                technician_id=sale.performed_by_id,
                technician_name=_user_display_name(sale.performed_by),
                reference=f"VNT-{sale.id}",
                description="Venta registrada en POS",
                amount=_to_decimal(sale.total_amount),
            )
        )

    records.sort(key=lambda entry: entry.occurred_at, reverse=True)
    technicians_list = [
        schemas.OperationHistoryTechnician(id=tech_id, name=name)
        for tech_id, name in sorted(technicians.items(), key=lambda item: item[1].lower())
    ]

    return schemas.OperationsHistoryResponse(records=records, technicians=technicians_list)


def list_cash_sessions(
    db: Session,
    *,
    store_id: int,
    limit: int = 30,
) -> list[models.CashRegisterSession]:
    statement = (
        select(models.CashRegisterSession)
        .where(models.CashRegisterSession.store_id == store_id)
        .order_by(models.CashRegisterSession.opened_at.desc())
        .limit(limit)
    )
    return list(db.scalars(statement).unique())


def get_cash_session(db: Session, session_id: int) -> models.CashRegisterSession:
    statement = select(models.CashRegisterSession).where(models.CashRegisterSession.id == session_id)
    try:
        return db.scalars(statement).one()
    except NoResultFound as exc:
        raise LookupError("cash_session_not_found") from exc


def open_cash_session(
    db: Session,
    payload: schemas.CashSessionOpenRequest,
    *,
    opened_by_id: int | None,
    reason: str | None = None,
) -> models.CashRegisterSession:
    get_store(db, payload.store_id)
    statement = select(models.CashRegisterSession).where(
        models.CashRegisterSession.store_id == payload.store_id,
        models.CashRegisterSession.status == models.CashSessionStatus.ABIERTO,
    )
    if db.scalars(statement).first() is not None:
        raise ValueError("cash_session_already_open")

    opening_amount = _to_decimal(payload.opening_amount).quantize(
        Decimal("0.01"), rounding=ROUND_HALF_UP
    )
    session = models.CashRegisterSession(
        store_id=payload.store_id,
        status=models.CashSessionStatus.ABIERTO,
        opening_amount=opening_amount,
        closing_amount=Decimal("0"),
        expected_amount=opening_amount,
        difference_amount=Decimal("0"),
        payment_breakdown={},
        notes=payload.notes,
        opened_by_id=opened_by_id,
    )
    db.add(session)
    db.commit()
    db.refresh(session)

    _log_action(
        db,
        action="cash_session_opened",
        entity_type="cash_session",
        entity_id=str(session.id),
        performed_by_id=opened_by_id,
        details=json.dumps({"store_id": session.store_id, "reason": reason}),
    )
    db.commit()
    db.refresh(session)
    return session


def close_cash_session(
    db: Session,
    payload: schemas.CashSessionCloseRequest,
    *,
    closed_by_id: int | None,
    reason: str | None = None,
) -> models.CashRegisterSession:
    session = get_cash_session(db, payload.session_id)
    if session.status != models.CashSessionStatus.ABIERTO:
        raise ValueError("cash_session_not_open")

    sales_totals: dict[str, Decimal] = {}
    totals_stmt = (
        select(models.Sale.payment_method, func.sum(models.Sale.total_amount))
        .where(models.Sale.cash_session_id == session.id)
        .group_by(models.Sale.payment_method)
    )
    for method, total in db.execute(totals_stmt):
        totals_value = _to_decimal(total).quantize(Decimal("0.01"), rounding=ROUND_HALF_UP)
        sales_totals[method.value] = totals_value

    session.closing_amount = _to_decimal(payload.closing_amount).quantize(
        Decimal("0.01"), rounding=ROUND_HALF_UP
    )
    session.closed_by_id = closed_by_id
    session.closed_at = datetime.utcnow()
    session.status = models.CashSessionStatus.CERRADO
    session.payment_breakdown = {key: float(value) for key, value in sales_totals.items()}

    for method_key, reported_amount in payload.payment_breakdown.items():
        session.payment_breakdown[f"reportado_{method_key.upper()}"] = float(
            Decimal(str(reported_amount))
        )

    expected_cash = session.opening_amount + sales_totals.get(models.PaymentMethod.EFECTIVO.value, Decimal("0"))
    session.expected_amount = expected_cash.quantize(Decimal("0.01"), rounding=ROUND_HALF_UP)
    session.difference_amount = (
        session.closing_amount - session.expected_amount
    ).quantize(Decimal("0.01"), rounding=ROUND_HALF_UP)
    if payload.notes:
        session.notes = (session.notes or "") + f"\n{payload.notes}" if session.notes else payload.notes

    db.add(session)
    db.commit()
    db.refresh(session)

    _log_action(
        db,
        action="cash_session_closed",
        entity_type="cash_session",
        entity_id=str(session.id),
        performed_by_id=closed_by_id,
        details=json.dumps(
            {
                "difference": float(session.difference_amount),
                "reason": reason,
            }
        ),
    )
    db.commit()
    db.refresh(session)
    return session


def get_pos_config(db: Session, store_id: int) -> models.POSConfig:
    store = get_store(db, store_id)
    statement = select(models.POSConfig).where(models.POSConfig.store_id == store_id)
    config = db.scalars(statement).first()
    if config is None:
        prefix = store.name[:3].upper() if store.name else "POS"
        generated_prefix = f"{prefix}-{store_id:03d}"[:12]
        config = models.POSConfig(store_id=store_id, invoice_prefix=generated_prefix)
        db.add(config)
        db.commit()
        db.refresh(config)
    return config


def update_pos_config(
    db: Session,
    payload: schemas.POSConfigUpdate,
    *,
    updated_by_id: int | None,
    reason: str | None = None,
) -> models.POSConfig:
    config = get_pos_config(db, payload.store_id)
    config.tax_rate = _to_decimal(payload.tax_rate).quantize(
        Decimal("0.01"), rounding=ROUND_HALF_UP
    )
    config.invoice_prefix = payload.invoice_prefix.strip().upper()
    config.printer_name = payload.printer_name.strip() if payload.printer_name else None
    config.printer_profile = (
        payload.printer_profile.strip() if payload.printer_profile else None
    )
    config.quick_product_ids = payload.quick_product_ids
    db.add(config)
    db.commit()
    db.refresh(config)

    _log_action(
        db,
        action="pos_config_update",
        entity_type="store",
        entity_id=str(payload.store_id),
        performed_by_id=updated_by_id,
        details=json.dumps(
            {
                "tax_rate": float(config.tax_rate),
                "invoice_prefix": config.invoice_prefix,
                "reason": reason,
            }
        ),
    )
    db.commit()
    db.refresh(config)
    enqueue_sync_outbox(
        db,
        entity_type="pos_config",
        entity_id=str(payload.store_id),
        operation="UPSERT",
        payload=_pos_config_payload(config),
    )
    return config


def save_pos_draft(
    db: Session,
    payload: schemas.POSSaleRequest,
    *,
    saved_by_id: int | None,
    reason: str | None = None,
) -> models.POSDraftSale:
    get_store(db, payload.store_id)
    draft: models.POSDraftSale
    if payload.draft_id:
        statement = select(models.POSDraftSale).where(models.POSDraftSale.id == payload.draft_id)
        draft = db.scalars(statement).first()
        if draft is None:
            raise LookupError("pos_draft_not_found")
        draft.store_id = payload.store_id
    else:
        draft = models.POSDraftSale(store_id=payload.store_id)
        db.add(draft)

    serialized = payload.model_dump(
        mode="json",
        exclude_none=True,
        exclude={"confirm", "save_as_draft"},
    )
    draft.payload = serialized
    db.add(draft)
    db.commit()
    db.refresh(draft)

    details = {"store_id": payload.store_id}
    if reason:
        details["reason"] = reason
    _log_action(
        db,
        action="pos_draft_saved",
        entity_type="pos_draft",
        entity_id=str(draft.id),
        performed_by_id=saved_by_id,
        details=json.dumps(details),
    )
    db.commit()
    db.refresh(draft)
    enqueue_sync_outbox(
        db,
        entity_type="pos_draft",
        entity_id=str(draft.id),
        operation="UPSERT",
        payload=_pos_draft_payload(draft),
    )
    return draft


def delete_pos_draft(db: Session, draft_id: int, *, removed_by_id: int | None = None) -> None:
    statement = select(models.POSDraftSale).where(models.POSDraftSale.id == draft_id)
    draft = db.scalars(statement).first()
    if draft is None:
        raise LookupError("pos_draft_not_found")
    store_id = draft.store_id
    db.delete(draft)
    db.commit()
    _log_action(
        db,
        action="pos_draft_removed",
        entity_type="pos_draft",
        entity_id=str(draft_id),
        performed_by_id=removed_by_id,
        details=json.dumps({"store_id": store_id}),
    )
    db.commit()
    enqueue_sync_outbox(
        db,
        entity_type="pos_draft",
        entity_id=str(draft_id),
        operation="DELETE",
        payload={"id": draft_id, "store_id": store_id},
    )


def register_pos_sale(
    db: Session,
    payload: schemas.POSSaleRequest,
    *,
    performed_by_id: int,
    reason: str | None = None,
) -> tuple[models.Sale, list[str]]:
    if not payload.confirm:
        raise ValueError("pos_confirmation_required")

    config = get_pos_config(db, payload.store_id)
    sale_payload = schemas.SaleCreate(
        store_id=payload.store_id,
        customer_id=payload.customer_id,
        customer_name=payload.customer_name,
        payment_method=payload.payment_method,
        discount_percent=payload.discount_percent,
        notes=payload.notes,
        items=[
            schemas.SaleItemCreate(
                device_id=item.device_id,
                quantity=item.quantity,
                discount_percent=item.discount_percent,
            )
            for item in payload.items
        ],
    )
    tax_value = config.tax_rate if payload.apply_taxes else Decimal("0")
    sale = create_sale(
        db,
        sale_payload,
        performed_by_id=performed_by_id,
        tax_rate=tax_value,
        reason=reason,
    )

    warnings: list[str] = []
    for item in payload.items:
        device = get_device(db, payload.store_id, item.device_id)
        if device.quantity <= 0:
            warnings.append(
                f"{device.sku} sin existencias en la sucursal"
            )
        elif device.quantity <= 2:
            warnings.append(
                f"Stock bajo de {device.sku}: quedan {device.quantity} unidades"
            )

    if payload.draft_id:
        try:
            delete_pos_draft(db, payload.draft_id, removed_by_id=performed_by_id)
        except LookupError:
            pass

    if payload.cash_session_id:
        session = get_cash_session(db, payload.cash_session_id)
        if session.status != models.CashSessionStatus.ABIERTO:
            raise ValueError("cash_session_not_open")
        sale.cash_session_id = session.id
        db.add(sale)
        db.commit()
        db.refresh(sale)

    db.refresh(sale)
    return sale, warnings

def list_backup_jobs(db: Session, limit: int = 50) -> list[models.BackupJob]:
    statement = (
        select(models.BackupJob)
        .order_by(models.BackupJob.executed_at.desc())
        .limit(limit)
    )
    return list(db.scalars(statement))


def build_inventory_snapshot(db: Session) -> dict[str, object]:
    stores_stmt = (
        select(models.Store)
        .options(joinedload(models.Store.devices))
        .order_by(models.Store.name.asc())
    )
    stores = list(db.scalars(stores_stmt).unique())

    users_stmt = (
        select(models.User)
        .options(joinedload(models.User.roles).joinedload(models.UserRole.role))
        .order_by(models.User.username.asc())
    )
    users = list(db.scalars(users_stmt).unique())

    movements_stmt = select(models.InventoryMovement).order_by(models.InventoryMovement.created_at.desc())
    movements = list(db.scalars(movements_stmt))

    sync_stmt = select(models.SyncSession).order_by(models.SyncSession.started_at.desc())
    sync_sessions = list(db.scalars(sync_stmt))

    audit_stmt = select(models.AuditLog).order_by(models.AuditLog.created_at.desc())
    audits = list(db.scalars(audit_stmt))

    snapshot = {
        "stores": [
            {
                "id": store.id,
                "name": store.name,
                "location": store.location,
                "timezone": store.timezone,
                "devices": [
                    {
                        "id": device.id,
                        "sku": device.sku,
                        "name": device.name,
                        "quantity": device.quantity,
                        "store_id": device.store_id,
                        "unit_price": float(device.unit_price or Decimal("0")),
                        "inventory_value": float(_device_value(device)),
                    }
                    for device in store.devices
                ],
            }
            for store in stores
        ],
        "users": [
            {
                "id": user.id,
                "username": user.username,
                "full_name": user.full_name,
                "is_active": user.is_active,
                "roles": [role.role.name for role in user.roles],
                "created_at": user.created_at.isoformat(),
            }
            for user in users
        ],
        "movements": [
            {
                "id": movement.id,
                "store_id": movement.store_id,
                "device_id": movement.device_id,
                "movement_type": movement.movement_type.value,
                "quantity": movement.quantity,
                "reason": movement.reason,
                "performed_by_id": movement.performed_by_id,
                "created_at": movement.created_at.isoformat(),
            }
            for movement in movements
        ],
        "sync_sessions": [
            {
                "id": sync_session.id,
                "store_id": sync_session.store_id,
                "mode": sync_session.mode.value,
                "status": sync_session.status.value,
                "started_at": sync_session.started_at.isoformat(),
                "finished_at": sync_session.finished_at.isoformat()
                if sync_session.finished_at
                else None,
                "triggered_by_id": sync_session.triggered_by_id,
                "error_message": sync_session.error_message,
            }
            for sync_session in sync_sessions
        ],
        "audit_logs": [
            {
                "id": audit.id,
                "action": audit.action,
                "entity_type": audit.entity_type,
                "entity_id": audit.entity_id,
                "details": audit.details,
                "performed_by_id": audit.performed_by_id,
                "created_at": audit.created_at.isoformat(),
            }
            for audit in audits
        ],
    }
    return snapshot<|MERGE_RESOLUTION|>--- conflicted
+++ resolved
@@ -410,60 +410,6 @@
     return buffer.getvalue()
 
 
-<<<<<<< HEAD
-def get_persistent_audit_alerts(
-    db: Session,
-    *,
-    threshold_minutes: int = 15,
-    min_occurrences: int = 1,
-    lookback_hours: int = 48,
-    limit: int = 10,
-) -> list[dict[str, object]]:
-    """Obtiene alertas críticas persistentes para recordatorios automáticos."""
-
-    if threshold_minutes < 0:
-        raise ValueError("threshold_minutes must be non-negative")
-    if min_occurrences < 1:
-        raise ValueError("min_occurrences must be >= 1")
-    if lookback_hours < 1:
-        raise ValueError("lookback_hours must be >= 1")
-    if limit < 1:
-        raise ValueError("limit must be >= 1")
-
-    now = datetime.utcnow()
-    lookback_start = now - timedelta(hours=lookback_hours)
-
-    statement = (
-        select(models.AuditLog)
-        .where(models.AuditLog.created_at >= lookback_start)
-        .order_by(models.AuditLog.created_at.asc())
-    )
-    logs = list(db.scalars(statement))
-
-    persistent_alerts = audit_utils.identify_persistent_critical_alerts(
-        logs,
-        threshold_minutes=threshold_minutes,
-        min_occurrences=min_occurrences,
-        limit=limit,
-        reference_time=now,
-    )
-
-    return [
-        {
-            "entity_type": alert["entity_type"],
-            "entity_id": alert["entity_id"],
-            "first_seen": alert["first_seen"],
-            "last_seen": alert["last_seen"],
-            "occurrences": alert["occurrences"],
-            "latest_action": alert["latest_action"],
-            "latest_details": alert["latest_details"],
-        }
-        for alert in persistent_alerts
-    ]
-
-
-=======
->>>>>>> 0a5ac8ff
 def ensure_role(db: Session, name: str) -> models.Role:
     statement = select(models.Role).where(models.Role.name == name)
     role = db.scalars(statement).first()
