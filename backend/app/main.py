--- conflicted
+++ resolved
@@ -15,13 +15,7 @@
     backups,
     health,
     inventory,
-<<<<<<< HEAD
-    purchases,
     reports,
-    sales,
-=======
-    reports,
->>>>>>> 31d23360
     stores,
     sync,
     transfers,
