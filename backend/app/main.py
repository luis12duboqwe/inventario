--- conflicted
+++ resolved
@@ -12,22 +12,11 @@
 from .core.roles import DEFAULT_ROLES
 from .database import Base, SessionLocal, engine
 from .routers import (
-<<<<<<< HEAD
-    audit,
-=======
->>>>>>> c397bc4b
     auth,
     backups,
     health,
     inventory,
-<<<<<<< HEAD
-    purchases,
     reports,
-    sales,
-    security,
-=======
-    reports,
->>>>>>> c397bc4b
     stores,
     sync,
     transfers,
