--- conflicted
+++ resolved
@@ -12,22 +12,11 @@
 from .core.roles import DEFAULT_ROLES
 from .database import Base, SessionLocal, engine
 from .routers import (
-<<<<<<< HEAD
-    audit,
-=======
->>>>>>> 432d4c56
     auth,
     backups,
     health,
     inventory,
-<<<<<<< HEAD
-    purchases,
     reports,
-    sales,
-    security,
-=======
-    reports,
->>>>>>> 432d4c56
     stores,
     sync,
     transfers,
