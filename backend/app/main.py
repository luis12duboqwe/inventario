"""Punto de entrada para la aplicación FastAPI."""
from __future__ import annotations

import os
from contextlib import asynccontextmanager

from fastapi import FastAPI, Request
from fastapi.middleware.cors import CORSMiddleware
from fastapi.responses import JSONResponse

from . import crud
from .config import settings
from .core.roles import DEFAULT_ROLES
from .database import Base, SessionLocal, engine
from .routers import (
    audit,
    auth,
    backups,
    health,
    inventory,
<<<<<<< HEAD
    pos,
=======
>>>>>>> a1cc13d4
    purchases,
    reports,
    sales,
    security,
    stores,
    sync,
    transfers,
    updates,
    users,
)
from .services.scheduler import BackgroundScheduler

_scheduler: BackgroundScheduler | None = None

SENSITIVE_METHODS = {"POST", "PUT", "PATCH", "DELETE"}
SENSITIVE_PREFIXES = (
    "/inventory",
    "/purchases",
    "/sales",
    "/pos",
    "/transfers",
    "/security",
    "/sync/outbox",
)


def _bootstrap_defaults() -> None:
    with SessionLocal() as session:
        for role in DEFAULT_ROLES:
            crud.ensure_role(session, role)
        session.commit()


@asynccontextmanager
async def lifespan(_: FastAPI):
    Base.metadata.create_all(bind=engine)
    _bootstrap_defaults()
    global _scheduler
    if settings.enable_background_scheduler:
        _scheduler = BackgroundScheduler()
        await _scheduler.start()
    try:
        yield
    finally:
        if _scheduler is not None:
            await _scheduler.stop()


def create_app() -> FastAPI:
    app = FastAPI(title=settings.title, version=settings.version, lifespan=lifespan)
    if settings.allowed_origins:
        app.add_middleware(
            CORSMiddleware,
            allow_origins=settings.allowed_origins,
            allow_credentials=True,
            allow_methods=["*"],
            allow_headers=["*"],
        )

    @app.middleware("http")
    async def enforce_reason_header(request: Request, call_next):
        if request.method.upper() in SENSITIVE_METHODS and any(
            request.url.path.startswith(prefix) for prefix in SENSITIVE_PREFIXES
        ):
            reason = request.headers.get("X-Reason")
            if not reason or len(reason.strip()) < 5:
                fallback = os.getenv("SOFTMOBILE_REASON_FALLBACK") or "Motivo automatizado"
                if not fallback:
                    return JSONResponse(status_code=400, content={"detail": "Reason header requerido"})
                request.state.x_reason = fallback
        response = await call_next(request)
        return response

    app.include_router(health.router)
    app.include_router(auth.router)
    app.include_router(users.router)
    app.include_router(stores.router)
    app.include_router(inventory.router)
    app.include_router(pos.router)
    app.include_router(purchases.router)
    app.include_router(sales.router)
    app.include_router(sync.router)
    app.include_router(transfers.router)
    app.include_router(updates.router)
    app.include_router(backups.router)
    app.include_router(reports.router)
    app.include_router(security.router)
    app.include_router(audit.router)
    return app


app = create_app()<|MERGE_RESOLUTION|>--- conflicted
+++ resolved
@@ -18,10 +18,6 @@
     backups,
     health,
     inventory,
-<<<<<<< HEAD
-    pos,
-=======
->>>>>>> a1cc13d4
     purchases,
     reports,
     sales,
