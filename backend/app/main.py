"""Punto de entrada para la aplicación FastAPI."""
from __future__ import annotations

from contextlib import asynccontextmanager

from fastapi import FastAPI, Request
from fastapi.middleware.cors import CORSMiddleware
from fastapi.responses import JSONResponse

from . import crud
from .config import settings
from .core.roles import DEFAULT_ROLES
from .database import Base, SessionLocal, engine
from .routers import (
    audit,
    auth,
    backups,
    health,
    inventory,
<<<<<<< HEAD
    pos,
=======
>>>>>>> 74176b00
    purchases,
    reports,
    sales,
    security,
    stores,
    sync,
    transfers,
    updates,
    users,
)
from .services.scheduler import BackgroundScheduler

_scheduler: BackgroundScheduler | None = None

SENSITIVE_METHODS = {"POST", "PUT", "PATCH", "DELETE"}
SENSITIVE_PREFIXES = (
    "/inventory",
    "/purchases",
    "/sales",
    "/pos",
    "/transfers",
    "/security",
    "/sync/outbox",
)


def _bootstrap_defaults() -> None:
    with SessionLocal() as session:
        for role in DEFAULT_ROLES:
            crud.ensure_role(session, role)
        session.commit()


@asynccontextmanager
async def lifespan(_: FastAPI):
    Base.metadata.create_all(bind=engine)
    _bootstrap_defaults()
    global _scheduler
    if settings.enable_background_scheduler:
        _scheduler = BackgroundScheduler()
        await _scheduler.start()
    try:
        yield
    finally:
        if _scheduler is not None:
            await _scheduler.stop()


def create_app() -> FastAPI:
    app = FastAPI(title=settings.title, version=settings.version, lifespan=lifespan)
    if settings.allowed_origins:
        app.add_middleware(
            CORSMiddleware,
            allow_origins=settings.allowed_origins,
            allow_credentials=True,
            allow_methods=["*"],
            allow_headers=["*"],
        )

    @app.middleware("http")
    async def enforce_reason_header(request: Request, call_next):
        if request.method.upper() in SENSITIVE_METHODS and any(
            request.url.path.startswith(prefix) for prefix in SENSITIVE_PREFIXES
        ):
            reason = request.headers.get("X-Reason")
            if not reason or len(reason.strip()) < 5:
                return JSONResponse(status_code=400, content={"detail": "Reason header requerido"})
        response = await call_next(request)
        return response

    app.include_router(health.router)
    app.include_router(auth.router)
    app.include_router(users.router)
    app.include_router(stores.router)
    app.include_router(inventory.router)
    app.include_router(pos.router)
    app.include_router(purchases.router)
    app.include_router(sales.router)
    app.include_router(sync.router)
    app.include_router(transfers.router)
    app.include_router(updates.router)
    app.include_router(backups.router)
    app.include_router(reports.router)
    app.include_router(security.router)
    app.include_router(audit.router)
    return app


app = create_app()<|MERGE_RESOLUTION|>--- conflicted
+++ resolved
@@ -17,10 +17,6 @@
     backups,
     health,
     inventory,
-<<<<<<< HEAD
-    pos,
-=======
->>>>>>> 74176b00
     purchases,
     reports,
     sales,
