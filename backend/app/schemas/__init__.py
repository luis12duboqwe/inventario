"""Esquemas Pydantic centralizados para la API de Softmobile Central."""
from __future__ import annotations

import enum
import re
from datetime import date, datetime, timezone
from decimal import Decimal
from typing import Annotated, Any, ClassVar, Iterable, Literal

from pydantic import (
    AliasChoices,
    BaseModel,
    ConfigDict,
    Field,
    WithJsonSchema,
    computed_field,
    field_serializer,
    field_validator,
    model_validator,
    model_serializer,
)

from ..models import (
    BackupComponent,
    BackupMode,
    CashEntryType,
    CashSessionStatus,
    CommercialState,
    RecurringOrderType,
    MovementType,
    PaymentMethod,
    PurchaseStatus,
    PrivacyRequestStatus,
    PrivacyRequestType,
    RepairPartSource,
    RepairStatus,
    InventoryState,
    WarrantyStatus,
    WarrantyClaimStatus,
    WarrantyClaimType,
    SyncMode,
    SyncOutboxPriority,
    SyncOutboxStatus,
    SyncQueueStatus,
    DTEStatus,
    DTEDispatchStatus,
    SyncStatus,
    TransferStatus,
    CustomerLedgerEntryType,
    StoreCreditStatus,
    SystemLogLevel,
    LoyaltyTransactionType,
)

_RTN_TEMPLATE = "{0}-{1}-{2}"


def _normalize_rtn_value(value: str | None) -> str:
    digits = re.sub(r"[^0-9]", "", value or "")
    if len(digits) != 14:
        raise ValueError("El RTN debe contener 14 dígitos (formato ####-####-######).")
    return _RTN_TEMPLATE.format(digits[:4], digits[4:8], digits[8:])


def _normalize_optional_rtn_value(value: str | None) -> str | None:
    if value is None:
        return None
    cleaned = value.strip()
    if not cleaned:
        return None
    return _normalize_rtn_value(cleaned)
from ..utils import audit as audit_utils


class BackupExportFormat(str, enum.Enum):
    """Formatos disponibles para exportar archivos de respaldo."""

    ZIP = "zip"
    SQL = "sql"
    JSON = "json"


class BinaryFileResponse(BaseModel):
    filename: str = Field(
        ...,
        description="Nombre sugerido del archivo generado.",
    )
    media_type: str = Field(
        ...,
        description="Tipo MIME del recurso entregado como archivo.",
    )
    description: str = Field(
        default="El archivo se entrega como contenido binario en el cuerpo de la respuesta.",
        description="Descripción general del archivo exportado.",
    )

    model_config = ConfigDict(json_schema_extra={"example": {
        "filename": "reporte.pdf",
        "media_type": "application/pdf",
        "description": "El archivo se entrega como contenido binario en el cuerpo de la respuesta.",
    }})

    def content_disposition(self, disposition: str = "attachment") -> dict[str, str]:
        """Construye el encabezado Content-Disposition para descargas."""

        sanitized = self.filename.replace("\n", " ").replace("\r", " ")
        return {"Content-Disposition": f"{disposition}; filename={sanitized}"}


class HTMLDocumentResponse(BaseModel):
    """Describe un documento HTML estático entregado como respuesta."""

    content: str = Field(
        ...,
        description="Contenido HTML completo renderizado por el servicio.",
        min_length=1,
    )

    model_config = ConfigDict(
        from_attributes=True,
        json_schema_extra={
            "example": {
                "content": "<!DOCTYPE html><html lang=\"es\"><head>...</head><body>...</body></html>",
            }
        },
    )


class HealthStatusResponse(BaseModel):
    status: str = Field(
        ...,
        description="Estado operativo general del servicio (por ejemplo: ok, degradado).",
        min_length=2,
        max_length=40,
    )


class RootWelcomeResponse(BaseModel):
    message: str = Field(
        ...,
        description="Mensaje de bienvenida mostrado en la raíz del servicio.",
        min_length=3,
        max_length=120,
    )
    service: str = Field(
        ...,
        description="Nombre visible del servicio o módulo que responde.",
        min_length=3,
        max_length=120,
    )


class StoreBase(BaseModel):
    name: str = Field(..., max_length=120,
                      description="Nombre visible de la sucursal")
    location: str | None = Field(
        default=None, max_length=255, description="Dirección física o referencia de la sucursal"
    )
    phone: str | None = Field(
        default=None, max_length=30, description="Teléfono de contacto principal"
    )
    manager: str | None = Field(
        default=None, max_length=120, description="Responsable operativo de la sucursal"
    )
    status: str = Field(
        default="activa", max_length=30, description="Estado operativo de la sucursal"
    )
    timezone: str = Field(default="UTC", max_length=50,
                          description="Zona horaria de la sucursal")


class StoreCreate(StoreBase):
    """Carga de datos necesaria para registrar una nueva sucursal."""

    code: str | None = Field(
        default=None,
        max_length=20,
        description="Código interno único de la sucursal",
    )


class StoreUpdate(BaseModel):
    name: str | None = Field(default=None, max_length=120)
    location: str | None = Field(default=None, max_length=255)
    phone: str | None = Field(default=None, max_length=30)
    manager: str | None = Field(default=None, max_length=120)
    status: str | None = Field(default=None, max_length=30)
    code: str | None = Field(default=None, max_length=20)
    timezone: str | None = Field(default=None, max_length=50)


class StoreResponse(StoreBase):
    id: int
    code: str
    created_at: datetime
    inventory_value: Decimal = Field(default=Decimal("0"))

    model_config = ConfigDict(from_attributes=True)

    @field_serializer("inventory_value")
    @classmethod
    def _serialize_inventory_value(cls, value: Decimal) -> float:
        return float(value)


class DeviceBase(BaseModel):
    sku: str = Field(..., max_length=80,
                     description="Identificador único del producto")
    name: str = Field(..., max_length=120,
                      description="Descripción del dispositivo")
    quantity: int = Field(
        default=0, ge=0, description="Cantidad disponible en inventario")
    unit_price: Decimal = Field(
        default=Decimal("0"),
        ge=Decimal("0"),
        description="Precio unitario referencial del dispositivo",
    )
    minimum_stock: int = Field(
        default=0,
        ge=0,
        description="Stock mínimo aceptable antes de escalar una alerta",
    )
    reorder_point: int = Field(
        default=0,
        ge=0,
        description="Nivel objetivo para disparar un reabastecimiento",
    )
    precio_venta: Decimal = Field(
        default=Decimal("0"),
        ge=Decimal("0"),
        description="Precio público sugerido del dispositivo",
    )
    imei: str | None = Field(default=None, max_length=18,
                             description="IMEI del dispositivo")
    serial: str | None = Field(
        default=None, max_length=120, description="Número de serie")
    marca: str | None = Field(
        default=None, max_length=80, description="Marca comercial")
    modelo: str | None = Field(
        default=None, max_length=120, description="Modelo detallado")
    categoria: str | None = Field(
        default=None, max_length=80, description="Categoría de catálogo")
    condicion: str | None = Field(
        default=None, max_length=60, description="Condición física")
    color: str | None = Field(
        default=None, max_length=60, description="Color principal")
    capacidad_gb: int | None = Field(
        default=None, ge=0, description="Capacidad de almacenamiento en GB")
    capacidad: str | None = Field(
        default=None, max_length=80, description="Capacidad descriptiva")
    estado_comercial: CommercialState = Field(default=CommercialState.NUEVO)
    estado: str = Field(
        default="disponible",
        max_length=40,
        description="Estado logístico del producto (disponible, apartado, agotado, etc.)",
    )
    proveedor: str | None = Field(
        default=None, max_length=120, description="Proveedor principal")
    costo_unitario: Decimal = Field(
        default=Decimal("0"),
        ge=Decimal("0"),
        description="Costo neto por unidad",
    )
    costo_compra: Decimal = Field(
        default=Decimal("0"),
        ge=Decimal("0"),
        description="Costo de compra registrado para el catálogo",
    )
    margen_porcentaje: Decimal = Field(
        default=Decimal("0"),
        ge=Decimal("0"),
        description="Margen aplicado en porcentaje",
    )
    garantia_meses: int = Field(
        default=0, ge=0, description="Garantía ofrecida en meses")
    lote: str | None = Field(default=None, max_length=80,
                             description="Identificador de lote")
    fecha_compra: date | None = Field(
        default=None, description="Fecha de compra al proveedor")
    fecha_ingreso: date | None = Field(
        default=None, description="Fecha de ingreso al inventario")
    ubicacion: str | None = Field(
        default=None, max_length=120, description="Ubicación física en la sucursal")
    descripcion: str | None = Field(
        default=None,
        max_length=1024,
        description="Descripción extendida o notas del producto",
    )
    imagen_url: str | None = Field(
        default=None,
        max_length=255,
        description="URL de la imagen representativa del producto",
    )
    completo: bool = Field(
        default=True,
        description="Indica si la ficha del producto cuenta con todos los datos obligatorios",
    )

    @model_validator(mode="after")
    def _validate_stock_thresholds(self) -> "DeviceBase":
        if self.reorder_point < self.minimum_stock:
            raise ValueError(
                "El punto de reorden debe ser mayor o igual al stock mínimo."
            )
        return self

    @field_serializer("unit_price")
    @classmethod
    def _serialize_unit_price(cls, value: Decimal) -> float:
        return float(value)

    @field_serializer("precio_venta")
    @classmethod
    def _serialize_sale_price(cls, value: Decimal) -> float:
        return float(value)

    @field_serializer("costo_unitario")
    @classmethod
    def _serialize_cost(cls, value: Decimal) -> float:
        return float(value)

    @field_serializer("costo_compra")
    @classmethod
    def _serialize_purchase_cost(cls, value: Decimal) -> float:
        return float(value)

    @field_serializer("margen_porcentaje")
    @classmethod
    def _serialize_margin(cls, value: Decimal) -> float:
        return float(value)

    @field_validator("imei")
    @classmethod
    def validate_imei(cls, value: str | None) -> str | None:
        if value is None:
            return value
        normalized = value.strip()
        if normalized and not (10 <= len(normalized) <= 18):
            raise ValueError("IMEI inválido")
        return normalized or None

    @field_validator("serial")
    @classmethod
    def validate_serial(cls, value: str | None) -> str | None:
        if value is None:
            return value
        normalized = value.strip()
        if normalized and len(normalized) < 4:
            raise ValueError("Número de serie inválido")
        return normalized or None

    @model_validator(mode="before")
    @classmethod
    def _map_aliases(cls, data: Any) -> Any:
        if isinstance(data, dict):
            if "precio_venta" in data and "unit_price" not in data:
                data["unit_price"] = data["precio_venta"]
            if "costo_compra" in data and "costo_unitario" not in data:
                data["costo_unitario"] = data["costo_compra"]
        return data

    @model_validator(mode="after")
    def _sync_aliases(self) -> "DeviceBase":
        object.__setattr__(self, "precio_venta", self.unit_price)
        object.__setattr__(self, "costo_compra", self.costo_unitario)
        return self

    @field_validator(
        "marca",
        "modelo",
        "color",
        "categoria",
        "condicion",
        "capacidad",
        "estado",
        "proveedor",
        "lote",
        "ubicacion",
        "descripcion",
        "imagen_url",
        mode="before",
    )
    @classmethod
    def _normalize_optional_strings(cls, value: str | None) -> str | None:
        if value is None:
            return value
        normalized = value.strip()
        return normalized or None

    @field_validator("estado")
    @classmethod
    def _default_estado(cls, value: str | None) -> str:
        if not value:
            return "disponible"
        return value


class DeviceCreate(DeviceBase):
    """Datos necesarios para registrar un dispositivo."""


class DeviceUpdate(BaseModel):
    name: str | None = Field(default=None, max_length=120)
    quantity: int | None = Field(default=None, ge=0)
    unit_price: Decimal | None = Field(default=None, ge=Decimal("0"))
    precio_venta: Decimal | None = Field(default=None, ge=Decimal("0"))
    imei: str | None = Field(default=None, max_length=18)
    serial: str | None = Field(default=None, max_length=120)
    marca: str | None = Field(default=None, max_length=80)
    modelo: str | None = Field(default=None, max_length=120)
    categoria: str | None = Field(default=None, max_length=80)
    condicion: str | None = Field(default=None, max_length=60)
    color: str | None = Field(default=None, max_length=60)
    capacidad_gb: int | None = Field(default=None, ge=0)
    capacidad: str | None = Field(default=None, max_length=80)
    estado_comercial: CommercialState | None = Field(default=None)
    estado: str | None = Field(default=None, max_length=40)
    proveedor: str | None = Field(default=None, max_length=120)
    costo_unitario: Decimal | None = Field(default=None, ge=Decimal("0"))
    costo_compra: Decimal | None = Field(default=None, ge=Decimal("0"))
    margen_porcentaje: Decimal | None = Field(default=None, ge=Decimal("0"))
    garantia_meses: int | None = Field(default=None, ge=0)
    lote: str | None = Field(default=None, max_length=80)
    fecha_compra: date | None = Field(default=None)
    fecha_ingreso: date | None = Field(default=None)
    ubicacion: str | None = Field(default=None, max_length=120)
    descripcion: str | None = Field(default=None, max_length=1024)
    imagen_url: str | None = Field(default=None, max_length=255)
    completo: bool | None = Field(default=None)
    minimum_stock: int | None = Field(default=None, ge=0)
    reorder_point: int | None = Field(default=None, ge=0)

    @model_validator(mode="before")
    @classmethod
    def _map_update_aliases(cls, data: Any) -> Any:
        if isinstance(data, dict):
            if "precio_venta" in data and "unit_price" not in data:
                data["unit_price"] = data["precio_venta"]
            if "costo_compra" in data and "costo_unitario" not in data:
                data["costo_unitario"] = data["costo_compra"]
        return data

    @model_validator(mode="after")
    def _validate_partial_thresholds(self) -> "DeviceUpdate":
        minimum = self.minimum_stock
        reorder = self.reorder_point
        if minimum is not None and reorder is not None and reorder < minimum:
            raise ValueError(
                "El punto de reorden debe ser mayor o igual al stock mínimo."
            )
        return self

    @field_validator("imei")
    @classmethod
    def validate_update_imei(cls, value: str | None) -> str | None:
        if value is None:
            return value
        normalized = value.strip()
        if normalized and not (10 <= len(normalized) <= 18):
            raise ValueError("IMEI inválido")
        return normalized or None

    @field_validator("serial")
    @classmethod
    def validate_update_serial(cls, value: str | None) -> str | None:
        if value is None:
            return value
        normalized = value.strip()
        if normalized and len(normalized) < 4:
            raise ValueError("Número de serie inválido")
        return normalized or None

    @field_validator(
        "marca",
        "modelo",
        "color",
        "categoria",
        "condicion",
        "capacidad",
        "estado",
        "proveedor",
        "lote",
        "ubicacion",
        "descripcion",
        "imagen_url",
        mode="before",
    )
    @classmethod
    def _normalize_update_optional_strings(cls, value: str | None) -> str | None:
        if value is None:
            return value
        normalized = value.strip()
        return normalized or None


class DeviceResponse(DeviceBase):
    id: int
    store_id: int
    identifier: DeviceIdentifierResponse | None = Field(default=None)

    model_config = ConfigDict(from_attributes=True)

    @computed_field(return_type=float)  # type: ignore[misc]
    def inventory_value(self) -> float:
        return float(self.quantity * self.unit_price)

    @computed_field(return_type=int)  # type: ignore[misc]
    def variant_count(self) -> int:
        variants = getattr(self, "variants", None)
        if variants is None:
            return 0
        try:
            return len(list(variants))
        except TypeError:
            return 0

    @computed_field(return_type=bool)  # type: ignore[misc]
    def has_variants(self) -> bool:
        return self.variant_count > 0


class ProductVariantBase(BaseModel):
    name: str = Field(..., min_length=1, max_length=120)
    variant_sku: str = Field(..., min_length=1, max_length=80)
    barcode: str | None = Field(default=None, max_length=120)
    unit_price_override: Decimal | None = Field(default=None, ge=Decimal("0"))
    is_default: bool = Field(default=False)
    is_active: bool = Field(default=True)

    @field_serializer("unit_price_override")
    @classmethod
    def _serialize_price(cls, value: Decimal | None) -> float | None:
        if value is None:
            return None
        return float(value)


class ProductVariantCreate(ProductVariantBase):
    pass


class ProductVariantUpdate(BaseModel):
    name: str | None = Field(default=None, max_length=120)
    variant_sku: str | None = Field(default=None, max_length=80)
    barcode: str | None = Field(default=None, max_length=120)
    unit_price_override: Decimal | None = Field(default=None, ge=Decimal("0"))
    is_default: bool | None = Field(default=None)
    is_active: bool | None = Field(default=None)

    @field_serializer("unit_price_override")
    @classmethod
    def _serialize_update_price(cls, value: Decimal | None) -> float | None:
        if value is None:
            return None
        return float(value)


class ProductVariantResponse(ProductVariantBase):
    id: int
    device_id: int
    store_id: int
    device_sku: str
    device_name: str
    created_at: datetime
    updated_at: datetime

    model_config = ConfigDict(from_attributes=True)


class ProductBundleItemBase(BaseModel):
    device_id: int = Field(..., ge=1)
    variant_id: int | None = Field(default=None, ge=1)
    quantity: int = Field(default=1, ge=1)


class ProductBundleItemCreate(ProductBundleItemBase):
    pass


class ProductBundleItemResponse(ProductBundleItemBase):
    id: int
    variant_name: str | None = Field(default=None)
    device_sku: str
    device_name: str

    model_config = ConfigDict(from_attributes=True)


class ProductBundleBase(BaseModel):
    name: str = Field(..., min_length=1, max_length=120)
    bundle_sku: str = Field(..., min_length=1, max_length=80)
    description: str | None = Field(default=None, max_length=500)
    base_price: Decimal = Field(default=Decimal("0"), ge=Decimal("0"))
    is_active: bool = Field(default=True)

    @field_serializer("base_price")
    @classmethod
    def _serialize_base_price(cls, value: Decimal) -> float:
        return float(value)


class ProductBundleCreate(ProductBundleBase):
    store_id: int | None = Field(default=None, ge=1)
    items: list[ProductBundleItemCreate] = Field(default_factory=list)


class ProductBundleUpdate(BaseModel):
    name: str | None = Field(default=None, max_length=120)
    bundle_sku: str | None = Field(default=None, max_length=80)
    description: str | None = Field(default=None, max_length=500)
    base_price: Decimal | None = Field(default=None, ge=Decimal("0"))
    is_active: bool | None = Field(default=None)
    store_id: int | None = Field(default=None, ge=1)
    items: list[ProductBundleItemCreate] | None = Field(default=None)

    @field_serializer("base_price")
    @classmethod
    def _serialize_update_price(cls, value: Decimal | None) -> float | None:
        if value is None:
            return None
        return float(value)


class ProductBundleResponse(ProductBundleBase):
    id: int
    store_id: int | None
    created_at: datetime
    updated_at: datetime
    items: list[ProductBundleItemResponse] = Field(default_factory=list)

    model_config = ConfigDict(from_attributes=True)




class PriceListBase(BaseModel):
    """Información común de una lista de precios corporativa."""

    name: str = Field(
        ...,
        min_length=3,
        max_length=120,
        description="Nombre visible para identificar la lista de precios.",
    )
    description: str | None = Field(
        default=None,
        max_length=500,
        description="Descripción opcional del alcance o uso de la lista.",
    )
    priority: int = Field(
        default=100,
        ge=0,
        le=10000,
        description="Prioridad corporativa (0 = máxima prioridad).",
    )
    is_active: bool = Field(
        default=True,
        description="Indica si la lista está habilitada para resolver precios.",
    )
    store_id: int | None = Field(
        default=None,
        ge=1,
<<<<<<< HEAD
        description="Identificador de la sucursal asociada cuando la lista es específica para una tienda.",
=======
        description="Sucursal asociada cuando la lista es específica para una tienda.",
>>>>>>> 3e06e9d8
    )
    customer_id: int | None = Field(
        default=None,
        ge=1,
        description="Cliente corporativo preferente ligado a la lista.",
    )
    currency: str = Field(
        default="MXN",
        min_length=3,
        max_length=10,
        description="Moneda ISO 4217 en la que se expresan los precios.",
    )
    valid_from: date | None = Field(
        default=None,
        description="Fecha a partir de la cual la lista entra en vigor.",
    )
    valid_until: date | None = Field(
        default=None,
        description="Fecha límite de vigencia de la lista de precios.",
    )
    starts_at: datetime | None = Field(
        default=None,
        description="Fecha de inicio de vigencia en hora exacta (UTC).",
    )
    ends_at: datetime | None = Field(
        default=None,
        description="Fecha de término de vigencia en hora exacta (UTC).",
    )

    @field_validator("name", mode="before")
    @classmethod
    def _normalize_name(cls, value: str) -> str:
        normalized = value.strip()
        if len(normalized) < 3:
            raise ValueError("El nombre debe tener al menos 3 caracteres.")
        return normalized

    @field_validator("description", mode="before")
    @classmethod
    def _normalize_description(cls, value: str | None) -> str | None:
        if value is None:
            return None
        normalized = value.strip()
        return normalized or None

    @field_validator("currency", mode="before")
    @classmethod
    def _normalize_currency(cls, value: str) -> str:
        normalized = value.strip().upper()
        if len(normalized) < 3:
            raise ValueError("La moneda debe tener al menos 3 caracteres.")
        return normalized

    @model_validator(mode="after")
    def _validate_dates(self) -> "PriceListBase":
        if (
            self.valid_from is not None
            and self.valid_until is not None
            and self.valid_from > self.valid_until
        ):
            raise ValueError(
                "La fecha de inicio no puede ser posterior a la fecha de fin."
            )
        if (
            self.starts_at is not None
            and self.ends_at is not None
            and self.ends_at <= self.starts_at
        ):
            raise ValueError("La fecha de término debe ser posterior al inicio.")
        return self


class PriceListCreate(PriceListBase):
    """Carga útil para registrar una nueva lista de precios."""


class PriceListUpdate(BaseModel):
    """Campos opcionales disponibles para actualizar una lista de precios."""

    name: str | None = Field(default=None, min_length=3, max_length=120)
    description: str | None = Field(default=None, max_length=500)
    priority: int | None = Field(default=None, ge=0, le=10000)
    is_active: bool | None = Field(default=None)
    store_id: int | None = Field(default=None, ge=1)
    customer_id: int | None = Field(default=None, ge=1)
    currency: str | None = Field(default=None, min_length=3, max_length=10)
    valid_from: date | None = Field(default=None)
    valid_until: date | None = Field(default=None)

    @field_validator("name", mode="before")
    @classmethod
    def _normalize_name(cls, value: str | None) -> str | None:
        if value is None:
            return None
        normalized = value.strip()
        if normalized and len(normalized) < 3:
            raise ValueError("El nombre debe tener al menos 3 caracteres.")
        return normalized or None

    @field_validator("description", mode="before")
    @classmethod
    def _normalize_description(cls, value: str | None) -> str | None:
        if value is None:
            return None
        normalized = value.strip()
        return normalized or None

    @field_validator("currency", mode="before")
    @classmethod
    def _normalize_currency(cls, value: str | None) -> str | None:
        if value is None:
            return None
        normalized = value.strip().upper()
        if len(normalized) < 3:
            raise ValueError("La moneda debe contener al menos 3 caracteres.")
        return normalized


class PriceListUpdate(BaseModel):
    name: str | None = Field(default=None, min_length=3, max_length=120)
    description: str | None = Field(default=None, max_length=500)
    priority: int | None = Field(default=None, ge=0, le=10000)
    is_active: bool | None = Field(default=None)
    store_id: int | None = Field(default=None, ge=1)
    customer_id: int | None = Field(default=None, ge=1)
    starts_at: datetime | None = Field(default=None)
    ends_at: datetime | None = Field(default=None)
    valid_from: date | None = Field(default=None)
    valid_until: date | None = Field(default=None)

    @model_validator(mode="after")
    def _validate_dates(self) -> "PriceListUpdate":
        if (
            self.valid_from is not None
            and self.valid_until is not None
            and self.valid_from > self.valid_until
        ):
            raise ValueError(
                "La fecha de inicio no puede ser posterior a la fecha de fin."
            )
        if (
            self.starts_at is not None
            and self.ends_at is not None
            and self.ends_at <= self.starts_at
        ):
            raise ValueError("La fecha de término debe ser posterior al inicio.")
        return self


class PriceListItemBase(BaseModel):
    """Definición de un precio para un producto dentro de una lista."""

    device_id: int = Field(
        ...,
        ge=1,
        description="Identificador del dispositivo dentro del catálogo corporativo.",
    )
    price: Decimal = Field(
        ...,
        gt=Decimal("0"),
        description="Precio específico definido en la lista.",
    )
    discount_percentage: Decimal | None = Field(
        default=None,
        ge=Decimal("0"),
        le=Decimal("100"),
        description="Descuento porcentual adicional aplicado al precio base.",
    )
    currency: str = Field(
        default="MXN",
        min_length=3,
        max_length=8,
        description="Moneda ISO 4217 asociada al precio.",
    )
    notes: str | None = Field(
        default=None,
        max_length=500,
        description="Notas internas sobre la regla de precios.",
    )

    @field_validator("currency", mode="before")
    @classmethod
    def _normalize_currency(cls, value: str) -> str:
        normalized = value.strip().upper()
        if len(normalized) < 3:
            raise ValueError("La moneda debe contener al menos 3 caracteres.")
        return normalized

    @field_validator("notes", mode="before")
    @classmethod
    def _normalize_notes(cls, value: str | None) -> str | None:
        if value is None:
            return None
        normalized = value.strip()
        return normalized or None


class PriceListItemCreate(PriceListItemBase):
    """Carga útil para agregar un producto a una lista de precios."""


class PriceListItemUpdate(BaseModel):
    """Campos disponibles para actualizar un precio de catálogo."""

    price: Decimal | None = Field(default=None, gt=Decimal("0"))
    currency: str | None = Field(default=None, min_length=3, max_length=8)
    discount_percentage: Decimal | None = Field(
        default=None,
        ge=Decimal("0"),
        le=Decimal("100"),
    )
    notes: str | None = Field(default=None, max_length=500)

    @field_validator("currency", mode="before")
    @classmethod
    def _normalize_currency(cls, value: str | None) -> str | None:
        if value is None:
            return None
        normalized = value.strip().upper()
        if len(normalized) < 3:
            raise ValueError("La moneda debe contener al menos 3 caracteres.")
        return normalized

    @field_validator("notes", mode="before")
    @classmethod
    def _normalize_notes(cls, value: str | None) -> str | None:
        if value is None:
            return None
        normalized = value.strip()
        return normalized or None

    @model_validator(mode="after")
    def _ensure_valid_price(self) -> "PriceListItemUpdate":
        if self.price is not None and self.price <= Decimal("0"):
            raise ValueError("El precio debe ser mayor a cero.")
        return self


class PriceListItemResponse(PriceListItemBase):
    id: int
    price_list_id: int
    created_at: datetime
    updated_at: datetime

    model_config = ConfigDict(from_attributes=True)

    @field_serializer("price")
    @classmethod
    def _serialize_price(cls, value: Decimal) -> float:
        return float(value)

    @field_serializer("discount_percentage")
    @classmethod
    def _serialize_discount(cls, value: Decimal | None) -> float | None:
        if value is None:
            return None
        return float(value)


class PriceListResponse(PriceListBase):
    id: int
    scope: str
    created_at: datetime
    updated_at: datetime
    items: list[PriceListItemResponse] = Field(default_factory=list)

    model_config = ConfigDict(from_attributes=True)

class PriceResolution(BaseModel):
    """Resultado de resolver un precio con base en listas disponibles."""

    device_id: int = Field(..., ge=1)
    price_list_id: int | None = Field(default=None, ge=1)
    price_list_name: str | None = Field(default=None, max_length=120)
    scope: Literal[
        "store_customer",
        "customer",
        "store",
        "global",
        "fallback",
    ] = Field(..., description="Ámbito de la lista aplicada al cálculo.")
    source: Literal["price_list", "fallback"] = Field(
        ..., description="Origen del precio devuelto."
    )
    currency: str = Field(..., min_length=3, max_length=10)
    base_price: Decimal = Field(..., ge=Decimal("0"))
    discount_percentage: Decimal | None = Field(
        default=None, ge=Decimal("0"), le=Decimal("100")
    )
    final_price: Decimal = Field(..., ge=Decimal("0"))
    valid_from: date | None = None
    valid_until: date | None = None

    @field_serializer("base_price")
    @classmethod
    def _serialize_base_price(cls, value: Decimal) -> float:
        return float(value)

    @field_serializer("discount_percentage")
    @classmethod
    def _serialize_discount(cls, value: Decimal | None) -> float | None:
        if value is None:
            return None
        return float(value)

    @field_serializer("final_price")
    @classmethod
    def _serialize_final_price(cls, value: Decimal) -> float:
        return float(value)

class PriceEvaluationRequest(BaseModel):
    device_id: int = Field(..., ge=1)
    store_id: int | None = Field(default=None, ge=1)
    customer_id: int | None = Field(default=None, ge=1)


class PriceEvaluationResponse(BaseModel):
    device_id: int
    price_list_id: int | None = None
    scope: str | None = None
    price: float | None = None
    currency: str | None = None

class SmartImportColumnMatch(BaseModel):
    campo: str
    encabezado_origen: str | None = None
    estado: Literal["ok", "pendiente", "falta"]
    tipo_dato: str | None = None
    ejemplos: list[str] = Field(default_factory=list)


class InventorySmartImportPreview(BaseModel):
    columnas: list[SmartImportColumnMatch]
    columnas_detectadas: dict[str, str | None]
    columnas_faltantes: list[str] = Field(default_factory=list)
    total_filas: int
    registros_incompletos_estimados: int
    advertencias: list[str] = Field(default_factory=list)
    patrones_sugeridos: dict[str, str] = Field(default_factory=dict)


class InventorySmartImportResult(BaseModel):
    total_procesados: int
    nuevos: int
    actualizados: int
    registros_incompletos: int
    columnas_faltantes: list[str] = Field(default_factory=list)
    advertencias: list[str] = Field(default_factory=list)
    tiendas_nuevas: list[str] = Field(default_factory=list)
    duracion_segundos: float | None = None
    resumen: str
    validacion_resumen: "ImportValidationSummary | None" = None


class InventorySmartImportResponse(BaseModel):
    preview: InventorySmartImportPreview
    resultado: InventorySmartImportResult | None = None


class InventoryImportError(BaseModel):
    row: int = Field(
        ..., ge=1, description="Número de fila del archivo que provocó la incidencia."
    )
    message: str = Field(
        ..., min_length=1, description="Código interno o descripción del error detectado."
    )


class InventoryImportSummary(BaseModel):
    created: int = Field(
        ..., ge=0, description="Cantidad de productos creados durante la importación."
    )
    updated: int = Field(
        ..., ge=0, description="Cantidad de productos actualizados durante la importación."
    )
    skipped: int = Field(
        ..., ge=0, description="Registros omitidos por datos insuficientes o inconsistencias."
    )
    errors: list[InventoryImportError] = Field(
        default_factory=list,
        description="Listado de errores asociados a filas específicas del archivo.",
    )


class ImportValidationBase(BaseModel):
    tipo: str
    severidad: str
    descripcion: str
    fecha: datetime
    corregido: bool


class ImportValidation(ImportValidationBase):
    id: int
    producto_id: int | None = None

    model_config = ConfigDict(from_attributes=True)


class ImportValidationDevice(BaseModel):
    id: int
    store_id: int
    store_name: str
    sku: str
    name: str
    imei: str | None = None
    serial: str | None = None
    marca: str | None = None
    modelo: str | None = None

    model_config = ConfigDict(from_attributes=True)


class ImportValidationDetail(ImportValidation):
    device: ImportValidationDevice | None = None


class ImportValidationSummary(BaseModel):
    registros_revisados: int
    advertencias: int
    errores: int
    campos_faltantes: list[str] = Field(default_factory=list)
    tiempo_total: float | None = None


class InventoryImportHistoryEntry(BaseModel):
    id: int
    nombre_archivo: str
    fecha: datetime
    columnas_detectadas: dict[str, str | None]
    registros_incompletos: int
    total_registros: int
    nuevos: int
    actualizados: int
    advertencias: list[str]
    duracion_segundos: float | None = None

    model_config = ConfigDict(from_attributes=True)


class DeviceSearchFilters(BaseModel):
    imei: str | None = Field(default=None, max_length=18)
    serial: str | None = Field(default=None, max_length=120)
    capacidad_gb: int | None = Field(default=None, ge=0)
    color: str | None = Field(default=None, max_length=60)
    marca: str | None = Field(default=None, max_length=80)
    modelo: str | None = Field(default=None, max_length=120)
    categoria: str | None = Field(default=None, max_length=80)
    condicion: str | None = Field(default=None, max_length=60)
    estado_comercial: CommercialState | None = Field(default=None)
    estado: str | None = Field(default=None, max_length=40)
    ubicacion: str | None = Field(default=None, max_length=120)
    proveedor: str | None = Field(default=None, max_length=120)
    fecha_ingreso_desde: date | None = Field(default=None)
    fecha_ingreso_hasta: date | None = Field(default=None)

    model_config = ConfigDict(extra="forbid", use_enum_values=True)

    @field_validator("imei", "serial", "color", "marca", "modelo", mode="before")
    @classmethod
    def _normalize_text(cls, value: str | None) -> str | None:
        if value is None:
            return value
        normalized = value.strip()
        return normalized or None

    @field_validator("estado_comercial", mode="before")
    @classmethod
    def _normalize_estado_comercial(
        cls, value: CommercialState | str | None
    ) -> CommercialState | None:
        if value is None:
            return None
        if isinstance(value, CommercialState):
            return value
        normalized = str(value).strip()
        if not normalized:
            return None
        try:
            return CommercialState(normalized)
        except ValueError:
            candidates = {normalized.lower(), normalized.upper()}
            for candidate in candidates:
                try:
                    return CommercialState(candidate)
                except ValueError:
                    continue
            raise ValueError("estado_comercial_invalido")

    @field_validator("categoria", "condicion", "estado", "ubicacion", "proveedor", mode="before")
    @classmethod
    def _normalize_additional_filters(cls, value: str | None) -> str | None:
        if value is None:
            return value
        normalized = value.strip()
        return normalized or None


class CatalogProDeviceResponse(DeviceResponse):
    store_name: str

    model_config = ConfigDict(from_attributes=True)


class DeviceIdentifierBase(BaseModel):
    imei_1: str | None = Field(default=None, max_length=18)
    imei_2: str | None = Field(default=None, max_length=18)
    numero_serie: str | None = Field(default=None, max_length=120)
    estado_tecnico: str | None = Field(default=None, max_length=60)
    observaciones: str | None = Field(default=None, max_length=1024)

    @field_validator("imei_1", "imei_2", "numero_serie", mode="before")
    @classmethod
    def _normalize_identifier(cls, value: str | None) -> str | None:
        if value is None:
            return value
        normalized = value.strip()
        return normalized or None

    @field_validator("estado_tecnico", "observaciones", mode="before")
    @classmethod
    def _normalize_optional_text(cls, value: str | None) -> str | None:
        if value is None:
            return value
        normalized = value.strip()
        return normalized or None

    @model_validator(mode="after")
    def _validate_identifiers(self) -> "DeviceIdentifierBase":
        identifiers = [self.imei_1, self.imei_2, self.numero_serie]
        if not any(identifiers):
            raise ValueError(
                "Debe registrar al menos un IMEI o número de serie.")
        if self.imei_1 and self.imei_2 and self.imei_1 == self.imei_2:
            raise ValueError("El IMEI 1 y el IMEI 2 no pueden ser idénticos.")
        return self


class DeviceIdentifierRequest(DeviceIdentifierBase):
    """Payload utilizado para registrar identificadores de dispositivos."""


class DeviceIdentifierResponse(DeviceIdentifierBase):
    id: int
    producto_id: int

    model_config = ConfigDict(from_attributes=True)


class WMSBinBase(BaseModel):
    codigo: str = Field(
        ..., min_length=1, max_length=60, description="Código único del bin dentro de la sucursal"
    )
    pasillo: str | None = Field(default=None, max_length=60)
    rack: str | None = Field(default=None, max_length=60)
    nivel: str | None = Field(default=None, max_length=60)
    descripcion: str | None = Field(default=None, max_length=255)

    @model_validator(mode="before")
    @classmethod
    def _coerce_bin_aliases(cls, data: Any) -> Any:  # pragma: no cover - simple mapeo
        if not isinstance(data, dict):
            return data
        alias_map = {
            "codigo": ["code"],
            "pasillo": ["aisle"],
            "nivel": ["level"],
            "descripcion": ["description"],
        }
        for target, sources in alias_map.items():
            if target not in data:
                for source in sources:
                    if source in data:
                        data[target] = data[source]
                        break
        return data

    @field_validator("codigo", mode="before")
    @classmethod
    def _normalize_code(cls, value: str | None) -> str:
        if value is None:
            raise ValueError("codigo_requerido")
        normalized = value.strip()
        if not normalized:
            raise ValueError("codigo_requerido")
        return normalized


class WMSBinCreate(WMSBinBase):
    """Carga de datos necesaria para registrar un bin."""


class WMSBinUpdate(BaseModel):
    codigo: str | None = Field(default=None, max_length=60)
    pasillo: str | None = Field(default=None, max_length=60)
    rack: str | None = Field(default=None, max_length=60)
    nivel: str | None = Field(default=None, max_length=60)
    descripcion: str | None = Field(default=None, max_length=255)


class WMSBinResponse(BaseModel):
    """Respuesta de un bin WMS con claves en español.

    Internamente usamos los nombres de atributos reales del modelo SQLAlchemy
    (code, store_id, created_at, updated_at) y los convertimos a las claves
    originales en español mediante un serializer personalizado para no depender
    de *validation_alias*/"serialization_alias" que generan warnings en Pydantic v2.
    """

    id: int
    code: str
    store_id: int
    created_at: datetime
    updated_at: datetime

    model_config = ConfigDict(from_attributes=True)

    @model_serializer
    def _serialize(self) -> dict[str, Any]:  # pragma: no cover - mapeo directo
        return {
            "id": self.id,
            "codigo": self.code,
            "sucursal_id": self.store_id,
            "fecha_creacion": self.created_at,
            "fecha_actualizacion": self.updated_at,
        }


class DeviceBinAssignmentResponse(BaseModel):
    producto_id: int = Field(..., ge=1)
    bin: WMSBinResponse
    asignado_en: datetime
    desasignado_en: datetime | None = None

    model_config = ConfigDict(from_attributes=True)


class StoreMembershipBase(BaseModel):
    user_id: int = Field(..., ge=1)
    store_id: int = Field(..., ge=1)
    can_create_transfer: bool = Field(default=False)
    can_receive_transfer: bool = Field(default=False)


class StoreMembershipResponse(StoreMembershipBase):
    id: int
    created_at: datetime

    model_config = ConfigDict(from_attributes=True)


class StoreMembershipUpdate(StoreMembershipBase):
    """Actualiza los permisos de pertenencia de un usuario en una sucursal."""


class ContactHistoryEntry(BaseModel):
    timestamp: datetime = Field(default_factory=datetime.utcnow)
    note: str = Field(..., min_length=3, max_length=255)

    @field_validator("note")
    @classmethod
    def _normalize_note(cls, value: str) -> str:
        normalized = value.strip()
        if len(normalized) < 3:
            raise ValueError("La nota debe tener al menos 3 caracteres.")
        return normalized

    @field_serializer("timestamp")
    @classmethod
    def _serialize_timestamp(cls, value: datetime) -> str:
        return value.isoformat()


class SupplierContact(BaseModel):
    name: str | None = Field(default=None, max_length=120)
    position: str | None = Field(default=None, max_length=120)
    email: str | None = Field(default=None, max_length=120)
    phone: str | None = Field(default=None, max_length=40)
    notes: str | None = Field(default=None, max_length=255)

    @field_validator("name", "position", "email", "phone", "notes", mode="before")
    @classmethod
    def _normalize_contact_text(cls, value: str | None) -> str | None:
        if value is None:
            return None
        normalized = value.strip()
        return normalized or None


class CustomerBase(BaseModel):
    contact_name: str | None = Field(default=None, max_length=120)
    email: str | None = Field(default=None, max_length=120)
    phone: str = Field(..., min_length=5, max_length=40)
    address: str | None = Field(default=None, max_length=255)
    customer_type: str = Field(
        default="minorista", min_length=3, max_length=30)
    status: str = Field(default="activo", min_length=3, max_length=20)
    tax_id: str = Field(..., min_length=5, max_length=30)
    segment_category: str | None = Field(default=None, max_length=60)
    tags: list[str] = Field(default_factory=list)
    credit_limit: Decimal = Field(default=Decimal("0"))
    notes: str | None = Field(default=None, max_length=500)
    outstanding_debt: Decimal = Field(default=Decimal("0"))
    history: list[ContactHistoryEntry] = Field(default_factory=list)

    @field_validator(
        "contact_name",
        "email",
        "phone",
        "address",
        "customer_type",
        "status",
        "notes",
        "segment_category",
        mode="before",
    )
    @classmethod
    def _normalize_optional_text(cls, value: str | None) -> str | None:
        if value is None:
            return None
        normalized = value.strip()
        return normalized or None

    @field_validator("tax_id", mode="before")
    @classmethod
    def _normalize_tax_id(cls, value: str) -> str:
        return _normalize_rtn_value(value)

    @field_validator("segment_category", mode="before")
    @classmethod
    def _normalize_segment_category(cls, value: str | None) -> str | None:
        if value is None:
            return None
        normalized = value.strip().lower()
        return normalized or None

    @field_validator("tags", mode="before")
    @classmethod
    def _normalize_tags(
        cls, value: list[str] | str | None
    ) -> list[str]:
        if value is None:
            return []
        if isinstance(value, str):
            raw_items = value.split(",")
        else:
            raw_items = value
        normalized: list[str] = []
        for item in raw_items:
            if not isinstance(item, str):
                continue
            cleaned = item.strip().lower()
            if cleaned and cleaned not in normalized:
                normalized.append(cleaned)
        return normalized

    @field_serializer("outstanding_debt")
    @classmethod
    def _serialize_debt(cls, value: Decimal) -> float:
        return float(value)

    @field_serializer("credit_limit")
    @classmethod
    def _serialize_credit_limit(cls, value: Decimal) -> float:
        return float(value)

    @field_validator("phone", mode="after")
    @classmethod
    def _ensure_phone(cls, value: str) -> str:
        normalized = value.strip()
        if not normalized:
            raise ValueError("El teléfono del cliente es obligatorio.")
        return normalized


class CustomerCreate(CustomerBase):
    name: str = Field(..., max_length=120)

    @field_validator("name")
    @classmethod
    def _normalize_name(cls, value: str) -> str:
        normalized = value.strip()
        if not normalized:
            raise ValueError("El nombre es obligatorio.")
        return normalized


class CustomerUpdate(BaseModel):
    name: str | None = Field(default=None, max_length=120)
    contact_name: str | None = Field(default=None, max_length=120)
    email: str | None = Field(default=None, max_length=120)
    phone: str | None = Field(default=None, max_length=40)
    address: str | None = Field(default=None, max_length=255)
    customer_type: str | None = Field(default=None, max_length=30)
    status: str | None = Field(default=None, max_length=20)
    tax_id: str | None = Field(default=None, min_length=5, max_length=30)
    segment_category: str | None = Field(default=None, max_length=60)
    tags: list[str] | None = Field(default=None)
    credit_limit: Decimal | None = Field(default=None)
    notes: str | None = Field(default=None, max_length=500)
    outstanding_debt: Decimal | None = Field(default=None)
    history: list[ContactHistoryEntry] | None = Field(default=None)

    @field_validator(
        "name",
        "contact_name",
        "email",
        "phone",
        "address",
        "customer_type",
        "status",
        "notes",
        "segment_category",
        mode="before",
    )
    @classmethod
    def _normalize_update_text(cls, value: str | None) -> str | None:
        if value is None:
            return None
        normalized = value.strip()
        return normalized or None

    @field_validator("tax_id", mode="before")
    @classmethod
    def _normalize_update_tax_id(cls, value: str | None) -> str | None:
        return _normalize_optional_rtn_value(value)

    @field_validator("segment_category", mode="before")
    @classmethod
    def _normalize_update_segment_category(cls, value: str | None) -> str | None:
        if value is None:
            return None
        normalized = value.strip().lower()
        return normalized or None

    @field_validator("tags", mode="before")
    @classmethod
    def _normalize_update_tags(
        cls, value: list[str] | str | None
    ) -> list[str] | None:
        if value is None:
            return None
        if isinstance(value, str):
            raw_items = value.split(",")
        else:
            raw_items = value
        normalized: list[str] = []
        for item in raw_items:
            if not isinstance(item, str):
                continue
            cleaned = item.strip().lower()
            if cleaned and cleaned not in normalized:
                normalized.append(cleaned)
        return normalized


class LoyaltyAccountBase(BaseModel):
    accrual_rate: Decimal = Field(default=Decimal("1"), ge=Decimal("0"))
    redemption_rate: Decimal = Field(default=Decimal("1"), gt=Decimal("0"))
    expiration_days: int = Field(default=365, ge=0)
    is_active: bool = Field(default=True)
    rule_config: dict[str, Any] = Field(default_factory=dict)

    @field_validator("rule_config", mode="before")
    @classmethod
    def _ensure_rule_config(cls, value: Any) -> dict[str, Any]:
        if value is None:
            return {}
        if isinstance(value, dict):
            return {str(k): v for k, v in value.items()}
        raise ValueError("rule_config debe ser un objeto JSON válido")


class LoyaltyAccountCreate(LoyaltyAccountBase):
    customer_id: int = Field(..., ge=1)


class LoyaltyAccountUpdate(BaseModel):
    accrual_rate: Decimal | None = Field(default=None, ge=Decimal("0"))
    redemption_rate: Decimal | None = Field(default=None, gt=Decimal("0"))
    expiration_days: int | None = Field(default=None, ge=0)
    is_active: bool | None = None
    rule_config: dict[str, Any] | None = None

    @field_validator("rule_config", mode="before")
    @classmethod
    def _normalize_rule_config(cls, value: Any) -> dict[str, Any] | None:
        if value is None:
            return None
        if isinstance(value, dict):
            return {str(k): v for k, v in value.items()}
        raise ValueError("rule_config debe ser un objeto JSON válido")


class LoyaltyAccountSummary(BaseModel):
    id: int
    balance_points: Decimal = Field(default=Decimal("0"))
    lifetime_points_earned: Decimal = Field(default=Decimal("0"))
    lifetime_points_redeemed: Decimal = Field(default=Decimal("0"))
    expired_points_total: Decimal = Field(default=Decimal("0"))
    accrual_rate: Decimal = Field(default=Decimal("0"))
    redemption_rate: Decimal = Field(default=Decimal("0"))
    expiration_days: int = Field(default=0)
    is_active: bool = Field(default=True)
    last_accrual_at: datetime | None = None
    last_redemption_at: datetime | None = None
    last_expiration_at: datetime | None = None

    model_config = ConfigDict(from_attributes=True)

    @field_serializer(
        "balance_points",
        "lifetime_points_earned",
        "lifetime_points_redeemed",
        "expired_points_total",
        "accrual_rate",
        "redemption_rate",
    )
    @classmethod
    def _serialize_decimal(cls, value: Decimal) -> float:
        return float(value)


class LoyaltyAccountResponse(LoyaltyAccountSummary):
    customer_id: int
    rule_config: dict[str, Any] = Field(default_factory=dict)
    created_at: datetime
    updated_at: datetime


class LoyaltyTransactionResponse(BaseModel):
    id: int
    account_id: int
    sale_id: int | None = None
    transaction_type: LoyaltyTransactionType
    points: Decimal
    balance_after: Decimal
    currency_amount: Decimal
    description: str | None = None
    details: dict[str, Any] = Field(default_factory=dict)
    registered_at: datetime
    expires_at: datetime | None = None
    registered_by_id: int | None = None

    model_config = ConfigDict(from_attributes=True)

    @field_serializer("points", "balance_after", "currency_amount")
    @classmethod
    def _serialize_transaction_decimal(cls, value: Decimal) -> float:
        return float(value)


class LoyaltyReportSummary(BaseModel):
    total_accounts: int
    active_accounts: int
    inactive_accounts: int
    total_balance: Decimal = Field(default=Decimal("0"))
    total_earned: Decimal = Field(default=Decimal("0"))
    total_redeemed: Decimal = Field(default=Decimal("0"))
    total_expired: Decimal = Field(default=Decimal("0"))
    last_activity: datetime | None = None

    @field_serializer(
        "total_balance",
        "total_earned",
        "total_redeemed",
        "total_expired",
    )
    @classmethod
    def _serialize_summary_decimal(cls, value: Decimal) -> float:
        return float(value)


class CustomerResponse(CustomerBase):
    id: int
    name: str
    last_interaction_at: datetime | None
    created_at: datetime
    updated_at: datetime
    privacy_consents: dict[str, bool] = Field(default_factory=dict)
    privacy_metadata: dict[str, Any] = Field(default_factory=dict)
    privacy_last_request_at: datetime | None = None
    loyalty_account: LoyaltyAccountResponse | None = None
    annual_purchase_amount: float = Field(default=0.0)
    orders_last_year: int = Field(default=0)
    purchase_frequency: str = Field(default="sin_datos")
    segment_labels: list[str] = Field(default_factory=list)
    last_purchase_at: datetime | None = None

    model_config = ConfigDict(from_attributes=True)


class CustomerNoteCreate(BaseModel):
    note: str = Field(..., min_length=3, max_length=255)

    @field_validator("note", mode="before")
    @classmethod
    def _normalize_note(cls, value: str) -> str:
        normalized = value.strip()
        if not normalized:
            raise ValueError("La nota del cliente es obligatoria.")
        return normalized


class CustomerPaymentCreate(BaseModel):
    amount: Decimal = Field(..., gt=Decimal("0"))
    method: str = Field(default="manual", min_length=3, max_length=40)
    reference: str | None = Field(default=None, max_length=120)
    note: str | None = Field(default=None, max_length=255)
    sale_id: int | None = Field(default=None, ge=1)

    @field_validator("method", mode="before")
    @classmethod
    def _normalize_method(cls, value: str | None) -> str:
        if value is None:
            return "manual"
        normalized = value.strip()
        if not normalized:
            raise ValueError("Indica un método de pago válido.")
        return normalized

    @field_validator("reference", "note", mode="before")
    @classmethod
    def _normalize_optional(cls, value: str | None) -> str | None:
        if value is None:
            return None
        normalized = value.strip()
        return normalized or None


class CustomerLedgerEntryResponse(BaseModel):
    id: int
    entry_type: CustomerLedgerEntryType
    reference_type: str | None
    reference_id: str | None
    amount: float
    balance_after: float
    note: str | None
    details: dict[str, Any]
    created_at: datetime
    created_by: str | None

    model_config = ConfigDict(from_attributes=True)

    @field_serializer("amount")
    @classmethod
    def _serialize_amount(cls, value: Decimal) -> float:
        return float(value)


class StoreCreditRedemptionResponse(BaseModel):
    id: int
    store_credit_id: int
    sale_id: int | None
    amount: float
    notes: str | None
    created_at: datetime
    created_by: str | None = None

    model_config = ConfigDict(from_attributes=True)

    @model_validator(mode="before")
    @classmethod
    def _coerce_author(cls, data: Any) -> Any:
        try:
            from .. import models  # type: ignore
        except ImportError:  # pragma: no cover - fallback en tiempo de import
            models = None  # type: ignore
        if models is not None and isinstance(data, models.StoreCreditRedemption):
            author = getattr(data, "created_by", None)
            return {
                "id": data.id,
                "store_credit_id": data.store_credit_id,
                "sale_id": data.sale_id,
                "amount": data.amount,
                "notes": data.notes,
                "created_at": data.created_at,
                "created_by": getattr(author, "full_name", None)
                or getattr(author, "username", None),
            }
        if isinstance(data, dict) and "created_by" in data:
            author_obj = data["created_by"]
            if hasattr(author_obj, "full_name") or hasattr(author_obj, "username"):
                data = dict(data)
                data["created_by"] = getattr(author_obj, "full_name", None) or getattr(
                    author_obj, "username", None
                )
        return data

    @field_serializer("amount")
    @classmethod
    def _serialize_amount(cls, value: Decimal) -> float:
        return float(value)

    @field_serializer("created_at")
    @classmethod
    def _serialize_created_at(cls, value: datetime) -> str:
        return value.isoformat()


class StoreCreditResponse(BaseModel):
    id: int
    code: str
    customer_id: int
    issued_amount: float
    balance_amount: float
    status: StoreCreditStatus
    notes: str | None
    context: dict[str, Any] = Field(
        default_factory=dict,
        validation_alias=AliasChoices("context", "metadata"),
        serialization_alias="context",
    )
    issued_at: datetime
    redeemed_at: datetime | None
    expires_at: datetime | None
    redemptions: list[StoreCreditRedemptionResponse]

    model_config = ConfigDict(from_attributes=True)

    @model_validator(mode="before")
    @classmethod
    def _normalize_payload(cls, data: Any) -> Any:
        try:
            from .. import models  # type: ignore
        except ImportError:  # pragma: no cover
            models = None  # type: ignore
        if models is not None and isinstance(data, models.StoreCredit):
            return {
                "id": data.id,
                "code": data.code,
                "customer_id": data.customer_id,
                "issued_amount": data.issued_amount,
                "balance_amount": data.balance_amount,
                "status": data.status,
                "notes": data.notes,
                "context": getattr(data, "context", {}) or {},
                "issued_at": data.issued_at,
                "redeemed_at": data.redeemed_at,
                "expires_at": data.expires_at,
                "redemptions": list(getattr(data, "redemptions", []) or []),
            }
        if isinstance(data, dict):
            payload = dict(data)
            context_payload = payload.get("context")
            metadata_payload = payload.get("metadata")
            if context_payload is None and metadata_payload is not None:
                payload["context"] = metadata_payload
            payload.setdefault("context", {})
            return payload
        return data

    @field_serializer("issued_amount", "balance_amount")
    @classmethod
    def _serialize_credit_amount(cls, value: Decimal) -> float:
        return float(value)

    @field_serializer("issued_at", when_used="json")
    @classmethod
    def _serialize_issued_at(cls, value: datetime) -> str:
        return value.isoformat()

    @field_serializer("redeemed_at", "expires_at", when_used="json")
    @classmethod
    def _serialize_optional_datetime(cls, value: datetime | None) -> str | None:
        return value.isoformat() if value else None


class StoreCreditIssueRequest(BaseModel):
    customer_id: int = Field(..., ge=1)
    amount: Decimal = Field(..., gt=Decimal("0"))
    notes: str | None = Field(default=None, max_length=255)
    expires_at: datetime | None = None
    code: str | None = Field(default=None, max_length=32)
    context: dict[str, Any] = Field(
        default_factory=dict,
        validation_alias=AliasChoices("context", "metadata"),
        serialization_alias="context",
    )

    @field_validator("context", mode="before")
    @classmethod
    def _ensure_context(cls, value: Any) -> dict[str, Any]:
        if value is None:
            return {}
        if isinstance(value, dict):
            return dict(value)
        raise ValueError("context debe ser un diccionario")


class StoreCreditRedeemRequest(BaseModel):
    store_credit_id: int | None = Field(default=None, ge=1)
    code: str | None = Field(default=None, max_length=32)
    amount: Decimal = Field(..., gt=Decimal("0"))
    sale_id: int | None = Field(default=None, ge=1)
    notes: str | None = Field(default=None, max_length=255)

    @model_validator(mode="after")
    def _ensure_reference(self) -> "StoreCreditRedeemRequest":
        if self.store_credit_id is None and not (self.code and self.code.strip()):
            raise ValueError(
                "Debes indicar el identificador o el código de la nota de crédito."
            )
        return self


class CustomerDebtSnapshot(BaseModel):
    previous_balance: Decimal
    new_charges: Decimal
    payments_applied: Decimal
    remaining_balance: Decimal

    model_config = ConfigDict(arbitrary_types_allowed=True)

    @field_serializer("previous_balance", "new_charges", "payments_applied", "remaining_balance")
    @classmethod
    def _serialize_snapshot_decimal(cls, value: Decimal) -> float:
        return float(value)


class CreditScheduleEntry(BaseModel):
    sequence: int
    due_date: datetime
    amount: Decimal
    status: Literal["pending", "due_soon", "overdue"]
    reminder: str | None = None

    @field_serializer("amount")
    @classmethod
    def _serialize_amount(cls, value: Decimal) -> float:
        return float(value)

    @field_serializer("due_date")
    @classmethod
    def _serialize_due_date(cls, value: datetime) -> str:
        return value.isoformat()


class AccountsReceivableEntry(BaseModel):
    ledger_entry_id: int
    reference_type: str | None = None
    reference_id: str | None = None
    reference: str | None = None
    issued_at: datetime
    original_amount: float
    balance_due: float
    days_outstanding: int
    status: Literal["current", "overdue"]
    note: str | None = None
    details: dict[str, Any] | None = None

    @field_serializer("issued_at")
    @classmethod
    def _serialize_issued_at(cls, value: datetime) -> str:
        return value.isoformat()


class AccountsReceivableBucket(BaseModel):
    label: str
    days_from: int
    days_to: int | None = None
    amount: float
    percentage: float
    count: int


class AccountsReceivableSummary(BaseModel):
    total_outstanding: float
    available_credit: float
    credit_limit: float
    last_payment_at: datetime | None = None
    next_due_date: datetime | None = None
    average_days_outstanding: float
    contact_email: str | None = None
    contact_phone: str | None = None

    @field_serializer("last_payment_at", "next_due_date")
    @classmethod
    def _serialize_optional_datetime(cls, value: datetime | None) -> str | None:
        return value.isoformat() if value else None


class CustomerAccountsReceivableResponse(BaseModel):
    customer: CustomerResponse
    summary: AccountsReceivableSummary
    aging: list[AccountsReceivableBucket] = Field(default_factory=list)
    open_entries: list[AccountsReceivableEntry] = Field(default_factory=list)
    credit_schedule: list[CreditScheduleEntry] = Field(default_factory=list)
    recent_activity: list[CustomerLedgerEntryResponse] = Field(default_factory=list)
    generated_at: datetime

    @field_serializer("generated_at")
    @classmethod
    def _serialize_generated_at(cls, value: datetime) -> str:
        return value.isoformat()


class CustomerStatementLine(BaseModel):
    created_at: datetime
    description: str
    reference: str | None = None
    entry_type: CustomerLedgerEntryType
    amount: float
    balance_after: float

    @field_serializer("created_at")
    @classmethod
    def _serialize_created_at(cls, value: datetime) -> str:
        return value.isoformat()


class CustomerStatementReport(BaseModel):
    customer: CustomerResponse
    summary: AccountsReceivableSummary
    lines: list[CustomerStatementLine] = Field(default_factory=list)
    generated_at: datetime

    @field_serializer("generated_at")
    @classmethod
    def _serialize_generated_at(cls, value: datetime) -> str:
        return value.isoformat()


class CustomerPaymentReceiptResponse(BaseModel):
    ledger_entry: CustomerLedgerEntryResponse
    debt_summary: CustomerDebtSnapshot
    credit_schedule: list[CreditScheduleEntry] = Field(default_factory=list)
    receipt_pdf_base64: str


class CustomerSaleSummary(BaseModel):
    sale_id: int
    store_id: int
    store_name: str | None
    payment_method: PaymentMethod
    status: str
    subtotal_amount: float
    tax_amount: float
    total_amount: float
    created_at: datetime


class CustomerInvoiceSummary(BaseModel):
    sale_id: int
    invoice_number: str
    total_amount: float
    status: str
    created_at: datetime
    store_id: int


class CustomerFinancialSnapshot(BaseModel):
    credit_limit: float
    outstanding_debt: float
    available_credit: float
    total_sales_credit: float
    total_payments: float
    store_credit_issued: float
    store_credit_available: float
    store_credit_redeemed: float


class CustomerSummaryResponse(BaseModel):
    customer: CustomerResponse
    totals: CustomerFinancialSnapshot
    sales: list[CustomerSaleSummary]
    invoices: list[CustomerInvoiceSummary]
    payments: list[CustomerLedgerEntryResponse]
    ledger: list[CustomerLedgerEntryResponse]
    store_credits: list[StoreCreditResponse]
    privacy_requests: list["CustomerPrivacyRequestResponse"] = Field(default_factory=list)


class CustomerPrivacyRequestResponse(BaseModel):
    id: int
    customer_id: int
    request_type: PrivacyRequestType
    status: PrivacyRequestStatus
    details: str | None = None
    consent_snapshot: dict[str, bool] = Field(default_factory=dict)
    masked_fields: list[str] = Field(default_factory=list)
    created_at: datetime
    processed_at: datetime | None = None
    processed_by_id: int | None = None

    model_config = ConfigDict(from_attributes=True)


class CustomerPrivacyRequestCreate(BaseModel):
    request_type: PrivacyRequestType
    details: str | None = Field(default=None, max_length=255)
    consent: dict[str, bool] | None = None
    mask_fields: list[str] = Field(default_factory=list)

    @field_validator("consent", mode="before")
    @classmethod
    def _normalize_consent(
        cls, value: dict[str, object] | None
    ) -> dict[str, bool] | None:
        if value is None:
            return None
        normalized: dict[str, bool] = {}
        for key, raw in value.items():
            name = str(key).strip().lower()
            if not name:
                continue
            normalized[name] = bool(raw)
        return normalized

    @field_validator("mask_fields", mode="before")
    @classmethod
    def _normalize_mask_fields(cls, value: object) -> list[str]:
        if value is None:
            return []
        if isinstance(value, (list, tuple, set)):
            items = list(value)
        else:
            items = str(value).split(",")
        normalized: list[str] = []
        for item in items:
            text = str(item).strip().lower()
            if text and text not in normalized:
                normalized.append(text)
        return normalized

    @model_validator(mode="after")
    def _validate_payload(self) -> "CustomerPrivacyRequestCreate":
        if self.request_type == PrivacyRequestType.CONSENT:
            if not self.consent:
                raise ValueError(
                    "Debes proporcionar al menos un consentimiento a actualizar."
                )
        elif not self.mask_fields:
            self.mask_fields = ["email", "phone", "address"]
        return self


class CustomerPrivacyActionResponse(BaseModel):
    customer: CustomerResponse
    request: CustomerPrivacyRequestResponse


class PaymentCenterSummary(BaseModel):
    collections_today: float = 0.0
    collections_month: float = 0.0
    pending_balance: float = 0.0
    refunds_month: float = 0.0


class PaymentCenterTransaction(BaseModel):
    id: int
    type: Literal["PAYMENT", "REFUND", "CREDIT_NOTE"]
    amount: float
    created_at: datetime
    order_id: int | None = None
    order_number: str | None = None
    customer_id: int
    customer_name: str
    method: str | None = None
    note: str | None = None
    status: Literal["POSTED", "VOID"] = "POSTED"


class PaymentCenterResponse(BaseModel):
    summary: PaymentCenterSummary
    transactions: list[PaymentCenterTransaction]


class PaymentCenterPaymentCreate(CustomerPaymentCreate):
    customer_id: int = Field(gt=0)


class PaymentCenterRefundCreate(BaseModel):
    customer_id: int = Field(gt=0)
    amount: Decimal = Field(..., gt=Decimal("0"))
    method: str = Field(min_length=3, max_length=40)
    reason: str = Field(min_length=3, max_length=120)
    note: str | None = Field(default=None, max_length=255)
    sale_id: int | None = Field(default=None, ge=1)

    @field_validator("method", "reason", mode="before")
    @classmethod
    def _normalize_text(cls, value: str) -> str:
        normalized = value.strip()
        if not normalized:
            raise ValueError("El campo es obligatorio")
        return normalized

    @field_validator("note", mode="before")
    @classmethod
    def _normalize_note(cls, value: str | None) -> str | None:
        if value is None:
            return None
        normalized = value.strip()
        return normalized or None


class PaymentCenterCreditNoteLine(BaseModel):
    description: str = Field(min_length=1, max_length=160)
    quantity: int = Field(default=1, ge=0)
    amount: Decimal = Field(default=Decimal("0"), ge=Decimal("0"))

    @field_validator("description", mode="before")
    @classmethod
    def _normalize_description(cls, value: str) -> str:
        normalized = value.strip()
        if not normalized:
            raise ValueError("La descripción es obligatoria")
        return normalized


class PaymentCenterCreditNoteCreate(BaseModel):
    customer_id: int = Field(gt=0)
    lines: list[PaymentCenterCreditNoteLine]
    total: Decimal = Field(..., gt=Decimal("0"))
    note: str | None = Field(default=None, max_length=255)
    sale_id: int | None = Field(default=None, ge=1)

    @field_validator("lines")
    @classmethod
    def _ensure_lines(cls, value: list[PaymentCenterCreditNoteLine]) -> list[PaymentCenterCreditNoteLine]:
        if not value:
            raise ValueError(
                "La nota de crédito requiere al menos un concepto")
        return value

    @field_validator("note", mode="before")
    @classmethod
    def _normalize_note(cls, value: str | None) -> str | None:
        if value is None:
            return None
        normalized = value.strip()
        return normalized or None


class CustomerPortfolioFilters(BaseModel):
    category: Literal["delinquent", "frequent"]
    date_from: date | None = None
    date_to: date | None = None
    limit: int = Field(default=50, ge=1, le=500)


class CustomerPortfolioTotals(BaseModel):
    customers: int
    moroso_flagged: int
    outstanding_debt: float
    sales_total: float


class CustomerPortfolioItem(BaseModel):
    customer_id: int
    name: str
    status: str
    customer_type: str
    credit_limit: float
    outstanding_debt: float
    available_credit: float
    sales_total: float
    sales_count: int
    last_sale_at: datetime | None
    last_interaction_at: datetime | None


class CustomerPortfolioReport(BaseModel):
    generated_at: datetime
    category: Literal["delinquent", "frequent"]
    filters: CustomerPortfolioFilters
    items: list[CustomerPortfolioItem]
    totals: CustomerPortfolioTotals


class CustomerLeaderboardEntry(BaseModel):
    customer_id: int
    name: str
    status: str
    customer_type: str
    sales_total: float
    sales_count: int
    last_sale_at: datetime | None
    outstanding_debt: float


class CustomerDelinquentSummary(BaseModel):
    customers_with_debt: int
    moroso_flagged: int
    total_outstanding_debt: float


class CustomerDashboardMetrics(BaseModel):
    generated_at: datetime
    months: int
    new_customers_per_month: list[DashboardChartPoint]
    top_customers: list[CustomerLeaderboardEntry]
    delinquent_summary: CustomerDelinquentSummary


class SupplierBase(BaseModel):
    rtn: str | None = Field(default=None, max_length=30)
    payment_terms: str | None = Field(default=None, max_length=80)
    contact_name: str | None = Field(default=None, max_length=120)
    email: str | None = Field(default=None, max_length=120)
    phone: str | None = Field(default=None, max_length=40)
    address: str | None = Field(default=None, max_length=255)
    notes: str | None = Field(default=None, max_length=500)
    outstanding_debt: Decimal = Field(default=Decimal("0"))
    history: list[ContactHistoryEntry] = Field(default_factory=list)
    contact_info: list[SupplierContact] = Field(default_factory=list)
    products_supplied: list[str] = Field(default_factory=list)

    @field_validator(
        "rtn",
        "payment_terms",
        "contact_name",
        "email",
        "phone",
        "address",
        "notes",
        mode="before",
    )
    @classmethod
    def _normalize_optional_text(cls, value: str | None) -> str | None:
        if value is None:
            return None
        normalized = value.strip()
        return normalized or None

    @field_validator("rtn", mode="before")
    @classmethod
    def _normalize_rtn(cls, value: str | None) -> str | None:
        return _normalize_optional_rtn_value(value)

    @field_validator("products_supplied", mode="before")
    @classmethod
    def _normalize_products(cls, value: object) -> list[str]:
        if value is None:
            return []
        if isinstance(value, (str, bytes)):
            candidates = [value]
        else:
            candidates = list(value) if isinstance(value, Iterable) else [value]
        normalized: list[str] = []
        for candidate in candidates:
            if candidate is None:
                continue
            text = str(candidate).strip()
            if not text:
                continue
            if text not in normalized:
                normalized.append(text)
        return normalized

    @field_serializer("outstanding_debt")
    @classmethod
    def _serialize_debt(cls, value: Decimal) -> float:
        return float(value)


class SupplierCreate(SupplierBase):
    name: str = Field(..., max_length=120)

    @field_validator("name")
    @classmethod
    def _normalize_name(cls, value: str) -> str:
        normalized = value.strip()
        if not normalized:
            raise ValueError("El nombre es obligatorio.")
        return normalized


class SupplierUpdate(BaseModel):
    name: str | None = Field(default=None, max_length=120)
    rtn: str | None = Field(default=None, max_length=30)
    payment_terms: str | None = Field(default=None, max_length=80)
    contact_name: str | None = Field(default=None, max_length=120)
    email: str | None = Field(default=None, max_length=120)
    phone: str | None = Field(default=None, max_length=40)
    address: str | None = Field(default=None, max_length=255)
    notes: str | None = Field(default=None, max_length=500)
    outstanding_debt: Decimal | None = Field(default=None)
    history: list[ContactHistoryEntry] | None = Field(default=None)
    contact_info: list[SupplierContact] | None = Field(default=None)
    products_supplied: list[str] | None = Field(default=None)

    @field_validator(
        "name",
        "rtn",
        "payment_terms",
        "contact_name",
        "email",
        "phone",
        "address",
        "notes",
        mode="before",
    )
    @classmethod
    def _normalize_update_text(cls, value: str | None) -> str | None:
        if value is None:
            return None
        normalized = value.strip()
        return normalized or None

    @field_validator("rtn", mode="before")
    @classmethod
    def _normalize_update_rtn(cls, value: str | None) -> str | None:
        return _normalize_optional_rtn_value(value)

    @field_validator("products_supplied", mode="before")
    @classmethod
    def _normalize_products_update(cls, value: object) -> list[str] | None:
        if value is None:
            return None
        if isinstance(value, (str, bytes)):
            candidates = [value]
        else:
            candidates = list(value) if isinstance(value, Iterable) else [value]
        normalized: list[str] = []
        for candidate in candidates:
            if candidate is None:
                continue
            text = str(candidate).strip()
            if not text:
                continue
            if text not in normalized:
                normalized.append(text)
        return normalized


class SupplierResponse(SupplierBase):
    id: int
    name: str
    created_at: datetime
    updated_at: datetime

    model_config = ConfigDict(from_attributes=True)


class SupplierAccountsPayableBucket(BaseModel):
    label: str
    days_from: int
    days_to: int | None
    amount: float
    percentage: float
    count: int


class SupplierAccountsPayableSupplier(BaseModel):
    supplier_id: int
    supplier_name: str
    rtn: str | None
    payment_terms: str | None
    outstanding_debt: float
    bucket_label: str
    bucket_from: int
    bucket_to: int | None
    days_outstanding: int
    last_activity: datetime | None
    contact_name: str | None
    contact_email: str | None
    contact_phone: str | None
    products_supplied: list[str]
    contact_info: list[SupplierContact] = Field(default_factory=list)


class SupplierAccountsPayableSummary(BaseModel):
    total_balance: float
    total_overdue: float
    supplier_count: int
    generated_at: datetime
    buckets: list[SupplierAccountsPayableBucket]


class SupplierAccountsPayableResponse(BaseModel):
    summary: SupplierAccountsPayableSummary
    suppliers: list[SupplierAccountsPayableSupplier]


class SupplierBatchBase(BaseModel):
    model_name: str = Field(..., max_length=120)
    batch_code: str = Field(..., max_length=80)
    unit_cost: Decimal = Field(..., ge=Decimal("0"))
    quantity: int = Field(default=0, ge=0)
    purchase_date: date
    notes: str | None = Field(default=None, max_length=255)
    store_id: int | None = Field(default=None, ge=1)
    device_id: int | None = Field(default=None, ge=1)

    model_config = ConfigDict(protected_namespaces=())

    @field_validator("model_name", "batch_code", "notes", mode="before")
    @classmethod
    def _normalize_batch_text(cls, value: str | None) -> str | None:
        if value is None:
            return None
        normalized = value.strip()
        return normalized or None

    @field_serializer("unit_cost")
    @classmethod
    def _serialize_unit_cost(cls, value: Decimal) -> float:
        return float(value)


class SupplierBatchCreate(SupplierBatchBase):
    """Datos requeridos para registrar un nuevo lote de proveedor."""


class SupplierBatchUpdate(BaseModel):
    model_name: str | None = Field(default=None, max_length=120)
    batch_code: str | None = Field(default=None, max_length=80)
    unit_cost: Decimal | None = Field(default=None, ge=Decimal("0"))
    quantity: int | None = Field(default=None, ge=0)
    purchase_date: date | None = None
    notes: str | None = Field(default=None, max_length=255)
    store_id: int | None = Field(default=None, ge=1)
    device_id: int | None = Field(default=None, ge=1)

    model_config = ConfigDict(protected_namespaces=())

    @field_validator("model_name", "batch_code", "notes", mode="before")
    @classmethod
    def _normalize_optional_batch_text(cls, value: str | None) -> str | None:
        if value is None:
            return None
        normalized = value.strip()
        return normalized or None


class SupplierBatchResponse(SupplierBatchBase):
    id: int
    supplier_id: int
    created_at: datetime
    updated_at: datetime

    model_config = ConfigDict(from_attributes=True, protected_namespaces=())


class SupplierBatchOverviewItem(BaseModel):
    supplier_id: int
    supplier_name: str
    batch_count: int = Field(ge=0)
    total_quantity: int = Field(ge=0)
    total_value: float = Field(ge=0)
    latest_purchase_date: date
    latest_batch_code: str | None = None
    latest_unit_cost: float | None = Field(default=None, ge=0)


class TransferOrderItemBase(BaseModel):
    device_id: int = Field(..., ge=1)
    quantity: int = Field(..., ge=1)
    reservation_id: int | None = Field(default=None, ge=1)


class TransferOrderItemCreate(TransferOrderItemBase):
    """Elemento incluido en la creación de una orden de transferencia."""


class TransferOrderTransition(BaseModel):
    reason: str | None = Field(default=None, max_length=255)


class TransferOrderCreate(BaseModel):
    origin_store_id: int = Field(..., ge=1)
    destination_store_id: int = Field(..., ge=1)
    reason: str | None = Field(default=None, max_length=255)
    items: list[TransferOrderItemCreate]

    @field_validator("reason")
    @classmethod
    def _normalize_reason(cls, value: str | None) -> str | None:
        if value is None:
            return value
        normalized = value.strip()
        return normalized or None

    @field_validator("items")
    @classmethod
    def _ensure_items(cls, value: list[TransferOrderItemCreate]) -> list[TransferOrderItemCreate]:
        if not value:
            raise ValueError(
                "Debes incluir al menos un dispositivo en la transferencia.")
        return value


class TransferOrderItemResponse(TransferOrderItemBase):
    id: int
    transfer_order_id: int

    model_config = ConfigDict(from_attributes=True)


class TransferOrderResponse(BaseModel):
    id: int
    origin_store_id: int
    destination_store_id: int
    status: TransferStatus
    reason: str | None
    created_at: datetime
    updated_at: datetime
    dispatched_at: datetime | None
    received_at: datetime | None
    cancelled_at: datetime | None
    items: list[TransferOrderItemResponse]
    ultima_accion: AuditTrailInfo | None = None

    model_config = ConfigDict(from_attributes=True)


class TransferReportFilters(BaseModel):
    store_id: int | None = None
    origin_store_id: int | None = None
    destination_store_id: int | None = None
    status: TransferStatus | None = None
    date_from: datetime | None = None
    date_to: datetime | None = None


class TransferReportDevice(BaseModel):
    sku: str | None
    name: str | None
    quantity: int


class TransferReportItem(BaseModel):
    id: int
    folio: str
    origin_store: str
    destination_store: str
    status: TransferStatus
    reason: str | None
    requested_at: datetime
    dispatched_at: datetime | None
    received_at: datetime | None
    cancelled_at: datetime | None
    requested_by: str | None
    dispatched_by: str | None
    received_by: str | None
    cancelled_by: str | None
    total_quantity: int
    devices: list[TransferReportDevice]
    ultima_accion: AuditTrailInfo | None = None


class TransferReportTotals(BaseModel):
    total_transfers: int
    pending: int
    in_transit: int
    completed: int
    cancelled: int
    total_quantity: int


class TransferReport(BaseModel):
    generated_at: datetime
    filters: TransferReportFilters
    totals: TransferReportTotals
    items: list[TransferReportItem]


class RoleResponse(BaseModel):
    id: int
    name: str

    model_config = ConfigDict(from_attributes=True)


class UserBase(BaseModel):
    # El campo principal es username; aceptamos 'correo' como alias de entrada mediante _coerce_aliases.
    username: Annotated[str, Field(..., max_length=120)]
    full_name: Annotated[str | None, Field(default=None, max_length=120)]
    telefono: str | None = Field(default=None, max_length=30)

    model_config = ConfigDict(populate_by_name=True)

    @computed_field(alias="correo")
    @property
    def correo(self) -> str:
        return self.username

    @computed_field(alias="nombre")
    @property
    def nombre(self) -> str | None:
        return self.full_name

    @field_validator("username")
    @classmethod
    def _validate_username(cls, value: str) -> str:
        if not isinstance(value, str) or not value.strip():
            raise ValueError("El correo del usuario es obligatorio")
        return value.strip()

    @model_validator(mode="before")
    @classmethod
    def _coerce_aliases(cls, data: Any) -> Any:  # pragma: no cover - lógica simple
        """Permite aceptar claves alternativas (correo/nombre) sin usar validation_alias.

        Evita warnings de Pydantic v2 y mantiene compatibilidad con payloads históricos.
        """
        if not isinstance(data, dict):
            return data
        # username <= correo
        if "username" not in data and "correo" in data:
            data["username"] = data.get("correo")
        # full_name <= nombre
        if "full_name" not in data and "nombre" in data:
            data["full_name"] = data.get("nombre")
        return data


class UserCreate(UserBase):
    password: str = Field(..., min_length=8, max_length=128)
    roles: list[str] = Field(default_factory=list)
    store_id: Annotated[int | None, Field(default=None, ge=1)]


class BootstrapStatusResponse(BaseModel):
    disponible: bool = Field(
        ...,
        description="Indica si el registro inicial de administrador está habilitado.",
    )
    usuarios_registrados: int = Field(
        ...,
        ge=0,
        description="Cantidad total de cuentas existentes en el sistema.",
    )


class UserRolesUpdate(BaseModel):
    roles: list[str] = Field(default_factory=list)


class UserStatusUpdate(BaseModel):
    is_active: bool


class UserResponse(UserBase):
    id: int
    is_active: bool
    rol: str
    estado: str
    created_at: datetime
    roles: list[RoleResponse]
    store: StoreResponse | None = Field(default=None, exclude=True)
    ultima_accion: AuditTrailInfo | None = None

    model_config = ConfigDict(from_attributes=True, populate_by_name=True)

    @field_validator("roles", mode="before")
    @classmethod
    def _flatten_roles(cls, value: Any) -> list[RoleResponse]:
        if value is None:
            return []
        flattened: list[RoleResponse] = []
        for item in value:
            if isinstance(item, RoleResponse):
                flattened.append(item)
                continue
            role_obj = getattr(item, "role", item)
            flattened.append(RoleResponse.model_validate(role_obj))
        return flattened

    @computed_field
    @property
    def store_id(self) -> int | None:
        store_obj = self.store
        if store_obj is None:
            return None
        return store_obj.id

    @computed_field
    @property
    def store_name(self) -> str | None:
        store_obj = self.store
        if store_obj is None:
            return None
        return store_obj.name

    @computed_field(alias="fecha_creacion")
    @property
    def fecha_creacion(self) -> datetime:
        return self.created_at

    @computed_field(alias="sucursal_id")
    @property
    def sucursal_id(self) -> int | None:
        return self.store_id

    @computed_field(alias="rol_id")
    @property
    def primary_role_id(self) -> int | None:
        if not self.roles:
            return None
        return self.roles[0].id


class UserUpdate(BaseModel):
    full_name: Annotated[str | None, Field(default=None, max_length=120)]
    telefono: str | None = Field(default=None, max_length=30)
    password: str | None = Field(default=None, min_length=8, max_length=128)
    store_id: Annotated[int | None, Field(default=None, ge=1)]
    model_config = ConfigDict(populate_by_name=True)

    @model_validator(mode="before")
    @classmethod
    def _coerce_aliases(cls, data: Any) -> Any:  # pragma: no cover - simple
        if not isinstance(data, dict):
            return data
        if "full_name" not in data and "nombre" in data:
            data["full_name"] = data.get("nombre")
        if "store_id" not in data and "sucursal_id" in data:
            data["store_id"] = data.get("sucursal_id")
        return data


class RoleModulePermission(BaseModel):
    module: str = Field(..., min_length=2, max_length=120)
    can_view: bool = Field(default=False)
    can_edit: bool = Field(default=False)
    can_delete: bool = Field(default=False)


class RolePermissionMatrix(BaseModel):
    role: str = Field(..., min_length=2, max_length=60)
    permissions: list[RoleModulePermission] = Field(default_factory=list)


class RolePermissionUpdate(BaseModel):
    permissions: list[RoleModulePermission] = Field(default_factory=list)


class UserDirectoryFilters(BaseModel):
    search: str | None = Field(default=None, max_length=120)
    role: str | None = Field(default=None, max_length=60)
    status: Literal["all", "active", "inactive", "locked"] = "all"
    store_id: int | None = Field(default=None, ge=1)


class UserDirectoryTotals(BaseModel):
    total: int
    active: int
    inactive: int
    locked: int


class UserDirectoryEntry(BaseModel):
    user_id: int = Field(alias="id")
    username: str
    full_name: str | None = Field(default=None)
    telefono: str | None = Field(default=None)
    rol: str
    estado: str
    is_active: bool
    roles: list[str] = Field(default_factory=list)
    store_id: int | None = Field(default=None)
    store_name: str | None = Field(default=None)
    last_login_at: datetime | None = None
    ultima_accion: AuditTrailInfo | None = None

    model_config = ConfigDict(populate_by_name=True)


class UserDirectoryReport(BaseModel):
    generated_at: datetime
    filters: UserDirectoryFilters
    totals: UserDirectoryTotals
    items: list[UserDirectoryEntry]


class UserDashboardActivity(BaseModel):
    id: int
    action: str
    created_at: datetime
    severity: Literal["info", "warning", "critical"]
    performed_by_id: int | None = None
    performed_by_name: str | None = None
    target_user_id: int | None = None
    target_username: str | None = None
    details: dict[str, Any] | None = None


class UserSessionSummary(BaseModel):
    session_id: int
    user_id: int
    username: str
    created_at: datetime
    last_used_at: datetime | None = None
    expires_at: datetime | None = None
    status: Literal["activa", "revocada", "expirada"]
    revoke_reason: str | None = None


class UserDashboardMetrics(BaseModel):
    generated_at: datetime
    totals: UserDirectoryTotals
    recent_activity: list[UserDashboardActivity] = Field(default_factory=list)
    active_sessions: list[UserSessionSummary] = Field(default_factory=list)
    audit_alerts: DashboardAuditAlerts


# // [PACK28-schemas]
class AuthLoginRequest(BaseModel):
    username: str = Field(..., min_length=3, max_length=120)
    password: str = Field(..., min_length=3, max_length=128)
    otp: str | None = Field(default=None, min_length=6, max_length=6)


# // [PACK28-schemas]
class AuthLoginResponse(BaseModel):
    access_token: str
    token_type: Literal["bearer"] = "bearer"


# // [PACK28-schemas]
class AuthProfileResponse(UserResponse):
    name: str
    email: str | None = Field(default=None)
    role: str


class TokenResponse(BaseModel):
    access_token: str
    session_id: int
    token_type: str = "bearer"


class SessionLoginResponse(BaseModel):
    session_id: int
    detail: str


class PasswordRecoveryRequest(BaseModel):
    username: str = Field(..., min_length=3, max_length=120)


class PasswordResetConfirm(BaseModel):
    token: str = Field(..., min_length=20, max_length=128)
    new_password: str = Field(..., min_length=8, max_length=128)


class PasswordResetResponse(BaseModel):
    detail: str
    reset_token: str | None = Field(default=None)


class TokenPayload(BaseModel):
    # // [PACK28-schemas]
    sub: str
    name: str | None = None
    role: str | None = None
    iat: int
    exp: int
    jti: str
    sid: str | None = None
    token_type: str = Field(default="access")


class TokenVerificationRequest(BaseModel):
    token: str = Field(..., min_length=10, max_length=4096)


class TokenVerificationResponse(BaseModel):
    is_valid: bool = Field(...,
                           description="Indica si el token sigue siendo válido.")
    detail: str = Field(...,
                        description="Mensaje descriptivo del estado del token.")
    session_id: int | None = Field(
        default=None,
        description="Identificador interno de la sesión asociada al token.",
    )
    expires_at: datetime | None = Field(
        default=None,
        description="Fecha de expiración registrada para la sesión.",
    )
    user: UserResponse | None = Field(
        default=None,
        description="Información del usuario cuando el token es válido.",
    )

    model_config = ConfigDict(from_attributes=True)


class TOTPSetupResponse(BaseModel):
    secret: str
    otpauth_url: str


class TOTPStatusResponse(BaseModel):
    is_active: bool
    activated_at: datetime | None
    last_verified_at: datetime | None

    model_config = ConfigDict(from_attributes=True)


class TOTPActivateRequest(BaseModel):
    """Payload para activar 2FA TOTP.

    Acepta alias comunes como otp/totp/token/otp_code sin generar warnings de alias.
    """

    code: str = Field(..., min_length=6, max_length=10)

    @model_validator(mode="before")
    @classmethod
    def _coerce_aliases(cls, data: Any) -> Any:  # pragma: no cover
        if not isinstance(data, dict):
            return data
        if "code" not in data:
            for key in ("otp", "totp", "token", "otp_code"):
                if key in data and data[key]:
                    data["code"] = data[key]
                    break
        return data


class ActiveSessionResponse(BaseModel):
    id: int
    user_id: int
    session_token: str
    created_at: datetime
    last_used_at: datetime | None
    expires_at: datetime | None
    revoked_at: datetime | None
    revoked_by_id: int | None
    revoke_reason: str | None
    user: UserResponse | None = None

    model_config = ConfigDict(from_attributes=True)


class SessionRevokeRequest(BaseModel):
    reason: str = Field(..., min_length=5, max_length=255)

    @model_validator(mode="before")
    @classmethod
    def _coerce_reason_alias(cls, data: Any) -> Any:  # pragma: no cover
        if isinstance(data, dict) and "reason" not in data:
            for alias in ("motivo", "revoke_reason"):
                if alias in data:
                    data["reason"] = data[alias]
                    break
        return data


class POSReturnItemRequest(BaseModel):
    """Item devuelto desde el POS identificable por producto, línea o IMEI."""

    sale_item_id: Annotated[
        int | None,
        Field(
            default=None,
            ge=1,
            validation_alias=AliasChoices(
                "sale_item_id",
                "saleItemId",
                "item_id",
                "itemId",
            ),
        ),
    ]
    product_id: Annotated[
        int | None,
        Field(
            default=None,
            ge=1,
            validation_alias=AliasChoices(
                "product_id",
                "productId",
                "device_id",
            ),
        ),
    ]
    imei: Annotated[
        str | None,
        Field(
            default=None,
            max_length=18,
            validation_alias=AliasChoices("imei", "imei_1"),
        ),
    ]
    qty: Annotated[
        int,
        Field(
            ...,
            ge=1,
            validation_alias=AliasChoices("quantity", "qty"),
        ),
    ]
    disposition: Annotated[
        ReturnDisposition,
        Field(
            default=ReturnDisposition.VENDIBLE,
            validation_alias=AliasChoices("disposition", "estado"),
        ),
    ]
    warehouse_id: Annotated[
        int | None,
        Field(
            default=None,
            ge=1,
            validation_alias=AliasChoices("warehouse_id", "warehouseId", "almacen_id"),
        ),
    ]

    @model_validator(mode="after")
    def _ensure_identifier(self) -> "POSReturnItemRequest":
        if not (self.sale_item_id or self.product_id or self.imei):
            raise ValueError(
                "Debes proporcionar sale_item_id, product_id o imei para la devolución."
            )
        return self

class MovementBase(BaseModel):
    """Base para registrar movimientos de inventario (entradas/salidas/ajustes).

    Acepta aliases comunes (device_id, quantity, comment, source_store_id, store_id)
    y los normaliza a las claves en español usadas en nuestra API pública.
    """

    producto_id: int = Field(..., ge=1)
    tipo_movimiento: MovementType
    cantidad: int = Field(..., ge=0)
    comentario: str = Field(..., min_length=5, max_length=255)
    sucursal_origen_id: int | None = Field(default=None, ge=1)
    sucursal_destino_id: int | None = Field(default=None, ge=1)
    unit_cost: Decimal | None = Field(default=None, ge=Decimal("0"))

    @model_validator(mode="before")
    @classmethod
    def _coerce_movement_input(cls, data: Any) -> Any:  # pragma: no cover
        if not isinstance(data, dict):
            return data
        mapping = {
            "producto_id": ["device_id"],
            "tipo_movimiento": ["movement_type"],
            "cantidad": ["quantity"],
            "comentario": ["comment"],
            "sucursal_origen_id": ["tienda_origen_id", "source_store_id"],
            "sucursal_destino_id": ["tienda_destino_id", "branch_id", "store_id"],
        }
        for target, sources in mapping.items():
            if target not in data:
                for s in sources:
                    if s in data:
                        data[target] = data[s]
                        break
        return data

    @field_validator("comentario", mode="before")
    @classmethod
    def _normalize_comment(cls, value: str | None) -> str:
        if value is None:
            raise ValueError("El comentario es obligatorio.")
        normalized = value.strip()
        if len(normalized) < 5:
            raise ValueError("El comentario debe tener al menos 5 caracteres.")
        return normalized

    @model_validator(mode="after")
    def _validate_quantity(self) -> "MovementBase":
        if self.tipo_movimiento in {MovementType.IN, MovementType.OUT} and self.cantidad <= 0:
            raise ValueError(
                "La cantidad debe ser mayor que cero para entradas o salidas.")
        if self.tipo_movimiento == MovementType.ADJUST and self.cantidad < 0:
            raise ValueError("La cantidad no puede ser negativa en un ajuste.")
        return self


class MovementCreate(MovementBase):
    """Carga de datos para registrar movimientos de inventario."""


class MovementResponse(BaseModel):
    """Respuesta de movimiento de inventario con claves en español.

    Se usan nombres internos iguales al modelo (`device_id`, `movement_type`,
    `quantity`, `comment`, `source_store_id`, `store_id`, `performed_by_id`,
    `created_at`) y se serializan a los nombres históricos en español utilizados
    por las pruebas y el frontend (`producto_id`, `tipo_movimiento`, `cantidad`,
    `comentario`, `sucursal_origen_id`, `sucursal_destino_id`, `usuario_id`,
    `fecha`). Esto evita depender de *validation_alias* y reduce warnings.
    """

    id: int
    device_id: int
    movement_type: MovementType
    quantity: int
    comment: str | None = None
    source_store_id: int | None = None
    store_id: int | None = None  # destino
    performed_by_id: int | None = None
    created_at: datetime
    unit_cost: Decimal | None = None
    store_inventory_value: Decimal
    # Propiedades calculadas disponibles en el modelo (usuario, sucursal_origen, sucursal_destino)
    usuario: str | None = None
    sucursal_origen: str | None = None
    sucursal_destino: str | None = None
    referencia_tipo: str | None = None
    referencia_id: str | None = None
    ultima_accion: AuditTrailInfo | None = None

    model_config = ConfigDict(from_attributes=True)

    @field_serializer("unit_cost")
    @classmethod
    def _serialize_unit_cost(cls, value: Decimal | None) -> float | None:
        if value is None:
            return None
        return float(value)

    @field_serializer("store_inventory_value")
    @classmethod
    def _serialize_inventory_total(cls, value: Decimal) -> float:
        return float(value)

    @model_serializer
    def _serialize(self) -> dict[str, Any]:  # pragma: no cover - mapeo directo
        return {
            "id": self.id,
            "producto_id": self.device_id,
            "tipo_movimiento": self.movement_type,
            "cantidad": self.quantity,
            "comentario": self.comment,
            "sucursal_origen_id": self.source_store_id,
            "sucursal_origen": self.sucursal_origen,
            "sucursal_destino_id": self.store_id,
            "sucursal_destino": self.sucursal_destino,
            "usuario_id": self.performed_by_id,
            "usuario": self.usuario,
            "referencia_tipo": self.referencia_tipo,
            "referencia_id": self.referencia_id,
            "fecha": self.created_at,
            "unit_cost": self._serialize_unit_cost(self.unit_cost),
            "store_inventory_value": self._serialize_inventory_total(self.store_inventory_value),
            "ultima_accion": self.ultima_accion,
        }


class InventoryReservationCreate(BaseModel):
    store_id: int = Field(..., ge=1)
    device_id: int = Field(..., ge=1)
    quantity: int = Field(..., ge=1)
    expires_at: datetime


class InventoryReceivingDistribution(BaseModel):
    store_id: int = Field(..., ge=1)
    quantity: int = Field(..., ge=1)


class InventoryReceivingLine(BaseModel):
    device_id: int | None = Field(default=None, ge=1)
    imei: str | None = Field(default=None, min_length=3, max_length=64)
    serial: str | None = Field(default=None, min_length=3, max_length=64)
    quantity: int = Field(..., ge=1)
    unit_cost: Decimal | None = Field(default=None, ge=Decimal("0"))
    comment: str | None = Field(default=None, min_length=5, max_length=255)
    distributions: list[InventoryReceivingDistribution] | None = None

    @model_validator(mode="after")
    def _ensure_identifier(self) -> "InventoryReceivingLine":
        if self.device_id is None and not (self.imei or self.serial):
            raise ValueError(
                "Cada línea debe incluir `device_id`, `imei` o `serial`."
            )
        if self.distributions:
            store_ids: set[int] = set()
            total_assigned = 0
            for allocation in self.distributions:
                if allocation.store_id in store_ids:
                    raise ValueError(
                        "Cada sucursal destino debe aparecer solo una vez por línea."
                    )
                store_ids.add(allocation.store_id)
                total_assigned += allocation.quantity
            if total_assigned > self.quantity:
                raise ValueError(
                    "La cantidad distribuida excede la recepción capturada."
                )
            if (self.imei or self.serial) and self.distributions:
                if len(self.distributions) != 1:
                    raise ValueError(
                        "Los dispositivos con IMEI o serie solo pueden asignarse a una sucursal."
                    )
                if self.distributions[0].quantity != self.quantity:
                    raise ValueError(
                        "Los dispositivos con IMEI o serie deben transferirse completos."
                    )
        return self


class InventoryReceivingRequest(BaseModel):
    store_id: int = Field(..., ge=1)
    note: str = Field(..., min_length=5, max_length=255)
    responsible: str | None = Field(default=None, max_length=120)
    reference: str | None = Field(default=None, max_length=120)
    lines: list[InventoryReceivingLine] = Field(..., min_length=1)


class InventoryReceivingSummary(BaseModel):
    lines: int = Field(..., ge=0)
    total_quantity: int = Field(..., ge=0)


class InventoryReceivingProcessed(BaseModel):
    identifier: str
    device_id: int
    quantity: int
    movement: MovementResponse


class InventoryReceivingResult(BaseModel):
    store_id: int
    processed: list[InventoryReceivingProcessed]
    totals: InventoryReceivingSummary
    auto_transfers: list[TransferOrderResponse] | None = None


class InventoryCountLine(BaseModel):
    device_id: int | None = Field(default=None, ge=1)
    imei: str | None = Field(default=None, min_length=3, max_length=64)
    serial: str | None = Field(default=None, min_length=3, max_length=64)
    counted: int = Field(..., ge=0)
    comment: str | None = Field(default=None, min_length=5, max_length=255)

    @model_validator(mode="after")
    def _ensure_identifier(self) -> "InventoryCountLine":
        if self.device_id is None and not (self.imei or self.serial):
            raise ValueError(
                "Cada línea debe incluir `device_id`, `imei` o `serial`."
            )
        return self


class InventoryCycleCountRequest(BaseModel):
    store_id: int = Field(..., ge=1)
    note: str = Field(..., min_length=5, max_length=255)
    responsible: str | None = Field(default=None, max_length=120)
    reference: str | None = Field(default=None, max_length=120)
    lines: list[InventoryCountLine] = Field(..., min_length=1)


class InventoryCountDiscrepancy(BaseModel):
    device_id: int
    sku: str | None = None
    expected: int
    counted: int
    delta: int
    movement: MovementResponse | None = None
    identifier: str | None = None


class InventoryCycleCountSummary(BaseModel):
    lines: int = Field(..., ge=0)
    adjusted: int = Field(..., ge=0)
    matched: int = Field(..., ge=0)
    total_variance: int = Field(...)


class InventoryCycleCountResult(BaseModel):
    store_id: int
    adjustments: list[InventoryCountDiscrepancy]
    totals: InventoryCycleCountSummary


class InventoryReservationRenew(BaseModel):
    expires_at: datetime


class InventoryReservationResponse(BaseModel):
    id: int
    store_id: int
    device_id: int
    status: InventoryState
    initial_quantity: int
    quantity: int
    reason: str
    resolution_reason: str | None
    reference_type: str | None
    reference_id: str | None
    expires_at: datetime
    created_at: datetime
    updated_at: datetime
    reserved_by_id: int | None = None
    resolved_by_id: int | None = None
    resolved_at: datetime | None = None
    consumed_at: datetime | None = None
    device: DeviceResponse | None = None

    model_config = ConfigDict(from_attributes=True)


class InventorySummary(BaseModel):
    store_id: int
    store_name: str
    total_items: int
    total_value: Decimal
    devices: list[DeviceResponse]

    @field_serializer("total_value")
    @classmethod
    def _serialize_total_value(cls, value: Decimal) -> float:
        return float(value)


class InventoryAvailabilityStore(BaseModel):
    store_id: int
    store_name: str
    quantity: int


class InventoryAvailabilityRecord(BaseModel):
    reference: str
    sku: str | None = None
    product_name: str
    device_ids: list[int]
    total_quantity: int
    stores: list[InventoryAvailabilityStore]


class InventoryAvailabilityResponse(BaseModel):
    generated_at: datetime
    items: list[InventoryAvailabilityRecord]

    model_config = ConfigDict(from_attributes=True)


class InventoryCurrentStore(BaseModel):
    store_id: int
    store_name: str
    device_count: int
    total_units: int
    total_value: Decimal

    @field_serializer("total_value")
    @classmethod
    def _serialize_current_value(cls, value: Decimal) -> float:
        return float(value)


class InventoryCurrentReport(BaseModel):
    stores: list[InventoryCurrentStore]
    totals: InventoryTotals


class InventoryIntegrityDeviceStatus(BaseModel):
    store_id: int
    store_name: str | None
    device_id: int
    sku: str | None
    quantity_actual: int
    quantity_calculada: int
    costo_actual: Decimal
    costo_calculado: Decimal
    last_movement_id: int | None
    last_movement_fecha: datetime | None
    issues: list[str] = Field(default_factory=list)

    @field_serializer("costo_actual")
    @classmethod
    def _serialize_costo_actual(cls, value: Decimal) -> float:
        return float(value)

    @field_serializer("costo_calculado")
    @classmethod
    def _serialize_costo_calculado(cls, value: Decimal) -> float:
        return float(value)


class InventoryIntegritySummary(BaseModel):
    dispositivos_evaluados: int
    dispositivos_inconsistentes: int
    discrepancias_totales: int


class InventoryIntegrityReport(BaseModel):
    resumen: InventoryIntegritySummary
    dispositivos: list[InventoryIntegrityDeviceStatus]


class StoreValueMetric(BaseModel):
    store_id: int
    store_name: str
    device_count: int
    total_units: int
    total_value: Decimal

    @field_serializer("total_value")
    @classmethod
    def _serialize_metric_value(cls, value: Decimal) -> float:
        return float(value)


class LowStockDevice(BaseModel):
    store_id: int
    store_name: str
    device_id: int
    sku: str
    name: str
    quantity: int
    unit_price: Decimal
    minimum_stock: int = Field(default=0, ge=0)
    reorder_point: int = Field(default=0, ge=0)

    @field_serializer("unit_price")
    @classmethod
    def _serialize_low_stock_price(cls, value: Decimal) -> float:
        return float(value)

    @computed_field(return_type=float)  # type: ignore[misc]
    def inventory_value(self) -> float:
        return float(self.quantity * self.unit_price)

    @computed_field(return_type=int)  # type: ignore[misc]
    def reorder_gap(self) -> int:
        return max(self.reorder_point - self.quantity, 0)


class InventoryAlertDevice(LowStockDevice):
    severity: Literal["critical", "warning", "notice"]
    projected_days: int | None = None
    average_daily_sales: float | None = None
    trend: str | None = None
    confidence: float | None = None
    insights: list[str] = Field(default_factory=list)


class InventoryAlertSummary(BaseModel):
    total: int
    critical: int
    warning: int
    notice: int


class InventoryAlertSettingsResponse(BaseModel):
    threshold: int
    minimum_threshold: int
    maximum_threshold: int
    warning_cutoff: int
    critical_cutoff: int
    adjustment_variance_threshold: int


class InventoryAlertsResponse(BaseModel):
    settings: InventoryAlertSettingsResponse
    summary: InventoryAlertSummary
    items: list[InventoryAlertDevice]


class InventoryTotals(BaseModel):
    stores: int
    devices: int
    total_units: int
    total_value: Decimal

    @field_serializer("total_value")
    @classmethod
    def _serialize_totals_value(cls, value: Decimal) -> float:
        return float(value)


class InventoryValuation(BaseModel):
    store_id: int
    store_name: str
    device_id: int
    sku: str
    device_name: str
    categoria: str
    quantity: int
    costo_promedio_ponderado: Decimal
    valor_total_producto: Decimal
    valor_costo_producto: Decimal
    valor_total_tienda: Decimal
    valor_total_general: Decimal
    valor_costo_tienda: Decimal
    valor_costo_general: Decimal
    margen_unitario: Decimal
    margen_producto_porcentaje: Decimal
    valor_total_categoria: Decimal
    margen_categoria_valor: Decimal
    margen_categoria_porcentaje: Decimal
    margen_total_tienda: Decimal
    margen_total_general: Decimal

    @field_serializer(
        "costo_promedio_ponderado",
        "valor_total_producto",
        "valor_costo_producto",
        "valor_total_tienda",
        "valor_total_general",
        "valor_costo_tienda",
        "valor_costo_general",
        "margen_unitario",
        "valor_total_categoria",
        "margen_categoria_valor",
        "margen_total_tienda",
        "margen_total_general",
    )
    @classmethod
    def _serialize_decimal(cls, value: Decimal) -> float:
        return float(value)

    @field_serializer("margen_producto_porcentaje", "margen_categoria_porcentaje")
    @classmethod
    def _serialize_percentage(cls, value: Decimal) -> float:
        return float(value)


class MovementReportEntry(BaseModel):
    id: int
    tipo_movimiento: MovementType
    cantidad: int
    valor_total: Decimal
    sucursal_destino_id: int | None
    sucursal_destino: str | None
    sucursal_origen_id: int | None
    sucursal_origen: str | None
    comentario: str | None
    usuario: str | None
    referencia_tipo: str | None = None
    referencia_id: str | None = None
    fecha: datetime
    ultima_accion: AuditTrailInfo | None = None

    model_config = ConfigDict(from_attributes=True)

    @field_serializer("valor_total")
    @classmethod
    def _serialize_total_value(cls, value: Decimal) -> float:
        return float(value)

    @computed_field(return_type=str | None, alias="referencia")
    def referencia_compuesta(self) -> str | None:
        if self.referencia_tipo and self.referencia_id:
            return f"{self.referencia_tipo}:{self.referencia_id}"
        if self.referencia_id:
            return self.referencia_id
        return None


class MovementTypeSummary(BaseModel):
    tipo_movimiento: MovementType
    total_cantidad: int
    total_valor: Decimal

    @field_serializer("total_valor")
    @classmethod
    def _serialize_summary_value(cls, value: Decimal) -> float:
        return float(value)


class MovementPeriodSummary(BaseModel):
    periodo: date
    tipo_movimiento: MovementType
    total_cantidad: int
    total_valor: Decimal

    @field_serializer("total_valor")
    @classmethod
    def _serialize_period_value(cls, value: Decimal) -> float:
        return float(value)


class InventoryMovementsSummary(BaseModel):
    total_movimientos: int
    total_unidades: int
    total_valor: Decimal
    por_tipo: list[MovementTypeSummary]

    @field_serializer("total_valor")
    @classmethod
    def _serialize_total_value(cls, value: Decimal) -> float:
        return float(value)


class InventoryMovementsReport(BaseModel):
    resumen: InventoryMovementsSummary
    periodos: list[MovementPeriodSummary]
    movimientos: list[MovementReportEntry]


class TopProductReportItem(BaseModel):
    device_id: int
    sku: str
    nombre: str
    store_id: int
    store_name: str
    unidades_vendidas: int
    ingresos_totales: Decimal
    margen_estimado: Decimal

    @field_serializer("ingresos_totales", "margen_estimado")
    @classmethod
    def _serialize_top_values(cls, value: Decimal) -> float:
        return float(value)


class TopProductsReport(BaseModel):
    items: list[TopProductReportItem]
    total_unidades: int
    total_ingresos: Decimal

    @field_serializer("total_ingresos")
    @classmethod
    def _serialize_total_income(cls, value: Decimal) -> float:
        return float(value)


class InventoryValueStore(BaseModel):
    store_id: int
    store_name: str
    valor_total: Decimal
    valor_costo: Decimal
    margen_total: Decimal

    @field_serializer("valor_total", "valor_costo", "margen_total")
    @classmethod
    def _serialize_value_fields(cls, value: Decimal) -> float:
        return float(value)


class InventoryValueTotals(BaseModel):
    valor_total: Decimal
    valor_costo: Decimal
    margen_total: Decimal

    @field_serializer("valor_total", "valor_costo", "margen_total")
    @classmethod
    def _serialize_totals(cls, value: Decimal) -> float:
        return float(value)


class InventoryValueReport(BaseModel):
    stores: list[InventoryValueStore]
    totals: InventoryValueTotals


class AuditUIExportFormat(str, enum.Enum):
    """Formatos válidos para exportar la bitácora de UI."""

    CSV = "csv"
    JSON = "json"


class AuditUIBulkItem(BaseModel):
    ts: datetime = Field(...,
                         description="Marca de tiempo del evento en formato ISO 8601")
    user_id: str | None = Field(
        default=None,
        max_length=120,
        alias=AliasChoices("userId", "user_id"),
        description="Identificador del usuario que generó la acción",
    )
    module: str = Field(..., max_length=80,
                        description="Módulo de la interfaz donde ocurrió")
    action: str = Field(..., max_length=120,
                        description="Acción específica realizada")
    entity_id: str | None = Field(
        default=None,
        max_length=120,
        alias=AliasChoices("entityId", "entity_id"),
        description="Identificador de la entidad relacionada",
    )
    meta: dict[str, Any] | None = Field(
        default=None,
        description="Metadatos adicionales serializados como JSON",
    )

    model_config = ConfigDict(populate_by_name=True)

    @field_validator("ts", mode="before")
    @classmethod
    def _coerce_timestamp(cls, value: Any) -> Any:
        # // [PACK32-33-BE] Acepta números en ms o segundos para compatibilidad con la cola local.
        if isinstance(value, datetime):
            if value.tzinfo is None:
                return value.replace(tzinfo=timezone.utc)
            return value
        if isinstance(value, (int, float)):
            numeric = float(value)
            if numeric > 10**12:
                numeric /= 1000.0
            return datetime.fromtimestamp(numeric, tz=timezone.utc)
        if isinstance(value, str):
            try:
                numeric = float(value)
            except ValueError:
                return value
            if numeric > 10**12:
                numeric /= 1000.0
            return datetime.fromtimestamp(numeric, tz=timezone.utc)
        return value


class AuditUIBulkRequest(BaseModel):
    items: list[AuditUIBulkItem] = Field(
        ...,
        min_length=1,
        max_length=500,
        description="Eventos a persistir en la bitácora",
    )


class AuditUIBulkResponse(BaseModel):
    inserted: int = Field(..., ge=0,
                          description="Cantidad de registros insertados")


class AuditUIRecord(BaseModel):
    id: int
    ts: datetime
    user_id: str | None = None
    module: str
    action: str
    entity_id: str | None = None
    meta: dict[str, Any] | None = None

    model_config = ConfigDict(from_attributes=True)

    @field_serializer("ts")
    @classmethod
    def _serialize_ts(cls, value: datetime) -> str:
        return value.isoformat()


class AuditUIListResponse(BaseModel):
    items: list[AuditUIRecord] = Field(default_factory=list)
    total: int = Field(..., ge=0)
    limit: int = Field(..., ge=1)
    offset: int = Field(..., ge=0)
    has_more: bool = Field(default=False)


class AuditHighlight(BaseModel):
    id: int
    action: str
    created_at: datetime
    severity: Literal["info", "warning", "critical"]
    entity_type: str
    entity_id: str
    status: Literal["pending", "acknowledged"] = Field(default="pending")
    acknowledged_at: datetime | None = None
    acknowledged_by_id: int | None = None
    acknowledged_by_name: str | None = None
    acknowledged_note: str | None = None

    @field_serializer("created_at")
    @classmethod
    def _serialize_created_at(cls, value: datetime) -> str:
        return value.isoformat()


class AuditAcknowledgedEntity(BaseModel):
    entity_type: str
    entity_id: str
    acknowledged_at: datetime
    acknowledged_by_id: int | None = None
    acknowledged_by_name: str | None = None
    note: str | None = None

    @field_serializer("acknowledged_at")
    @classmethod
    def _serialize_ack_time(cls, value: datetime) -> str:
        return value.isoformat()


class DashboardAuditAlerts(BaseModel):
    total: int
    critical: int
    warning: int
    info: int
    pending_count: int = Field(default=0, ge=0)
    acknowledged_count: int = Field(default=0, ge=0)
    highlights: list[AuditHighlight] = Field(default_factory=list)
    acknowledged_entities: list[AuditAcknowledgedEntity] = Field(
        default_factory=list)

    @computed_field(return_type=bool)  # type: ignore[misc]
    def has_alerts(self) -> bool:
        return self.critical > 0 or self.warning > 0


class DashboardGlobalMetrics(BaseModel):
    total_sales: float
    sales_count: int
    total_stock: int
    open_repairs: int
    gross_profit: float


class DashboardReceivableCustomer(BaseModel):
    customer_id: int
    name: str
    outstanding_debt: float
    available_credit: float | None = None


class DashboardReceivableMetrics(BaseModel):
    total_outstanding_debt: float
    customers_with_debt: int
    moroso_flagged: int
    top_debtors: list[DashboardReceivableCustomer] = Field(default_factory=list)


class DashboardChartPoint(BaseModel):
    label: str
    value: float


class InventoryMetricsResponse(BaseModel):
    totals: InventoryTotals
    top_stores: list[StoreValueMetric]
    low_stock_devices: list[LowStockDevice]
    global_performance: DashboardGlobalMetrics
    accounts_receivable: DashboardReceivableMetrics
    sales_trend: list[DashboardChartPoint] = Field(default_factory=list)
    stock_breakdown: list[DashboardChartPoint] = Field(default_factory=list)
    repair_mix: list[DashboardChartPoint] = Field(default_factory=list)
    profit_breakdown: list[DashboardChartPoint] = Field(default_factory=list)
    audit_alerts: DashboardAuditAlerts


class RotationMetric(BaseModel):
    store_id: int
    store_name: str
    device_id: int
    sku: str
    name: str
    sold_units: int
    received_units: int
    rotation_rate: float


class AnalyticsRotationResponse(BaseModel):
    items: list[RotationMetric]


class AgingMetric(BaseModel):
    device_id: int
    sku: str
    name: str
    store_id: int
    store_name: str
    days_in_stock: int
    quantity: int


class AnalyticsAgingResponse(BaseModel):
    items: list[AgingMetric]


class StockoutForecastMetric(BaseModel):
    device_id: int
    sku: str
    name: str
    store_id: int
    store_name: str
    average_daily_sales: float
    projected_days: int | None
    quantity: int
    trend: str
    trend_score: float
    confidence: float
    alert_level: str | None
    sold_units: int


class AnalyticsForecastResponse(BaseModel):
    items: list[StockoutForecastMetric]


class SyncSessionResponse(BaseModel):
    id: int
    store_id: int | None
    mode: SyncMode
    status: SyncStatus
    started_at: datetime
    finished_at: datetime | None
    triggered_by_id: int | None
    error_message: str | None

    model_config = ConfigDict(from_attributes=True)


class SyncRequest(BaseModel):
    store_id: int | None = Field(default=None, ge=1)


class SyncOutboxEntryResponse(BaseModel):
    id: int
    entity_type: str
    entity_id: str
    operation: str
    payload: dict[str, Any]
    attempt_count: int
    last_attempt_at: datetime | None
    status: SyncOutboxStatus
    priority: SyncOutboxPriority
    error_message: str | None
    created_at: datetime
    updated_at: datetime

    model_config = ConfigDict(from_attributes=True)

    @field_validator("payload", mode="before")
    @classmethod
    def _parse_payload(cls, value: Any) -> dict[str, Any]:
        if isinstance(value, str):
            try:
                import json

                return json.loads(value)
            except Exception:  # pragma: no cover - fallback to empty payload
                return {}
        if isinstance(value, dict):
            return value
        return {}


class SyncOutboxStatsEntry(BaseModel):
    entity_type: str
    priority: SyncOutboxPriority
    total: int
    pending: int
    failed: int
    latest_update: datetime | None
    oldest_pending: datetime | None


# // [PACK35-backend]
class SyncQueueProgressSummary(BaseModel):
    percent: float
    total: int
    processed: int
    pending: int
    failed: int
    last_updated: datetime | None
    oldest_pending: datetime | None


# // [PACK35-backend]
class SyncHybridComponentSummary(BaseModel):
    total: int
    processed: int
    pending: int
    failed: int
    latest_update: datetime | None
    oldest_pending: datetime | None


# // [PACK35-backend]
class SyncHybridProgressComponents(BaseModel):
    queue: SyncHybridComponentSummary
    outbox: SyncHybridComponentSummary


# // [PACK35-backend]
class SyncHybridProgressSummary(BaseModel):
    percent: float
    total: int
    processed: int
    pending: int
    failed: int
    components: SyncHybridProgressComponents


# // [PACK35-backend]
class SyncHybridForecast(BaseModel):
    lookback_minutes: int
    processed_recent: int
    processed_queue: int
    processed_outbox: int
    attempts_total: int
    attempts_successful: int
    success_rate: float
    events_per_minute: float
    backlog_pending: int
    backlog_failed: int
    backlog_total: int
    estimated_minutes_remaining: float | None
    estimated_completion: datetime | None
    generated_at: datetime
    progress: SyncHybridProgressSummary


# // [PACK35-backend]
class SyncHybridModuleBreakdownComponent(BaseModel):
    total: int
    processed: int
    pending: int
    failed: int


# // [PACK35-backend]
class SyncHybridModuleBreakdownItem(BaseModel):
    module: str
    label: str
    total: int
    processed: int
    pending: int
    failed: int
    percent: float
    queue: SyncHybridModuleBreakdownComponent
    outbox: SyncHybridModuleBreakdownComponent


# // [PACK35-backend]
class SyncHybridRemainingBreakdown(BaseModel):
    total: int
    pending: int
    failed: int
    remote_pending: int
    remote_failed: int
    outbox_pending: int
    outbox_failed: int
    estimated_minutes_remaining: float | None
    estimated_completion: datetime | None


# // [PACK35-backend]
class SyncHybridOverview(BaseModel):
    generated_at: datetime
    percent: float
    total: int
    processed: int
    pending: int
    failed: int
    remaining: SyncHybridRemainingBreakdown
    queue_summary: SyncQueueProgressSummary | None
    progress: SyncHybridProgressSummary
    forecast: SyncHybridForecast
    breakdown: list[SyncHybridModuleBreakdownItem]


# // [PACK35-backend]
class SyncQueueEvent(BaseModel):
    event_type: str = Field(..., min_length=3, max_length=120)
    payload: dict[str, Any] = Field(default_factory=dict)
    idempotency_key: str | None = Field(default=None, max_length=120)

    model_config = ConfigDict(json_schema_extra={
        "example": {
            "event_type": "inventory.movement",
            "payload": {"store_id": 1, "device_id": 42, "quantity": -1},
            "idempotency_key": "inventory-movement-42-20250301",
        }
    })


# // [PACK35-backend]
class SyncQueueEntryResponse(BaseModel):
    id: int
    event_type: str
    payload: dict[str, Any]
    idempotency_key: str | None
    status: SyncQueueStatus
    attempts: int
    last_error: str | None
    created_at: datetime
    updated_at: datetime

    model_config = ConfigDict(from_attributes=True)

    @field_validator("payload", mode="before")
    @classmethod
    def _normalize_payload(cls, value: Any) -> dict[str, Any]:
        if isinstance(value, str):
            try:
                import json

                return json.loads(value)
            except Exception:  # pragma: no cover - fallback to empty payload
                return {}
        if isinstance(value, dict):
            return value
        return {}


# // [PACK35-backend]
class SyncQueueAttemptResponse(BaseModel):
    id: int
    queue_id: int
    attempted_at: datetime
    success: bool
    error_message: str | None

    model_config = ConfigDict(from_attributes=True)


# // [PACK35-backend]
class SyncQueueEnqueueRequest(BaseModel):
    events: list[SyncQueueEvent]

    @model_validator(mode="after")
    def _ensure_events(self) -> "SyncQueueEnqueueRequest":
        if not self.events:
            raise ValueError(
                "Debes proporcionar al menos un evento para encolar")
        return self


# // [PACK35-backend]
class SyncQueueEnqueueResponse(BaseModel):
    queued: list[SyncQueueEntryResponse]
    reused: list[SyncQueueEntryResponse] = Field(default_factory=list)


# // [PACK35-backend]
class SyncQueueDispatchResult(BaseModel):
    processed: int
    sent: int
    failed: int
    retried: int


class SyncSessionCompact(BaseModel):
    id: int
    mode: SyncMode
    status: SyncStatus
    started_at: datetime
    finished_at: datetime | None
    error_message: str | None


class SyncStoreHistory(BaseModel):
    store_id: int | None
    store_name: str
    sessions: list[SyncSessionCompact]


class SyncBranchHealth(str, enum.Enum):
    OPERATIVE = "operativa"
    WARNING = "alerta"
    CRITICAL = "critica"
    UNKNOWN = "sin_registros"


class SyncBranchStoreDetail(BaseModel):
    store_id: int
    store_name: str
    quantity: int


class SyncBranchOverview(BaseModel):
    store_id: int
    store_name: str
    store_code: str
    timezone: str
    inventory_value: Decimal
    last_sync_at: datetime | None
    last_sync_mode: SyncMode | None
    last_sync_status: SyncStatus | None
    health: SyncBranchHealth
    health_label: str
    pending_transfers: int
    open_conflicts: int


class SyncConflictLog(BaseModel):
    id: int
    sku: str
    product_name: str | None
    detected_at: datetime
    difference: int
    severity: SyncBranchHealth
    stores_max: list[SyncBranchStoreDetail]
    stores_min: list[SyncBranchStoreDetail]


class SyncConflictReportFilters(BaseModel):
    store_id: int | None = None
    date_from: datetime | None = None
    date_to: datetime | None = None
    severity: SyncBranchHealth | None = None


class SyncConflictReportTotals(BaseModel):
    count: int
    critical: int
    warning: int
    affected_skus: int


class SyncConflictReport(BaseModel):
    generated_at: datetime
    filters: SyncConflictReportFilters
    totals: SyncConflictReportTotals
    items: list[SyncConflictLog]


class StoreComparativeMetric(BaseModel):
    store_id: int
    store_name: str
    device_count: int
    total_units: int
    inventory_value: float
    average_rotation: float
    average_aging_days: float
    sales_last_30_days: float
    sales_count_last_30_days: int


class AnalyticsComparativeResponse(BaseModel):
    items: list[StoreComparativeMetric]


class ProfitMarginMetric(BaseModel):
    store_id: int
    store_name: str
    revenue: float
    cost: float
    profit: float
    margin_percent: float


class AnalyticsProfitMarginResponse(BaseModel):
    items: list[ProfitMarginMetric]


class SalesProjectionMetric(BaseModel):
    store_id: int
    store_name: str
    average_daily_units: float
    average_ticket: float
    projected_units: float
    projected_revenue: float
    confidence: float
    trend: str
    trend_score: float
    revenue_trend_score: float
    r2_revenue: float


class AnalyticsSalesProjectionResponse(BaseModel):
    items: list[SalesProjectionMetric]


class AnalyticsAlert(BaseModel):
    type: str
    level: str
    message: str
    store_id: int | None
    store_name: str
    device_id: int | None
    sku: str | None


class AnalyticsAlertsResponse(BaseModel):
    items: list[AnalyticsAlert]


class StoreRealtimeWidget(BaseModel):
    store_id: int
    store_name: str
    inventory_value: float
    sales_today: float
    last_sale_at: datetime | None
    low_stock_devices: int
    pending_repairs: int
    last_sync_at: datetime | None
    trend: str
    trend_score: float
    confidence: float


class AnalyticsRealtimeResponse(BaseModel):
    items: list[StoreRealtimeWidget]


class AnalyticsCategoriesResponse(BaseModel):
    categories: list[str]


class PurchaseSupplierMetric(BaseModel):
    store_id: int
    store_name: str
    supplier: str
    device_count: int
    total_ordered: int
    total_received: int
    pending_backorders: int
    total_cost: float
    average_unit_cost: float
    average_rotation: float
    average_days_in_stock: float
    last_purchase_at: datetime | None


class PurchaseAnalyticsResponse(BaseModel):
    items: list[PurchaseSupplierMetric]


class SyncOutboxReplayRequest(BaseModel):
    ids: list[int] = Field(..., min_length=1)


class AuditTrailInfo(BaseModel):
    accion: str
    descripcion: str | None = None
    entidad: str
    registro_id: str
    usuario_id: int | None = None
    usuario: str | None = None
    timestamp: datetime
    metadata: dict[str, Any] | None = None

    model_config = ConfigDict(from_attributes=True)


class AuditLogResponse(BaseModel):
    id: int
    action: str
    entity_type: str
    entity_id: str
    details: str | None
    performed_by_id: int | None
    created_at: datetime
    severity: Literal["info", "warning", "critical"] = Field(default="info")
    severity_label: str = Field(default="Informativa")
    module: Annotated[
        str | None,
        Field(
            default=None,
            validation_alias=AliasChoices("module", "modulo"),
            serialization_alias="modulo",
        ),
    ]

    model_config = ConfigDict(from_attributes=True, populate_by_name=True)

    @model_validator(mode="after")
    def _derive_severity(self) -> "AuditLogResponse":
        severity = audit_utils.classify_severity(
            self.action or "", self.details)
        label = audit_utils.severity_label(severity)
        object.__setattr__(self, "severity", severity)
        object.__setattr__(self, "severity_label", label)
        return self

    @computed_field(alias="accion")
    def accion(self) -> str:
        return self.action


class SystemLogEntry(BaseModel):
    id_log: Annotated[int, Field(
        validation_alias=AliasChoices("id_log", "id"))]
    usuario: str | None
    modulo: str
    accion: str
    descripcion: str
    fecha: datetime
    nivel: SystemLogLevel
    ip_origen: str | None = None
    audit_log_id: Annotated[
        int | None,
        Field(
            default=None,
            validation_alias=AliasChoices("audit_log_id"),
            serialization_alias="audit_log_id",
        ),
    ]

    model_config = ConfigDict(from_attributes=True)

    @field_serializer("fecha", when_used="json")
    @classmethod
    def _serialize_fecha(cls, value: datetime) -> str:
        return value.isoformat()


class SystemErrorEntry(BaseModel):
    id_error: Annotated[
        int,
        Field(validation_alias=AliasChoices("id_error", "id")),
    ]
    mensaje: str
    stack_trace: str | None
    modulo: str
    fecha: datetime
    usuario: str | None

    model_config = ConfigDict(from_attributes=True)

    @field_serializer("fecha", when_used="json")
    @classmethod
    def _serialize_fecha(cls, value: datetime) -> str:
        return value.isoformat()


class GlobalReportFiltersState(BaseModel):
    date_from: datetime | None = None
    date_to: datetime | None = None
    module: str | None = None
    severity: SystemLogLevel | None = None

    @field_serializer("date_from", "date_to", when_used="json")
    @classmethod
    def _serialize_datetime(cls, value: datetime | None) -> str | None:
        return value.isoformat() if value else None


class GlobalReportTotals(BaseModel):
    logs: int = Field(default=0, ge=0)
    errors: int = Field(default=0, ge=0)
    info: int = Field(default=0, ge=0)
    warning: int = Field(default=0, ge=0)
    error: int = Field(default=0, ge=0)
    critical: int = Field(default=0, ge=0)
    sync_pending: int = Field(default=0, ge=0)
    sync_failed: int = Field(default=0, ge=0)
    last_activity_at: datetime | None = None

    @field_serializer("last_activity_at", when_used="json")
    @classmethod
    def _serialize_last_activity(cls, value: datetime | None) -> str | None:
        return value.isoformat() if value else None


class GlobalReportBreakdownItem(BaseModel):
    name: str
    total: int = Field(default=0, ge=0)


class GlobalReportAlert(BaseModel):
    type: Literal["critical_log", "system_error", "sync_failure"]
    level: SystemLogLevel
    message: str
    module: str | None = None
    occurred_at: datetime | None = None
    reference: str | None = None
    count: int = Field(default=1, ge=1)

    @field_serializer("occurred_at", when_used="json")
    @classmethod
    def _serialize_occurred_at(cls, value: datetime | None) -> str | None:
        return value.isoformat() if value else None


class GlobalReportOverview(BaseModel):
    generated_at: datetime
    filters: GlobalReportFiltersState
    totals: GlobalReportTotals
    module_breakdown: list[GlobalReportBreakdownItem]
    severity_breakdown: list[GlobalReportBreakdownItem]
    recent_logs: list[SystemLogEntry]
    recent_errors: list[SystemErrorEntry]
    alerts: list[GlobalReportAlert]

    @field_serializer("generated_at", when_used="json")
    @classmethod
    def _serialize_generated_at(cls, value: datetime) -> str:
        return value.isoformat()


class GlobalReportSeriesPoint(BaseModel):
    date: date
    info: int = Field(default=0, ge=0)
    warning: int = Field(default=0, ge=0)
    error: int = Field(default=0, ge=0)
    critical: int = Field(default=0, ge=0)
    system_errors: int = Field(default=0, ge=0)


class GlobalReportDashboard(BaseModel):
    generated_at: datetime
    filters: GlobalReportFiltersState
    activity_series: list[GlobalReportSeriesPoint]
    module_distribution: list[GlobalReportBreakdownItem]
    severity_distribution: list[GlobalReportBreakdownItem]

    @field_serializer("generated_at", when_used="json")
    @classmethod
    def _serialize_generated_at(cls, value: datetime) -> str:
        return value.isoformat()


# // [PACK29-*] DTOs de reportes de ventas (resumen, productos y cierre de caja)
class SalesSummaryReport(BaseModel):
    total_sales: float = Field(default=0.0, alias="totalSales")
    total_orders: int = Field(default=0, alias="totalOrders")
    avg_ticket: float = Field(default=0.0, alias="avgTicket")
    returns_count: int = Field(default=0, alias="returnsCount")
    net: float = Field(default=0.0, alias="net")

    model_config = ConfigDict(populate_by_name=True)


# // [PACK29-*] DTO para filas del top de productos vendidos
class SalesByProductItem(BaseModel):
    sku: str
    name: str
    quantity: int = Field(default=0, alias="qty", ge=0)
    gross: float = Field(default=0.0)
    net: float = Field(default=0.0)

    model_config = ConfigDict(populate_by_name=True)


# // [PACK29-*] DTO de sugerencia de cierre de caja diario
class CashCloseReport(BaseModel):
    opening: float = Field(default=0.0)
    sales_gross: float = Field(default=0.0, alias="salesGross")
    refunds: float = Field(default=0.0)
    incomes: float = Field(default=0.0)
    expenses: float = Field(default=0.0)
    closing_suggested: float = Field(default=0.0, alias="closingSuggested")

    model_config = ConfigDict(populate_by_name=True)


class AuditReminderEntry(BaseModel):
    entity_type: str
    entity_id: str
    first_seen: datetime
    last_seen: datetime
    occurrences: int = Field(..., ge=1)
    latest_action: str
    latest_details: str | None = None
    status: Literal["pending", "acknowledged"] = Field(default="pending")
    acknowledged_at: datetime | None = None
    acknowledged_by_id: int | None = None
    acknowledged_by_name: str | None = None
    acknowledged_note: str | None = None

    @field_serializer("first_seen", "last_seen", when_used="json")
    @classmethod
    def _serialize_timestamp(cls, value: datetime) -> str:
        return value.isoformat()

    @field_serializer("acknowledged_at")
    @classmethod
    def _serialize_ack(cls, value: datetime | None) -> str | None:
        return value.isoformat() if value else None


class AuditReminderSummary(BaseModel):
    threshold_minutes: int = Field(..., ge=0)
    min_occurrences: int = Field(..., ge=1)
    total: int = Field(..., ge=0)
    pending_count: int = Field(..., ge=0)
    acknowledged_count: int = Field(..., ge=0)
    persistent: list[AuditReminderEntry]


class AuditAcknowledgementCreate(BaseModel):
    entity_type: str = Field(..., min_length=1, max_length=80)
    entity_id: str = Field(..., min_length=1, max_length=80)
    note: str | None = Field(default=None, max_length=255)

    @field_validator("entity_type", "entity_id")
    @classmethod
    def _normalize_identifier(cls, value: str) -> str:
        normalized = value.strip()
        if not normalized:
            raise ValueError("Valor requerido")
        return normalized

    @field_validator("note")
    @classmethod
    def _normalize_note(cls, value: str | None) -> str | None:
        if value is None:
            return None
        normalized = value.strip()
        return normalized or None


class AuditAcknowledgementResponse(BaseModel):
    id: int
    entity_type: str
    entity_id: str
    acknowledged_at: datetime
    acknowledged_by_id: int | None = None
    acknowledged_by_name: str | None = None
    note: str | None = None

    model_config = ConfigDict(from_attributes=True)

    @field_serializer("acknowledged_at")
    @classmethod
    def _serialize_acknowledged_at(cls, value: datetime) -> str:
        return value.isoformat()


class PurchaseOrderItemCreate(BaseModel):
    device_id: int = Field(..., ge=1)
    quantity_ordered: int = Field(..., ge=1)
    unit_cost: Decimal = Field(..., ge=Decimal("0"))

    @field_serializer("unit_cost")
    @classmethod
    def _serialize_unit_cost(cls, value: Decimal) -> float:
        return float(value)


class PurchaseOrderCreate(BaseModel):
    store_id: int = Field(..., ge=1)  # // [PACK30-31-BACKEND]
    supplier: str = Field(..., max_length=120)
    notes: str | None = Field(default=None, max_length=255)
    items: list[PurchaseOrderItemCreate]

    @model_validator(mode="before")
    @classmethod
    def _coerce_store_alias(cls, data: Any) -> Any:  # pragma: no cover - mapeo directo
        if isinstance(data, dict) and "store_id" not in data:
            for k in ("branch_id",):
                if k in data:
                    data["store_id"] = data[k]
                    break
        return data

    @field_validator("supplier")
    @classmethod
    def _validate_supplier(cls, value: str) -> str:
        normalized = value.strip()
        if not normalized:
            raise ValueError("Proveedor requerido")
        return normalized

    @field_validator("notes")
    @classmethod
    def _normalize_notes(cls, value: str | None) -> str | None:
        if value is None:
            return value
        normalized = value.strip()
        return normalized or None

    @field_validator("items")
    @classmethod
    def _ensure_items(cls, value: list[PurchaseOrderItemCreate]) -> list[PurchaseOrderItemCreate]:
        if not value:
            raise ValueError("Debes incluir artículos en la orden de compra.")
        return value


class PurchaseOrderItemResponse(BaseModel):
    id: int
    purchase_order_id: int
    device_id: int
    quantity_ordered: int
    quantity_received: int
    unit_cost: Decimal

    model_config = ConfigDict(from_attributes=True)

    @field_serializer("unit_cost")
    @classmethod
    def _serialize_unit_cost(cls, value: Decimal) -> float:
        return float(value)


class ReturnDisposition(str, enum.Enum):
    VENDIBLE = "vendible"
    DEFECTUOSO = "defectuoso"
    NO_VENDIBLE = "no_vendible"
    REPARACION = "reparacion"


class ReturnReasonCategory(str, enum.Enum):
    DEFECTO = "defecto"
    LOGISTICA = "logistica"
    CLIENTE = "cliente"
    PRECIO = "precio"
    OTRO = "otro"


class PurchaseReturnCreate(BaseModel):
    device_id: int = Field(..., ge=1)
    quantity: int = Field(..., ge=1)
    reason: str = Field(..., min_length=5, max_length=255)
    disposition: ReturnDisposition = Field(
        default=ReturnDisposition.DEFECTUOSO
    )
    warehouse_id: int | None = Field(default=None, ge=1)
    category: ReturnReasonCategory = Field(
        default=ReturnReasonCategory.DEFECTO
    )

    @field_validator("reason")
    @classmethod
    def _normalize_reason(cls, value: str) -> str:
        normalized = value.strip()
        if len(normalized) < 5:
            raise ValueError("El motivo debe tener al menos 5 caracteres.")
        return normalized


class PurchaseReturnResponse(BaseModel):
    id: int
    purchase_order_id: int
    device_id: int
    quantity: int
    reason: str
    reason_category: ReturnReasonCategory
    disposition: ReturnDisposition
    warehouse_id: int | None
    supplier_ledger_entry_id: int | None = None
    corporate_reason: str | None = None
    credit_note_amount: Decimal = Field(default=Decimal("0"))
    processed_by_id: int | None
    approved_by_id: int | None
    approved_by_name: str | None
    created_at: datetime

    model_config = ConfigDict(from_attributes=True)

    @field_serializer("credit_note_amount")
    @classmethod
    def _serialize_credit_amount(cls, value: Decimal) -> float:
        return float(value)


class PurchaseOrderResponse(BaseModel):
    id: int
    store_id: int
    supplier: str
    status: PurchaseStatus
    notes: str | None
    created_at: datetime
    updated_at: datetime
    created_by_id: int | None
    closed_at: datetime | None
    items: list[PurchaseOrderItemResponse]
    returns: list[PurchaseReturnResponse] = []
    documents: list["PurchaseOrderDocumentResponse"] = []
    status_history: list["PurchaseOrderStatusEventResponse"] = []

    model_config = ConfigDict(from_attributes=True)


class PurchaseOrderDocumentResponse(BaseModel):
    id: int
    purchase_order_id: int
    filename: str
    content_type: str
    storage_backend: str
    uploaded_at: datetime
    uploaded_by_id: int | None
    download_url: str | None = None

    model_config = ConfigDict(from_attributes=True)


class PurchaseOrderStatusEventResponse(BaseModel):
    id: int
    purchase_order_id: int
    status: PurchaseStatus
    note: str | None
    created_at: datetime
    created_by_id: int | None
    created_by_name: str | None = None

    model_config = ConfigDict(from_attributes=True)


class PurchaseOrderStatusUpdateRequest(BaseModel):
    status: PurchaseStatus
    note: str | None = Field(default=None, max_length=255)


class PurchaseOrderEmailRequest(BaseModel):
    recipients: list[str] = Field(..., min_length=1)
    message: str | None = Field(default=None, max_length=500)
    include_documents: bool = False


class PurchaseReceiveItem(BaseModel):
    device_id: int = Field(..., ge=1)
    quantity: int = Field(..., ge=1)
    batch_code: str | None = Field(default=None, max_length=80)

    @field_validator("batch_code")
    @classmethod
    def _normalize_batch_code(cls, value: str | None) -> str | None:
        if value is None:
            return None
        normalized = value.strip()
        return normalized or None


class PurchaseReceiveRequest(BaseModel):
    items: list[PurchaseReceiveItem]

    @field_validator("items")
    @classmethod
    def _ensure_items(cls, value: list[PurchaseReceiveItem]) -> list[PurchaseReceiveItem]:
        if not value:
            raise ValueError("Debes indicar artículos a recibir.")
        return value


class PurchaseImportResponse(BaseModel):
    imported: int = Field(default=0, ge=0)
    orders: list[PurchaseOrderResponse]
    errors: list[str] = Field(default_factory=list)


class PurchaseSuggestionItem(BaseModel):
    store_id: int
    store_name: str
    supplier_id: int | None
    supplier_name: str | None
    device_id: int
    sku: str
    name: str
    current_quantity: int
    minimum_stock: int
    suggested_quantity: int
    average_daily_sales: float
    projected_coverage_days: int | None
    last_30_days_sales: int
    unit_cost: Decimal = Field(default=Decimal("0"))
    reason: Literal["below_minimum", "projected_consumption"]

    @field_serializer("unit_cost")
    @classmethod
    def _serialize_unit_cost(cls, value: Decimal) -> float:
        return float(value)

    @computed_field(return_type=float)  # type: ignore[misc]
    def suggested_value(self) -> float:
        return float(self.unit_cost * Decimal(self.suggested_quantity))


class PurchaseSuggestionStore(BaseModel):
    store_id: int
    store_name: str
    total_suggested: int
    total_value: float
    items: list[PurchaseSuggestionItem]


class PurchaseSuggestionsResponse(BaseModel):
    generated_at: datetime
    lookback_days: int
    planning_horizon_days: int
    minimum_stock: int
    total_items: int
    stores: list[PurchaseSuggestionStore]


class PurchaseVendorBase(BaseModel):
    nombre: str = Field(..., min_length=3, max_length=150)
    telefono: str | None = Field(default=None, max_length=40)
    correo: str | None = Field(default=None, max_length=120)
    direccion: str | None = Field(default=None, max_length=255)
    tipo: str | None = Field(default=None, max_length=60)
    notas: str | None = Field(default=None, max_length=255)

    @field_validator("nombre")
    @classmethod
    def _normalize_nombre(cls, value: str) -> str:
        normalized = value.strip()
        if len(normalized) < 3:
            raise ValueError("El nombre del proveedor es obligatorio.")
        return normalized

    @field_validator("telefono", "correo", "direccion", "tipo", "notas")
    @classmethod
    def _normalize_optional(cls, value: str | None) -> str | None:
        if value is None:
            return None
        normalized = value.strip()
        return normalized or None


class PurchaseVendorCreate(PurchaseVendorBase):
    estado: str = Field(default="activo", max_length=40)


class PurchaseVendorUpdate(BaseModel):
    nombre: str | None = Field(default=None, min_length=3, max_length=150)
    telefono: str | None = Field(default=None, max_length=40)
    correo: str | None = Field(default=None, max_length=120)
    direccion: str | None = Field(default=None, max_length=255)
    tipo: str | None = Field(default=None, max_length=60)
    notas: str | None = Field(default=None, max_length=255)
    estado: str | None = Field(default=None, max_length=40)

    @field_validator("nombre", "telefono", "correo", "direccion", "tipo", "notas", "estado")
    @classmethod
    def _normalize_optional(cls, value: str | None) -> str | None:
        if value is None:
            return None
        normalized = value.strip()
        return normalized or None


class PurchaseVendorResponse(PurchaseVendorBase):
    id: int = Field(alias="id_proveedor")
    estado: str
    total_compras: Decimal = Field(default=Decimal("0"))
    total_impuesto: Decimal = Field(default=Decimal("0"))
    compras_registradas: int = Field(default=0, ge=0)
    ultima_compra: datetime | None = None

    model_config = ConfigDict(from_attributes=True, populate_by_name=True)

    @field_serializer("total_compras", "total_impuesto")
    @classmethod
    def _serialize_decimal(cls, value: Decimal) -> float:
        return float(value)


class PurchaseVendorStatusUpdate(BaseModel):
    estado: Literal["activo", "inactivo"]


class PurchaseRecordItemBase(BaseModel):
    producto_id: int = Field(..., ge=1)
    cantidad: int = Field(..., ge=1)
    costo_unitario: Decimal = Field(..., ge=Decimal("0"))

    @field_serializer("costo_unitario")
    @classmethod
    def _serialize_cost(cls, value: Decimal) -> float:
        return float(value)


class PurchaseRecordItemCreate(PurchaseRecordItemBase):
    """Detalle de ítems utilizados al registrar una compra."""


class PurchaseRecordItemResponse(PurchaseRecordItemBase):
    id: int = Field(alias="id_detalle")
    subtotal: Decimal = Field(default=Decimal("0"))
    producto_nombre: str | None = None

    model_config = ConfigDict(from_attributes=True, populate_by_name=True)

    @field_serializer("subtotal")
    @classmethod
    def _serialize_subtotal(cls, value: Decimal) -> float:
        return float(value)


class PurchaseRecordCreate(BaseModel):
    proveedor_id: int = Field(..., ge=1)
    fecha: datetime | None = None
    forma_pago: str = Field(..., max_length=60)
    estado: str = Field(default="REGISTRADA", max_length=40)
    impuesto_tasa: Decimal = Field(default=Decimal(
        "0.16"), ge=Decimal("0"), le=Decimal("1"))
    items: list[PurchaseRecordItemCreate]

    @field_validator("items")
    @classmethod
    def _ensure_items(cls, value: list[PurchaseRecordItemCreate]) -> list[PurchaseRecordItemCreate]:
        if not value:
            raise ValueError("Debes agregar productos a la compra.")
        return value


class PurchaseRecordResponse(BaseModel):
    id: int = Field(alias="id_compra")
    proveedor_id: int
    proveedor_nombre: str
    usuario_id: int
    usuario_nombre: str | None = None
    fecha: datetime
    forma_pago: str
    estado: str
    subtotal: Decimal
    impuesto: Decimal
    total: Decimal
    items: list[PurchaseRecordItemResponse]

    model_config = ConfigDict(from_attributes=True, populate_by_name=True)

    @field_serializer("subtotal", "impuesto", "total")
    @classmethod
    def _serialize_amount(cls, value: Decimal) -> float:
        return float(value)


class PurchaseVendorHistory(BaseModel):
    proveedor: PurchaseVendorResponse
    compras: list[PurchaseRecordResponse]
    total: Decimal
    impuesto: Decimal
    registros: int

    @field_serializer("total", "impuesto")
    @classmethod
    def _serialize_totals(cls, value: Decimal) -> float:
        return float(value)


class PurchaseReportFilters(BaseModel):
    proveedor_id: int | None = None
    usuario_id: int | None = None
    date_from: datetime | None = None
    date_to: datetime | None = None
    estado: str | None = None
    query: str | None = None


class PurchaseReportTotals(BaseModel):
    count: int = Field(default=0, ge=0)
    subtotal: Decimal = Field(default=Decimal("0"))
    impuesto: Decimal = Field(default=Decimal("0"))
    total: Decimal = Field(default=Decimal("0"))

    @field_serializer("subtotal", "impuesto", "total")
    @classmethod
    def _serialize_decimal(cls, value: Decimal) -> float:
        return float(value)


class PurchaseReportItem(BaseModel):
    compra_id: int
    folio: str
    proveedor_nombre: str
    usuario_nombre: str | None
    forma_pago: str
    estado: str
    subtotal: Decimal
    impuesto: Decimal
    total: Decimal
    fecha: datetime
    items: list[PurchaseRecordItemResponse]

    @field_serializer("subtotal", "impuesto", "total")
    @classmethod
    def _serialize_decimal(cls, value: Decimal) -> float:
        return float(value)


class PurchaseReport(BaseModel):
    generated_at: datetime
    filters: PurchaseReportFilters
    totals: PurchaseReportTotals
    daily_stats: list[DashboardChartPoint]
    items: list[PurchaseReportItem]


class FiscalBookType(str, enum.Enum):
    SALES = "sales"
    PURCHASES = "purchases"


class FiscalBookFilters(BaseModel):
    year: int = Field(..., ge=2000, le=2100)
    month: int = Field(..., ge=1, le=12)
    book_type: FiscalBookType


class FiscalBookTotals(BaseModel):
    registros: int
    base_15: Decimal = Field(default=Decimal("0"))
    impuesto_15: Decimal = Field(default=Decimal("0"))
    total_15: Decimal = Field(default=Decimal("0"))
    base_18: Decimal = Field(default=Decimal("0"))
    impuesto_18: Decimal = Field(default=Decimal("0"))
    total_18: Decimal = Field(default=Decimal("0"))
    base_exenta: Decimal = Field(default=Decimal("0"))
    total_exento: Decimal = Field(default=Decimal("0"))
    total_general: Decimal = Field(default=Decimal("0"))

    @field_serializer(
        "base_15",
        "impuesto_15",
        "total_15",
        "base_18",
        "impuesto_18",
        "total_18",
        "base_exenta",
        "total_exento",
        "total_general",
    )
    @classmethod
    def _serialize_decimal(cls, value: Decimal) -> float:
        return float(value)


class FiscalBookEntry(BaseModel):
    correlativo: int
    fecha: datetime
    documento: str
    contraparte: str | None = None
    detalle: str | None = None
    base_15: Decimal = Field(default=Decimal("0"))
    impuesto_15: Decimal = Field(default=Decimal("0"))
    base_18: Decimal = Field(default=Decimal("0"))
    impuesto_18: Decimal = Field(default=Decimal("0"))
    base_exenta: Decimal = Field(default=Decimal("0"))
    total: Decimal = Field(default=Decimal("0"))

    @field_serializer(
        "base_15",
        "impuesto_15",
        "base_18",
        "impuesto_18",
        "base_exenta",
        "total",
    )
    @classmethod
    def _serialize_entry_decimal(cls, value: Decimal) -> float:
        return float(value)


class FiscalBookReport(BaseModel):
    generated_at: datetime
    filters: FiscalBookFilters
    totals: FiscalBookTotals
    entries: list[FiscalBookEntry]


class PurchaseVendorRanking(BaseModel):
    vendor_id: int
    vendor_name: str
    total: Decimal
    orders: int

    @field_serializer("total")
    @classmethod
    def _serialize_total(cls, value: Decimal) -> float:
        return float(value)


class PurchaseUserRanking(BaseModel):
    user_id: int
    user_name: str | None
    total: Decimal
    orders: int

    @field_serializer("total")
    @classmethod
    def _serialize_total(cls, value: Decimal) -> float:
        return float(value)


class PurchaseStatistics(BaseModel):
    updated_at: datetime
    compras_registradas: int
    total: Decimal
    impuesto: Decimal
    monthly_totals: list[DashboardChartPoint]
    top_vendors: list[PurchaseVendorRanking]
    top_users: list[PurchaseUserRanking]

    @field_serializer("total", "impuesto")
    @classmethod
    def _serialize_amount(cls, value: Decimal) -> float:
        return float(value)


class RecurringOrderCreate(BaseModel):
    name: str = Field(..., min_length=3, max_length=120)
    description: str | None = Field(default=None, max_length=255)
    order_type: RecurringOrderType
    payload: dict[str, Any]

    @model_validator(mode="after")
    def _validate_payload(self) -> "RecurringOrderCreate":
        if self.order_type is RecurringOrderType.PURCHASE:
            validated = PurchaseOrderCreate.model_validate(self.payload)
            self.payload = validated.model_dump()
        elif self.order_type is RecurringOrderType.TRANSFER:
            validated = TransferOrderCreate.model_validate(self.payload)
            self.payload = validated.model_dump()
        else:  # pragma: no cover - enum exhaustivo
            raise ValueError("Tipo de orden recurrente no soportado.")
        return self


class RecurringOrderResponse(BaseModel):
    id: int
    name: str
    description: str | None
    order_type: RecurringOrderType
    store_id: int | None
    store_name: str | None = None
    payload: dict[str, Any]
    created_by_id: int | None
    created_by_name: str | None = None
    last_used_by_id: int | None
    last_used_by_name: str | None = None
    created_at: datetime
    updated_at: datetime
    last_used_at: datetime | None


class RecurringOrderExecutionResult(BaseModel):
    template_id: int
    order_type: RecurringOrderType
    reference_id: int
    store_id: int | None
    created_at: datetime
    summary: str


class OperationHistoryType(str, enum.Enum):
    PURCHASE = "purchase"
    TRANSFER_DISPATCH = "transfer_dispatch"
    TRANSFER_RECEIVE = "transfer_receive"
    SALE = "sale"


class OperationHistoryEntry(BaseModel):
    id: str
    operation_type: OperationHistoryType
    occurred_at: datetime
    store_id: int | None
    store_name: str | None
    technician_id: int | None
    technician_name: str | None
    reference: str | None
    description: str
    amount: Decimal | None = None

    @field_serializer("amount")
    @classmethod
    def _serialize_amount(cls, value: Decimal | None) -> float | None:
        if value is None:
            return None
        return float(value)


class OperationHistoryTechnician(BaseModel):
    id: int
    name: str


class OperationsHistoryResponse(BaseModel):
    records: list[OperationHistoryEntry]
    technicians: list[OperationHistoryTechnician]


class ReturnRecordType(str, enum.Enum):
    PURCHASE = "purchase"
    SALE = "sale"


class ReturnRecord(BaseModel):
    model_config = ConfigDict(from_attributes=True)

    id: int
    type: ReturnRecordType
    reference_id: int
    reference_label: str
    store_id: int
    store_name: str | None = None
    warehouse_id: int | None = None
    warehouse_name: str | None = None
    device_id: int
    device_name: str | None = None
    quantity: int
    reason: str
    reason_category: ReturnReasonCategory = ReturnReasonCategory.OTRO
    disposition: ReturnDisposition = ReturnDisposition.VENDIBLE
    processed_by_id: int | None = None
    processed_by_name: str | None = None
    approved_by_id: int | None = None
    approved_by_name: str | None = None
    partner_name: str | None = None
    occurred_at: datetime
    refund_amount: Decimal | None = None
    payment_method: PaymentMethod | None = None
    corporate_reason: str | None = None
    credit_note_amount: Decimal | None = None

    @field_serializer("refund_amount")
    @classmethod
    def _serialize_refund_amount(cls, value: Decimal | None) -> float | None:
        if value is None:
            return None
        return float(value)

    @field_serializer("credit_note_amount")
    @classmethod
    def _serialize_credit_note(cls, value: Decimal | None) -> float | None:
        if value is None:
            return None
        return float(value)


class ReturnsTotals(BaseModel):
    total: int
    sales: int
    purchases: int
    refunds_by_method: dict[str, Decimal] = Field(default_factory=dict)
    refund_total_amount: Decimal = Field(default=Decimal("0"))
    credit_notes_total: Decimal = Field(default=Decimal("0"))
    categories: dict[str, int] = Field(default_factory=dict)

    @field_serializer("refunds_by_method")
    @classmethod
    def _serialize_refunds(cls, value: dict[str, Decimal]) -> dict[str, float]:
        return {key: float(amount) for key, amount in value.items()}

    @field_serializer("refund_total_amount")
    @classmethod
    def _serialize_refund_total(cls, value: Decimal) -> float:
        return float(value)

    @field_serializer("credit_notes_total")
    @classmethod
    def _serialize_credit_total(cls, value: Decimal) -> float:
        return float(value)


class ReturnsOverview(BaseModel):
    items: list[ReturnRecord]
    totals: ReturnsTotals


class WarrantyClaimCreate(BaseModel):
    claim_type: WarrantyClaimType
    notes: str | None = None
    repair_order: "RepairOrderCreate | None" = None

    model_config = ConfigDict(json_schema_extra={
        "example": {
            "claim_type": "REPARACION",
            "notes": "Pantalla con píxeles muertos dentro del periodo de garantía",
        }
    })


class WarrantyClaimStatusUpdate(BaseModel):
    status: WarrantyClaimStatus
    notes: str | None = None
    repair_order_id: int | None = None


class WarrantyMetrics(BaseModel):
    total_assignments: int
    active_assignments: int
    expired_assignments: int
    claims_open: int
    claims_resolved: int
    expiring_soon: int
    average_coverage_days: float
    generated_at: datetime


class RepairOrderPartPayload(BaseModel):
    device_id: int | None = Field(default=None, ge=1)
    part_name: str | None = Field(default=None, max_length=120)
    source: RepairPartSource = Field(
        default=RepairPartSource.STOCK)  # // [PACK37-backend]
    quantity: int = Field(..., ge=1)
    unit_cost: Decimal | None = Field(default=None, ge=Decimal("0"))

    @field_validator("unit_cost")
    @classmethod
    def _normalize_unit_cost(cls, value: Decimal | None) -> Decimal:
        if value is None:
            return Decimal("0")
        return value

    @field_validator("part_name")
    @classmethod
    def _normalize_part_name(cls, value: str | None) -> str | None:
        if value is None:
            return None
        normalized = value.strip()
        return normalized or None


class RepairOrderCreate(BaseModel):
    store_id: int = Field(..., ge=1)
    customer_id: int | None = Field(default=None, ge=1)
    customer_name: str | None = Field(default=None, max_length=120)
    customer_contact: str | None = Field(
        default=None, max_length=120)  # // [PACK37-backend]
    technician_name: str = Field(..., max_length=120)
    damage_type: str = Field(..., max_length=120)
    diagnosis: str | None = Field(
        default=None, max_length=500)  # // [PACK37-backend]
    device_model: str | None = Field(
        default=None, max_length=120)  # // [PACK37-backend]
    imei: str | None = Field(
        default=None, max_length=40)  # // [PACK37-backend]
    device_description: str | None = Field(default=None, max_length=255)
    notes: str | None = Field(default=None, max_length=500)
    labor_cost: Decimal = Field(default=Decimal("0"), ge=Decimal("0"))
    parts: list[RepairOrderPartPayload] = Field(default_factory=list)

    @model_validator(mode="before")
    @classmethod
    def _coerce_repair_create_aliases(cls, data: Any) -> Any:  # pragma: no cover
        if isinstance(data, dict) and "damage_type" not in data:
            for k in ("issue",):
                if k in data:
                    data["damage_type"] = data[k]
                    break
        return data

    @field_validator(
        "customer_name",
        "customer_contact",
        "technician_name",
        "damage_type",
        "diagnosis",
        "device_model",
        "imei",
        "device_description",
        "notes",
    )
    @classmethod
    def _normalize_text(cls, value: str | None) -> str | None:
        if value is None:
            return None
        normalized = value.strip()
        return normalized or None


class RepairOrderUpdate(BaseModel):
    customer_id: int | None = Field(default=None, ge=1)
    customer_name: str | None = Field(default=None, max_length=120)
    customer_contact: str | None = Field(
        default=None, max_length=120)  # // [PACK37-backend]
    technician_name: str | None = Field(default=None, max_length=120)
    damage_type: str | None = Field(default=None, max_length=120)
    diagnosis: str | None = Field(
        default=None, max_length=500)  # // [PACK37-backend]
    device_model: str | None = Field(
        default=None, max_length=120)  # // [PACK37-backend]
    imei: str | None = Field(
        default=None, max_length=40)  # // [PACK37-backend]
    device_description: str | None = Field(default=None, max_length=255)
    notes: str | None = Field(default=None, max_length=500)
    status: RepairStatus | None = None
    labor_cost: Decimal | None = Field(default=None, ge=Decimal("0"))
    parts: list[RepairOrderPartPayload] | None = None

    @model_validator(mode="before")
    @classmethod
    def _coerce_repair_update_aliases(cls, data: Any) -> Any:  # pragma: no cover
        if isinstance(data, dict) and "damage_type" not in data:
            for k in ("issue",):
                if k in data:
                    data["damage_type"] = data[k]
                    break
        return data

    @field_validator(
        "customer_name",
        "customer_contact",
        "technician_name",
        "damage_type",
        "diagnosis",
        "device_model",
        "imei",
        "device_description",
        "notes",
        mode="before",
    )
    @classmethod
    def _normalize_optional_text(cls, value: str | None) -> str | None:
        if value is None:
            return None
        normalized = value.strip()
        return normalized or None


class RepairOrderPartsRequest(BaseModel):  # // [PACK37-backend]
    parts: list[RepairOrderPartPayload] = Field(default_factory=list)


class RepairOrderCloseRequest(BaseModel):  # // [PACK37-backend]
    labor_cost: Decimal | None = Field(default=None, ge=Decimal("0"))
    parts: list[RepairOrderPartPayload] | None = None


class RepairOrderPartResponse(BaseModel):
    id: int
    repair_order_id: int
    device_id: int | None
    part_name: str | None = None  # // [PACK37-backend]
    source: RepairPartSource = Field(
        default=RepairPartSource.STOCK)  # // [PACK37-backend]
    quantity: int
    unit_cost: Decimal

    model_config = ConfigDict(from_attributes=True)

    @field_serializer("unit_cost")
    @classmethod
    def _serialize_unit_cost(cls, value: Decimal) -> float:
        return float(value)


class RepairOrderResponse(BaseModel):
    id: int
    store_id: int
    customer_id: int | None
    customer_name: str | None
    customer_contact: str | None = None  # // [PACK37-backend]
    technician_name: str
    damage_type: str
    diagnosis: str | None = None  # // [PACK37-backend]
    device_model: str | None = None  # // [PACK37-backend]
    imei: str | None = None  # // [PACK37-backend]
    device_description: str | None
    notes: str | None
    status: RepairStatus
    labor_cost: Decimal
    parts_cost: Decimal
    total_cost: Decimal
    inventory_adjusted: bool
    opened_at: datetime
    updated_at: datetime
    delivered_at: datetime | None
    parts: list[RepairOrderPartResponse]

    model_config = ConfigDict(from_attributes=True)

    @computed_field(return_type=str)  # type: ignore[misc]
    def status_color(self) -> str:
        mapping = {
            RepairStatus.PENDIENTE: "🟡",
            RepairStatus.EN_PROCESO: "🟠",
            RepairStatus.LISTO: "🟢",
            RepairStatus.ENTREGADO: "⚪",
            RepairStatus.CANCELADO: "🔴",  # // [PACK37-backend]
        }
        return mapping.get(self.status, "⬜")

    @field_serializer("labor_cost", "parts_cost", "total_cost")
    @classmethod
    def _serialize_cost(cls, value: Decimal) -> float:
        return float(value)


class SaleItemCreate(BaseModel):
    device_id: int = Field(..., ge=1)
    quantity: int = Field(..., ge=1)
    discount_percent: Decimal | None = Field(
        default=Decimal("0"), ge=Decimal("0"), le=Decimal("100")
    )
    batch_code: str | None = Field(default=None, max_length=80)
    unit_price_override: Annotated[
        Decimal | None,
        Field(
            default=None,
            ge=Decimal("0"),
            validation_alias=AliasChoices("unit_price_override", "price"),
        ),
    ]  # // [PACK34-schema]
    reservation_id: int | None = Field(default=None, ge=1)

    @field_validator("discount_percent")
    @classmethod
    def _normalize_discount(cls, value: Decimal | None) -> Decimal:
        if value is None:
            return Decimal("0")
        return value

    @field_validator("batch_code")
    @classmethod
    def _normalize_sale_batch(cls, value: str | None) -> str | None:
        if value is None:
            return None
        normalized = value.strip()
        return normalized or None


class SaleCreate(BaseModel):
    store_id: int = Field(..., ge=1)  # // [PACK30-31-BACKEND]
    customer_id: int | None = Field(default=None, ge=1)
    customer_name: str | None = Field(default=None, max_length=120)
    payment_method: PaymentMethod = Field(default=PaymentMethod.EFECTIVO)
    discount_percent: Decimal | None = Field(
        default=Decimal("0"), ge=Decimal("0"), le=Decimal("100"))
    status: str = Field(default="COMPLETADA", max_length=30)
    notes: str | None = Field(default=None, max_length=255)
    items: list[SaleItemCreate]

    @model_validator(mode="before")
    @classmethod
    def _coerce_sale_aliases(cls, data: Any) -> Any:  # pragma: no cover
        if not isinstance(data, dict):
            return data
        if "store_id" not in data:
            for k in ("branch_id",):
                if k in data:
                    data["store_id"] = data[k]
                    break
        return data

    @field_validator("customer_name")
    @classmethod
    def _normalize_customer(cls, value: str | None) -> str | None:
        if value is None:
            return value
        normalized = value.strip()
        return normalized or None

    @field_validator("notes")
    @classmethod
    def _normalize_sale_notes(cls, value: str | None) -> str | None:
        if value is None:
            return value
        normalized = value.strip()
        return normalized or None

    @field_validator("status")
    @classmethod
    def _normalize_status(cls, value: str) -> str:
        normalized = value.strip()
        return normalized or "COMPLETADA"

    @field_validator("items")
    @classmethod
    def _ensure_sale_items(cls, value: list[SaleItemCreate]) -> list[SaleItemCreate]:
        if not value:
            raise ValueError("Debes agregar artículos a la venta.")
        return value


class SaleUpdate(BaseModel):
    customer_id: int | None = Field(default=None, ge=1)
    customer_name: str | None = Field(default=None, max_length=120)
    payment_method: PaymentMethod = Field(default=PaymentMethod.EFECTIVO)
    discount_percent: Decimal | None = Field(
        default=Decimal("0"), ge=Decimal("0"), le=Decimal("100"))
    status: str = Field(default="COMPLETADA", max_length=30)
    notes: str | None = Field(default=None, max_length=255)
    items: list[SaleItemCreate]

    @field_validator("customer_name")
    @classmethod
    def _normalize_update_customer(cls, value: str | None) -> str | None:
        if value is None:
            return value
        normalized = value.strip()
        return normalized or None

    @field_validator("notes")
    @classmethod
    def _normalize_update_notes(cls, value: str | None) -> str | None:
        if value is None:
            return value
        normalized = value.strip()
        return normalized or None

    @field_validator("status")
    @classmethod
    def _normalize_update_status(cls, value: str) -> str:
        normalized = value.strip()
        return normalized or "COMPLETADA"

    @field_validator("items")
    @classmethod
    def _ensure_update_items(cls, value: list[SaleItemCreate]) -> list[SaleItemCreate]:
        if not value:
            raise ValueError("Debes agregar artículos a la venta.")
        return value


class SaleStoreSummary(BaseModel):
    id: int
    name: str
    location: str | None = None

    model_config = ConfigDict(from_attributes=True)


class SaleUserSummary(BaseModel):
    id: int
    username: str
    full_name: str | None = None

    model_config = ConfigDict(from_attributes=True)


class SaleDeviceSummary(BaseModel):
    id: int
    sku: str
    name: str
    modelo: str | None = None
    imei: str | None = None
    serial: str | None = None

    model_config = ConfigDict(from_attributes=True)


class WarrantyDeviceSummary(BaseModel):
    id: int
    sku: str
    name: str
    imei: str | None = None
    serial: str | None = None

    model_config = ConfigDict(from_attributes=True)


class WarrantySaleSummary(BaseModel):
    id: int
    store_id: int
    customer_id: int | None = None
    customer_name: str | None = None
    created_at: datetime

    model_config = ConfigDict(from_attributes=True)


class WarrantyClaimResponse(BaseModel):
    id: int
    claim_type: WarrantyClaimType
    status: WarrantyClaimStatus
    notes: str | None = None
    opened_at: datetime
    resolved_at: datetime | None = None
    repair_order_id: int | None = None
    performed_by_id: int | None = None

    model_config = ConfigDict(from_attributes=True)


class WarrantyAssignmentResponse(BaseModel):
    id: int
    sale_item_id: int
    device_id: int
    coverage_months: int
    activation_date: date
    expiration_date: date
    status: WarrantyStatus
    serial_number: str | None = None
    activation_channel: str | None = None
    created_at: datetime
    updated_at: datetime
    device: WarrantyDeviceSummary | None = None
    sale: WarrantySaleSummary | None = None
    claims: list[WarrantyClaimResponse] = []

    model_config = ConfigDict(from_attributes=True)

    @computed_field
    @property
    def remaining_days(self) -> int:
        today = date.today()
        return max((self.expiration_date - today).days, 0)

    @computed_field
    @property
    def is_expired(self) -> bool:
        return self.expiration_date < date.today()


class SaleItemResponse(BaseModel):
    id: int
    sale_id: int
    device_id: int
    quantity: int
    unit_price: Decimal
    discount_amount: Decimal
    total_line: Decimal
    device: SaleDeviceSummary | None = None
    reservation_id: int | None = None
    warranty_status: WarrantyStatus | None = None
    warranty: WarrantyAssignmentResponse | None = None

    model_config = ConfigDict(from_attributes=True)

    @field_serializer("unit_price", "discount_amount", "total_line")
    @classmethod
    def _serialize_amount(cls, value: Decimal) -> float:
        return float(value)


class SaleCustomerSummary(BaseModel):
    id: int
    name: str
    outstanding_debt: Decimal
    loyalty_account: LoyaltyAccountSummary | None = None

    model_config = ConfigDict(from_attributes=True)

    @field_serializer("outstanding_debt")
    @classmethod
    def _serialize_debt(cls, value: Decimal) -> float:
        return float(value)


class CashSessionSummary(BaseModel):
    id: int
    status: CashSessionStatus
    opened_at: datetime
    closed_at: datetime | None

    model_config = ConfigDict(from_attributes=True)


class SaleResponse(BaseModel):
    id: int
    store_id: int
    customer_id: int | None
    customer_name: str | None
    payment_method: PaymentMethod
    discount_percent: Decimal
    subtotal_amount: Decimal
    tax_amount: Decimal
    total_amount: Decimal
    loyalty_points_earned: Decimal = Field(default=Decimal("0"))
    loyalty_points_redeemed: Decimal = Field(default=Decimal("0"))
    status: str
    notes: str | None
    invoice_reported: bool = False
    invoice_reported_at: datetime | None = None
    invoice_annulled_at: datetime | None = None
    invoice_credit_note_code: str | None = None
    created_at: datetime
    performed_by_id: int | None
    cash_session_id: int | None
    customer: SaleCustomerSummary | None = None
    cash_session: CashSessionSummary | None = None
    items: list[SaleItemResponse]
    returns: list["SaleReturnResponse"] = []
    store: SaleStoreSummary | None = None
    performed_by: SaleUserSummary | None = None
    dte_status: DTEStatus | None = None
    dte_reference: str | None = None
    ultima_accion: AuditTrailInfo | None = None
    loyalty_account: LoyaltyAccountSummary | None = None

    model_config = ConfigDict(from_attributes=True)

    @field_serializer(
        "discount_percent",
        "subtotal_amount",
        "tax_amount",
        "total_amount",
        "loyalty_points_earned",
        "loyalty_points_redeemed",
    )
    @classmethod
    def _serialize_sale_amount(cls, value: Decimal) -> float:
        return float(value)

    @computed_field(alias="fecha", return_type=datetime)
    def fecha_operacion(self) -> datetime:
        return self.created_at


class SaleReturnItem(BaseModel):
    device_id: int = Field(..., ge=1)
    quantity: int = Field(..., ge=1)
    reason: str = Field(..., min_length=5, max_length=255)
    disposition: ReturnDisposition = Field(
        default=ReturnDisposition.VENDIBLE
    )
    warehouse_id: int | None = Field(default=None, ge=1)
    category: ReturnReasonCategory = Field(
        default=ReturnReasonCategory.CLIENTE
    )

    @field_validator("reason")
    @classmethod
    def _normalize_sale_reason(cls, value: str) -> str:
        normalized = value.strip()
        if len(normalized) < 5:
            raise ValueError("El motivo debe tener al menos 5 caracteres.")
        return normalized


class ReturnApprovalRequest(BaseModel):
    supervisor_username: str = Field(..., min_length=3, max_length=120)
    pin: str = Field(..., min_length=4, max_length=64)


class SaleReturnCreate(BaseModel):
    sale_id: int = Field(..., ge=1)
    items: list[SaleReturnItem]
    approval: ReturnApprovalRequest | None = None

    @field_validator("items")
    @classmethod
    def _ensure_return_items(cls, value: list[SaleReturnItem]) -> list[SaleReturnItem]:
        if not value:
            raise ValueError("Debes indicar artículos a devolver.")
        return value


class SaleReturnResponse(BaseModel):
    id: int
    sale_id: int
    device_id: int
    quantity: int
    reason: str
    reason_category: ReturnReasonCategory
    disposition: ReturnDisposition
    warehouse_id: int | None
    processed_by_id: int | None
    approved_by_id: int | None
    approved_by_name: str | None
    created_at: datetime

    model_config = ConfigDict(from_attributes=True)

    @computed_field(alias="fecha", return_type=datetime)
    def fecha_registro(self) -> datetime:
        return self.created_at


class SaleHistorySearchResponse(BaseModel):
    by_ticket: list[SaleResponse] = Field(default_factory=list)
    by_date: list[SaleResponse] = Field(default_factory=list)
    by_customer: list[SaleResponse] = Field(default_factory=list)
    by_qr: list[SaleResponse] = Field(default_factory=list)


class DTEIssuerInfo(BaseModel):
    rtn: str = Field(..., min_length=5, max_length=40)
    name: str = Field(..., min_length=3, max_length=120)
    address: str = Field(..., min_length=3, max_length=255)

    @field_validator("rtn", "name", "address")
    @classmethod
    def _normalize_text(cls, value: str) -> str:
        normalized = value.strip()
        if not normalized:
            raise ValueError("El campo es obligatorio.")
        return normalized


class DTESignerCredentials(BaseModel):
    certificate_serial: str = Field(..., min_length=3, max_length=120)
    private_key: str = Field(..., min_length=8, max_length=255)

    @field_validator("certificate_serial")
    @classmethod
    def _normalize_certificate(cls, value: str) -> str:
        normalized = value.strip()
        if not normalized:
            raise ValueError("Debes indicar el número de certificado.")
        return normalized

    @field_validator("private_key")
    @classmethod
    def _normalize_key(cls, value: str) -> str:
        normalized = value.strip()
        if len(normalized) < 8:
            raise ValueError("La llave privada debe tener al menos 8 caracteres.")
        return normalized


class DTEAuthorizationBase(BaseModel):
    document_type: str = Field(..., min_length=2, max_length=30)
    serie: str = Field(..., min_length=1, max_length=12)
    range_start: int = Field(..., ge=1, le=99999999)
    range_end: int = Field(..., ge=1, le=99999999)
    expiration_date: date
    cai: str = Field(..., min_length=8, max_length=40)
    store_id: int | None = Field(default=None, ge=1)
    notes: str | None = Field(default=None, max_length=255)
    active: bool = Field(default=True)

    @field_validator("document_type")
    @classmethod
    def _normalize_document_type(cls, value: str) -> str:
        normalized = value.strip()
        if not normalized:
            raise ValueError("Debes especificar el tipo de documento.")
        return normalized.upper()

    @field_validator("serie")
    @classmethod
    def _normalize_serie(cls, value: str) -> str:
        normalized = value.strip()
        if not normalized:
            raise ValueError("Debes indicar la serie autorizada.")
        return normalized.upper()

    @field_validator("cai")
    @classmethod
    def _normalize_cai(cls, value: str) -> str:
        normalized = value.strip()
        if len(normalized) < 8:
            raise ValueError("El CAI debe contener al menos 8 caracteres.")
        return normalized.upper()

    @field_validator("notes")
    @classmethod
    def _normalize_notes(cls, value: str | None) -> str | None:
        if value is None:
            return None
        normalized = value.strip()
        return normalized or None

    @model_validator(mode="after")
    def _validate_range(self) -> "DTEAuthorizationBase":
        if self.range_end < self.range_start:
            raise ValueError("El rango autorizado es inválido.")
        return self


class DTEAuthorizationCreate(DTEAuthorizationBase):
    pass


class DTEAuthorizationUpdate(BaseModel):
    expiration_date: date | None = None
    notes: str | None = Field(default=None, max_length=255)
    active: bool | None = None

    @field_validator("notes")
    @classmethod
    def _normalize_update_notes(cls, value: str | None) -> str | None:
        if value is None:
            return None
        normalized = value.strip()
        return normalized or None


class DTEAuthorizationResponse(DTEAuthorizationBase):
    id: int
    current_number: int
    created_at: datetime
    updated_at: datetime

    model_config = ConfigDict(from_attributes=True)

    @computed_field(return_type=int)
    def remaining(self) -> int:
        next_number = max(self.current_number, self.range_start)
        if next_number > self.range_end:
            return 0
        return self.range_end - next_number + 1


class DTEGenerationRequest(BaseModel):
    sale_id: int = Field(..., ge=1)
    authorization_id: int = Field(..., ge=1)
    issuer: DTEIssuerInfo
    signer: DTESignerCredentials
    offline: bool = Field(default=False)


class DTEEventResponse(BaseModel):
    id: int
    document_id: int
    event_type: str
    status: DTEStatus
    detail: str | None
    created_at: datetime
    performed_by_id: int | None

    model_config = ConfigDict(from_attributes=True)


class DTEDispatchQueueEntryResponse(BaseModel):
    id: int
    document_id: int
    status: DTEDispatchStatus
    attempts: int
    last_error: str | None
    scheduled_at: datetime | None
    created_at: datetime
    updated_at: datetime

    model_config = ConfigDict(from_attributes=True)


class DTEDocumentResponse(BaseModel):
    id: int
    sale_id: int
    authorization_id: int | None
    document_type: str
    serie: str
    correlative: int
    control_number: str
    cai: str
    status: DTEStatus
    reference_code: str | None
    ack_code: str | None
    ack_message: str | None
    sent_at: datetime | None
    acknowledged_at: datetime | None
    created_at: datetime
    updated_at: datetime
    xml_content: str
    signature: str
    events: list[DTEEventResponse] = Field(default_factory=list)
    queue: list[DTEDispatchQueueEntryResponse] = Field(default_factory=list)

    model_config = ConfigDict(from_attributes=True)

    @computed_field(alias="numero_documento", return_type=str)
    def document_number(self) -> str:
        return f"{self.serie}-{self.correlative:08d}"


class DTEDispatchRequest(BaseModel):
    mode: Literal["ONLINE", "OFFLINE"] = Field(default="ONLINE")
    error_message: str | None = Field(default=None, max_length=255)

    @field_validator("mode")
    @classmethod
    def _normalize_mode(cls, value: str) -> str:
        normalized = value.strip().upper()
        if normalized not in {"ONLINE", "OFFLINE"}:
            raise ValueError("Modo de envío inválido.")
        return normalized

    @field_validator("error_message")
    @classmethod
    def _normalize_error(cls, value: str | None) -> str | None:
        if value is None:
            return None
        normalized = value.strip()
        return normalized or None


class DTEAckRegistration(BaseModel):
    status: DTEStatus = Field(default=DTEStatus.EMITIDO)
    code: str | None = Field(default=None, max_length=80)
    detail: str | None = Field(default=None, max_length=255)
    received_at: datetime | None = None

    @field_validator("code", "detail")
    @classmethod
    def _normalize_optional_text(cls, value: str | None) -> str | None:
        if value is None:
            return None
        normalized = value.strip()
        return normalized or None

class SalesReportFilters(BaseModel):
    store_id: int | None = None
    customer_id: int | None = None
    performed_by_id: int | None = None
    product_id: int | None = None
    date_from: datetime | None = None
    date_to: datetime | None = None
    query: str | None = None


class SalesReportTotals(BaseModel):
    count: int
    subtotal: Decimal
    tax: Decimal
    total: Decimal
    cost: Decimal = Decimal("0")
    net_income: Decimal = Decimal("0")
    daily_average: Decimal = Decimal("0")

    @field_serializer("subtotal", "tax", "total", "cost", "net_income", "daily_average")
    @classmethod
    def _serialize_totals(cls, value: Decimal) -> float:
        return float(value)


class SalesReportItem(BaseModel):
    sale_id: int
    folio: str
    store_name: str
    customer_name: str | None
    performed_by: str | None
    payment_method: PaymentMethod
    subtotal: Decimal
    tax: Decimal
    total: Decimal
    created_at: datetime
    items: list[SaleItemResponse]
    ultima_accion: AuditTrailInfo | None = None

    @field_serializer("subtotal", "tax", "total")
    @classmethod
    def _serialize_amount(cls, value: Decimal) -> float:
        return float(value)


class SalesReportGroup(BaseModel):
    id: int | None
    name: str
    total: Decimal
    count: int

    @field_serializer("total")
    @classmethod
    def _serialize_total(cls, value: Decimal) -> float:
        return float(value)


class SalesReportProduct(BaseModel):
    product_id: int
    sku: str | None
    name: str
    units: int
    total: Decimal

    @field_serializer("total")
    @classmethod
    def _serialize_total(cls, value: Decimal) -> float:
        return float(value)


class SalesReport(BaseModel):
    generated_at: datetime
    filters: SalesReportFilters
    totals: SalesReportTotals
    daily_stats: list[DashboardChartPoint]
    items: list[SalesReportItem]
    by_store: list[SalesReportGroup] = Field(default_factory=list)
    by_user: list[SalesReportGroup] = Field(default_factory=list)
    top_products: list[SalesReportProduct] = Field(default_factory=list)


class POSCartItem(BaseModel):
    """Elemento del carrito POS aceptando identificadores flexibles."""

    # // [PACK34-schema]
    device_id: int | None = Field(default=None, ge=1)
    imei: str | None = Field(default=None, max_length=18)
    quantity: int = Field(..., ge=1)
    discount_percent: Decimal | None = Field(
        default=Decimal("0"), ge=Decimal("0"), le=Decimal("100"))
    unit_price_override: Decimal | None = Field(default=None, ge=Decimal("0"))
    tax_code: str | None = Field(default=None, max_length=50)
    reservation_id: int | None = Field(default=None, ge=1)

    model_config = ConfigDict(populate_by_name=True)

    @field_validator("discount_percent")
    @classmethod
    def _normalize_pos_discount(cls, value: Decimal | None) -> Decimal:
        if value is None:
            return Decimal("0")
        return value

    @model_validator(mode="before")
    @classmethod
    def _coerce_cart_aliases(cls, data: Any) -> Any:  # pragma: no cover
        if not isinstance(data, dict):
            return data
        mapping = {
            "device_id": ["productId", "product_id"],
            "imei": ["imei_1", "imei1"],
            "quantity": ["qty"],
            "discount_percent": ["discount"],
            "unit_price_override": ["price"],
            "tax_code": ["taxCode"],
        }
        for target, sources in mapping.items():
            if target not in data:
                for s in sources:
                    if s in data:
                        data[target] = data[s]
                        break
        return data


class POSSalePaymentInput(BaseModel):
    """Definición de pago para registrar montos por método."""

    # // [PACK34-schema]
    method: PaymentMethod
    amount: Decimal = Field(..., ge=Decimal("0"))
    reference: str | None = Field(default=None, max_length=64)
    terminal_id: str | None = Field(default=None, max_length=40, alias="terminalId")
    tip_amount: Decimal | None = Field(default=None, ge=Decimal("0"), alias="tipAmount")
    token: str | None = Field(default=None, max_length=128)
    metadata: dict[str, str] = Field(default_factory=dict)

    @model_validator(mode="before")
    @classmethod
    def _coerce_method_alias(cls, data: Any) -> Any:  # pragma: no cover
        if isinstance(data, dict) and "method" not in data:
            for k in ("paymentMethod",):
                if k in data:
                    data["method"] = data[k]
                    break
        return data

    @field_validator("reference", "terminal_id", "token")
    @classmethod
    def _normalize_optional_str(cls, value: str | None) -> str | None:
        if value is None:
            return None
        normalized = value.strip()
        return normalized or None

    @field_validator("metadata", mode="before")
    @classmethod
    def _ensure_metadata(cls, value: Any) -> dict[str, str]:
        if value is None:
            return {}
        if isinstance(value, dict):
            return {str(k): str(v) for k, v in value.items()}
        raise ValueError("metadata debe ser un diccionario de texto")


class POSSaleRequest(BaseModel):
    store_id: int = Field(..., ge=1)
    customer_id: int | None = Field(default=None, ge=1)
    customer_name: str | None = Field(default=None, max_length=120)
    payment_method: PaymentMethod = Field(default=PaymentMethod.EFECTIVO)
    discount_percent: Decimal | None = Field(
        default=Decimal("0"), ge=Decimal("0"), le=Decimal("100")
    )
    notes: str | None = Field(default=None, max_length=255)
    items: list[POSCartItem]
    draft_id: int | None = Field(default=None, ge=1)
    save_as_draft: bool = Field(default=False)
    confirm: bool = Field(default=False)
    apply_taxes: bool = Field(default=True)
    coupons: list[str] = Field(default_factory=list)
    cash_session_id: int | None = Field(default=None, ge=1)
    payment_breakdown: dict[str, Decimal] = Field(default_factory=dict)
    payments: list[POSSalePaymentInput] = Field(default_factory=list)

    model_config = ConfigDict(populate_by_name=True)

    @field_validator("customer_name")
    @classmethod
    def _normalize_pos_customer(cls, value: str | None) -> str | None:
        if value is None:
            return None
        normalized = value.strip()
        return normalized or None

    @field_validator("notes")
    @classmethod
    def _normalize_pos_notes(cls, value: str | None) -> str | None:
        if value is None:
            return None
        normalized = value.strip()
        return normalized or None

    @field_validator("items")
    @classmethod
    def _ensure_pos_items(cls, value: list[POSCartItem]) -> list[POSCartItem]:
        if not value:
            raise ValueError("Debes agregar dispositivos al carrito.")
        return value

    @field_validator("payment_breakdown", mode="before")
    @classmethod
    def _normalize_breakdown(cls, value: dict[str, Decimal] | None) -> dict[str, Decimal]:
        if value is None:
            return {}
        normalized: dict[str, Decimal] = {}
        for method_key, amount in value.items():
            method = method_key.strip().upper()
            try:
                PaymentMethod(method)
            except ValueError as exc:  # pragma: no cover - validation error path
                raise ValueError(
                    "Método de pago inválido en el desglose.") from exc
            normalized[method] = Decimal(str(amount))
        return normalized

    @field_validator("coupons")
    @classmethod
    def _normalize_coupons(cls, value: list[str]) -> list[str]:
        normalized: list[str] = []
        seen: set[str] = set()
        for raw in value:
            trimmed = (raw or "").strip()
            if len(trimmed) < 3:
                continue
            code = trimmed.upper()
            if code in seen:
                continue
            seen.add(code)
            normalized.append(code)
        return normalized

    @model_validator(mode="before")
    @classmethod
    def _coerce_pos_aliases(cls, data: Any) -> Any:  # pragma: no cover
        if not isinstance(data, dict):
            return data
        mapping = {
            "store_id": ["branchId", "branch_id"],
            "customer_name": ["customer"],
            "payment_method": ["payment_method", "defaultPaymentMethod"],
            "notes": ["note", "notes"],
            "cash_session_id": ["sessionId"],
        }
        for target, sources in mapping.items():
            if target not in data:
                for s in sources:
                    if s in data:
                        data[target] = data[s]
                        break
        return data

    @model_validator(mode="after")
    def _sync_pos_payments(self) -> "POSSaleRequest":
        # // [PACK34-schema]
        if self.payments:
            breakdown: dict[str, Decimal] = {}
            for payment in self.payments:
                method_key = payment.method.value
                total_amount = Decimal(str(payment.amount))
                if payment.tip_amount is not None:
                    total_amount += Decimal(str(payment.tip_amount))
                breakdown[method_key] = (
                    breakdown.get(method_key, Decimal("0")) + total_amount
                )
            self.payment_breakdown = breakdown
        return self


class POSDraftResponse(BaseModel):
    id: int
    store_id: int
    payload: dict[str, Any]
    created_at: datetime
    updated_at: datetime

    model_config = ConfigDict(from_attributes=True)


class POSLoyaltySaleSummary(BaseModel):
    account_id: int
    earned_points: Decimal = Field(default=Decimal("0"))
    redeemed_points: Decimal = Field(default=Decimal("0"))
    balance_points: Decimal = Field(default=Decimal("0"))
    redemption_amount: Decimal = Field(default=Decimal("0"))
    expiration_days: int | None = None
    expires_at: datetime | None = None

    @field_serializer(
        "earned_points",
        "redeemed_points",
        "balance_points",
        "redemption_amount",
    )
    @classmethod
    def _serialize_loyalty_decimal(cls, value: Decimal) -> float:
        return float(value)


class POSSaleResponse(BaseModel):
    status: Literal["draft", "registered"]
    sale: SaleResponse | None = None
    draft: POSDraftResponse | None = None
    receipt_url: str | None = None
    warnings: list[str] = Field(default_factory=list)
    cash_session_id: int | None = None
    payment_breakdown: dict[str, float] = Field(default_factory=dict)
    receipt_pdf_base64: str | None = Field(default=None)
    applied_promotions: list[POSAppliedPromotion] = Field(default_factory=list)
    debt_summary: CustomerDebtSnapshot | None = None
    credit_schedule: list[CreditScheduleEntry] = Field(default_factory=list)
    debt_receipt_pdf_base64: str | None = None
    payment_receipts: list[CustomerPaymentReceiptResponse] = Field(
        default_factory=list
    )
    electronic_payments: list["POSElectronicPaymentResult"] = Field(default_factory=list)
    loyalty_summary: POSLoyaltySaleSummary | None = None

    @field_serializer("payment_breakdown")
    @classmethod
    def _serialize_breakdown(cls, value: dict[str, float]) -> dict[str, float]:
        return {key: float(amount) for key, amount in value.items()}

    @computed_field(return_type=float)  # type: ignore[misc]
    def total_caja(self) -> float:
        if self.sale is not None:
            return float(self.sale.total_amount)
        if self.payment_breakdown:
            return float(sum(self.payment_breakdown.values()))
        return 0.0


class POSReceiptDeliveryChannel(str, enum.Enum):
    EMAIL = "email"
    WHATSAPP = "whatsapp"
class POSElectronicPaymentResult(BaseModel):
    terminal_id: str
    method: PaymentMethod
    transaction_id: str
    status: str
    approval_code: str | None = None
    reconciled: bool = Field(default=False)
    tip_amount: Decimal | None = None

    @field_serializer("tip_amount")
    @classmethod
    def _serialize_tip(cls, value: Decimal | None) -> float | None:
        if value is None:
            return None
        return float(value)


class POSReturnItemRequest(BaseModel):
    """Item devuelto desde el POS identificable por producto o IMEI."""


class POSReceiptDeliveryRequest(BaseModel):
    channel: POSReceiptDeliveryChannel
    recipient: str = Field(..., min_length=5, max_length=255)
    message: str | None = Field(default=None, max_length=500)
    subject: str | None = Field(default=None, max_length=120)

    @field_validator("recipient")
    @classmethod
    def _normalize_recipient(cls, value: str) -> str:
        normalized = value.strip()
        if not normalized:
            raise ValueError("recipient_required")
        return normalized


class POSReceiptDeliveryResponse(BaseModel):
    channel: POSReceiptDeliveryChannel
    status: str


class POSReturnRequest(BaseModel):
    """Solicitud de devolución rápida en POS (alias normalizados)."""

    original_sale_id: int = Field(..., ge=1)
    items: list[POSReturnItemRequest]
    reason: str | None = Field(default=None, max_length=255)

    @model_validator(mode="before")
    @classmethod
    def _coerce_return_aliases(cls, data: Any) -> Any:  # pragma: no cover
        if isinstance(data, dict) and "original_sale_id" not in data:
            for k in ("originalSaleId", "sale_id"):
                if k in data:
                    data["original_sale_id"] = data[k]
                    break
        return data

    @field_validator("items")
    @classmethod
    def _ensure_return_items(cls, value: list[POSReturnItemRequest]) -> list[POSReturnItemRequest]:
        if not value:
            raise ValueError("Debes indicar artículos a devolver.")
        return value

    @field_validator("reason")
    @classmethod
    def _normalize_reason(cls, value: str | None) -> str | None:
        if value is None:
            return None
        normalized = value.strip()
        return normalized or None


class POSReturnResponse(BaseModel):
    """Respuesta estandarizada tras registrar devoluciones POS."""

    # // [PACK34-schema]
    sale_id: int
    return_ids: list[int]
    notes: str | None = None
    dispositions: list[ReturnDisposition] = Field(default_factory=list)


class POSSaleDetailResponse(BaseModel):
    """Detalle completo de ventas POS con acceso a recibo."""

    # // [PACK34-schema]
    sale: SaleResponse
    receipt_url: str
    receipt_pdf_base64: str | None = None
    debt_summary: CustomerDebtSnapshot | None = None
    credit_schedule: list[CreditScheduleEntry] = Field(default_factory=list)


class CashDenominationInput(BaseModel):
    value: Decimal = Field(..., gt=Decimal("0"))
    quantity: int = Field(default=0, ge=0)

    @field_serializer("value")
    @classmethod
    def _serialize_value(cls, value: Decimal) -> float:
        return float(value)


class CashRegisterEntryBase(BaseModel):
    session_id: int = Field(..., ge=1)
    entry_type: CashEntryType
    amount: Decimal = Field(..., gt=Decimal("0"))
    reason: str = Field(..., min_length=5, max_length=255)
    notes: str | None = Field(default=None, max_length=255)

    @field_validator("reason")
    @classmethod
    def _normalize_reason(cls, value: str) -> str:
        normalized = value.strip()
        if len(normalized) < 5:
            raise ValueError("El motivo debe tener al menos 5 caracteres.")
        return normalized

    @field_validator("notes")
    @classmethod
    def _normalize_notes(cls, value: str | None) -> str | None:
        if value is None:
            return None
        normalized = value.strip()
        return normalized or None


class CashRegisterEntryCreate(CashRegisterEntryBase):
    pass


class CashRegisterEntryResponse(CashRegisterEntryBase):
    id: int
    created_by_id: int | None = None
    created_at: datetime

    model_config = ConfigDict(from_attributes=True)

    @field_serializer("amount")
    @classmethod
    def _serialize_amount(cls, value: Decimal) -> float:
        return float(value)


class CashSessionOpenRequest(BaseModel):
    store_id: int = Field(..., ge=1)
    opening_amount: Decimal = Field(..., ge=Decimal("0"))
    notes: str | None = Field(default=None, max_length=255)

    @field_validator("notes")
    @classmethod
    def _normalize_notes(cls, value: str | None) -> str | None:
        if value is None:
            return None
        normalized = value.strip()
        return normalized or None


class CashSessionCloseRequest(BaseModel):
    session_id: int = Field(..., ge=1)
    closing_amount: Decimal = Field(..., ge=Decimal("0"))
    notes: str | None = Field(default=None, max_length=255)
    payment_breakdown: dict[str, Decimal] = Field(default_factory=dict)
    denominations: list["CashDenominationInput"] = Field(default_factory=list)
    reconciliation_notes: str | None = Field(default=None, max_length=255)
    difference_reason: str | None = Field(default=None, max_length=255)

    @field_validator("notes")
    @classmethod
    def _normalize_notes(cls, value: str | None) -> str | None:
        if value is None:
            return None
        normalized = value.strip()
        return normalized or None

    @field_validator("payment_breakdown", mode="before")
    @classmethod
    def _normalize_breakdown(cls, value: dict[str, Decimal] | None) -> dict[str, Decimal]:
        if value is None:
            return {}
        normalized: dict[str, Decimal] = {}
        for method_key, amount in value.items():
            method = method_key.strip().upper()
            try:
                PaymentMethod(method)
            except ValueError as exc:
                raise ValueError("Método de pago inválido.") from exc
            normalized[method] = Decimal(str(amount))
        return normalized

    @field_validator("reconciliation_notes", "difference_reason")
    @classmethod
    def _normalize_optional_text(cls, value: str | None) -> str | None:
        if value is None:
            return None
        normalized = value.strip()
        return normalized or None


class CashSessionResponse(BaseModel):
    id: int
    store_id: int
    status: CashSessionStatus
    opening_amount: Decimal
    closing_amount: Decimal
    expected_amount: Decimal
    difference_amount: Decimal
    payment_breakdown: dict[str, float]
    denomination_breakdown: dict[str, int]
    reconciliation_notes: str | None
    difference_reason: str | None
    notes: str | None
    opened_by_id: int | None
    closed_by_id: int | None
    opened_at: datetime
    closed_at: datetime | None
    entries: list["CashRegisterEntryResponse"] | None = None

    model_config = ConfigDict(from_attributes=True)

    @field_serializer(
        "opening_amount",
        "closing_amount",
        "expected_amount",
        "difference_amount",
    )
    @classmethod
    def _serialize_amount(cls, value: Decimal) -> float:
        return float(value)

    @field_serializer("payment_breakdown")
    @classmethod
    def _serialize_breakdown(cls, value: dict[str, float]) -> dict[str, float]:
        return {key: float(amount) for key, amount in value.items()}

    @field_serializer("denomination_breakdown")
    @classmethod
    def _serialize_denominations(cls, value: dict[str, int]) -> dict[str, int]:
        return {str(denomination): int(count) for denomination, count in value.items()}


class POSSessionOpenPayload(BaseModel):
    """Carga útil para aperturas de caja rápidas desde POS (branch/store alias)."""

    branch_id: int = Field(..., ge=1)
    opening_amount: Decimal = Field(..., ge=Decimal("0"))
    notes: str | None = Field(default=None, max_length=255)

    @model_validator(mode="before")
    @classmethod
    def _coerce_open_aliases(cls, data: Any) -> Any:  # pragma: no cover
        if isinstance(data, dict) and "branch_id" not in data:
            for k in ("branchId", "store_id"):
                if k in data:
                    data["branch_id"] = data[k]
                    break
        return data

    @field_validator("notes")
    @classmethod
    def _normalize_pos_session_notes(cls, value: str | None) -> str | None:
        if value is None:
            return None
        normalized = value.strip()
        return normalized or None


class POSSessionClosePayload(BaseModel):
    """Datos requeridos para cerrar sesiones POS."""

    # // [PACK34-schema]
    session_id: int = Field(..., ge=1)
    closing_amount: Decimal = Field(..., ge=Decimal("0"))
    notes: str | None = Field(default=None, max_length=255)
    payments: dict[str, Decimal] = Field(default_factory=dict)

    @field_validator("notes")
    @classmethod
    def _normalize_close_notes(cls, value: str | None) -> str | None:
        if value is None:
            return None
        normalized = value.strip()
        return normalized or None

    @field_validator("payments", mode="before")
    @classmethod
    def _normalize_payments(
        cls, value: dict[str, Decimal] | list[dict[str, Decimal | str]] | None
    ) -> dict[str, Decimal]:
        normalized: dict[str, Decimal] = {}
        if value is None:
            return normalized
        if isinstance(value, dict):
            source = value.items()
        else:
            source = []
            for entry in value:
                method = str(entry.get("method") or entry.get(
                    "paymentMethod") or "").strip()
                amount = entry.get("amount") or entry.get("value")
                if not method:
                    continue
                source.append((method, amount))
        for raw_method, raw_amount in source:
            method_key = str(raw_method).strip().upper()
            try:
                PaymentMethod(method_key)
            except ValueError as exc:
                raise ValueError("Método de pago inválido.") from exc
            normalized[method_key] = Decimal(str(raw_amount))
        return normalized


class POSSessionSummary(BaseModel):
    """Resumen compacto de sesiones POS para la UI."""

    # // [PACK34-schema]
    session_id: int
    branch_id: int
    status: CashSessionStatus
    opened_at: datetime
    closing_at: datetime | None = None
    opening_amount: Decimal | None = None
    closing_amount: Decimal | None = None
    expected_amount: Decimal | None = None
    difference_amount: Decimal | None = None
    payment_breakdown: dict[str, float] = Field(default_factory=dict)
    denomination_breakdown: dict[str, int] = Field(default_factory=dict)
    reconciliation_notes: str | None = None
    difference_reason: str | None = None

    @classmethod
    def from_model(cls, session: "models.CashRegisterSession") -> "POSSessionSummary":
        from .. import models  # Importación tardía para evitar ciclos

        # // [PACK34-schema]
        return cls(
            session_id=session.id,
            branch_id=session.store_id,
            status=session.status,
            opened_at=session.opened_at,
            closing_at=session.closed_at,
            opening_amount=getattr(session, "opening_amount", None),
            closing_amount=getattr(session, "closing_amount", None),
            expected_amount=getattr(session, "expected_amount", None),
            difference_amount=getattr(session, "difference_amount", None),
            payment_breakdown={
                key: float(value) for key, value in (session.payment_breakdown or {}).items()
            },
            denomination_breakdown={
                str(key): int(count)
                for key, count in (session.denomination_breakdown or {}).items()
            },
            reconciliation_notes=getattr(session, "reconciliation_notes", None),
            difference_reason=getattr(session, "difference_reason", None),
        )

    @field_serializer(
        "opening_amount",
        "closing_amount",
        "expected_amount",
        "difference_amount",
    )
    @classmethod
    def _serialize_optional_amount(cls, value: Decimal | None) -> float | None:
        if value is None:
            return None
        return float(value)

    @field_serializer("denomination_breakdown")
    @classmethod
    def _serialize_optional_denominations(cls, value: dict[str, int]) -> dict[str, int]:
        return {str(denomination): int(count) for denomination, count in value.items()}


class POSTaxInfo(BaseModel):
    """Catálogo simple de impuestos POS."""

    # // [PACK34-schema]
    code: str
    name: str
    rate: Decimal = Field(..., ge=Decimal("0"), le=Decimal("100"))

    @field_serializer("rate")
    @classmethod
    def _serialize_tax_rate(cls, value: Decimal) -> float:
        return float(value)


class POSConnectorType(str, enum.Enum):
    """Tipos de conectores de hardware permitidos."""

    USB = "usb"
    NETWORK = "network"


class POSPrinterMode(str, enum.Enum):
    """Tipos de impresoras POS disponibles."""

    THERMAL = "thermal"
    FISCAL = "fiscal"


class POSFiscalPrinterProfile(BaseModel):
    """Perfil técnico necesario para operar una impresora fiscal."""

    adapter: Literal["hasar", "epson", "bematech", "simulated"] = Field(
        default="simulated"
    )
    sdk_module: str | None = Field(default=None, max_length=120)
    model: str | None = Field(default=None, max_length=80)
    serial_number: str | None = Field(default=None, max_length=80)
    taxpayer_id: str | None = Field(default=None, max_length=32)
    document_type: Literal["ticket", "invoice", "credit_note"] = Field(
        default="ticket"
    )
    timeout_s: float = Field(default=6.0, ge=0.5, le=30.0)
    simulate_only: bool = Field(default=False)
    extra_settings: dict[str, Any] = Field(default_factory=dict)

    _DEFAULT_SDK_MODULES: ClassVar[dict[str, str | None]] = {
        "hasar": "pyhasar",
        "epson": "pyfiscalprinter",
        "bematech": "bemafiscal",
        "simulated": None,
    }

    @field_validator("sdk_module", "model", "serial_number", mode="before")
    @classmethod
    def _strip_optional(cls, value: str | None) -> str | None:
        if value is None:
            return None
        trimmed = str(value).strip()
        return trimmed or None

    @field_validator("taxpayer_id", mode="before")
    @classmethod
    def _normalize_taxpayer(cls, value: str | None) -> str | None:
        if value is None:
            return None
        normalized = str(value).strip().upper()
        return normalized or None

    @field_validator("extra_settings")
    @classmethod
    def _normalize_extra_settings(
        cls, value: dict[str, Any]
    ) -> dict[str, Any]:
        return {str(key): item for key, item in (value or {}).items()}

    def resolved_sdk_module(self) -> str | None:
        """Devuelve el módulo SDK preferido según el adaptador configurado."""

        return self.sdk_module or self._DEFAULT_SDK_MODULES.get(self.adapter)


class POSConnectorSettings(BaseModel):
    """Configura el punto de conexión del dispositivo POS."""

    type: POSConnectorType = Field(default=POSConnectorType.USB)
    identifier: str = Field(default="predeterminado", max_length=120)
    path: str | None = Field(default=None, max_length=255)
    host: str | None = Field(default=None, max_length=255)
    port: int | None = Field(default=None, ge=1, le=65535)

    @model_validator(mode="after")
    def _validate_target(self) -> "POSConnectorSettings":
        if self.type is POSConnectorType.NETWORK:
            if not self.host:
                raise ValueError("Los conectores de red requieren host configurado.")
        return self


class POSPrinterSettings(BaseModel):
    """Describe impresoras térmicas o fiscales."""

    name: str = Field(..., max_length=120)
    mode: POSPrinterMode = Field(default=POSPrinterMode.THERMAL)
    connector: POSConnectorSettings = Field(default_factory=POSConnectorSettings)
    paper_width_mm: int | None = Field(default=None, ge=40, le=120)
    is_default: bool = Field(default=False)
    vendor: str | None = Field(default=None, max_length=80)
    supports_qr: bool = Field(default=False)
    fiscal_profile: POSFiscalPrinterProfile | None = Field(default=None)

    @model_validator(mode="after")
    def _ensure_fiscal_profile(self) -> "POSPrinterSettings":
        if self.mode is POSPrinterMode.FISCAL:
            if self.fiscal_profile is None:
                self.fiscal_profile = POSFiscalPrinterProfile()
        else:
            self.fiscal_profile = None
        return self


class POSCashDrawerSettings(BaseModel):
    """Define la gaveta de efectivo conectada al POS."""

    enabled: bool = Field(default=False)
    connector: POSConnectorSettings | None = Field(default=None)
    auto_open_on_cash_sale: bool = Field(default=True)
    pulse_duration_ms: int = Field(default=150, ge=50, le=500)


class POSCustomerDisplaySettings(BaseModel):
    """Configura la pantalla de cliente enlazada al POS."""

    enabled: bool = Field(default=False)
    channel: Literal["websocket", "local"] = Field(default="websocket")
    brightness: int = Field(default=100, ge=10, le=100)
    theme: Literal["dark", "light"] = Field(default="dark")
    message_template: str | None = Field(default=None, max_length=160)


class POSHardwareSettings(BaseModel):
    """Agrupa la configuración de hardware POS por sucursal."""

    printers: list[POSPrinterSettings] = Field(default_factory=list)
    cash_drawer: POSCashDrawerSettings = Field(default_factory=POSCashDrawerSettings)
    customer_display: POSCustomerDisplaySettings = Field(
        default_factory=POSCustomerDisplaySettings
    )
class POSTerminalConfig(BaseModel):
    id: str
    label: str
    adapter: str
    currency: str

    @field_validator("id", "label", "adapter", "currency")
    @classmethod
    def _normalize_terminal_str(cls, value: str) -> str:
        normalized = value.strip()
        if not normalized:
            raise ValueError("Los campos de terminal no pueden estar vacíos")
        return normalized


class POSConfigResponse(BaseModel):
    store_id: int
    tax_rate: Decimal
    invoice_prefix: str
    printer_name: str | None
    printer_profile: str | None
    quick_product_ids: list[int]
    hardware_settings: POSHardwareSettings = Field(
        default_factory=POSHardwareSettings
    )
    updated_at: datetime
    terminals: list[POSTerminalConfig] = Field(default_factory=list)
    tip_suggestions: list[float] = Field(default_factory=list)

    model_config = ConfigDict(from_attributes=True)

    @field_serializer("tax_rate")
    @classmethod
    def _serialize_tax(cls, value: Decimal) -> float:
        return float(value)

    @classmethod
    def from_model(
        cls,
        config: "models.POSConfig",
        *,
        terminals: dict[str, dict[str, Any]],
        tip_suggestions: list[Decimal],
    ) -> "POSConfigResponse":
        from .. import models  # Importación tardía para evitar ciclos

        terminals_payload = [
            POSTerminalConfig(
                id=terminal_id,
                label=str(data.get("label") or terminal_id),
                adapter=str(data.get("adapter") or "").strip() or "banco_atlantida",
                currency=str(data.get("currency") or "HNL"),
            )
            for terminal_id, data in terminals.items()
        ]
        return cls(
            store_id=config.store_id,
            tax_rate=config.tax_rate,
            invoice_prefix=config.invoice_prefix,
            printer_name=config.printer_name,
            printer_profile=config.printer_profile,
            quick_product_ids=list(config.quick_product_ids or []),
            updated_at=config.updated_at,
            terminals=terminals_payload,
            tip_suggestions=[float(Decimal(str(value))) for value in tip_suggestions],
        )


class POSPromotionFeatureFlags(BaseModel):
    volume: bool = False
    combos: bool = False
    coupons: bool = False


class POSVolumePromotion(BaseModel):
    id: str = Field(..., min_length=1, max_length=60)
    device_id: int = Field(..., ge=1)
    min_quantity: int = Field(..., ge=1)
    discount_percent: Decimal = Field(..., gt=Decimal("0"), le=Decimal("100"))

    @field_serializer("discount_percent")
    @classmethod
    def _serialize_discount(cls, value: Decimal) -> float:
        return float(value)


class POSComboPromotionItem(BaseModel):
    device_id: int = Field(..., ge=1)
    quantity: int = Field(..., ge=1)


class POSComboPromotion(BaseModel):
    id: str = Field(..., min_length=1, max_length=60)
    items: list[POSComboPromotionItem] = Field(default_factory=list)
    discount_percent: Decimal = Field(..., gt=Decimal("0"), le=Decimal("100"))

    @field_serializer("discount_percent")
    @classmethod
    def _serialize_discount(cls, value: Decimal) -> float:
        return float(value)

    @field_validator("items")
    @classmethod
    def _ensure_items(cls, value: list[POSComboPromotionItem]) -> list[POSComboPromotionItem]:
        if not value:
            raise ValueError("Los combos deben incluir al menos un artículo.")
        return value


class POSCouponPromotion(BaseModel):
    code: str = Field(..., min_length=3, max_length=40)
    discount_percent: Decimal = Field(..., gt=Decimal("0"), le=Decimal("100"))
    description: str | None = Field(default=None, max_length=120)

    @field_serializer("discount_percent")
    @classmethod
    def _serialize_discount(cls, value: Decimal) -> float:
        return float(value)


class POSPromotionsConfig(BaseModel):
    feature_flags: POSPromotionFeatureFlags = Field(default_factory=POSPromotionFeatureFlags)
    volume_promotions: list[POSVolumePromotion] = Field(default_factory=list)
    combo_promotions: list[POSComboPromotion] = Field(default_factory=list)
    coupons: list[POSCouponPromotion] = Field(default_factory=list)


class POSPromotionsUpdate(POSPromotionsConfig):
    store_id: int = Field(..., ge=1)


class POSPromotionsResponse(POSPromotionsConfig):
    store_id: int
    updated_at: datetime | None = None

    model_config = ConfigDict(from_attributes=True)


class POSAppliedPromotion(BaseModel):
    id: str
    promotion_type: Literal["volume", "combo", "coupon"]
    description: str
    discount_percent: Decimal = Field(default=Decimal("0"), ge=Decimal("0"), le=Decimal("100"))
    discount_amount: Decimal = Field(default=Decimal("0"), ge=Decimal("0"))
    affected_items: list[int] = Field(default_factory=list)
    coupon_code: str | None = Field(default=None, max_length=60)

    @field_serializer("discount_percent", "discount_amount")
    @classmethod
    def _serialize_amount(cls, value: Decimal) -> float:
        return float(value)


class POSConfigUpdate(BaseModel):
    store_id: int = Field(..., ge=1)
    tax_rate: Decimal = Field(..., ge=Decimal("0"), le=Decimal("100"))
    invoice_prefix: str = Field(..., min_length=1, max_length=12)
    printer_name: str | None = Field(default=None, max_length=120)
    printer_profile: str | None = Field(default=None, max_length=255)
    quick_product_ids: list[int] = Field(default_factory=list)
    hardware_settings: POSHardwareSettings | None = Field(default=None)

    @field_validator("quick_product_ids")
    @classmethod
    def _validate_quick_products(cls, value: list[int]) -> list[int]:
        normalized = []
        for item in value:
            if int(item) < 1:
                raise ValueError(
                    "Los identificadores rápidos deben ser positivos.")
            normalized.append(int(item))
        return normalized


class POSHardwarePrintTestRequest(BaseModel):
    """Solicitud de impresión de prueba."""

    store_id: int = Field(..., ge=1)
    printer_name: str | None = Field(default=None, max_length=120)
    mode: POSPrinterMode = Field(default=POSPrinterMode.THERMAL)
    sample: str = Field(default="*** PRUEBA DE IMPRESIÓN POS ***", max_length=512)


class POSHardwareDrawerOpenRequest(BaseModel):
    """Solicitud para apertura de gaveta."""

    store_id: int = Field(..., ge=1)
    connector_identifier: str | None = Field(default=None, max_length=120)
    pulse_duration_ms: int | None = Field(default=None, ge=50, le=500)


class POSHardwareDisplayPushRequest(BaseModel):
    """Eventos a mostrar en la pantalla de cliente."""

    store_id: int = Field(..., ge=1)
    headline: str = Field(..., max_length=80)
    message: str | None = Field(default=None, max_length=240)
    total_amount: float | None = Field(default=None, ge=0)


class POSHardwareActionResponse(BaseModel):
    """Respuesta estandarizada para acciones de hardware."""

    status: Literal["queued", "ok", "error"] = Field(default="queued")
    message: str = Field(default="")
    details: dict[str, Any] | None = Field(default=None)


class BackupRunRequest(BaseModel):
    nota: str | None = Field(default=None, max_length=255)
    componentes: set[BackupComponent] | None = Field(
        default=None,
        description=(
            "Componentes específicos a incluir en el respaldo. Si se omite se respaldan todos."
        ),
    )


class BackupJobResponse(BaseModel):
    id: int
    mode: BackupMode
    executed_at: datetime
    pdf_path: str
    archive_path: str
    json_path: str
    sql_path: str
    config_path: str
    metadata_path: str
    critical_directory: str
    components: list[BackupComponent]
    total_size_bytes: int
    notes: str | None
    triggered_by_id: int | None
    created_at: datetime
    updated_at: datetime

    model_config = ConfigDict(from_attributes=True)


class BackupRestoreRequest(BaseModel):
    componentes: set[BackupComponent] | None = Field(
        default=None,
        description="Componentes a restaurar. Si no se especifica se usarán todos los disponibles.",
    )
    destino: str | None = Field(
        default=None,
        max_length=255,
        description="Directorio destino para los archivos restaurados. Se crea si no existe.",
    )
    aplicar_base_datos: bool = Field(
        default=False,
        description=(
            "Cuando es verdadero ejecuta el volcado SQL directamente sobre la base de datos activa."
        ),
    )


class BackupRestoreResponse(BaseModel):
    job_id: int
    componentes: list[BackupComponent]
    destino: str | None
    resultados: dict[str, str]


class ReleaseInfo(BaseModel):
    version: str = Field(..., description="Versión disponible del producto")
    release_date: date = Field(..., description="Fecha oficial de liberación")
    notes: str = Field(..., description="Resumen de cambios relevantes")
    download_url: str = Field(...,
                              description="Enlace de descarga del instalador")


class UpdateStatus(BaseModel):
    current_version: str
    latest_version: str | None
    is_update_available: bool
    latest_release: ReleaseInfo | None = None


class IntegrationCredentialInfo(BaseModel):
    """Resumen de credenciales expuestas a los administradores."""

    token_hint: str = Field(
        ...,
        min_length=4,
        max_length=8,
        description="Últimos caracteres visibles del token activo.",
    )
    rotated_at: datetime = Field(
        ...,
        description="Marca temporal en UTC de la última rotación del token.",
    )
    expires_at: datetime = Field(
        ...,
        description="Fecha en UTC en la que expira el token vigente.",
    )

    model_config = ConfigDict(
        json_schema_extra={
            "example": {
                "token_hint": "a1B3",
                "rotated_at": "2025-11-06T04:00:00+00:00",
                "expires_at": "2026-02-04T04:00:00+00:00",
            }
        }
    )


class IntegrationHealthStatus(BaseModel):
    """Estado de salud reportado por los monitores corporativos."""

    status: str = Field(
        ...,
        min_length=2,
        max_length=40,
        description="Estado declarado (por ejemplo: operational, degraded, offline).",
    )
    checked_at: datetime | None = Field(
        default=None,
        description="Marca temporal en UTC del último chequeo exitoso.",
    )
    message: str | None = Field(
        default=None,
        max_length=200,
        description="Mensaje opcional con detalles del monitoreo.",
    )


class IntegrationProviderSummary(BaseModel):
    """Información general visible en el catálogo de integraciones."""

    slug: str = Field(
        ...,
        min_length=3,
        max_length=60,
        description="Identificador corto de la integración.",
    )
    name: str = Field(
        ...,
        min_length=3,
        max_length=120,
        description="Nombre comercial del conector externo.",
    )
    category: str = Field(
        ...,
        min_length=3,
        max_length=60,
        description="Categoría operativa del conector (analítica, automatización, etc.).",
    )
    status: str = Field(
        ...,
        min_length=2,
        max_length=40,
        description="Estado corporativo actual (active, beta, deprecated, etc.).",
    )
    supports_push: bool = Field(
        default=False,
        description="Indica si Softmobile envía eventos al conector mediante webhooks.",
    )
    supports_pull: bool = Field(
        default=True,
        description="Indica si el conector consulta datos directamente de la API.",
    )
    events: list[str] = Field(
        default_factory=list,
        description="Eventos estándar publicados para la integración.",
    )
    documentation_url: str | None = Field(
        default=None,
        description="Enlace de referencia con la documentación técnica del conector.",
    )
    credential: IntegrationCredentialInfo
    health: IntegrationHealthStatus

    model_config = ConfigDict(
        json_schema_extra={
            "example": {
                "slug": "zapier",
                "name": "Zapier Inventory Bridge",
                "category": "automatizacion",
                "status": "active",
                "supports_push": True,
                "supports_pull": True,
                "events": [
                    "inventory.device.updated",
                    "sales.order.completed",
                ],
                "documentation_url": "https://docs.softmobile.mx/integraciones/zapier",
                "credential": {
                    "token_hint": "XyZ9",
                    "rotated_at": "2025-10-01T06:00:00+00:00",
                    "expires_at": "2025-12-30T06:00:00+00:00",
                },
                "health": {
                    "status": "operational",
                    "checked_at": "2025-11-05T05:00:00+00:00",
                    "message": "Webhook confirmó respuesta 200 en 120 ms",
                },
            }
        }
    )


class IntegrationProviderDetail(IntegrationProviderSummary):
    """Ficha extendida con capacidades y pasos de despliegue."""

    auth_type: str = Field(
        ...,
        min_length=3,
        max_length=40,
        description="Método de autenticación utilizado (api_key, oauth2, etc.).",
    )
    description: str = Field(
        ...,
        min_length=10,
        max_length=500,
        description="Descripción funcional de la integración.",
    )
    features: dict[str, Any] = Field(
        default_factory=dict,
        description="Mapa de capacidades habilitadas para el conector.",
    )
    setup_instructions: list[str] = Field(
        default_factory=list,
        description="Pasos recomendados para habilitar la integración.",
    )


class IntegrationRotateSecretResponse(BaseModel):
    """Respuesta emitida tras rotar el token de una integración."""

    slug: str = Field(
        ...,
        min_length=3,
        max_length=60,
        description="Identificador del conector actualizado.",
    )
    token: str = Field(
        ...,
        min_length=16,
        max_length=200,
        description="Token API recién emitido en formato URL-safe.",
    )
    credential: IntegrationCredentialInfo

    model_config = ConfigDict(
        json_schema_extra={
            "example": {
                "slug": "erp_sync",
                "token": "4sV2k1lM...",
                "credential": {
                    "token_hint": "LmN7",
                    "rotated_at": "2025-11-06T05:32:00+00:00",
                    "expires_at": "2026-02-04T05:32:00+00:00",
                },
            }
        }
    )


class IntegrationHealthUpdateRequest(BaseModel):
    """Carga útil enviada por los monitores corporativos."""

    status: str = Field(
        ...,
        min_length=2,
        max_length=40,
        description="Estado reportado (operational, degraded, offline, etc.).",
    )
    message: str | None = Field(
        default=None,
        max_length=200,
        description="Descripción breve del resultado del monitoreo.",
    )


__all__ = [
    "AgingMetric",
    "AnalyticsAgingResponse",
    "AnalyticsComparativeResponse",
    "AnalyticsForecastResponse",
    "AnalyticsProfitMarginResponse",
    "AnalyticsRotationResponse",
    "AnalyticsSalesProjectionResponse",
    "AuditAcknowledgedEntity",
    "AuditAcknowledgementCreate",
    "AuditAcknowledgementResponse",
    "AuditUIExportFormat",
    "AuditUIBulkItem",
    "AuditUIBulkRequest",
    "AuditUIBulkResponse",
    "AuditUIRecord",
    "AuditUIListResponse",
    "AuditHighlight",
    "AuditTrailInfo",
    "AuditLogResponse",
    "SystemLogEntry",
    "SystemErrorEntry",
    "GlobalReportFiltersState",
    "GlobalReportTotals",
    "GlobalReportBreakdownItem",
    "GlobalReportAlert",
    "GlobalReportOverview",
    "GlobalReportSeriesPoint",
    "GlobalReportDashboard",
    "SalesSummaryReport",
    "SalesByProductItem",
    "CashCloseReport",
    "CashDenominationInput",
    "CashRegisterEntryCreate",
    "CashRegisterEntryResponse",
    "CashSessionOpenRequest",
    "CashSessionCloseRequest",
    "CashSessionResponse",
    "AuditReminderEntry",
    "AuditReminderSummary",
    "DashboardAuditAlerts",
    "BackupJobResponse",
    "BackupRunRequest",
    "BackupRestoreRequest",
    "BackupRestoreResponse",
    "BinaryFileResponse",
    "HTMLDocumentResponse",
    "IntegrationCredentialInfo",
    "IntegrationHealthStatus",
    "IntegrationProviderSummary",
    "IntegrationProviderDetail",
    "IntegrationRotateSecretResponse",
    "IntegrationHealthUpdateRequest",
    "BackupExportFormat",
    "DeviceBase",
    "DeviceCreate",
    "DeviceResponse",
    "DeviceIdentifierRequest",
    "DeviceIdentifierResponse",
    "DeviceUpdate",
    "SmartImportColumnMatch",
    "InventorySmartImportPreview",
    "InventorySmartImportResult",
    "InventorySmartImportResponse",
    "InventoryImportError",
    "InventoryImportSummary",
    "ImportValidation",
    "ImportValidationDevice",
    "ImportValidationDetail",
    "ImportValidationSummary",
    "InventoryImportHistoryEntry",
    "InventoryMetricsResponse",
    "InventorySummary",
    "InventoryAvailabilityStore",
    "InventoryAvailabilityRecord",
    "InventoryAvailabilityResponse",
    "DashboardChartPoint",
    "DashboardGlobalMetrics",
    "InventoryTotals",
    "LowStockDevice",
    "InventoryAlertDevice",
    "InventoryAlertSummary",
    "InventoryAlertSettingsResponse",
    "InventoryAlertsResponse",
    "MovementBase",
    "MovementCreate",
    "MovementResponse",
    "PurchaseOrderCreate",
    "PurchaseOrderItemCreate",
    "PurchaseOrderItemResponse",
    "PurchaseOrderResponse",
    "PurchaseOrderDocumentResponse",
    "PurchaseOrderStatusEventResponse",
    "PurchaseOrderStatusUpdateRequest",
    "PurchaseOrderEmailRequest",
    "PurchaseReceiveItem",
    "PurchaseReceiveRequest",
    "PurchaseImportResponse",
    "PurchaseSuggestionItem",
    "PurchaseSuggestionStore",
    "PurchaseSuggestionsResponse",
    "POSCartItem",
    "POSSalePaymentInput",
    "POSSaleRequest",
    "POSSaleResponse",
    "POSPromotionFeatureFlags",
    "POSVolumePromotion",
    "POSComboPromotionItem",
    "POSComboPromotion",
    "POSCouponPromotion",
    "POSPromotionsConfig",
    "POSPromotionsUpdate",
    "POSPromotionsResponse",
    "POSAppliedPromotion",
    "POSReceiptDeliveryChannel",
    "POSReceiptDeliveryRequest",
    "POSReceiptDeliveryResponse",
    "POSSessionOpenPayload",
    "POSSessionClosePayload",
    "POSSessionSummary",
    "POSTaxInfo",
    "POSReturnItemRequest",
    "PriceListBase",
    "PriceListCreate",
    "PriceListItemBase",
    "PriceListItemCreate",
    "PriceListItemResponse",
    "PriceListItemUpdate",
    "PriceListResponse",
    "PriceListUpdate",
    "PriceResolution",
    "POSReturnRequest",
    "POSReturnResponse",
    "POSSaleDetailResponse",
    "POSElectronicPaymentResult",
    "PurchaseVendorBase",
    "PurchaseVendorCreate",
    "PurchaseVendorUpdate",
    "PurchaseVendorResponse",
    "PurchaseVendorStatusUpdate",
    "PurchaseRecordItemBase",
    "PurchaseRecordItemCreate",
    "PurchaseRecordItemResponse",
    "PurchaseRecordCreate",
    "PurchaseRecordResponse",
    "PurchaseVendorHistory",
    "PurchaseReportFilters",
    "PurchaseReportTotals",
    "PurchaseReportItem",
    "PurchaseReport",
    "PurchaseVendorRanking",
    "PurchaseUserRanking",
    "PurchaseStatistics",
    "PurchaseReturnCreate",
    "PurchaseReturnResponse",
    "RecurringOrderCreate",
    "RecurringOrderExecutionResult",
    "RecurringOrderResponse",
    "OperationHistoryEntry",
    "OperationHistoryTechnician",
    "OperationHistoryType",
    "OperationsHistoryResponse",
    "ReturnDisposition",
    "ReturnReasonCategory",
    "ReturnApprovalRequest",
    "ReturnRecordType",
    "ReturnRecord",
    "ReturnsTotals",
    "ReturnsOverview",
    "SaleCreate",
    "SaleUpdate",
    "SaleItemCreate",
    "SaleItemResponse",
    "SaleStoreSummary",
    "SaleUserSummary",
    "SaleDeviceSummary",
    "WarrantyDeviceSummary",
    "WarrantySaleSummary",
    "WarrantyClaimResponse",
    "WarrantyAssignmentResponse",
    "WarrantyClaimCreate",
    "WarrantyClaimStatusUpdate",
    "WarrantyMetrics",
    "SaleResponse",
    "SaleReturnCreate",
    "SaleReturnItem",
    "SaleReturnResponse",
    "SaleHistorySearchResponse",
    "SalesReportFilters",
    "SalesReportTotals",
    "SalesReportItem",
    "SalesReportGroup",
    "SalesReportProduct",
    "SalesReport",
    "POSConnectorType",
    "POSPrinterMode",
    "POSConnectorSettings",
    "POSFiscalPrinterProfile",
    "POSPrinterSettings",
    "POSCashDrawerSettings",
    "POSCustomerDisplaySettings",
    "POSHardwareSettings",
    "POSHardwarePrintTestRequest",
    "POSHardwareDrawerOpenRequest",
    "POSHardwareDisplayPushRequest",
    "POSHardwareActionResponse",
    "POSDraftResponse",
    "POSConfigResponse",
    "POSTerminalConfig",
    "POSConfigUpdate",
    "ReleaseInfo",
    "RootWelcomeResponse",
    "RoleResponse",
    "StoreBase",
    "StoreCreate",
    "StoreResponse",
    "StoreUpdate",
    "StoreValueMetric",
    "StoreComparativeMetric",
    "SupplierContact",
    "SupplierBase",
    "SupplierBatchBase",
    "SupplierBatchCreate",
    "SupplierBatchOverviewItem",
    "SupplierBatchResponse",
    "SupplierBatchUpdate",
    "SupplierCreate",
    "SupplierAccountsPayableBucket",
    "SupplierAccountsPayableResponse",
    "SupplierAccountsPayableSummary",
    "SupplierAccountsPayableSupplier",
    "SupplierResponse",
    "SupplierUpdate",
    "SyncRequest",
    "SyncOutboxEntryResponse",
    "SyncOutboxPriority",
    "SyncOutboxStatsEntry",
    "SyncQueueProgressSummary",
    "SyncHybridComponentSummary",
    "SyncHybridProgressComponents",
    "SyncHybridProgressSummary",
    "SyncHybridForecast",
    "SyncHybridModuleBreakdownComponent",
    "SyncHybridModuleBreakdownItem",
    "SyncHybridRemainingBreakdown",
    "SyncHybridOverview",
    "SyncQueueEvent",
    "SyncQueueEntryResponse",
    "SyncQueueAttemptResponse",
    "SyncQueueEnqueueRequest",
    "SyncQueueEnqueueResponse",
    "SyncQueueDispatchResult",
    "SyncBranchHealth",
    "SyncBranchOverview",
    "SyncBranchStoreDetail",
    "SyncConflictLog",
    "SyncConflictReport",
    "SyncConflictReportFilters",
    "SyncConflictReportTotals",
    "SyncSessionCompact",
    "SyncStoreHistory",
    "SyncOutboxReplayRequest",
    "SyncSessionResponse",
    "TransferReport",
    "TransferReportDevice",
    "TransferReportFilters",
    "TransferReportItem",
    "TransferReportTotals",
    "TokenPayload",
    "TokenVerificationRequest",
    "TokenVerificationResponse",
    "TokenResponse",
    "SessionLoginResponse",
    "PasswordRecoveryRequest",
    "PasswordResetConfirm",
    "PasswordResetResponse",
    "UpdateStatus",
    "UserBase",
    "UserCreate",
    "UserUpdate",
    "UserResponse",
    "UserRolesUpdate",
    "UserStatusUpdate",
    "RoleModulePermission",
    "RolePermissionMatrix",
    "RolePermissionUpdate",
    "UserDirectoryFilters",
    "UserDirectoryTotals",
    "UserDirectoryEntry",
    "UserDirectoryReport",
    "UserDashboardActivity",
    "UserSessionSummary",
    "UserDashboardMetrics",
    "ProfitMarginMetric",
    "RotationMetric",
    "SalesProjectionMetric",
    "StockoutForecastMetric",
    "PurchaseSupplierMetric",
    "PurchaseAnalyticsResponse",
    "HealthStatusResponse",
    "CustomerDebtSnapshot",
    "CreditScheduleEntry",
    "AccountsReceivableEntry",
    "AccountsReceivableBucket",
    "AccountsReceivableSummary",
    "CustomerAccountsReceivableResponse",
    "CustomerStatementLine",
    "CustomerStatementReport",
    "CustomerPaymentReceiptResponse",
    "CustomerPrivacyRequestCreate",
    "CustomerPrivacyRequestResponse",
    "CustomerPrivacyActionResponse",
    "CustomerSummaryResponse",
    "StoreCreditResponse",
    "StoreCreditRedemptionResponse",
    "StoreCreditIssueRequest",
    "StoreCreditRedeemRequest",
    "DashboardReceivableCustomer",
    "DashboardReceivableMetrics",
]

CashSessionCloseRequest.model_rebuild()
CashSessionResponse.model_rebuild()
WarrantyClaimCreate.model_rebuild()
WarrantyClaimStatusUpdate.model_rebuild()<|MERGE_RESOLUTION|>--- conflicted
+++ resolved
@@ -660,11 +660,8 @@
     store_id: int | None = Field(
         default=None,
         ge=1,
-<<<<<<< HEAD
         description="Identificador de la sucursal asociada cuando la lista es específica para una tienda.",
-=======
         description="Sucursal asociada cuando la lista es específica para una tienda.",
->>>>>>> 3e06e9d8
     )
     customer_id: int | None = Field(
         default=None,
