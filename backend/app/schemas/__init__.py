--- conflicted
+++ resolved
@@ -517,8 +517,6 @@
         max_length=10,
         description="Moneda ISO 4217 en la que se expresan los precios.",
     )
-<<<<<<< HEAD
-=======
     valid_from: date | None = Field(
         default=None,
         description="Fecha a partir de la cual la lista entra en vigor.",
@@ -527,7 +525,6 @@
         default=None,
         description="Fecha límite de vigencia de la lista de precios.",
     )
->>>>>>> d6a5fe2a
     starts_at: datetime | None = Field(
         default=None,
         description="Fecha de inicio de vigencia en hora exacta (UTC).",
@@ -589,11 +586,8 @@
 
 
 class PriceListUpdate(BaseModel):
-<<<<<<< HEAD
     """Campos disponibles para modificar una lista de precios existente."""
-=======
     """Campos opcionales disponibles para actualizar una lista de precios."""
->>>>>>> d6a5fe2a
 
     name: str | None = Field(default=None, min_length=3, max_length=120)
     description: str | None = Field(default=None, max_length=500)
@@ -647,10 +641,7 @@
             raise ValueError(
                 "La fecha de inicio no puede ser posterior a la fecha de fin."
             )
-<<<<<<< HEAD
-=======
         if self.starts_at and self.ends_at and self.ends_at <= self.starts_at:
->>>>>>> d6a5fe2a
         if (
             self.starts_at is not None
             and self.ends_at is not None
@@ -672,15 +663,12 @@
         ...,
         gt=Decimal("0"),
         description="Precio específico definido en la lista.",
-<<<<<<< HEAD
-=======
     )
     discount_percentage: Decimal | None = Field(
         default=None,
         ge=Decimal("0"),
         le=Decimal("100"),
         description="Descuento porcentual adicional aplicado al precio base.",
->>>>>>> d6a5fe2a
     )
     currency: str = Field(
         default="MXN",
