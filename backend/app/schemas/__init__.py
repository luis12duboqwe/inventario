"""Esquemas Pydantic centralizados para la API de Softmobile Central."""
from __future__ import annotations

import enum
from datetime import date, datetime, timezone
from decimal import Decimal
from typing import Annotated, Any, Iterable, Literal

from pydantic import (
    AliasChoices,
    BaseModel,
    ConfigDict,
    Field,
    WithJsonSchema,
    computed_field,
    field_serializer,
    field_validator,
    model_validator,
    model_serializer,
)

from ..models import (
    BackupComponent,
    BackupMode,
    CashEntryType,
    CashSessionStatus,
    CommercialState,
    RecurringOrderType,
    MovementType,
    PaymentMethod,
    PurchaseStatus,
    RepairPartSource,
    RepairStatus,
    InventoryState,
    WarrantyStatus,
    WarrantyClaimStatus,
    WarrantyClaimType,
    SyncMode,
    SyncOutboxPriority,
    SyncOutboxStatus,
    SyncQueueStatus,
    SyncStatus,
    TransferStatus,
    CustomerLedgerEntryType,
    StoreCreditStatus,
    SystemLogLevel,
    LoyaltyTransactionType,
)
from ..utils import audit as audit_utils


class BackupExportFormat(str, enum.Enum):
    """Formatos disponibles para exportar archivos de respaldo."""

    ZIP = "zip"
    SQL = "sql"
    JSON = "json"


class BinaryFileResponse(BaseModel):
    filename: str = Field(
        ...,
        description="Nombre sugerido del archivo generado.",
    )
    media_type: str = Field(
        ...,
        description="Tipo MIME del recurso entregado como archivo.",
    )
    description: str = Field(
        default="El archivo se entrega como contenido binario en el cuerpo de la respuesta.",
        description="Descripción general del archivo exportado.",
    )

    model_config = ConfigDict(json_schema_extra={"example": {
        "filename": "reporte.pdf",
        "media_type": "application/pdf",
        "description": "El archivo se entrega como contenido binario en el cuerpo de la respuesta.",
    }})

    def content_disposition(self, disposition: str = "attachment") -> dict[str, str]:
        """Construye el encabezado Content-Disposition para descargas."""

        sanitized = self.filename.replace("\n", " ").replace("\r", " ")
        return {"Content-Disposition": f"{disposition}; filename={sanitized}"}


class HTMLDocumentResponse(BaseModel):
    """Describe un documento HTML estático entregado como respuesta."""

    content: str = Field(
        ...,
        description="Contenido HTML completo renderizado por el servicio.",
        min_length=1,
    )

    model_config = ConfigDict(
        from_attributes=True,
        json_schema_extra={
            "example": {
                "content": "<!DOCTYPE html><html lang=\"es\"><head>...</head><body>...</body></html>",
            }
        },
    )


class HealthStatusResponse(BaseModel):
    status: str = Field(
        ...,
        description="Estado operativo general del servicio (por ejemplo: ok, degradado).",
        min_length=2,
        max_length=40,
    )


class RootWelcomeResponse(BaseModel):
    message: str = Field(
        ...,
        description="Mensaje de bienvenida mostrado en la raíz del servicio.",
        min_length=3,
        max_length=120,
    )
    service: str = Field(
        ...,
        description="Nombre visible del servicio o módulo que responde.",
        min_length=3,
        max_length=120,
    )


class StoreBase(BaseModel):
    name: str = Field(..., max_length=120,
                      description="Nombre visible de la sucursal")
    location: str | None = Field(
        default=None, max_length=255, description="Dirección física o referencia de la sucursal"
    )
    phone: str | None = Field(
        default=None, max_length=30, description="Teléfono de contacto principal"
    )
    manager: str | None = Field(
        default=None, max_length=120, description="Responsable operativo de la sucursal"
    )
    status: str = Field(
        default="activa", max_length=30, description="Estado operativo de la sucursal"
    )
    timezone: str = Field(default="UTC", max_length=50,
                          description="Zona horaria de la sucursal")


class StoreCreate(StoreBase):
    """Carga de datos necesaria para registrar una nueva sucursal."""

    code: str | None = Field(
        default=None,
        max_length=20,
        description="Código interno único de la sucursal",
    )


class StoreUpdate(BaseModel):
    name: str | None = Field(default=None, max_length=120)
    location: str | None = Field(default=None, max_length=255)
    phone: str | None = Field(default=None, max_length=30)
    manager: str | None = Field(default=None, max_length=120)
    status: str | None = Field(default=None, max_length=30)
    code: str | None = Field(default=None, max_length=20)
    timezone: str | None = Field(default=None, max_length=50)


class StoreResponse(StoreBase):
    id: int
    code: str
    created_at: datetime
    inventory_value: Decimal = Field(default=Decimal("0"))

    model_config = ConfigDict(from_attributes=True)

    @field_serializer("inventory_value")
    @classmethod
    def _serialize_inventory_value(cls, value: Decimal) -> float:
        return float(value)


class DeviceBase(BaseModel):
    sku: str = Field(..., max_length=80,
                     description="Identificador único del producto")
    name: str = Field(..., max_length=120,
                      description="Descripción del dispositivo")
    quantity: int = Field(
        default=0, ge=0, description="Cantidad disponible en inventario")
    unit_price: Decimal = Field(
        default=Decimal("0"),
        ge=Decimal("0"),
        description="Precio unitario referencial del dispositivo",
    )
    minimum_stock: int = Field(
        default=0,
        ge=0,
        description="Stock mínimo aceptable antes de escalar una alerta",
    )
    reorder_point: int = Field(
        default=0,
        ge=0,
        description="Nivel objetivo para disparar un reabastecimiento",
    )
    precio_venta: Decimal = Field(
        default=Decimal("0"),
        ge=Decimal("0"),
        description="Precio público sugerido del dispositivo",
    )
    imei: str | None = Field(default=None, max_length=18,
                             description="IMEI del dispositivo")
    serial: str | None = Field(
        default=None, max_length=120, description="Número de serie")
    marca: str | None = Field(
        default=None, max_length=80, description="Marca comercial")
    modelo: str | None = Field(
        default=None, max_length=120, description="Modelo detallado")
    categoria: str | None = Field(
        default=None, max_length=80, description="Categoría de catálogo")
    condicion: str | None = Field(
        default=None, max_length=60, description="Condición física")
    color: str | None = Field(
        default=None, max_length=60, description="Color principal")
    capacidad_gb: int | None = Field(
        default=None, ge=0, description="Capacidad de almacenamiento en GB")
    capacidad: str | None = Field(
        default=None, max_length=80, description="Capacidad descriptiva")
    estado_comercial: CommercialState = Field(default=CommercialState.NUEVO)
    estado: str = Field(
        default="disponible",
        max_length=40,
        description="Estado logístico del producto (disponible, apartado, agotado, etc.)",
    )
    proveedor: str | None = Field(
        default=None, max_length=120, description="Proveedor principal")
    costo_unitario: Decimal = Field(
        default=Decimal("0"),
        ge=Decimal("0"),
        description="Costo neto por unidad",
    )
    costo_compra: Decimal = Field(
        default=Decimal("0"),
        ge=Decimal("0"),
        description="Costo de compra registrado para el catálogo",
    )
    margen_porcentaje: Decimal = Field(
        default=Decimal("0"),
        ge=Decimal("0"),
        description="Margen aplicado en porcentaje",
    )
    garantia_meses: int = Field(
        default=0, ge=0, description="Garantía ofrecida en meses")
    lote: str | None = Field(default=None, max_length=80,
                             description="Identificador de lote")
    fecha_compra: date | None = Field(
        default=None, description="Fecha de compra al proveedor")
    fecha_ingreso: date | None = Field(
        default=None, description="Fecha de ingreso al inventario")
    ubicacion: str | None = Field(
        default=None, max_length=120, description="Ubicación física en la sucursal")
    descripcion: str | None = Field(
        default=None,
        max_length=1024,
        description="Descripción extendida o notas del producto",
    )
    imagen_url: str | None = Field(
        default=None,
        max_length=255,
        description="URL de la imagen representativa del producto",
    )
    completo: bool = Field(
        default=True,
        description="Indica si la ficha del producto cuenta con todos los datos obligatorios",
    )

    @model_validator(mode="after")
    def _validate_stock_thresholds(self) -> "DeviceBase":
        if self.reorder_point < self.minimum_stock:
            raise ValueError(
                "El punto de reorden debe ser mayor o igual al stock mínimo."
            )
        return self

    @field_serializer("unit_price")
    @classmethod
    def _serialize_unit_price(cls, value: Decimal) -> float:
        return float(value)

    @field_serializer("precio_venta")
    @classmethod
    def _serialize_sale_price(cls, value: Decimal) -> float:
        return float(value)

    @field_serializer("costo_unitario")
    @classmethod
    def _serialize_cost(cls, value: Decimal) -> float:
        return float(value)

    @field_serializer("costo_compra")
    @classmethod
    def _serialize_purchase_cost(cls, value: Decimal) -> float:
        return float(value)

    @field_serializer("margen_porcentaje")
    @classmethod
    def _serialize_margin(cls, value: Decimal) -> float:
        return float(value)

    @field_validator("imei")
    @classmethod
    def validate_imei(cls, value: str | None) -> str | None:
        if value is None:
            return value
        normalized = value.strip()
        if normalized and not (10 <= len(normalized) <= 18):
            raise ValueError("IMEI inválido")
        return normalized or None

    @field_validator("serial")
    @classmethod
    def validate_serial(cls, value: str | None) -> str | None:
        if value is None:
            return value
        normalized = value.strip()
        if normalized and len(normalized) < 4:
            raise ValueError("Número de serie inválido")
        return normalized or None

    @model_validator(mode="before")
    @classmethod
    def _map_aliases(cls, data: Any) -> Any:
        if isinstance(data, dict):
            if "precio_venta" in data and "unit_price" not in data:
                data["unit_price"] = data["precio_venta"]
            if "costo_compra" in data and "costo_unitario" not in data:
                data["costo_unitario"] = data["costo_compra"]
        return data

    @model_validator(mode="after")
    def _sync_aliases(self) -> "DeviceBase":
        object.__setattr__(self, "precio_venta", self.unit_price)
        object.__setattr__(self, "costo_compra", self.costo_unitario)
        return self

    @field_validator(
        "marca",
        "modelo",
        "color",
        "categoria",
        "condicion",
        "capacidad",
        "estado",
        "proveedor",
        "lote",
        "ubicacion",
        "descripcion",
        "imagen_url",
        mode="before",
    )
    @classmethod
    def _normalize_optional_strings(cls, value: str | None) -> str | None:
        if value is None:
            return value
        normalized = value.strip()
        return normalized or None

    @field_validator("estado")
    @classmethod
    def _default_estado(cls, value: str | None) -> str:
        if not value:
            return "disponible"
        return value


class DeviceCreate(DeviceBase):
    """Datos necesarios para registrar un dispositivo."""


class DeviceUpdate(BaseModel):
    name: str | None = Field(default=None, max_length=120)
    quantity: int | None = Field(default=None, ge=0)
    unit_price: Decimal | None = Field(default=None, ge=Decimal("0"))
    precio_venta: Decimal | None = Field(default=None, ge=Decimal("0"))
    imei: str | None = Field(default=None, max_length=18)
    serial: str | None = Field(default=None, max_length=120)
    marca: str | None = Field(default=None, max_length=80)
    modelo: str | None = Field(default=None, max_length=120)
    categoria: str | None = Field(default=None, max_length=80)
    condicion: str | None = Field(default=None, max_length=60)
    color: str | None = Field(default=None, max_length=60)
    capacidad_gb: int | None = Field(default=None, ge=0)
    capacidad: str | None = Field(default=None, max_length=80)
    estado_comercial: CommercialState | None = Field(default=None)
    estado: str | None = Field(default=None, max_length=40)
    proveedor: str | None = Field(default=None, max_length=120)
    costo_unitario: Decimal | None = Field(default=None, ge=Decimal("0"))
    costo_compra: Decimal | None = Field(default=None, ge=Decimal("0"))
    margen_porcentaje: Decimal | None = Field(default=None, ge=Decimal("0"))
    garantia_meses: int | None = Field(default=None, ge=0)
    lote: str | None = Field(default=None, max_length=80)
    fecha_compra: date | None = Field(default=None)
    fecha_ingreso: date | None = Field(default=None)
    ubicacion: str | None = Field(default=None, max_length=120)
    descripcion: str | None = Field(default=None, max_length=1024)
    imagen_url: str | None = Field(default=None, max_length=255)
    completo: bool | None = Field(default=None)
    minimum_stock: int | None = Field(default=None, ge=0)
    reorder_point: int | None = Field(default=None, ge=0)

    @model_validator(mode="before")
    @classmethod
    def _map_update_aliases(cls, data: Any) -> Any:
        if isinstance(data, dict):
            if "precio_venta" in data and "unit_price" not in data:
                data["unit_price"] = data["precio_venta"]
            if "costo_compra" in data and "costo_unitario" not in data:
                data["costo_unitario"] = data["costo_compra"]
        return data

    @model_validator(mode="after")
    def _validate_partial_thresholds(self) -> "DeviceUpdate":
        minimum = self.minimum_stock
        reorder = self.reorder_point
        if minimum is not None and reorder is not None and reorder < minimum:
            raise ValueError(
                "El punto de reorden debe ser mayor o igual al stock mínimo."
            )
        return self

    @field_validator("imei")
    @classmethod
    def validate_update_imei(cls, value: str | None) -> str | None:
        if value is None:
            return value
        normalized = value.strip()
        if normalized and not (10 <= len(normalized) <= 18):
            raise ValueError("IMEI inválido")
        return normalized or None

    @field_validator("serial")
    @classmethod
    def validate_update_serial(cls, value: str | None) -> str | None:
        if value is None:
            return value
        normalized = value.strip()
        if normalized and len(normalized) < 4:
            raise ValueError("Número de serie inválido")
        return normalized or None

    @field_validator(
        "marca",
        "modelo",
        "color",
        "categoria",
        "condicion",
        "capacidad",
        "estado",
        "proveedor",
        "lote",
        "ubicacion",
        "descripcion",
        "imagen_url",
        mode="before",
    )
    @classmethod
    def _normalize_update_optional_strings(cls, value: str | None) -> str | None:
        if value is None:
            return value
        normalized = value.strip()
        return normalized or None


class DeviceResponse(DeviceBase):
    id: int
    store_id: int
    identifier: DeviceIdentifierResponse | None = Field(default=None)

    model_config = ConfigDict(from_attributes=True)

    @computed_field(return_type=float)  # type: ignore[misc]
    def inventory_value(self) -> float:
        return float(self.quantity * self.unit_price)

    @computed_field(return_type=int)  # type: ignore[misc]
    def variant_count(self) -> int:
        variants = getattr(self, "variants", None)
        if variants is None:
            return 0
        try:
            return len(list(variants))
        except TypeError:
            return 0

    @computed_field(return_type=bool)  # type: ignore[misc]
    def has_variants(self) -> bool:
        return self.variant_count > 0


class ProductVariantBase(BaseModel):
    name: str = Field(..., min_length=1, max_length=120)
    variant_sku: str = Field(..., min_length=1, max_length=80)
    barcode: str | None = Field(default=None, max_length=120)
    unit_price_override: Decimal | None = Field(default=None, ge=Decimal("0"))
    is_default: bool = Field(default=False)
    is_active: bool = Field(default=True)

    @field_serializer("unit_price_override")
    @classmethod
    def _serialize_price(cls, value: Decimal | None) -> float | None:
        if value is None:
            return None
        return float(value)


class ProductVariantCreate(ProductVariantBase):
    pass


class ProductVariantUpdate(BaseModel):
    name: str | None = Field(default=None, max_length=120)
    variant_sku: str | None = Field(default=None, max_length=80)
    barcode: str | None = Field(default=None, max_length=120)
    unit_price_override: Decimal | None = Field(default=None, ge=Decimal("0"))
    is_default: bool | None = Field(default=None)
    is_active: bool | None = Field(default=None)

    @field_serializer("unit_price_override")
    @classmethod
    def _serialize_update_price(cls, value: Decimal | None) -> float | None:
        if value is None:
            return None
        return float(value)


class ProductVariantResponse(ProductVariantBase):
    id: int
    device_id: int
    store_id: int
    device_sku: str
    device_name: str
    created_at: datetime
    updated_at: datetime

    model_config = ConfigDict(from_attributes=True)


class ProductBundleItemBase(BaseModel):
    device_id: int = Field(..., ge=1)
    variant_id: int | None = Field(default=None, ge=1)
    quantity: int = Field(default=1, ge=1)


class ProductBundleItemCreate(ProductBundleItemBase):
    pass


class ProductBundleItemResponse(ProductBundleItemBase):
    id: int
    variant_name: str | None = Field(default=None)
    device_sku: str
    device_name: str

    model_config = ConfigDict(from_attributes=True)


class ProductBundleBase(BaseModel):
    name: str = Field(..., min_length=1, max_length=120)
    bundle_sku: str = Field(..., min_length=1, max_length=80)
    description: str | None = Field(default=None, max_length=500)
    base_price: Decimal = Field(default=Decimal("0"), ge=Decimal("0"))
    is_active: bool = Field(default=True)

    @field_serializer("base_price")
    @classmethod
    def _serialize_base_price(cls, value: Decimal) -> float:
        return float(value)


class ProductBundleCreate(ProductBundleBase):
    store_id: int | None = Field(default=None, ge=1)
    items: list[ProductBundleItemCreate] = Field(default_factory=list)


class ProductBundleUpdate(BaseModel):
    name: str | None = Field(default=None, max_length=120)
    bundle_sku: str | None = Field(default=None, max_length=80)
    description: str | None = Field(default=None, max_length=500)
    base_price: Decimal | None = Field(default=None, ge=Decimal("0"))
    is_active: bool | None = Field(default=None)
    store_id: int | None = Field(default=None, ge=1)
    items: list[ProductBundleItemCreate] | None = Field(default=None)

    @field_serializer("base_price")
    @classmethod
    def _serialize_update_price(cls, value: Decimal | None) -> float | None:
        if value is None:
            return None
        return float(value)


class ProductBundleResponse(ProductBundleBase):
    id: int
    store_id: int | None
    created_at: datetime
    updated_at: datetime
    items: list[ProductBundleItemResponse] = Field(default_factory=list)

    model_config = ConfigDict(from_attributes=True)




class PriceListBase(BaseModel):
    """Información común de una lista de precios corporativa."""

    name: str = Field(
        ...,
        min_length=3,
        max_length=120,
        description="Nombre visible para identificar la lista de precios.",
    )
    description: str | None = Field(
        default=None,
        max_length=500,
        description="Descripción opcional del alcance o uso de la lista.",
    )
    priority: int = Field(
        default=100,
        ge=0,
        le=10000,
        description="Prioridad corporativa (0 = máxima prioridad).",
    )
    is_active: bool = Field(
        default=True,
        description="Indica si la lista está habilitada para resolver precios.",
    )
    store_id: int | None = Field(
        default=None,
        ge=1,
<<<<<<< HEAD
        description="Identificador de la sucursal asociada cuando la lista es específica para una tienda.",
=======
        description="Sucursal asociada cuando la lista es específica para una tienda.",
>>>>>>> d37c70ae
    )
    customer_id: int | None = Field(
        default=None,
        ge=1,
        description="Cliente corporativo preferente ligado a la lista.",
    )
    currency: str = Field(
        default="MXN",
        min_length=3,
        max_length=10,
        description="Moneda ISO 4217 en la que se expresan los precios.",
    )
    valid_from: date | None = Field(
        default=None,
        description="Fecha a partir de la cual la lista entra en vigor.",
    )
    valid_until: date | None = Field(
        default=None,
        description="Fecha límite de vigencia de la lista de precios.",
    )
    starts_at: datetime | None = Field(
        default=None,
        description="Fecha de inicio de vigencia en hora exacta (UTC).",
    )
    ends_at: datetime | None = Field(
        default=None,
        description="Fecha de término de vigencia en hora exacta (UTC).",
    )

    @field_validator("name", mode="before")
    @classmethod
    def _normalize_name(cls, value: str) -> str:
        normalized = value.strip()
        if len(normalized) < 3:
            raise ValueError("El nombre debe tener al menos 3 caracteres.")
        return normalized

    @field_validator("description", mode="before")
    @classmethod
    def _normalize_description(cls, value: str | None) -> str | None:
        if value is None:
            return None
        normalized = value.strip()
        return normalized or None

    @field_validator("currency", mode="before")
    @classmethod
    def _normalize_currency(cls, value: str) -> str:
        normalized = value.strip().upper()
        if len(normalized) < 3:
            raise ValueError("La moneda debe tener al menos 3 caracteres.")
        return normalized

    @model_validator(mode="after")
    def _validate_dates(self) -> "PriceListBase":
        if (
            self.valid_from is not None
            and self.valid_until is not None
            and self.valid_from > self.valid_until
        ):
            raise ValueError(
                "La fecha de inicio no puede ser posterior a la fecha de fin."
            )
        if (
            self.starts_at is not None
            and self.ends_at is not None
            and self.ends_at <= self.starts_at
        ):
            raise ValueError("La fecha de término debe ser posterior al inicio.")
        return self


class PriceListCreate(PriceListBase):
    """Carga útil para registrar una nueva lista de precios."""


class PriceListUpdate(BaseModel):
    """Campos opcionales disponibles para actualizar una lista de precios."""

    name: str | None = Field(default=None, min_length=3, max_length=120)
    description: str | None = Field(default=None, max_length=500)
    priority: int | None = Field(default=None, ge=0, le=10000)
    is_active: bool | None = Field(default=None)
    store_id: int | None = Field(default=None, ge=1)
    customer_id: int | None = Field(default=None, ge=1)
    currency: str | None = Field(default=None, min_length=3, max_length=10)
    valid_from: date | None = Field(default=None)
    valid_until: date | None = Field(default=None)

    @field_validator("name", mode="before")
    @classmethod
    def _normalize_name(cls, value: str | None) -> str | None:
        if value is None:
            return None
        normalized = value.strip()
        if normalized and len(normalized) < 3:
            raise ValueError("El nombre debe tener al menos 3 caracteres.")
        return normalized or None

    @field_validator("description", mode="before")
    @classmethod
    def _normalize_description(cls, value: str | None) -> str | None:
        if value is None:
            return None
        normalized = value.strip()
        return normalized or None

    @field_validator("currency", mode="before")
    @classmethod
    def _normalize_currency(cls, value: str | None) -> str | None:
        if value is None:
            return None
        normalized = value.strip().upper()
        if len(normalized) < 3:
            raise ValueError("La moneda debe contener al menos 3 caracteres.")
        return normalized


class PriceListUpdate(BaseModel):
    name: str | None = Field(default=None, min_length=3, max_length=120)
    description: str | None = Field(default=None, max_length=500)
    priority: int | None = Field(default=None, ge=0, le=10000)
    is_active: bool | None = Field(default=None)
    store_id: int | None = Field(default=None, ge=1)
    customer_id: int | None = Field(default=None, ge=1)
    starts_at: datetime | None = Field(default=None)
    ends_at: datetime | None = Field(default=None)
    valid_from: date | None = Field(default=None)
    valid_until: date | None = Field(default=None)

    @model_validator(mode="after")
    def _validate_dates(self) -> "PriceListUpdate":
        if (
            self.valid_from is not None
            and self.valid_until is not None
            and self.valid_from > self.valid_until
        ):
            raise ValueError(
                "La fecha de inicio no puede ser posterior a la fecha de fin."
            )
        if (
            self.starts_at is not None
            and self.ends_at is not None
            and self.ends_at <= self.starts_at
        ):
            raise ValueError("La fecha de término debe ser posterior al inicio.")
        return self


class PriceListItemBase(BaseModel):
    """Definición de un precio para un producto dentro de una lista."""

    device_id: int = Field(
        ...,
        ge=1,
        description="Identificador del dispositivo dentro del catálogo corporativo.",
    )
    price: Decimal = Field(
        ...,
        gt=Decimal("0"),
        description="Precio específico definido en la lista.",
    )
    discount_percentage: Decimal | None = Field(
        default=None,
        ge=Decimal("0"),
        le=Decimal("100"),
        description="Descuento porcentual adicional aplicado al precio base.",
    )
    currency: str = Field(
        default="MXN",
        min_length=3,
        max_length=8,
        description="Moneda ISO 4217 asociada al precio.",
    )
    notes: str | None = Field(
        default=None,
        max_length=500,
        description="Notas internas sobre la regla de precios.",
    )

    @field_validator("currency", mode="before")
    @classmethod
    def _normalize_currency(cls, value: str) -> str:
        normalized = value.strip().upper()
        if len(normalized) < 3:
            raise ValueError("La moneda debe contener al menos 3 caracteres.")
        return normalized

    @field_validator("notes", mode="before")
    @classmethod
    def _normalize_notes(cls, value: str | None) -> str | None:
        if value is None:
            return None
        normalized = value.strip()
        return normalized or None


class PriceListItemCreate(PriceListItemBase):
    """Carga útil para agregar un producto a una lista de precios."""


class PriceListItemUpdate(BaseModel):
    """Campos disponibles para actualizar un precio de catálogo."""

    price: Decimal | None = Field(default=None, gt=Decimal("0"))
    currency: str | None = Field(default=None, min_length=3, max_length=8)
    discount_percentage: Decimal | None = Field(
        default=None,
        ge=Decimal("0"),
        le=Decimal("100"),
    )
    notes: str | None = Field(default=None, max_length=500)

    @field_validator("currency", mode="before")
    @classmethod
    def _normalize_currency(cls, value: str | None) -> str | None:
        if value is None:
            return None
        normalized = value.strip().upper()
        if len(normalized) < 3:
            raise ValueError("La moneda debe contener al menos 3 caracteres.")
        return normalized

    @field_validator("notes", mode="before")
    @classmethod
    def _normalize_notes(cls, value: str | None) -> str | None:
        if value is None:
            return None
        normalized = value.strip()
        return normalized or None

    @model_validator(mode="after")
    def _ensure_valid_price(self) -> "PriceListItemUpdate":
        if self.price is not None and self.price <= Decimal("0"):
            raise ValueError("El precio debe ser mayor a cero.")
        return self


class PriceListItemResponse(PriceListItemBase):
    id: int
    price_list_id: int
    created_at: datetime
    updated_at: datetime

    model_config = ConfigDict(from_attributes=True)

    @field_serializer("price")
    @classmethod
    def _serialize_price(cls, value: Decimal) -> float:
        return float(value)

    @field_serializer("discount_percentage")
    @classmethod
    def _serialize_discount(cls, value: Decimal | None) -> float | None:
        if value is None:
            return None
        return float(value)


class PriceListResponse(PriceListBase):
    id: int
    scope: str
    created_at: datetime
    updated_at: datetime
    items: list[PriceListItemResponse] = Field(default_factory=list)

    model_config = ConfigDict(from_attributes=True)

class PriceResolution(BaseModel):
    """Resultado de resolver un precio con base en listas disponibles."""

    device_id: int = Field(..., ge=1)
    price_list_id: int | None = Field(default=None, ge=1)
    price_list_name: str | None = Field(default=None, max_length=120)
    scope: Literal[
        "store_customer",
        "customer",
        "store",
        "global",
        "fallback",
    ] = Field(..., description="Ámbito de la lista aplicada al cálculo.")
    source: Literal["price_list", "fallback"] = Field(
        ..., description="Origen del precio devuelto."
    )
    currency: str = Field(..., min_length=3, max_length=10)
    base_price: Decimal = Field(..., ge=Decimal("0"))
    discount_percentage: Decimal | None = Field(
        default=None, ge=Decimal("0"), le=Decimal("100")
    )
    final_price: Decimal = Field(..., ge=Decimal("0"))
    valid_from: date | None = None
    valid_until: date | None = None

    @field_serializer("base_price")
    @classmethod
    def _serialize_base_price(cls, value: Decimal) -> float:
        return float(value)

    @field_serializer("discount_percentage")
    @classmethod
    def _serialize_discount(cls, value: Decimal | None) -> float | None:
        if value is None:
            return None
        return float(value)

    @field_serializer("final_price")
    @classmethod
    def _serialize_final_price(cls, value: Decimal) -> float:
        return float(value)

class PriceEvaluationRequest(BaseModel):
    device_id: int = Field(..., ge=1)
    store_id: int | None = Field(default=None, ge=1)
    customer_id: int | None = Field(default=None, ge=1)


class PriceEvaluationResponse(BaseModel):
    device_id: int
    price_list_id: int | None = None
    scope: str | None = None
    price: float | None = None
    currency: str | None = None

class SmartImportColumnMatch(BaseModel):
    campo: str
    encabezado_origen: str | None = None
    estado: Literal["ok", "pendiente", "falta"]
    tipo_dato: str | None = None
    ejemplos: list[str] = Field(default_factory=list)


class InventorySmartImportPreview(BaseModel):
    columnas: list[SmartImportColumnMatch]
    columnas_detectadas: dict[str, str | None]
    columnas_faltantes: list[str] = Field(default_factory=list)
    total_filas: int
    registros_incompletos_estimados: int
    advertencias: list[str] = Field(default_factory=list)
    patrones_sugeridos: dict[str, str] = Field(default_factory=dict)


class InventorySmartImportResult(BaseModel):
    total_procesados: int
    nuevos: int
    actualizados: int
    registros_incompletos: int
    columnas_faltantes: list[str] = Field(default_factory=list)
    advertencias: list[str] = Field(default_factory=list)
    tiendas_nuevas: list[str] = Field(default_factory=list)
    duracion_segundos: float | None = None
    resumen: str
    validacion_resumen: "ImportValidationSummary | None" = None


class InventorySmartImportResponse(BaseModel):
    preview: InventorySmartImportPreview
    resultado: InventorySmartImportResult | None = None


class InventoryImportError(BaseModel):
    row: int = Field(
        ..., ge=1, description="Número de fila del archivo que provocó la incidencia."
    )
    message: str = Field(
        ..., min_length=1, description="Código interno o descripción del error detectado."
    )


class InventoryImportSummary(BaseModel):
    created: int = Field(
        ..., ge=0, description="Cantidad de productos creados durante la importación."
    )
    updated: int = Field(
        ..., ge=0, description="Cantidad de productos actualizados durante la importación."
    )
    skipped: int = Field(
        ..., ge=0, description="Registros omitidos por datos insuficientes o inconsistencias."
    )
    errors: list[InventoryImportError] = Field(
        default_factory=list,
        description="Listado de errores asociados a filas específicas del archivo.",
    )


class ImportValidationBase(BaseModel):
    tipo: str
    severidad: str
    descripcion: str
    fecha: datetime
    corregido: bool


class ImportValidation(ImportValidationBase):
    id: int
    producto_id: int | None = None

    model_config = ConfigDict(from_attributes=True)


class ImportValidationDevice(BaseModel):
    id: int
    store_id: int
    store_name: str
    sku: str
    name: str
    imei: str | None = None
    serial: str | None = None
    marca: str | None = None
    modelo: str | None = None

    model_config = ConfigDict(from_attributes=True)


class ImportValidationDetail(ImportValidation):
    device: ImportValidationDevice | None = None


class ImportValidationSummary(BaseModel):
    registros_revisados: int
    advertencias: int
    errores: int
    campos_faltantes: list[str] = Field(default_factory=list)
    tiempo_total: float | None = None


class InventoryImportHistoryEntry(BaseModel):
    id: int
    nombre_archivo: str
    fecha: datetime
    columnas_detectadas: dict[str, str | None]
    registros_incompletos: int
    total_registros: int
    nuevos: int
    actualizados: int
    advertencias: list[str]
    duracion_segundos: float | None = None

    model_config = ConfigDict(from_attributes=True)


class DeviceSearchFilters(BaseModel):
    imei: str | None = Field(default=None, max_length=18)
    serial: str | None = Field(default=None, max_length=120)
    capacidad_gb: int | None = Field(default=None, ge=0)
    color: str | None = Field(default=None, max_length=60)
    marca: str | None = Field(default=None, max_length=80)
    modelo: str | None = Field(default=None, max_length=120)
    categoria: str | None = Field(default=None, max_length=80)
    condicion: str | None = Field(default=None, max_length=60)
    estado_comercial: CommercialState | None = Field(default=None)
    estado: str | None = Field(default=None, max_length=40)
    ubicacion: str | None = Field(default=None, max_length=120)
    proveedor: str | None = Field(default=None, max_length=120)
    fecha_ingreso_desde: date | None = Field(default=None)
    fecha_ingreso_hasta: date | None = Field(default=None)

    model_config = ConfigDict(extra="forbid", use_enum_values=True)

    @field_validator("imei", "serial", "color", "marca", "modelo", mode="before")
    @classmethod
    def _normalize_text(cls, value: str | None) -> str | None:
        if value is None:
            return value
        normalized = value.strip()
        return normalized or None

    @field_validator("estado_comercial", mode="before")
    @classmethod
    def _normalize_estado_comercial(
        cls, value: CommercialState | str | None
    ) -> CommercialState | None:
        if value is None:
            return None
        if isinstance(value, CommercialState):
            return value
        normalized = str(value).strip()
        if not normalized:
            return None
        try:
            return CommercialState(normalized)
        except ValueError:
            candidates = {normalized.lower(), normalized.upper()}
            for candidate in candidates:
                try:
                    return CommercialState(candidate)
                except ValueError:
                    continue
            raise ValueError("estado_comercial_invalido")

    @field_validator("categoria", "condicion", "estado", "ubicacion", "proveedor", mode="before")
    @classmethod
    def _normalize_additional_filters(cls, value: str | None) -> str | None:
        if value is None:
            return value
        normalized = value.strip()
        return normalized or None


class CatalogProDeviceResponse(DeviceResponse):
    store_name: str

    model_config = ConfigDict(from_attributes=True)


class DeviceIdentifierBase(BaseModel):
    imei_1: str | None = Field(default=None, max_length=18)
    imei_2: str | None = Field(default=None, max_length=18)
    numero_serie: str | None = Field(default=None, max_length=120)
    estado_tecnico: str | None = Field(default=None, max_length=60)
    observaciones: str | None = Field(default=None, max_length=1024)

    @field_validator("imei_1", "imei_2", "numero_serie", mode="before")
    @classmethod
    def _normalize_identifier(cls, value: str | None) -> str | None:
        if value is None:
            return value
        normalized = value.strip()
        return normalized or None

    @field_validator("estado_tecnico", "observaciones", mode="before")
    @classmethod
    def _normalize_optional_text(cls, value: str | None) -> str | None:
        if value is None:
            return value
        normalized = value.strip()
        return normalized or None

    @model_validator(mode="after")
    def _validate_identifiers(self) -> "DeviceIdentifierBase":
        identifiers = [self.imei_1, self.imei_2, self.numero_serie]
        if not any(identifiers):
            raise ValueError(
                "Debe registrar al menos un IMEI o número de serie.")
        if self.imei_1 and self.imei_2 and self.imei_1 == self.imei_2:
            raise ValueError("El IMEI 1 y el IMEI 2 no pueden ser idénticos.")
        return self


class DeviceIdentifierRequest(DeviceIdentifierBase):
    """Payload utilizado para registrar identificadores de dispositivos."""


class DeviceIdentifierResponse(DeviceIdentifierBase):
    id: int
    producto_id: int

    model_config = ConfigDict(from_attributes=True)


class WMSBinBase(BaseModel):
    codigo: str = Field(
        ..., min_length=1, max_length=60, description="Código único del bin dentro de la sucursal"
    )
    pasillo: str | None = Field(default=None, max_length=60)
    rack: str | None = Field(default=None, max_length=60)
    nivel: str | None = Field(default=None, max_length=60)
    descripcion: str | None = Field(default=None, max_length=255)

    @model_validator(mode="before")
    @classmethod
    def _coerce_bin_aliases(cls, data: Any) -> Any:  # pragma: no cover - simple mapeo
        if not isinstance(data, dict):
            return data
        alias_map = {
            "codigo": ["code"],
            "pasillo": ["aisle"],
            "nivel": ["level"],
            "descripcion": ["description"],
        }
        for target, sources in alias_map.items():
            if target not in data:
                for source in sources:
                    if source in data:
                        data[target] = data[source]
                        break
        return data

    @field_validator("codigo", mode="before")
    @classmethod
    def _normalize_code(cls, value: str | None) -> str:
        if value is None:
            raise ValueError("codigo_requerido")
        normalized = value.strip()
        if not normalized:
            raise ValueError("codigo_requerido")
        return normalized


class WMSBinCreate(WMSBinBase):
    """Carga de datos necesaria para registrar un bin."""


class WMSBinUpdate(BaseModel):
    codigo: str | None = Field(default=None, max_length=60)
    pasillo: str | None = Field(default=None, max_length=60)
    rack: str | None = Field(default=None, max_length=60)
    nivel: str | None = Field(default=None, max_length=60)
    descripcion: str | None = Field(default=None, max_length=255)


class WMSBinResponse(BaseModel):
    """Respuesta de un bin WMS con claves en español.

    Internamente usamos los nombres de atributos reales del modelo SQLAlchemy
    (code, store_id, created_at, updated_at) y los convertimos a las claves
    originales en español mediante un serializer personalizado para no depender
    de *validation_alias*/"serialization_alias" que generan warnings en Pydantic v2.
    """

    id: int
    code: str
    store_id: int
    created_at: datetime
    updated_at: datetime

    model_config = ConfigDict(from_attributes=True)

    @model_serializer
    def _serialize(self) -> dict[str, Any]:  # pragma: no cover - mapeo directo
        return {
            "id": self.id,
            "codigo": self.code,
            "sucursal_id": self.store_id,
            "fecha_creacion": self.created_at,
            "fecha_actualizacion": self.updated_at,
        }


class DeviceBinAssignmentResponse(BaseModel):
    producto_id: int = Field(..., ge=1)
    bin: WMSBinResponse
    asignado_en: datetime
    desasignado_en: datetime | None = None

    model_config = ConfigDict(from_attributes=True)


class StoreMembershipBase(BaseModel):
    user_id: int = Field(..., ge=1)
    store_id: int = Field(..., ge=1)
    can_create_transfer: bool = Field(default=False)
    can_receive_transfer: bool = Field(default=False)


class StoreMembershipResponse(StoreMembershipBase):
    id: int
    created_at: datetime

    model_config = ConfigDict(from_attributes=True)


class StoreMembershipUpdate(StoreMembershipBase):
    """Actualiza los permisos de pertenencia de un usuario en una sucursal."""


class ContactHistoryEntry(BaseModel):
    timestamp: datetime = Field(default_factory=datetime.utcnow)
    note: str = Field(..., min_length=3, max_length=255)

    @field_validator("note")
    @classmethod
    def _normalize_note(cls, value: str) -> str:
        normalized = value.strip()
        if len(normalized) < 3:
            raise ValueError("La nota debe tener al menos 3 caracteres.")
        return normalized

    @field_serializer("timestamp")
    @classmethod
    def _serialize_timestamp(cls, value: datetime) -> str:
        return value.isoformat()


class SupplierContact(BaseModel):
    name: str | None = Field(default=None, max_length=120)
    position: str | None = Field(default=None, max_length=120)
    email: str | None = Field(default=None, max_length=120)
    phone: str | None = Field(default=None, max_length=40)
    notes: str | None = Field(default=None, max_length=255)

    @field_validator("name", "position", "email", "phone", "notes", mode="before")
    @classmethod
    def _normalize_contact_text(cls, value: str | None) -> str | None:
        if value is None:
            return None
        normalized = value.strip()
        return normalized or None


class CustomerBase(BaseModel):
    contact_name: str | None = Field(default=None, max_length=120)
    email: str | None = Field(default=None, max_length=120)
    phone: str = Field(..., min_length=5, max_length=40)
    address: str | None = Field(default=None, max_length=255)
    customer_type: str = Field(
        default="minorista", min_length=3, max_length=30)
    status: str = Field(default="activo", min_length=3, max_length=20)
    tax_id: str = Field(..., min_length=5, max_length=30)
    segment_category: str | None = Field(default=None, max_length=60)
    tags: list[str] = Field(default_factory=list)
    credit_limit: Decimal = Field(default=Decimal("0"))
    notes: str | None = Field(default=None, max_length=500)
    outstanding_debt: Decimal = Field(default=Decimal("0"))
    history: list[ContactHistoryEntry] = Field(default_factory=list)

    @field_validator(
        "contact_name",
        "email",
        "phone",
        "address",
        "customer_type",
        "status",
        "notes",
        "segment_category",
        mode="before",
    )
    @classmethod
    def _normalize_optional_text(cls, value: str | None) -> str | None:
        if value is None:
            return None
        normalized = value.strip()
        return normalized or None

    @field_validator("tax_id", mode="before")
    @classmethod
    def _normalize_tax_id(cls, value: str) -> str:
        normalized = value.strip().upper()
        normalized = normalized.replace(" ", "")
        if len(normalized) < 5:
            raise ValueError("El RTN debe tener al menos 5 caracteres.")
        return normalized

    @field_validator("segment_category", mode="before")
    @classmethod
    def _normalize_segment_category(cls, value: str | None) -> str | None:
        if value is None:
            return None
        normalized = value.strip().lower()
        return normalized or None

    @field_validator("tags", mode="before")
    @classmethod
    def _normalize_tags(
        cls, value: list[str] | str | None
    ) -> list[str]:
        if value is None:
            return []
        if isinstance(value, str):
            raw_items = value.split(",")
        else:
            raw_items = value
        normalized: list[str] = []
        for item in raw_items:
            if not isinstance(item, str):
                continue
            cleaned = item.strip().lower()
            if cleaned and cleaned not in normalized:
                normalized.append(cleaned)
        return normalized

    @field_serializer("outstanding_debt")
    @classmethod
    def _serialize_debt(cls, value: Decimal) -> float:
        return float(value)

    @field_serializer("credit_limit")
    @classmethod
    def _serialize_credit_limit(cls, value: Decimal) -> float:
        return float(value)

    @field_validator("phone", mode="after")
    @classmethod
    def _ensure_phone(cls, value: str) -> str:
        normalized = value.strip()
        if not normalized:
            raise ValueError("El teléfono del cliente es obligatorio.")
        return normalized


class CustomerCreate(CustomerBase):
    name: str = Field(..., max_length=120)

    @field_validator("name")
    @classmethod
    def _normalize_name(cls, value: str) -> str:
        normalized = value.strip()
        if not normalized:
            raise ValueError("El nombre es obligatorio.")
        return normalized


class CustomerUpdate(BaseModel):
    name: str | None = Field(default=None, max_length=120)
    contact_name: str | None = Field(default=None, max_length=120)
    email: str | None = Field(default=None, max_length=120)
    phone: str | None = Field(default=None, max_length=40)
    address: str | None = Field(default=None, max_length=255)
    customer_type: str | None = Field(default=None, max_length=30)
    status: str | None = Field(default=None, max_length=20)
    tax_id: str | None = Field(default=None, min_length=5, max_length=30)
    segment_category: str | None = Field(default=None, max_length=60)
    tags: list[str] | None = Field(default=None)
    credit_limit: Decimal | None = Field(default=None)
    notes: str | None = Field(default=None, max_length=500)
    outstanding_debt: Decimal | None = Field(default=None)
    history: list[ContactHistoryEntry] | None = Field(default=None)

    @field_validator(
        "name",
        "contact_name",
        "email",
        "phone",
        "address",
        "customer_type",
        "status",
        "notes",
        "segment_category",
        mode="before",
    )
    @classmethod
    def _normalize_update_text(cls, value: str | None) -> str | None:
        if value is None:
            return None
        normalized = value.strip()
        return normalized or None

    @field_validator("tax_id", mode="before")
    @classmethod
    def _normalize_update_tax_id(cls, value: str | None) -> str | None:
        if value is None:
            return None
        normalized = value.strip().upper().replace(" ", "")
        if len(normalized) < 5:
            raise ValueError("El RTN debe tener al menos 5 caracteres.")
        return normalized

    @field_validator("segment_category", mode="before")
    @classmethod
    def _normalize_update_segment_category(cls, value: str | None) -> str | None:
        if value is None:
            return None
        normalized = value.strip().lower()
        return normalized or None

    @field_validator("tags", mode="before")
    @classmethod
    def _normalize_update_tags(
        cls, value: list[str] | str | None
    ) -> list[str] | None:
        if value is None:
            return None
        if isinstance(value, str):
            raw_items = value.split(",")
        else:
            raw_items = value
        normalized: list[str] = []
        for item in raw_items:
            if not isinstance(item, str):
                continue
            cleaned = item.strip().lower()
            if cleaned and cleaned not in normalized:
                normalized.append(cleaned)
        return normalized


class LoyaltyAccountBase(BaseModel):
    accrual_rate: Decimal = Field(default=Decimal("1"), ge=Decimal("0"))
    redemption_rate: Decimal = Field(default=Decimal("1"), gt=Decimal("0"))
    expiration_days: int = Field(default=365, ge=0)
    is_active: bool = Field(default=True)
    rule_config: dict[str, Any] = Field(default_factory=dict)

    @field_validator("rule_config", mode="before")
    @classmethod
    def _ensure_rule_config(cls, value: Any) -> dict[str, Any]:
        if value is None:
            return {}
        if isinstance(value, dict):
            return {str(k): v for k, v in value.items()}
        raise ValueError("rule_config debe ser un objeto JSON válido")


class LoyaltyAccountCreate(LoyaltyAccountBase):
    customer_id: int = Field(..., ge=1)


class LoyaltyAccountUpdate(BaseModel):
    accrual_rate: Decimal | None = Field(default=None, ge=Decimal("0"))
    redemption_rate: Decimal | None = Field(default=None, gt=Decimal("0"))
    expiration_days: int | None = Field(default=None, ge=0)
    is_active: bool | None = None
    rule_config: dict[str, Any] | None = None

    @field_validator("rule_config", mode="before")
    @classmethod
    def _normalize_rule_config(cls, value: Any) -> dict[str, Any] | None:
        if value is None:
            return None
        if isinstance(value, dict):
            return {str(k): v for k, v in value.items()}
        raise ValueError("rule_config debe ser un objeto JSON válido")


class LoyaltyAccountSummary(BaseModel):
    id: int
    balance_points: Decimal = Field(default=Decimal("0"))
    lifetime_points_earned: Decimal = Field(default=Decimal("0"))
    lifetime_points_redeemed: Decimal = Field(default=Decimal("0"))
    expired_points_total: Decimal = Field(default=Decimal("0"))
    accrual_rate: Decimal = Field(default=Decimal("0"))
    redemption_rate: Decimal = Field(default=Decimal("0"))
    expiration_days: int = Field(default=0)
    is_active: bool = Field(default=True)
    last_accrual_at: datetime | None = None
    last_redemption_at: datetime | None = None
    last_expiration_at: datetime | None = None

    model_config = ConfigDict(from_attributes=True)

    @field_serializer(
        "balance_points",
        "lifetime_points_earned",
        "lifetime_points_redeemed",
        "expired_points_total",
        "accrual_rate",
        "redemption_rate",
    )
    @classmethod
    def _serialize_decimal(cls, value: Decimal) -> float:
        return float(value)


class LoyaltyAccountResponse(LoyaltyAccountSummary):
    customer_id: int
    rule_config: dict[str, Any] = Field(default_factory=dict)
    created_at: datetime
    updated_at: datetime


class LoyaltyTransactionResponse(BaseModel):
    id: int
    account_id: int
    sale_id: int | None = None
    transaction_type: LoyaltyTransactionType
    points: Decimal
    balance_after: Decimal
    currency_amount: Decimal
    description: str | None = None
    details: dict[str, Any] = Field(default_factory=dict)
    registered_at: datetime
    expires_at: datetime | None = None
    registered_by_id: int | None = None

    model_config = ConfigDict(from_attributes=True)

    @field_serializer("points", "balance_after", "currency_amount")
    @classmethod
    def _serialize_transaction_decimal(cls, value: Decimal) -> float:
        return float(value)


class LoyaltyReportSummary(BaseModel):
    total_accounts: int
    active_accounts: int
    inactive_accounts: int
    total_balance: Decimal = Field(default=Decimal("0"))
    total_earned: Decimal = Field(default=Decimal("0"))
    total_redeemed: Decimal = Field(default=Decimal("0"))
    total_expired: Decimal = Field(default=Decimal("0"))
    last_activity: datetime | None = None

    @field_serializer(
        "total_balance",
        "total_earned",
        "total_redeemed",
        "total_expired",
    )
    @classmethod
    def _serialize_summary_decimal(cls, value: Decimal) -> float:
        return float(value)


class CustomerResponse(CustomerBase):
    id: int
    name: str
    last_interaction_at: datetime | None
    created_at: datetime
    updated_at: datetime
    loyalty_account: LoyaltyAccountResponse | None = None
    annual_purchase_amount: float = Field(default=0.0)
    orders_last_year: int = Field(default=0)
    purchase_frequency: str = Field(default="sin_datos")
    segment_labels: list[str] = Field(default_factory=list)
    last_purchase_at: datetime | None = None

    model_config = ConfigDict(from_attributes=True)


class CustomerNoteCreate(BaseModel):
    note: str = Field(..., min_length=3, max_length=255)

    @field_validator("note", mode="before")
    @classmethod
    def _normalize_note(cls, value: str) -> str:
        normalized = value.strip()
        if not normalized:
            raise ValueError("La nota del cliente es obligatoria.")
        return normalized


class CustomerPaymentCreate(BaseModel):
    amount: Decimal = Field(..., gt=Decimal("0"))
    method: str = Field(default="manual", min_length=3, max_length=40)
    reference: str | None = Field(default=None, max_length=120)
    note: str | None = Field(default=None, max_length=255)
    sale_id: int | None = Field(default=None, ge=1)

    @field_validator("method", mode="before")
    @classmethod
    def _normalize_method(cls, value: str | None) -> str:
        if value is None:
            return "manual"
        normalized = value.strip()
        if not normalized:
            raise ValueError("Indica un método de pago válido.")
        return normalized

    @field_validator("reference", "note", mode="before")
    @classmethod
    def _normalize_optional(cls, value: str | None) -> str | None:
        if value is None:
            return None
        normalized = value.strip()
        return normalized or None


class CustomerLedgerEntryResponse(BaseModel):
    id: int
    entry_type: CustomerLedgerEntryType
    reference_type: str | None
    reference_id: str | None
    amount: float
    balance_after: float
    note: str | None
    details: dict[str, Any]
    created_at: datetime
    created_by: str | None

    model_config = ConfigDict(from_attributes=True)

    @field_serializer("amount")
    @classmethod
    def _serialize_amount(cls, value: Decimal) -> float:
        return float(value)


class StoreCreditRedemptionResponse(BaseModel):
    id: int
    store_credit_id: int
    sale_id: int | None
    amount: float
    notes: str | None
    created_at: datetime
    created_by: str | None = None

    model_config = ConfigDict(from_attributes=True)

    @model_validator(mode="before")
    @classmethod
    def _coerce_author(cls, data: Any) -> Any:
        try:
            from .. import models  # type: ignore
        except ImportError:  # pragma: no cover - fallback en tiempo de import
            models = None  # type: ignore
        if models is not None and isinstance(data, models.StoreCreditRedemption):
            author = getattr(data, "created_by", None)
            return {
                "id": data.id,
                "store_credit_id": data.store_credit_id,
                "sale_id": data.sale_id,
                "amount": data.amount,
                "notes": data.notes,
                "created_at": data.created_at,
                "created_by": getattr(author, "full_name", None)
                or getattr(author, "username", None),
            }
        if isinstance(data, dict) and "created_by" in data:
            author_obj = data["created_by"]
            if hasattr(author_obj, "full_name") or hasattr(author_obj, "username"):
                data = dict(data)
                data["created_by"] = getattr(author_obj, "full_name", None) or getattr(
                    author_obj, "username", None
                )
        return data

    @field_serializer("amount")
    @classmethod
    def _serialize_amount(cls, value: Decimal) -> float:
        return float(value)

    @field_serializer("created_at")
    @classmethod
    def _serialize_created_at(cls, value: datetime) -> str:
        return value.isoformat()


class StoreCreditResponse(BaseModel):
    id: int
    code: str
    customer_id: int
    issued_amount: float
    balance_amount: float
    status: StoreCreditStatus
    notes: str | None
    context: dict[str, Any] = Field(
        default_factory=dict,
        validation_alias=AliasChoices("context", "metadata"),
        serialization_alias="context",
    )
    issued_at: datetime
    redeemed_at: datetime | None
    expires_at: datetime | None
    redemptions: list[StoreCreditRedemptionResponse]

    model_config = ConfigDict(from_attributes=True)

    @model_validator(mode="before")
    @classmethod
    def _normalize_payload(cls, data: Any) -> Any:
        try:
            from .. import models  # type: ignore
        except ImportError:  # pragma: no cover
            models = None  # type: ignore
        if models is not None and isinstance(data, models.StoreCredit):
            return {
                "id": data.id,
                "code": data.code,
                "customer_id": data.customer_id,
                "issued_amount": data.issued_amount,
                "balance_amount": data.balance_amount,
                "status": data.status,
                "notes": data.notes,
                "context": getattr(data, "context", {}) or {},
                "issued_at": data.issued_at,
                "redeemed_at": data.redeemed_at,
                "expires_at": data.expires_at,
                "redemptions": list(getattr(data, "redemptions", []) or []),
            }
        if isinstance(data, dict):
            payload = dict(data)
            context_payload = payload.get("context")
            metadata_payload = payload.get("metadata")
            if context_payload is None and metadata_payload is not None:
                payload["context"] = metadata_payload
            payload.setdefault("context", {})
            return payload
        return data

    @field_serializer("issued_amount", "balance_amount")
    @classmethod
    def _serialize_credit_amount(cls, value: Decimal) -> float:
        return float(value)

    @field_serializer("issued_at", when_used="json")
    @classmethod
    def _serialize_issued_at(cls, value: datetime) -> str:
        return value.isoformat()

    @field_serializer("redeemed_at", "expires_at", when_used="json")
    @classmethod
    def _serialize_optional_datetime(cls, value: datetime | None) -> str | None:
        return value.isoformat() if value else None


class StoreCreditIssueRequest(BaseModel):
    customer_id: int = Field(..., ge=1)
    amount: Decimal = Field(..., gt=Decimal("0"))
    notes: str | None = Field(default=None, max_length=255)
    expires_at: datetime | None = None
    code: str | None = Field(default=None, max_length=32)
    context: dict[str, Any] = Field(
        default_factory=dict,
        validation_alias=AliasChoices("context", "metadata"),
        serialization_alias="context",
    )

    @field_validator("context", mode="before")
    @classmethod
    def _ensure_context(cls, value: Any) -> dict[str, Any]:
        if value is None:
            return {}
        if isinstance(value, dict):
            return dict(value)
        raise ValueError("context debe ser un diccionario")


class StoreCreditRedeemRequest(BaseModel):
    store_credit_id: int | None = Field(default=None, ge=1)
    code: str | None = Field(default=None, max_length=32)
    amount: Decimal = Field(..., gt=Decimal("0"))
    sale_id: int | None = Field(default=None, ge=1)
    notes: str | None = Field(default=None, max_length=255)

    @model_validator(mode="after")
    def _ensure_reference(self) -> "StoreCreditRedeemRequest":
        if self.store_credit_id is None and not (self.code and self.code.strip()):
            raise ValueError(
                "Debes indicar el identificador o el código de la nota de crédito."
            )
        return self


class CustomerDebtSnapshot(BaseModel):
    previous_balance: Decimal
    new_charges: Decimal
    payments_applied: Decimal
    remaining_balance: Decimal

    model_config = ConfigDict(arbitrary_types_allowed=True)

    @field_serializer("previous_balance", "new_charges", "payments_applied", "remaining_balance")
    @classmethod
    def _serialize_snapshot_decimal(cls, value: Decimal) -> float:
        return float(value)


class CreditScheduleEntry(BaseModel):
    sequence: int
    due_date: datetime
    amount: Decimal
    status: Literal["pending", "due_soon", "overdue"]
    reminder: str | None = None

    @field_serializer("amount")
    @classmethod
    def _serialize_amount(cls, value: Decimal) -> float:
        return float(value)

    @field_serializer("due_date")
    @classmethod
    def _serialize_due_date(cls, value: datetime) -> str:
        return value.isoformat()


class AccountsReceivableEntry(BaseModel):
    ledger_entry_id: int
    reference_type: str | None = None
    reference_id: str | None = None
    reference: str | None = None
    issued_at: datetime
    original_amount: float
    balance_due: float
    days_outstanding: int
    status: Literal["current", "overdue"]
    note: str | None = None
    details: dict[str, Any] | None = None

    @field_serializer("issued_at")
    @classmethod
    def _serialize_issued_at(cls, value: datetime) -> str:
        return value.isoformat()


class AccountsReceivableBucket(BaseModel):
    label: str
    days_from: int
    days_to: int | None = None
    amount: float
    percentage: float
    count: int


class AccountsReceivableSummary(BaseModel):
    total_outstanding: float
    available_credit: float
    credit_limit: float
    last_payment_at: datetime | None = None
    next_due_date: datetime | None = None
    average_days_outstanding: float
    contact_email: str | None = None
    contact_phone: str | None = None

    @field_serializer("last_payment_at", "next_due_date")
    @classmethod
    def _serialize_optional_datetime(cls, value: datetime | None) -> str | None:
        return value.isoformat() if value else None


class CustomerAccountsReceivableResponse(BaseModel):
    customer: CustomerResponse
    summary: AccountsReceivableSummary
    aging: list[AccountsReceivableBucket] = Field(default_factory=list)
    open_entries: list[AccountsReceivableEntry] = Field(default_factory=list)
    credit_schedule: list[CreditScheduleEntry] = Field(default_factory=list)
    recent_activity: list[CustomerLedgerEntryResponse] = Field(default_factory=list)
    generated_at: datetime

    @field_serializer("generated_at")
    @classmethod
    def _serialize_generated_at(cls, value: datetime) -> str:
        return value.isoformat()


class CustomerStatementLine(BaseModel):
    created_at: datetime
    description: str
    reference: str | None = None
    entry_type: CustomerLedgerEntryType
    amount: float
    balance_after: float

    @field_serializer("created_at")
    @classmethod
    def _serialize_created_at(cls, value: datetime) -> str:
        return value.isoformat()


class CustomerStatementReport(BaseModel):
    customer: CustomerResponse
    summary: AccountsReceivableSummary
    lines: list[CustomerStatementLine] = Field(default_factory=list)
    generated_at: datetime

    @field_serializer("generated_at")
    @classmethod
    def _serialize_generated_at(cls, value: datetime) -> str:
        return value.isoformat()


class CustomerPaymentReceiptResponse(BaseModel):
    ledger_entry: CustomerLedgerEntryResponse
    debt_summary: CustomerDebtSnapshot
    credit_schedule: list[CreditScheduleEntry] = Field(default_factory=list)
    receipt_pdf_base64: str


class CustomerSaleSummary(BaseModel):
    sale_id: int
    store_id: int
    store_name: str | None
    payment_method: PaymentMethod
    status: str
    subtotal_amount: float
    tax_amount: float
    total_amount: float
    created_at: datetime


class CustomerInvoiceSummary(BaseModel):
    sale_id: int
    invoice_number: str
    total_amount: float
    status: str
    created_at: datetime
    store_id: int


class CustomerFinancialSnapshot(BaseModel):
    credit_limit: float
    outstanding_debt: float
    available_credit: float
    total_sales_credit: float
    total_payments: float
    store_credit_issued: float
    store_credit_available: float
    store_credit_redeemed: float


class CustomerSummaryResponse(BaseModel):
    customer: CustomerResponse
    totals: CustomerFinancialSnapshot
    sales: list[CustomerSaleSummary]
    invoices: list[CustomerInvoiceSummary]
    payments: list[CustomerLedgerEntryResponse]
    ledger: list[CustomerLedgerEntryResponse]
    store_credits: list[StoreCreditResponse]


class PaymentCenterSummary(BaseModel):
    collections_today: float = 0.0
    collections_month: float = 0.0
    pending_balance: float = 0.0
    refunds_month: float = 0.0


class PaymentCenterTransaction(BaseModel):
    id: int
    type: Literal["PAYMENT", "REFUND", "CREDIT_NOTE"]
    amount: float
    created_at: datetime
    order_id: int | None = None
    order_number: str | None = None
    customer_id: int
    customer_name: str
    method: str | None = None
    note: str | None = None
    status: Literal["POSTED", "VOID"] = "POSTED"


class PaymentCenterResponse(BaseModel):
    summary: PaymentCenterSummary
    transactions: list[PaymentCenterTransaction]


class PaymentCenterPaymentCreate(CustomerPaymentCreate):
    customer_id: int = Field(gt=0)


class PaymentCenterRefundCreate(BaseModel):
    customer_id: int = Field(gt=0)
    amount: Decimal = Field(..., gt=Decimal("0"))
    method: str = Field(min_length=3, max_length=40)
    reason: str = Field(min_length=3, max_length=120)
    note: str | None = Field(default=None, max_length=255)
    sale_id: int | None = Field(default=None, ge=1)

    @field_validator("method", "reason", mode="before")
    @classmethod
    def _normalize_text(cls, value: str) -> str:
        normalized = value.strip()
        if not normalized:
            raise ValueError("El campo es obligatorio")
        return normalized

    @field_validator("note", mode="before")
    @classmethod
    def _normalize_note(cls, value: str | None) -> str | None:
        if value is None:
            return None
        normalized = value.strip()
        return normalized or None


class PaymentCenterCreditNoteLine(BaseModel):
    description: str = Field(min_length=1, max_length=160)
    quantity: int = Field(default=1, ge=0)
    amount: Decimal = Field(default=Decimal("0"), ge=Decimal("0"))

    @field_validator("description", mode="before")
    @classmethod
    def _normalize_description(cls, value: str) -> str:
        normalized = value.strip()
        if not normalized:
            raise ValueError("La descripción es obligatoria")
        return normalized


class PaymentCenterCreditNoteCreate(BaseModel):
    customer_id: int = Field(gt=0)
    lines: list[PaymentCenterCreditNoteLine]
    total: Decimal = Field(..., gt=Decimal("0"))
    note: str | None = Field(default=None, max_length=255)
    sale_id: int | None = Field(default=None, ge=1)

    @field_validator("lines")
    @classmethod
    def _ensure_lines(cls, value: list[PaymentCenterCreditNoteLine]) -> list[PaymentCenterCreditNoteLine]:
        if not value:
            raise ValueError(
                "La nota de crédito requiere al menos un concepto")
        return value

    @field_validator("note", mode="before")
    @classmethod
    def _normalize_note(cls, value: str | None) -> str | None:
        if value is None:
            return None
        normalized = value.strip()
        return normalized or None


class CustomerPortfolioFilters(BaseModel):
    category: Literal["delinquent", "frequent"]
    date_from: date | None = None
    date_to: date | None = None
    limit: int = Field(default=50, ge=1, le=500)


class CustomerPortfolioTotals(BaseModel):
    customers: int
    moroso_flagged: int
    outstanding_debt: float
    sales_total: float


class CustomerPortfolioItem(BaseModel):
    customer_id: int
    name: str
    status: str
    customer_type: str
    credit_limit: float
    outstanding_debt: float
    available_credit: float
    sales_total: float
    sales_count: int
    last_sale_at: datetime | None
    last_interaction_at: datetime | None


class CustomerPortfolioReport(BaseModel):
    generated_at: datetime
    category: Literal["delinquent", "frequent"]
    filters: CustomerPortfolioFilters
    items: list[CustomerPortfolioItem]
    totals: CustomerPortfolioTotals


class CustomerLeaderboardEntry(BaseModel):
    customer_id: int
    name: str
    status: str
    customer_type: str
    sales_total: float
    sales_count: int
    last_sale_at: datetime | None
    outstanding_debt: float


class CustomerDelinquentSummary(BaseModel):
    customers_with_debt: int
    moroso_flagged: int
    total_outstanding_debt: float


class CustomerDashboardMetrics(BaseModel):
    generated_at: datetime
    months: int
    new_customers_per_month: list[DashboardChartPoint]
    top_customers: list[CustomerLeaderboardEntry]
    delinquent_summary: CustomerDelinquentSummary


class SupplierBase(BaseModel):
    rtn: str | None = Field(default=None, max_length=30)
    payment_terms: str | None = Field(default=None, max_length=80)
    contact_name: str | None = Field(default=None, max_length=120)
    email: str | None = Field(default=None, max_length=120)
    phone: str | None = Field(default=None, max_length=40)
    address: str | None = Field(default=None, max_length=255)
    notes: str | None = Field(default=None, max_length=500)
    outstanding_debt: Decimal = Field(default=Decimal("0"))
    history: list[ContactHistoryEntry] = Field(default_factory=list)
    contact_info: list[SupplierContact] = Field(default_factory=list)
    products_supplied: list[str] = Field(default_factory=list)

    @field_validator(
        "rtn",
        "payment_terms",
        "contact_name",
        "email",
        "phone",
        "address",
        "notes",
        mode="before",
    )
    @classmethod
    def _normalize_optional_text(cls, value: str | None) -> str | None:
        if value is None:
            return None
        normalized = value.strip()
        return normalized or None

    @field_validator("products_supplied", mode="before")
    @classmethod
    def _normalize_products(cls, value: object) -> list[str]:
        if value is None:
            return []
        if isinstance(value, (str, bytes)):
            candidates = [value]
        else:
            candidates = list(value) if isinstance(value, Iterable) else [value]
        normalized: list[str] = []
        for candidate in candidates:
            if candidate is None:
                continue
            text = str(candidate).strip()
            if not text:
                continue
            if text not in normalized:
                normalized.append(text)
        return normalized

    @field_serializer("outstanding_debt")
    @classmethod
    def _serialize_debt(cls, value: Decimal) -> float:
        return float(value)


class SupplierCreate(SupplierBase):
    name: str = Field(..., max_length=120)

    @field_validator("name")
    @classmethod
    def _normalize_name(cls, value: str) -> str:
        normalized = value.strip()
        if not normalized:
            raise ValueError("El nombre es obligatorio.")
        return normalized


class SupplierUpdate(BaseModel):
    name: str | None = Field(default=None, max_length=120)
    rtn: str | None = Field(default=None, max_length=30)
    payment_terms: str | None = Field(default=None, max_length=80)
    contact_name: str | None = Field(default=None, max_length=120)
    email: str | None = Field(default=None, max_length=120)
    phone: str | None = Field(default=None, max_length=40)
    address: str | None = Field(default=None, max_length=255)
    notes: str | None = Field(default=None, max_length=500)
    outstanding_debt: Decimal | None = Field(default=None)
    history: list[ContactHistoryEntry] | None = Field(default=None)
    contact_info: list[SupplierContact] | None = Field(default=None)
    products_supplied: list[str] | None = Field(default=None)

    @field_validator(
        "name",
        "rtn",
        "payment_terms",
        "contact_name",
        "email",
        "phone",
        "address",
        "notes",
        mode="before",
    )
    @classmethod
    def _normalize_update_text(cls, value: str | None) -> str | None:
        if value is None:
            return None
        normalized = value.strip()
        return normalized or None

    @field_validator("products_supplied", mode="before")
    @classmethod
    def _normalize_products_update(cls, value: object) -> list[str] | None:
        if value is None:
            return None
        if isinstance(value, (str, bytes)):
            candidates = [value]
        else:
            candidates = list(value) if isinstance(value, Iterable) else [value]
        normalized: list[str] = []
        for candidate in candidates:
            if candidate is None:
                continue
            text = str(candidate).strip()
            if not text:
                continue
            if text not in normalized:
                normalized.append(text)
        return normalized


class SupplierResponse(SupplierBase):
    id: int
    name: str
    created_at: datetime
    updated_at: datetime

    model_config = ConfigDict(from_attributes=True)


class SupplierAccountsPayableBucket(BaseModel):
    label: str
    days_from: int
    days_to: int | None
    amount: float
    percentage: float
    count: int


class SupplierAccountsPayableSupplier(BaseModel):
    supplier_id: int
    supplier_name: str
    rtn: str | None
    payment_terms: str | None
    outstanding_debt: float
    bucket_label: str
    bucket_from: int
    bucket_to: int | None
    days_outstanding: int
    last_activity: datetime | None
    contact_name: str | None
    contact_email: str | None
    contact_phone: str | None
    products_supplied: list[str]
    contact_info: list[SupplierContact] = Field(default_factory=list)


class SupplierAccountsPayableSummary(BaseModel):
    total_balance: float
    total_overdue: float
    supplier_count: int
    generated_at: datetime
    buckets: list[SupplierAccountsPayableBucket]


class SupplierAccountsPayableResponse(BaseModel):
    summary: SupplierAccountsPayableSummary
    suppliers: list[SupplierAccountsPayableSupplier]


class SupplierBatchBase(BaseModel):
    model_name: str = Field(..., max_length=120)
    batch_code: str = Field(..., max_length=80)
    unit_cost: Decimal = Field(..., ge=Decimal("0"))
    quantity: int = Field(default=0, ge=0)
    purchase_date: date
    notes: str | None = Field(default=None, max_length=255)
    store_id: int | None = Field(default=None, ge=1)
    device_id: int | None = Field(default=None, ge=1)

    model_config = ConfigDict(protected_namespaces=())

    @field_validator("model_name", "batch_code", "notes", mode="before")
    @classmethod
    def _normalize_batch_text(cls, value: str | None) -> str | None:
        if value is None:
            return None
        normalized = value.strip()
        return normalized or None

    @field_serializer("unit_cost")
    @classmethod
    def _serialize_unit_cost(cls, value: Decimal) -> float:
        return float(value)


class SupplierBatchCreate(SupplierBatchBase):
    """Datos requeridos para registrar un nuevo lote de proveedor."""


class SupplierBatchUpdate(BaseModel):
    model_name: str | None = Field(default=None, max_length=120)
    batch_code: str | None = Field(default=None, max_length=80)
    unit_cost: Decimal | None = Field(default=None, ge=Decimal("0"))
    quantity: int | None = Field(default=None, ge=0)
    purchase_date: date | None = None
    notes: str | None = Field(default=None, max_length=255)
    store_id: int | None = Field(default=None, ge=1)
    device_id: int | None = Field(default=None, ge=1)

    model_config = ConfigDict(protected_namespaces=())

    @field_validator("model_name", "batch_code", "notes", mode="before")
    @classmethod
    def _normalize_optional_batch_text(cls, value: str | None) -> str | None:
        if value is None:
            return None
        normalized = value.strip()
        return normalized or None


class SupplierBatchResponse(SupplierBatchBase):
    id: int
    supplier_id: int
    created_at: datetime
    updated_at: datetime

    model_config = ConfigDict(from_attributes=True, protected_namespaces=())


class SupplierBatchOverviewItem(BaseModel):
    supplier_id: int
    supplier_name: str
    batch_count: int = Field(ge=0)
    total_quantity: int = Field(ge=0)
    total_value: float = Field(ge=0)
    latest_purchase_date: date
    latest_batch_code: str | None = None
    latest_unit_cost: float | None = Field(default=None, ge=0)


class TransferOrderItemBase(BaseModel):
    device_id: int = Field(..., ge=1)
    quantity: int = Field(..., ge=1)
    reservation_id: int | None = Field(default=None, ge=1)


class TransferOrderItemCreate(TransferOrderItemBase):
    """Elemento incluido en la creación de una orden de transferencia."""


class TransferOrderTransition(BaseModel):
    reason: str | None = Field(default=None, max_length=255)


class TransferOrderCreate(BaseModel):
    origin_store_id: int = Field(..., ge=1)
    destination_store_id: int = Field(..., ge=1)
    reason: str | None = Field(default=None, max_length=255)
    items: list[TransferOrderItemCreate]

    @field_validator("reason")
    @classmethod
    def _normalize_reason(cls, value: str | None) -> str | None:
        if value is None:
            return value
        normalized = value.strip()
        return normalized or None

    @field_validator("items")
    @classmethod
    def _ensure_items(cls, value: list[TransferOrderItemCreate]) -> list[TransferOrderItemCreate]:
        if not value:
            raise ValueError(
                "Debes incluir al menos un dispositivo en la transferencia.")
        return value


class TransferOrderItemResponse(TransferOrderItemBase):
    id: int
    transfer_order_id: int

    model_config = ConfigDict(from_attributes=True)


class TransferOrderResponse(BaseModel):
    id: int
    origin_store_id: int
    destination_store_id: int
    status: TransferStatus
    reason: str | None
    created_at: datetime
    updated_at: datetime
    dispatched_at: datetime | None
    received_at: datetime | None
    cancelled_at: datetime | None
    items: list[TransferOrderItemResponse]
    ultima_accion: AuditTrailInfo | None = None

    model_config = ConfigDict(from_attributes=True)


class TransferReportFilters(BaseModel):
    store_id: int | None = None
    origin_store_id: int | None = None
    destination_store_id: int | None = None
    status: TransferStatus | None = None
    date_from: datetime | None = None
    date_to: datetime | None = None


class TransferReportDevice(BaseModel):
    sku: str | None
    name: str | None
    quantity: int


class TransferReportItem(BaseModel):
    id: int
    folio: str
    origin_store: str
    destination_store: str
    status: TransferStatus
    reason: str | None
    requested_at: datetime
    dispatched_at: datetime | None
    received_at: datetime | None
    cancelled_at: datetime | None
    requested_by: str | None
    dispatched_by: str | None
    received_by: str | None
    cancelled_by: str | None
    total_quantity: int
    devices: list[TransferReportDevice]
    ultima_accion: AuditTrailInfo | None = None


class TransferReportTotals(BaseModel):
    total_transfers: int
    pending: int
    in_transit: int
    completed: int
    cancelled: int
    total_quantity: int


class TransferReport(BaseModel):
    generated_at: datetime
    filters: TransferReportFilters
    totals: TransferReportTotals
    items: list[TransferReportItem]


class RoleResponse(BaseModel):
    id: int
    name: str

    model_config = ConfigDict(from_attributes=True)


class UserBase(BaseModel):
    # El campo principal es username; aceptamos 'correo' como alias de entrada mediante _coerce_aliases.
    username: Annotated[str, Field(..., max_length=120)]
    full_name: Annotated[str | None, Field(default=None, max_length=120)]
    telefono: str | None = Field(default=None, max_length=30)

    model_config = ConfigDict(populate_by_name=True)

    @computed_field(alias="correo")
    @property
    def correo(self) -> str:
        return self.username

    @computed_field(alias="nombre")
    @property
    def nombre(self) -> str | None:
        return self.full_name

    @field_validator("username")
    @classmethod
    def _validate_username(cls, value: str) -> str:
        if not isinstance(value, str) or not value.strip():
            raise ValueError("El correo del usuario es obligatorio")
        return value.strip()

    @model_validator(mode="before")
    @classmethod
    def _coerce_aliases(cls, data: Any) -> Any:  # pragma: no cover - lógica simple
        """Permite aceptar claves alternativas (correo/nombre) sin usar validation_alias.

        Evita warnings de Pydantic v2 y mantiene compatibilidad con payloads históricos.
        """
        if not isinstance(data, dict):
            return data
        # username <= correo
        if "username" not in data and "correo" in data:
            data["username"] = data.get("correo")
        # full_name <= nombre
        if "full_name" not in data and "nombre" in data:
            data["full_name"] = data.get("nombre")
        return data


class UserCreate(UserBase):
    password: str = Field(..., min_length=8, max_length=128)
    roles: list[str] = Field(default_factory=list)
    store_id: Annotated[int | None, Field(default=None, ge=1)]


class BootstrapStatusResponse(BaseModel):
    disponible: bool = Field(
        ...,
        description="Indica si el registro inicial de administrador está habilitado.",
    )
    usuarios_registrados: int = Field(
        ...,
        ge=0,
        description="Cantidad total de cuentas existentes en el sistema.",
    )


class UserRolesUpdate(BaseModel):
    roles: list[str] = Field(default_factory=list)


class UserStatusUpdate(BaseModel):
    is_active: bool


class UserResponse(UserBase):
    id: int
    is_active: bool
    rol: str
    estado: str
    created_at: datetime
    roles: list[RoleResponse]
    store: StoreResponse | None = Field(default=None, exclude=True)
    ultima_accion: AuditTrailInfo | None = None

    model_config = ConfigDict(from_attributes=True, populate_by_name=True)

    @field_validator("roles", mode="before")
    @classmethod
    def _flatten_roles(cls, value: Any) -> list[RoleResponse]:
        if value is None:
            return []
        flattened: list[RoleResponse] = []
        for item in value:
            if isinstance(item, RoleResponse):
                flattened.append(item)
                continue
            role_obj = getattr(item, "role", item)
            flattened.append(RoleResponse.model_validate(role_obj))
        return flattened

    @computed_field
    @property
    def store_id(self) -> int | None:
        store_obj = self.store
        if store_obj is None:
            return None
        return store_obj.id

    @computed_field
    @property
    def store_name(self) -> str | None:
        store_obj = self.store
        if store_obj is None:
            return None
        return store_obj.name

    @computed_field(alias="fecha_creacion")
    @property
    def fecha_creacion(self) -> datetime:
        return self.created_at

    @computed_field(alias="sucursal_id")
    @property
    def sucursal_id(self) -> int | None:
        return self.store_id

    @computed_field(alias="rol_id")
    @property
    def primary_role_id(self) -> int | None:
        if not self.roles:
            return None
        return self.roles[0].id


class UserUpdate(BaseModel):
    full_name: Annotated[str | None, Field(default=None, max_length=120)]
    telefono: str | None = Field(default=None, max_length=30)
    password: str | None = Field(default=None, min_length=8, max_length=128)
    store_id: Annotated[int | None, Field(default=None, ge=1)]
    model_config = ConfigDict(populate_by_name=True)

    @model_validator(mode="before")
    @classmethod
    def _coerce_aliases(cls, data: Any) -> Any:  # pragma: no cover - simple
        if not isinstance(data, dict):
            return data
        if "full_name" not in data and "nombre" in data:
            data["full_name"] = data.get("nombre")
        if "store_id" not in data and "sucursal_id" in data:
            data["store_id"] = data.get("sucursal_id")
        return data


class RoleModulePermission(BaseModel):
    module: str = Field(..., min_length=2, max_length=120)
    can_view: bool = Field(default=False)
    can_edit: bool = Field(default=False)
    can_delete: bool = Field(default=False)


class RolePermissionMatrix(BaseModel):
    role: str = Field(..., min_length=2, max_length=60)
    permissions: list[RoleModulePermission] = Field(default_factory=list)


class RolePermissionUpdate(BaseModel):
    permissions: list[RoleModulePermission] = Field(default_factory=list)


class UserDirectoryFilters(BaseModel):
    search: str | None = Field(default=None, max_length=120)
    role: str | None = Field(default=None, max_length=60)
    status: Literal["all", "active", "inactive", "locked"] = "all"
    store_id: int | None = Field(default=None, ge=1)


class UserDirectoryTotals(BaseModel):
    total: int
    active: int
    inactive: int
    locked: int


class UserDirectoryEntry(BaseModel):
    user_id: int = Field(alias="id")
    username: str
    full_name: str | None = Field(default=None)
    telefono: str | None = Field(default=None)
    rol: str
    estado: str
    is_active: bool
    roles: list[str] = Field(default_factory=list)
    store_id: int | None = Field(default=None)
    store_name: str | None = Field(default=None)
    last_login_at: datetime | None = None
    ultima_accion: AuditTrailInfo | None = None

    model_config = ConfigDict(populate_by_name=True)


class UserDirectoryReport(BaseModel):
    generated_at: datetime
    filters: UserDirectoryFilters
    totals: UserDirectoryTotals
    items: list[UserDirectoryEntry]


class UserDashboardActivity(BaseModel):
    id: int
    action: str
    created_at: datetime
    severity: Literal["info", "warning", "critical"]
    performed_by_id: int | None = None
    performed_by_name: str | None = None
    target_user_id: int | None = None
    target_username: str | None = None
    details: dict[str, Any] | None = None


class UserSessionSummary(BaseModel):
    session_id: int
    user_id: int
    username: str
    created_at: datetime
    last_used_at: datetime | None = None
    expires_at: datetime | None = None
    status: Literal["activa", "revocada", "expirada"]
    revoke_reason: str | None = None


class UserDashboardMetrics(BaseModel):
    generated_at: datetime
    totals: UserDirectoryTotals
    recent_activity: list[UserDashboardActivity] = Field(default_factory=list)
    active_sessions: list[UserSessionSummary] = Field(default_factory=list)
    audit_alerts: DashboardAuditAlerts


# // [PACK28-schemas]
class AuthLoginRequest(BaseModel):
    username: str = Field(..., min_length=3, max_length=120)
    password: str = Field(..., min_length=3, max_length=128)
    otp: str | None = Field(default=None, min_length=6, max_length=6)


# // [PACK28-schemas]
class AuthLoginResponse(BaseModel):
    access_token: str
    token_type: Literal["bearer"] = "bearer"


# // [PACK28-schemas]
class AuthProfileResponse(UserResponse):
    name: str
    email: str | None = Field(default=None)
    role: str


class TokenResponse(BaseModel):
    access_token: str
    session_id: int
    token_type: str = "bearer"


class SessionLoginResponse(BaseModel):
    session_id: int
    detail: str


class PasswordRecoveryRequest(BaseModel):
    username: str = Field(..., min_length=3, max_length=120)


class PasswordResetConfirm(BaseModel):
    token: str = Field(..., min_length=20, max_length=128)
    new_password: str = Field(..., min_length=8, max_length=128)


class PasswordResetResponse(BaseModel):
    detail: str
    reset_token: str | None = Field(default=None)


class TokenPayload(BaseModel):
    # // [PACK28-schemas]
    sub: str
    name: str | None = None
    role: str | None = None
    iat: int
    exp: int
    jti: str
    sid: str | None = None
    token_type: str = Field(default="access")


class TokenVerificationRequest(BaseModel):
    token: str = Field(..., min_length=10, max_length=4096)


class TokenVerificationResponse(BaseModel):
    is_valid: bool = Field(...,
                           description="Indica si el token sigue siendo válido.")
    detail: str = Field(...,
                        description="Mensaje descriptivo del estado del token.")
    session_id: int | None = Field(
        default=None,
        description="Identificador interno de la sesión asociada al token.",
    )
    expires_at: datetime | None = Field(
        default=None,
        description="Fecha de expiración registrada para la sesión.",
    )
    user: UserResponse | None = Field(
        default=None,
        description="Información del usuario cuando el token es válido.",
    )

    model_config = ConfigDict(from_attributes=True)


class TOTPSetupResponse(BaseModel):
    secret: str
    otpauth_url: str


class TOTPStatusResponse(BaseModel):
    is_active: bool
    activated_at: datetime | None
    last_verified_at: datetime | None

    model_config = ConfigDict(from_attributes=True)


class TOTPActivateRequest(BaseModel):
    """Payload para activar 2FA TOTP.

    Acepta alias comunes como otp/totp/token/otp_code sin generar warnings de alias.
    """

    code: str = Field(..., min_length=6, max_length=10)

    @model_validator(mode="before")
    @classmethod
    def _coerce_aliases(cls, data: Any) -> Any:  # pragma: no cover
        if not isinstance(data, dict):
            return data
        if "code" not in data:
            for key in ("otp", "totp", "token", "otp_code"):
                if key in data and data[key]:
                    data["code"] = data[key]
                    break
        return data


class ActiveSessionResponse(BaseModel):
    id: int
    user_id: int
    session_token: str
    created_at: datetime
    last_used_at: datetime | None
    expires_at: datetime | None
    revoked_at: datetime | None
    revoked_by_id: int | None
    revoke_reason: str | None
    user: UserResponse | None = None

    model_config = ConfigDict(from_attributes=True)


class SessionRevokeRequest(BaseModel):
    reason: str = Field(..., min_length=5, max_length=255)

    @model_validator(mode="before")
    @classmethod
    def _coerce_reason_alias(cls, data: Any) -> Any:  # pragma: no cover
        if isinstance(data, dict) and "reason" not in data:
            for alias in ("motivo", "revoke_reason"):
                if alias in data:
                    data["reason"] = data[alias]
                    break
        return data


class POSReturnItemRequest(BaseModel):
    """Item devuelto desde el POS identificable por producto, línea o IMEI."""

    sale_item_id: Annotated[
        int | None,
        Field(
            default=None,
            ge=1,
            validation_alias=AliasChoices(
                "sale_item_id",
                "saleItemId",
                "item_id",
                "itemId",
            ),
        ),
    ]
    product_id: Annotated[
        int | None,
        Field(
            default=None,
            ge=1,
            validation_alias=AliasChoices(
                "product_id",
                "productId",
                "device_id",
            ),
        ),
    ]
    imei: Annotated[
        str | None,
        Field(
            default=None,
            max_length=18,
            validation_alias=AliasChoices("imei", "imei_1"),
        ),
    ]
    qty: Annotated[
        int,
        Field(
            ...,
            ge=1,
            validation_alias=AliasChoices("quantity", "qty"),
        ),
    ]
    disposition: Annotated[
        ReturnDisposition,
        Field(
            default=ReturnDisposition.VENDIBLE,
            validation_alias=AliasChoices("disposition", "estado"),
        ),
    ]
    warehouse_id: Annotated[
        int | None,
        Field(
            default=None,
            ge=1,
            validation_alias=AliasChoices("warehouse_id", "warehouseId", "almacen_id"),
        ),
    ]

    @model_validator(mode="after")
    def _ensure_identifier(self) -> "POSReturnItemRequest":
        if not (self.sale_item_id or self.product_id or self.imei):
            raise ValueError(
                "Debes proporcionar sale_item_id, product_id o imei para la devolución."
            )
        return self

class MovementBase(BaseModel):
    """Base para registrar movimientos de inventario (entradas/salidas/ajustes).

    Acepta aliases comunes (device_id, quantity, comment, source_store_id, store_id)
    y los normaliza a las claves en español usadas en nuestra API pública.
    """

    producto_id: int = Field(..., ge=1)
    tipo_movimiento: MovementType
    cantidad: int = Field(..., ge=0)
    comentario: str = Field(..., min_length=5, max_length=255)
    sucursal_origen_id: int | None = Field(default=None, ge=1)
    sucursal_destino_id: int | None = Field(default=None, ge=1)
    unit_cost: Decimal | None = Field(default=None, ge=Decimal("0"))

    @model_validator(mode="before")
    @classmethod
    def _coerce_movement_input(cls, data: Any) -> Any:  # pragma: no cover
        if not isinstance(data, dict):
            return data
        mapping = {
            "producto_id": ["device_id"],
            "tipo_movimiento": ["movement_type"],
            "cantidad": ["quantity"],
            "comentario": ["comment"],
            "sucursal_origen_id": ["tienda_origen_id", "source_store_id"],
            "sucursal_destino_id": ["tienda_destino_id", "branch_id", "store_id"],
        }
        for target, sources in mapping.items():
            if target not in data:
                for s in sources:
                    if s in data:
                        data[target] = data[s]
                        break
        return data

    @field_validator("comentario", mode="before")
    @classmethod
    def _normalize_comment(cls, value: str | None) -> str:
        if value is None:
            raise ValueError("El comentario es obligatorio.")
        normalized = value.strip()
        if len(normalized) < 5:
            raise ValueError("El comentario debe tener al menos 5 caracteres.")
        return normalized

    @model_validator(mode="after")
    def _validate_quantity(self) -> "MovementBase":
        if self.tipo_movimiento in {MovementType.IN, MovementType.OUT} and self.cantidad <= 0:
            raise ValueError(
                "La cantidad debe ser mayor que cero para entradas o salidas.")
        if self.tipo_movimiento == MovementType.ADJUST and self.cantidad < 0:
            raise ValueError("La cantidad no puede ser negativa en un ajuste.")
        return self


class MovementCreate(MovementBase):
    """Carga de datos para registrar movimientos de inventario."""


class MovementResponse(BaseModel):
    """Respuesta de movimiento de inventario con claves en español.

    Se usan nombres internos iguales al modelo (`device_id`, `movement_type`,
    `quantity`, `comment`, `source_store_id`, `store_id`, `performed_by_id`,
    `created_at`) y se serializan a los nombres históricos en español utilizados
    por las pruebas y el frontend (`producto_id`, `tipo_movimiento`, `cantidad`,
    `comentario`, `sucursal_origen_id`, `sucursal_destino_id`, `usuario_id`,
    `fecha`). Esto evita depender de *validation_alias* y reduce warnings.
    """

    id: int
    device_id: int
    movement_type: MovementType
    quantity: int
    comment: str | None = None
    source_store_id: int | None = None
    store_id: int | None = None  # destino
    performed_by_id: int | None = None
    created_at: datetime
    unit_cost: Decimal | None = None
    store_inventory_value: Decimal
    # Propiedades calculadas disponibles en el modelo (usuario, sucursal_origen, sucursal_destino)
    usuario: str | None = None
    sucursal_origen: str | None = None
    sucursal_destino: str | None = None
    referencia_tipo: str | None = None
    referencia_id: str | None = None
    ultima_accion: AuditTrailInfo | None = None

    model_config = ConfigDict(from_attributes=True)

    @field_serializer("unit_cost")
    @classmethod
    def _serialize_unit_cost(cls, value: Decimal | None) -> float | None:
        if value is None:
            return None
        return float(value)

    @field_serializer("store_inventory_value")
    @classmethod
    def _serialize_inventory_total(cls, value: Decimal) -> float:
        return float(value)

    @model_serializer
    def _serialize(self) -> dict[str, Any]:  # pragma: no cover - mapeo directo
        return {
            "id": self.id,
            "producto_id": self.device_id,
            "tipo_movimiento": self.movement_type,
            "cantidad": self.quantity,
            "comentario": self.comment,
            "sucursal_origen_id": self.source_store_id,
            "sucursal_origen": self.sucursal_origen,
            "sucursal_destino_id": self.store_id,
            "sucursal_destino": self.sucursal_destino,
            "usuario_id": self.performed_by_id,
            "usuario": self.usuario,
            "referencia_tipo": self.referencia_tipo,
            "referencia_id": self.referencia_id,
            "fecha": self.created_at,
            "unit_cost": self._serialize_unit_cost(self.unit_cost),
            "store_inventory_value": self._serialize_inventory_total(self.store_inventory_value),
            "ultima_accion": self.ultima_accion,
        }


class InventoryReservationCreate(BaseModel):
    store_id: int = Field(..., ge=1)
    device_id: int = Field(..., ge=1)
    quantity: int = Field(..., ge=1)
    expires_at: datetime


class InventoryReceivingLine(BaseModel):
    device_id: int | None = Field(default=None, ge=1)
    imei: str | None = Field(default=None, min_length=3, max_length=64)
    serial: str | None = Field(default=None, min_length=3, max_length=64)
    quantity: int = Field(..., ge=1)
    unit_cost: Decimal | None = Field(default=None, ge=Decimal("0"))
    comment: str | None = Field(default=None, min_length=5, max_length=255)

    @model_validator(mode="after")
    def _ensure_identifier(self) -> "InventoryReceivingLine":
        if self.device_id is None and not (self.imei or self.serial):
            raise ValueError(
                "Cada línea debe incluir `device_id`, `imei` o `serial`."
            )
        return self


class InventoryReceivingRequest(BaseModel):
    store_id: int = Field(..., ge=1)
    note: str = Field(..., min_length=5, max_length=255)
    responsible: str | None = Field(default=None, max_length=120)
    reference: str | None = Field(default=None, max_length=120)
    lines: list[InventoryReceivingLine] = Field(..., min_length=1)


class InventoryReceivingSummary(BaseModel):
    lines: int = Field(..., ge=0)
    total_quantity: int = Field(..., ge=0)


class InventoryReceivingProcessed(BaseModel):
    identifier: str
    device_id: int
    quantity: int
    movement: MovementResponse


class InventoryReceivingResult(BaseModel):
    store_id: int
    processed: list[InventoryReceivingProcessed]
    totals: InventoryReceivingSummary


class InventoryCountLine(BaseModel):
    device_id: int | None = Field(default=None, ge=1)
    imei: str | None = Field(default=None, min_length=3, max_length=64)
    serial: str | None = Field(default=None, min_length=3, max_length=64)
    counted: int = Field(..., ge=0)
    comment: str | None = Field(default=None, min_length=5, max_length=255)

    @model_validator(mode="after")
    def _ensure_identifier(self) -> "InventoryCountLine":
        if self.device_id is None and not (self.imei or self.serial):
            raise ValueError(
                "Cada línea debe incluir `device_id`, `imei` o `serial`."
            )
        return self


class InventoryCycleCountRequest(BaseModel):
    store_id: int = Field(..., ge=1)
    note: str = Field(..., min_length=5, max_length=255)
    responsible: str | None = Field(default=None, max_length=120)
    reference: str | None = Field(default=None, max_length=120)
    lines: list[InventoryCountLine] = Field(..., min_length=1)


class InventoryCountDiscrepancy(BaseModel):
    device_id: int
    sku: str | None = None
    expected: int
    counted: int
    delta: int
    movement: MovementResponse | None = None
    identifier: str | None = None


class InventoryCycleCountSummary(BaseModel):
    lines: int = Field(..., ge=0)
    adjusted: int = Field(..., ge=0)
    matched: int = Field(..., ge=0)
    total_variance: int = Field(...)


class InventoryCycleCountResult(BaseModel):
    store_id: int
    adjustments: list[InventoryCountDiscrepancy]
    totals: InventoryCycleCountSummary


class InventoryReservationRenew(BaseModel):
    expires_at: datetime


class InventoryReservationResponse(BaseModel):
    id: int
    store_id: int
    device_id: int
    status: InventoryState
    initial_quantity: int
    quantity: int
    reason: str
    resolution_reason: str | None
    reference_type: str | None
    reference_id: str | None
    expires_at: datetime
    created_at: datetime
    updated_at: datetime
    reserved_by_id: int | None = None
    resolved_by_id: int | None = None
    resolved_at: datetime | None = None
    consumed_at: datetime | None = None
    device: DeviceResponse | None = None

    model_config = ConfigDict(from_attributes=True)


class InventorySummary(BaseModel):
    store_id: int
    store_name: str
    total_items: int
    total_value: Decimal
    devices: list[DeviceResponse]

    @field_serializer("total_value")
    @classmethod
    def _serialize_total_value(cls, value: Decimal) -> float:
        return float(value)


class InventoryAvailabilityStore(BaseModel):
    store_id: int
    store_name: str
    quantity: int


class InventoryAvailabilityRecord(BaseModel):
    reference: str
    sku: str | None = None
    product_name: str
    device_ids: list[int]
    total_quantity: int
    stores: list[InventoryAvailabilityStore]


class InventoryAvailabilityResponse(BaseModel):
    generated_at: datetime
    items: list[InventoryAvailabilityRecord]

    model_config = ConfigDict(from_attributes=True)


class InventoryCurrentStore(BaseModel):
    store_id: int
    store_name: str
    device_count: int
    total_units: int
    total_value: Decimal

    @field_serializer("total_value")
    @classmethod
    def _serialize_current_value(cls, value: Decimal) -> float:
        return float(value)


class InventoryCurrentReport(BaseModel):
    stores: list[InventoryCurrentStore]
    totals: InventoryTotals


class InventoryIntegrityDeviceStatus(BaseModel):
    store_id: int
    store_name: str | None
    device_id: int
    sku: str | None
    quantity_actual: int
    quantity_calculada: int
    costo_actual: Decimal
    costo_calculado: Decimal
    last_movement_id: int | None
    last_movement_fecha: datetime | None
    issues: list[str] = Field(default_factory=list)

    @field_serializer("costo_actual")
    @classmethod
    def _serialize_costo_actual(cls, value: Decimal) -> float:
        return float(value)

    @field_serializer("costo_calculado")
    @classmethod
    def _serialize_costo_calculado(cls, value: Decimal) -> float:
        return float(value)


class InventoryIntegritySummary(BaseModel):
    dispositivos_evaluados: int
    dispositivos_inconsistentes: int
    discrepancias_totales: int


class InventoryIntegrityReport(BaseModel):
    resumen: InventoryIntegritySummary
    dispositivos: list[InventoryIntegrityDeviceStatus]


class StoreValueMetric(BaseModel):
    store_id: int
    store_name: str
    device_count: int
    total_units: int
    total_value: Decimal

    @field_serializer("total_value")
    @classmethod
    def _serialize_metric_value(cls, value: Decimal) -> float:
        return float(value)


class LowStockDevice(BaseModel):
    store_id: int
    store_name: str
    device_id: int
    sku: str
    name: str
    quantity: int
    unit_price: Decimal
    minimum_stock: int = Field(default=0, ge=0)
    reorder_point: int = Field(default=0, ge=0)

    @field_serializer("unit_price")
    @classmethod
    def _serialize_low_stock_price(cls, value: Decimal) -> float:
        return float(value)

    @computed_field(return_type=float)  # type: ignore[misc]
    def inventory_value(self) -> float:
        return float(self.quantity * self.unit_price)

    @computed_field(return_type=int)  # type: ignore[misc]
    def reorder_gap(self) -> int:
        return max(self.reorder_point - self.quantity, 0)


class InventoryAlertDevice(LowStockDevice):
    severity: Literal["critical", "warning", "notice"]
    projected_days: int | None = None
    average_daily_sales: float | None = None
    trend: str | None = None
    confidence: float | None = None
    insights: list[str] = Field(default_factory=list)


class InventoryAlertSummary(BaseModel):
    total: int
    critical: int
    warning: int
    notice: int


class InventoryAlertSettingsResponse(BaseModel):
    threshold: int
    minimum_threshold: int
    maximum_threshold: int
    warning_cutoff: int
    critical_cutoff: int
    adjustment_variance_threshold: int


class InventoryAlertsResponse(BaseModel):
    settings: InventoryAlertSettingsResponse
    summary: InventoryAlertSummary
    items: list[InventoryAlertDevice]


class InventoryTotals(BaseModel):
    stores: int
    devices: int
    total_units: int
    total_value: Decimal

    @field_serializer("total_value")
    @classmethod
    def _serialize_totals_value(cls, value: Decimal) -> float:
        return float(value)


class InventoryValuation(BaseModel):
    store_id: int
    store_name: str
    device_id: int
    sku: str
    device_name: str
    categoria: str
    quantity: int
    costo_promedio_ponderado: Decimal
    valor_total_producto: Decimal
    valor_costo_producto: Decimal
    valor_total_tienda: Decimal
    valor_total_general: Decimal
    valor_costo_tienda: Decimal
    valor_costo_general: Decimal
    margen_unitario: Decimal
    margen_producto_porcentaje: Decimal
    valor_total_categoria: Decimal
    margen_categoria_valor: Decimal
    margen_categoria_porcentaje: Decimal
    margen_total_tienda: Decimal
    margen_total_general: Decimal

    @field_serializer(
        "costo_promedio_ponderado",
        "valor_total_producto",
        "valor_costo_producto",
        "valor_total_tienda",
        "valor_total_general",
        "valor_costo_tienda",
        "valor_costo_general",
        "margen_unitario",
        "valor_total_categoria",
        "margen_categoria_valor",
        "margen_total_tienda",
        "margen_total_general",
    )
    @classmethod
    def _serialize_decimal(cls, value: Decimal) -> float:
        return float(value)

    @field_serializer("margen_producto_porcentaje", "margen_categoria_porcentaje")
    @classmethod
    def _serialize_percentage(cls, value: Decimal) -> float:
        return float(value)


class MovementReportEntry(BaseModel):
    id: int
    tipo_movimiento: MovementType
    cantidad: int
    valor_total: Decimal
    sucursal_destino_id: int | None
    sucursal_destino: str | None
    sucursal_origen_id: int | None
    sucursal_origen: str | None
    comentario: str | None
    usuario: str | None
    referencia_tipo: str | None = None
    referencia_id: str | None = None
    fecha: datetime
    ultima_accion: AuditTrailInfo | None = None

    model_config = ConfigDict(from_attributes=True)

    @field_serializer("valor_total")
    @classmethod
    def _serialize_total_value(cls, value: Decimal) -> float:
        return float(value)

    @computed_field(return_type=str | None, alias="referencia")
    def referencia_compuesta(self) -> str | None:
        if self.referencia_tipo and self.referencia_id:
            return f"{self.referencia_tipo}:{self.referencia_id}"
        if self.referencia_id:
            return self.referencia_id
        return None


class MovementTypeSummary(BaseModel):
    tipo_movimiento: MovementType
    total_cantidad: int
    total_valor: Decimal

    @field_serializer("total_valor")
    @classmethod
    def _serialize_summary_value(cls, value: Decimal) -> float:
        return float(value)


class MovementPeriodSummary(BaseModel):
    periodo: date
    tipo_movimiento: MovementType
    total_cantidad: int
    total_valor: Decimal

    @field_serializer("total_valor")
    @classmethod
    def _serialize_period_value(cls, value: Decimal) -> float:
        return float(value)


class InventoryMovementsSummary(BaseModel):
    total_movimientos: int
    total_unidades: int
    total_valor: Decimal
    por_tipo: list[MovementTypeSummary]

    @field_serializer("total_valor")
    @classmethod
    def _serialize_total_value(cls, value: Decimal) -> float:
        return float(value)


class InventoryMovementsReport(BaseModel):
    resumen: InventoryMovementsSummary
    periodos: list[MovementPeriodSummary]
    movimientos: list[MovementReportEntry]


class TopProductReportItem(BaseModel):
    device_id: int
    sku: str
    nombre: str
    store_id: int
    store_name: str
    unidades_vendidas: int
    ingresos_totales: Decimal
    margen_estimado: Decimal

    @field_serializer("ingresos_totales", "margen_estimado")
    @classmethod
    def _serialize_top_values(cls, value: Decimal) -> float:
        return float(value)


class TopProductsReport(BaseModel):
    items: list[TopProductReportItem]
    total_unidades: int
    total_ingresos: Decimal

    @field_serializer("total_ingresos")
    @classmethod
    def _serialize_total_income(cls, value: Decimal) -> float:
        return float(value)


class InventoryValueStore(BaseModel):
    store_id: int
    store_name: str
    valor_total: Decimal
    valor_costo: Decimal
    margen_total: Decimal

    @field_serializer("valor_total", "valor_costo", "margen_total")
    @classmethod
    def _serialize_value_fields(cls, value: Decimal) -> float:
        return float(value)


class InventoryValueTotals(BaseModel):
    valor_total: Decimal
    valor_costo: Decimal
    margen_total: Decimal

    @field_serializer("valor_total", "valor_costo", "margen_total")
    @classmethod
    def _serialize_totals(cls, value: Decimal) -> float:
        return float(value)


class InventoryValueReport(BaseModel):
    stores: list[InventoryValueStore]
    totals: InventoryValueTotals


class AuditUIExportFormat(str, enum.Enum):
    """Formatos válidos para exportar la bitácora de UI."""

    CSV = "csv"
    JSON = "json"


class AuditUIBulkItem(BaseModel):
    ts: datetime = Field(...,
                         description="Marca de tiempo del evento en formato ISO 8601")
    user_id: str | None = Field(
        default=None,
        max_length=120,
        alias=AliasChoices("userId", "user_id"),
        description="Identificador del usuario que generó la acción",
    )
    module: str = Field(..., max_length=80,
                        description="Módulo de la interfaz donde ocurrió")
    action: str = Field(..., max_length=120,
                        description="Acción específica realizada")
    entity_id: str | None = Field(
        default=None,
        max_length=120,
        alias=AliasChoices("entityId", "entity_id"),
        description="Identificador de la entidad relacionada",
    )
    meta: dict[str, Any] | None = Field(
        default=None,
        description="Metadatos adicionales serializados como JSON",
    )

    model_config = ConfigDict(populate_by_name=True)

    @field_validator("ts", mode="before")
    @classmethod
    def _coerce_timestamp(cls, value: Any) -> Any:
        # // [PACK32-33-BE] Acepta números en ms o segundos para compatibilidad con la cola local.
        if isinstance(value, datetime):
            if value.tzinfo is None:
                return value.replace(tzinfo=timezone.utc)
            return value
        if isinstance(value, (int, float)):
            numeric = float(value)
            if numeric > 10**12:
                numeric /= 1000.0
            return datetime.fromtimestamp(numeric, tz=timezone.utc)
        if isinstance(value, str):
            try:
                numeric = float(value)
            except ValueError:
                return value
            if numeric > 10**12:
                numeric /= 1000.0
            return datetime.fromtimestamp(numeric, tz=timezone.utc)
        return value


class AuditUIBulkRequest(BaseModel):
    items: list[AuditUIBulkItem] = Field(
        ...,
        min_length=1,
        max_length=500,
        description="Eventos a persistir en la bitácora",
    )


class AuditUIBulkResponse(BaseModel):
    inserted: int = Field(..., ge=0,
                          description="Cantidad de registros insertados")


class AuditUIRecord(BaseModel):
    id: int
    ts: datetime
    user_id: str | None = None
    module: str
    action: str
    entity_id: str | None = None
    meta: dict[str, Any] | None = None

    model_config = ConfigDict(from_attributes=True)

    @field_serializer("ts")
    @classmethod
    def _serialize_ts(cls, value: datetime) -> str:
        return value.isoformat()


class AuditUIListResponse(BaseModel):
    items: list[AuditUIRecord] = Field(default_factory=list)
    total: int = Field(..., ge=0)
    limit: int = Field(..., ge=1)
    offset: int = Field(..., ge=0)
    has_more: bool = Field(default=False)


class AuditHighlight(BaseModel):
    id: int
    action: str
    created_at: datetime
    severity: Literal["info", "warning", "critical"]
    entity_type: str
    entity_id: str
    status: Literal["pending", "acknowledged"] = Field(default="pending")
    acknowledged_at: datetime | None = None
    acknowledged_by_id: int | None = None
    acknowledged_by_name: str | None = None
    acknowledged_note: str | None = None

    @field_serializer("created_at")
    @classmethod
    def _serialize_created_at(cls, value: datetime) -> str:
        return value.isoformat()


class AuditAcknowledgedEntity(BaseModel):
    entity_type: str
    entity_id: str
    acknowledged_at: datetime
    acknowledged_by_id: int | None = None
    acknowledged_by_name: str | None = None
    note: str | None = None

    @field_serializer("acknowledged_at")
    @classmethod
    def _serialize_ack_time(cls, value: datetime) -> str:
        return value.isoformat()


class DashboardAuditAlerts(BaseModel):
    total: int
    critical: int
    warning: int
    info: int
    pending_count: int = Field(default=0, ge=0)
    acknowledged_count: int = Field(default=0, ge=0)
    highlights: list[AuditHighlight] = Field(default_factory=list)
    acknowledged_entities: list[AuditAcknowledgedEntity] = Field(
        default_factory=list)

    @computed_field(return_type=bool)  # type: ignore[misc]
    def has_alerts(self) -> bool:
        return self.critical > 0 or self.warning > 0


class DashboardGlobalMetrics(BaseModel):
    total_sales: float
    sales_count: int
    total_stock: int
    open_repairs: int
    gross_profit: float


class DashboardReceivableCustomer(BaseModel):
    customer_id: int
    name: str
    outstanding_debt: float
    available_credit: float | None = None


class DashboardReceivableMetrics(BaseModel):
    total_outstanding_debt: float
    customers_with_debt: int
    moroso_flagged: int
    top_debtors: list[DashboardReceivableCustomer] = Field(default_factory=list)


class DashboardChartPoint(BaseModel):
    label: str
    value: float


class InventoryMetricsResponse(BaseModel):
    totals: InventoryTotals
    top_stores: list[StoreValueMetric]
    low_stock_devices: list[LowStockDevice]
    global_performance: DashboardGlobalMetrics
    accounts_receivable: DashboardReceivableMetrics
    sales_trend: list[DashboardChartPoint] = Field(default_factory=list)
    stock_breakdown: list[DashboardChartPoint] = Field(default_factory=list)
    repair_mix: list[DashboardChartPoint] = Field(default_factory=list)
    profit_breakdown: list[DashboardChartPoint] = Field(default_factory=list)
    audit_alerts: DashboardAuditAlerts


class RotationMetric(BaseModel):
    store_id: int
    store_name: str
    device_id: int
    sku: str
    name: str
    sold_units: int
    received_units: int
    rotation_rate: float


class AnalyticsRotationResponse(BaseModel):
    items: list[RotationMetric]


class AgingMetric(BaseModel):
    device_id: int
    sku: str
    name: str
    store_id: int
    store_name: str
    days_in_stock: int
    quantity: int


class AnalyticsAgingResponse(BaseModel):
    items: list[AgingMetric]


class StockoutForecastMetric(BaseModel):
    device_id: int
    sku: str
    name: str
    store_id: int
    store_name: str
    average_daily_sales: float
    projected_days: int | None
    quantity: int
    trend: str
    trend_score: float
    confidence: float
    alert_level: str | None
    sold_units: int


class AnalyticsForecastResponse(BaseModel):
    items: list[StockoutForecastMetric]


class SyncSessionResponse(BaseModel):
    id: int
    store_id: int | None
    mode: SyncMode
    status: SyncStatus
    started_at: datetime
    finished_at: datetime | None
    triggered_by_id: int | None
    error_message: str | None

    model_config = ConfigDict(from_attributes=True)


class SyncRequest(BaseModel):
    store_id: int | None = Field(default=None, ge=1)


class SyncOutboxEntryResponse(BaseModel):
    id: int
    entity_type: str
    entity_id: str
    operation: str
    payload: dict[str, Any]
    attempt_count: int
    last_attempt_at: datetime | None
    status: SyncOutboxStatus
    priority: SyncOutboxPriority
    error_message: str | None
    created_at: datetime
    updated_at: datetime

    model_config = ConfigDict(from_attributes=True)

    @field_validator("payload", mode="before")
    @classmethod
    def _parse_payload(cls, value: Any) -> dict[str, Any]:
        if isinstance(value, str):
            try:
                import json

                return json.loads(value)
            except Exception:  # pragma: no cover - fallback to empty payload
                return {}
        if isinstance(value, dict):
            return value
        return {}


class SyncOutboxStatsEntry(BaseModel):
    entity_type: str
    priority: SyncOutboxPriority
    total: int
    pending: int
    failed: int
    latest_update: datetime | None
    oldest_pending: datetime | None


# // [PACK35-backend]
class SyncQueueProgressSummary(BaseModel):
    percent: float
    total: int
    processed: int
    pending: int
    failed: int
    last_updated: datetime | None
    oldest_pending: datetime | None


# // [PACK35-backend]
class SyncHybridComponentSummary(BaseModel):
    total: int
    processed: int
    pending: int
    failed: int
    latest_update: datetime | None
    oldest_pending: datetime | None


# // [PACK35-backend]
class SyncHybridProgressComponents(BaseModel):
    queue: SyncHybridComponentSummary
    outbox: SyncHybridComponentSummary


# // [PACK35-backend]
class SyncHybridProgressSummary(BaseModel):
    percent: float
    total: int
    processed: int
    pending: int
    failed: int
    components: SyncHybridProgressComponents


# // [PACK35-backend]
class SyncHybridForecast(BaseModel):
    lookback_minutes: int
    processed_recent: int
    processed_queue: int
    processed_outbox: int
    attempts_total: int
    attempts_successful: int
    success_rate: float
    events_per_minute: float
    backlog_pending: int
    backlog_failed: int
    backlog_total: int
    estimated_minutes_remaining: float | None
    estimated_completion: datetime | None
    generated_at: datetime
    progress: SyncHybridProgressSummary


# // [PACK35-backend]
class SyncHybridModuleBreakdownComponent(BaseModel):
    total: int
    processed: int
    pending: int
    failed: int


# // [PACK35-backend]
class SyncHybridModuleBreakdownItem(BaseModel):
    module: str
    label: str
    total: int
    processed: int
    pending: int
    failed: int
    percent: float
    queue: SyncHybridModuleBreakdownComponent
    outbox: SyncHybridModuleBreakdownComponent


# // [PACK35-backend]
class SyncHybridRemainingBreakdown(BaseModel):
    total: int
    pending: int
    failed: int
    remote_pending: int
    remote_failed: int
    outbox_pending: int
    outbox_failed: int
    estimated_minutes_remaining: float | None
    estimated_completion: datetime | None


# // [PACK35-backend]
class SyncHybridOverview(BaseModel):
    generated_at: datetime
    percent: float
    total: int
    processed: int
    pending: int
    failed: int
    remaining: SyncHybridRemainingBreakdown
    queue_summary: SyncQueueProgressSummary | None
    progress: SyncHybridProgressSummary
    forecast: SyncHybridForecast
    breakdown: list[SyncHybridModuleBreakdownItem]


# // [PACK35-backend]
class SyncQueueEvent(BaseModel):
    event_type: str = Field(..., min_length=3, max_length=120)
    payload: dict[str, Any] = Field(default_factory=dict)
    idempotency_key: str | None = Field(default=None, max_length=120)

    model_config = ConfigDict(json_schema_extra={
        "example": {
            "event_type": "inventory.movement",
            "payload": {"store_id": 1, "device_id": 42, "quantity": -1},
            "idempotency_key": "inventory-movement-42-20250301",
        }
    })


# // [PACK35-backend]
class SyncQueueEntryResponse(BaseModel):
    id: int
    event_type: str
    payload: dict[str, Any]
    idempotency_key: str | None
    status: SyncQueueStatus
    attempts: int
    last_error: str | None
    created_at: datetime
    updated_at: datetime

    model_config = ConfigDict(from_attributes=True)

    @field_validator("payload", mode="before")
    @classmethod
    def _normalize_payload(cls, value: Any) -> dict[str, Any]:
        if isinstance(value, str):
            try:
                import json

                return json.loads(value)
            except Exception:  # pragma: no cover - fallback to empty payload
                return {}
        if isinstance(value, dict):
            return value
        return {}


# // [PACK35-backend]
class SyncQueueAttemptResponse(BaseModel):
    id: int
    queue_id: int
    attempted_at: datetime
    success: bool
    error_message: str | None

    model_config = ConfigDict(from_attributes=True)


# // [PACK35-backend]
class SyncQueueEnqueueRequest(BaseModel):
    events: list[SyncQueueEvent]

    @model_validator(mode="after")
    def _ensure_events(self) -> "SyncQueueEnqueueRequest":
        if not self.events:
            raise ValueError(
                "Debes proporcionar al menos un evento para encolar")
        return self


# // [PACK35-backend]
class SyncQueueEnqueueResponse(BaseModel):
    queued: list[SyncQueueEntryResponse]
    reused: list[SyncQueueEntryResponse] = Field(default_factory=list)


# // [PACK35-backend]
class SyncQueueDispatchResult(BaseModel):
    processed: int
    sent: int
    failed: int
    retried: int


class SyncSessionCompact(BaseModel):
    id: int
    mode: SyncMode
    status: SyncStatus
    started_at: datetime
    finished_at: datetime | None
    error_message: str | None


class SyncStoreHistory(BaseModel):
    store_id: int | None
    store_name: str
    sessions: list[SyncSessionCompact]


class SyncBranchHealth(str, enum.Enum):
    OPERATIVE = "operativa"
    WARNING = "alerta"
    CRITICAL = "critica"
    UNKNOWN = "sin_registros"


class SyncBranchStoreDetail(BaseModel):
    store_id: int
    store_name: str
    quantity: int


class SyncBranchOverview(BaseModel):
    store_id: int
    store_name: str
    store_code: str
    timezone: str
    inventory_value: Decimal
    last_sync_at: datetime | None
    last_sync_mode: SyncMode | None
    last_sync_status: SyncStatus | None
    health: SyncBranchHealth
    health_label: str
    pending_transfers: int
    open_conflicts: int


class SyncConflictLog(BaseModel):
    id: int
    sku: str
    product_name: str | None
    detected_at: datetime
    difference: int
    severity: SyncBranchHealth
    stores_max: list[SyncBranchStoreDetail]
    stores_min: list[SyncBranchStoreDetail]


class SyncConflictReportFilters(BaseModel):
    store_id: int | None = None
    date_from: datetime | None = None
    date_to: datetime | None = None
    severity: SyncBranchHealth | None = None


class SyncConflictReportTotals(BaseModel):
    count: int
    critical: int
    warning: int
    affected_skus: int


class SyncConflictReport(BaseModel):
    generated_at: datetime
    filters: SyncConflictReportFilters
    totals: SyncConflictReportTotals
    items: list[SyncConflictLog]


class StoreComparativeMetric(BaseModel):
    store_id: int
    store_name: str
    device_count: int
    total_units: int
    inventory_value: float
    average_rotation: float
    average_aging_days: float
    sales_last_30_days: float
    sales_count_last_30_days: int


class AnalyticsComparativeResponse(BaseModel):
    items: list[StoreComparativeMetric]


class ProfitMarginMetric(BaseModel):
    store_id: int
    store_name: str
    revenue: float
    cost: float
    profit: float
    margin_percent: float


class AnalyticsProfitMarginResponse(BaseModel):
    items: list[ProfitMarginMetric]


class SalesProjectionMetric(BaseModel):
    store_id: int
    store_name: str
    average_daily_units: float
    average_ticket: float
    projected_units: float
    projected_revenue: float
    confidence: float
    trend: str
    trend_score: float
    revenue_trend_score: float
    r2_revenue: float


class AnalyticsSalesProjectionResponse(BaseModel):
    items: list[SalesProjectionMetric]


class AnalyticsAlert(BaseModel):
    type: str
    level: str
    message: str
    store_id: int | None
    store_name: str
    device_id: int | None
    sku: str | None


class AnalyticsAlertsResponse(BaseModel):
    items: list[AnalyticsAlert]


class StoreRealtimeWidget(BaseModel):
    store_id: int
    store_name: str
    inventory_value: float
    sales_today: float
    last_sale_at: datetime | None
    low_stock_devices: int
    pending_repairs: int
    last_sync_at: datetime | None
    trend: str
    trend_score: float
    confidence: float


class AnalyticsRealtimeResponse(BaseModel):
    items: list[StoreRealtimeWidget]


class AnalyticsCategoriesResponse(BaseModel):
    categories: list[str]


class PurchaseSupplierMetric(BaseModel):
    store_id: int
    store_name: str
    supplier: str
    device_count: int
    total_ordered: int
    total_received: int
    pending_backorders: int
    total_cost: float
    average_unit_cost: float
    average_rotation: float
    average_days_in_stock: float
    last_purchase_at: datetime | None


class PurchaseAnalyticsResponse(BaseModel):
    items: list[PurchaseSupplierMetric]


class SyncOutboxReplayRequest(BaseModel):
    ids: list[int] = Field(..., min_length=1)


class AuditTrailInfo(BaseModel):
    accion: str
    descripcion: str | None = None
    entidad: str
    registro_id: str
    usuario_id: int | None = None
    usuario: str | None = None
    timestamp: datetime
    metadata: dict[str, Any] | None = None

    model_config = ConfigDict(from_attributes=True)


class AuditLogResponse(BaseModel):
    id: int
    action: str
    entity_type: str
    entity_id: str
    details: str | None
    performed_by_id: int | None
    created_at: datetime
    severity: Literal["info", "warning", "critical"] = Field(default="info")
    severity_label: str = Field(default="Informativa")
    module: Annotated[
        str | None,
        Field(
            default=None,
            validation_alias=AliasChoices("module", "modulo"),
            serialization_alias="modulo",
        ),
    ]

    model_config = ConfigDict(from_attributes=True, populate_by_name=True)

    @model_validator(mode="after")
    def _derive_severity(self) -> "AuditLogResponse":
        severity = audit_utils.classify_severity(
            self.action or "", self.details)
        label = audit_utils.severity_label(severity)
        object.__setattr__(self, "severity", severity)
        object.__setattr__(self, "severity_label", label)
        return self

    @computed_field(alias="accion")
    def accion(self) -> str:
        return self.action


class SystemLogEntry(BaseModel):
    id_log: Annotated[int, Field(
        validation_alias=AliasChoices("id_log", "id"))]
    usuario: str | None
    modulo: str
    accion: str
    descripcion: str
    fecha: datetime
    nivel: SystemLogLevel
    ip_origen: str | None = None
    audit_log_id: Annotated[
        int | None,
        Field(
            default=None,
            validation_alias=AliasChoices("audit_log_id"),
            serialization_alias="audit_log_id",
        ),
    ]

    model_config = ConfigDict(from_attributes=True)

    @field_serializer("fecha", when_used="json")
    @classmethod
    def _serialize_fecha(cls, value: datetime) -> str:
        return value.isoformat()


class SystemErrorEntry(BaseModel):
    id_error: Annotated[
        int,
        Field(validation_alias=AliasChoices("id_error", "id")),
    ]
    mensaje: str
    stack_trace: str | None
    modulo: str
    fecha: datetime
    usuario: str | None

    model_config = ConfigDict(from_attributes=True)

    @field_serializer("fecha", when_used="json")
    @classmethod
    def _serialize_fecha(cls, value: datetime) -> str:
        return value.isoformat()


class GlobalReportFiltersState(BaseModel):
    date_from: datetime | None = None
    date_to: datetime | None = None
    module: str | None = None
    severity: SystemLogLevel | None = None

    @field_serializer("date_from", "date_to", when_used="json")
    @classmethod
    def _serialize_datetime(cls, value: datetime | None) -> str | None:
        return value.isoformat() if value else None


class GlobalReportTotals(BaseModel):
    logs: int = Field(default=0, ge=0)
    errors: int = Field(default=0, ge=0)
    info: int = Field(default=0, ge=0)
    warning: int = Field(default=0, ge=0)
    error: int = Field(default=0, ge=0)
    critical: int = Field(default=0, ge=0)
    sync_pending: int = Field(default=0, ge=0)
    sync_failed: int = Field(default=0, ge=0)
    last_activity_at: datetime | None = None

    @field_serializer("last_activity_at", when_used="json")
    @classmethod
    def _serialize_last_activity(cls, value: datetime | None) -> str | None:
        return value.isoformat() if value else None


class GlobalReportBreakdownItem(BaseModel):
    name: str
    total: int = Field(default=0, ge=0)


class GlobalReportAlert(BaseModel):
    type: Literal["critical_log", "system_error", "sync_failure"]
    level: SystemLogLevel
    message: str
    module: str | None = None
    occurred_at: datetime | None = None
    reference: str | None = None
    count: int = Field(default=1, ge=1)

    @field_serializer("occurred_at", when_used="json")
    @classmethod
    def _serialize_occurred_at(cls, value: datetime | None) -> str | None:
        return value.isoformat() if value else None


class GlobalReportOverview(BaseModel):
    generated_at: datetime
    filters: GlobalReportFiltersState
    totals: GlobalReportTotals
    module_breakdown: list[GlobalReportBreakdownItem]
    severity_breakdown: list[GlobalReportBreakdownItem]
    recent_logs: list[SystemLogEntry]
    recent_errors: list[SystemErrorEntry]
    alerts: list[GlobalReportAlert]

    @field_serializer("generated_at", when_used="json")
    @classmethod
    def _serialize_generated_at(cls, value: datetime) -> str:
        return value.isoformat()


class GlobalReportSeriesPoint(BaseModel):
    date: date
    info: int = Field(default=0, ge=0)
    warning: int = Field(default=0, ge=0)
    error: int = Field(default=0, ge=0)
    critical: int = Field(default=0, ge=0)
    system_errors: int = Field(default=0, ge=0)


class GlobalReportDashboard(BaseModel):
    generated_at: datetime
    filters: GlobalReportFiltersState
    activity_series: list[GlobalReportSeriesPoint]
    module_distribution: list[GlobalReportBreakdownItem]
    severity_distribution: list[GlobalReportBreakdownItem]

    @field_serializer("generated_at", when_used="json")
    @classmethod
    def _serialize_generated_at(cls, value: datetime) -> str:
        return value.isoformat()


# // [PACK29-*] DTOs de reportes de ventas (resumen, productos y cierre de caja)
class SalesSummaryReport(BaseModel):
    total_sales: float = Field(default=0.0, alias="totalSales")
    total_orders: int = Field(default=0, alias="totalOrders")
    avg_ticket: float = Field(default=0.0, alias="avgTicket")
    returns_count: int = Field(default=0, alias="returnsCount")
    net: float = Field(default=0.0, alias="net")

    model_config = ConfigDict(populate_by_name=True)


# // [PACK29-*] DTO para filas del top de productos vendidos
class SalesByProductItem(BaseModel):
    sku: str
    name: str
    quantity: int = Field(default=0, alias="qty", ge=0)
    gross: float = Field(default=0.0)
    net: float = Field(default=0.0)

    model_config = ConfigDict(populate_by_name=True)


# // [PACK29-*] DTO de sugerencia de cierre de caja diario
class CashCloseReport(BaseModel):
    opening: float = Field(default=0.0)
    sales_gross: float = Field(default=0.0, alias="salesGross")
    refunds: float = Field(default=0.0)
    incomes: float = Field(default=0.0)
    expenses: float = Field(default=0.0)
    closing_suggested: float = Field(default=0.0, alias="closingSuggested")

    model_config = ConfigDict(populate_by_name=True)


class AuditReminderEntry(BaseModel):
    entity_type: str
    entity_id: str
    first_seen: datetime
    last_seen: datetime
    occurrences: int = Field(..., ge=1)
    latest_action: str
    latest_details: str | None = None
    status: Literal["pending", "acknowledged"] = Field(default="pending")
    acknowledged_at: datetime | None = None
    acknowledged_by_id: int | None = None
    acknowledged_by_name: str | None = None
    acknowledged_note: str | None = None

    @field_serializer("first_seen", "last_seen", when_used="json")
    @classmethod
    def _serialize_timestamp(cls, value: datetime) -> str:
        return value.isoformat()

    @field_serializer("acknowledged_at")
    @classmethod
    def _serialize_ack(cls, value: datetime | None) -> str | None:
        return value.isoformat() if value else None


class AuditReminderSummary(BaseModel):
    threshold_minutes: int = Field(..., ge=0)
    min_occurrences: int = Field(..., ge=1)
    total: int = Field(..., ge=0)
    pending_count: int = Field(..., ge=0)
    acknowledged_count: int = Field(..., ge=0)
    persistent: list[AuditReminderEntry]


class AuditAcknowledgementCreate(BaseModel):
    entity_type: str = Field(..., min_length=1, max_length=80)
    entity_id: str = Field(..., min_length=1, max_length=80)
    note: str | None = Field(default=None, max_length=255)

    @field_validator("entity_type", "entity_id")
    @classmethod
    def _normalize_identifier(cls, value: str) -> str:
        normalized = value.strip()
        if not normalized:
            raise ValueError("Valor requerido")
        return normalized

    @field_validator("note")
    @classmethod
    def _normalize_note(cls, value: str | None) -> str | None:
        if value is None:
            return None
        normalized = value.strip()
        return normalized or None


class AuditAcknowledgementResponse(BaseModel):
    id: int
    entity_type: str
    entity_id: str
    acknowledged_at: datetime
    acknowledged_by_id: int | None = None
    acknowledged_by_name: str | None = None
    note: str | None = None

    model_config = ConfigDict(from_attributes=True)

    @field_serializer("acknowledged_at")
    @classmethod
    def _serialize_acknowledged_at(cls, value: datetime) -> str:
        return value.isoformat()


class PurchaseOrderItemCreate(BaseModel):
    device_id: int = Field(..., ge=1)
    quantity_ordered: int = Field(..., ge=1)
    unit_cost: Decimal = Field(..., ge=Decimal("0"))

    @field_serializer("unit_cost")
    @classmethod
    def _serialize_unit_cost(cls, value: Decimal) -> float:
        return float(value)


class PurchaseOrderCreate(BaseModel):
    store_id: int = Field(..., ge=1)  # // [PACK30-31-BACKEND]
    supplier: str = Field(..., max_length=120)
    notes: str | None = Field(default=None, max_length=255)
    items: list[PurchaseOrderItemCreate]

    @model_validator(mode="before")
    @classmethod
    def _coerce_store_alias(cls, data: Any) -> Any:  # pragma: no cover - mapeo directo
        if isinstance(data, dict) and "store_id" not in data:
            for k in ("branch_id",):
                if k in data:
                    data["store_id"] = data[k]
                    break
        return data

    @field_validator("supplier")
    @classmethod
    def _validate_supplier(cls, value: str) -> str:
        normalized = value.strip()
        if not normalized:
            raise ValueError("Proveedor requerido")
        return normalized

    @field_validator("notes")
    @classmethod
    def _normalize_notes(cls, value: str | None) -> str | None:
        if value is None:
            return value
        normalized = value.strip()
        return normalized or None

    @field_validator("items")
    @classmethod
    def _ensure_items(cls, value: list[PurchaseOrderItemCreate]) -> list[PurchaseOrderItemCreate]:
        if not value:
            raise ValueError("Debes incluir artículos en la orden de compra.")
        return value


class PurchaseOrderItemResponse(BaseModel):
    id: int
    purchase_order_id: int
    device_id: int
    quantity_ordered: int
    quantity_received: int
    unit_cost: Decimal

    model_config = ConfigDict(from_attributes=True)

    @field_serializer("unit_cost")
    @classmethod
    def _serialize_unit_cost(cls, value: Decimal) -> float:
        return float(value)


class ReturnDisposition(str, enum.Enum):
    VENDIBLE = "vendible"
    DEFECTUOSO = "defectuoso"
    NO_VENDIBLE = "no_vendible"
    REPARACION = "reparacion"


class ReturnReasonCategory(str, enum.Enum):
    DEFECTO = "defecto"
    LOGISTICA = "logistica"
    CLIENTE = "cliente"
    PRECIO = "precio"
    OTRO = "otro"


class PurchaseReturnCreate(BaseModel):
    device_id: int = Field(..., ge=1)
    quantity: int = Field(..., ge=1)
    reason: str = Field(..., min_length=5, max_length=255)
    disposition: ReturnDisposition = Field(
        default=ReturnDisposition.DEFECTUOSO
    )
    warehouse_id: int | None = Field(default=None, ge=1)
    category: ReturnReasonCategory = Field(
        default=ReturnReasonCategory.DEFECTO
    )

    @field_validator("reason")
    @classmethod
    def _normalize_reason(cls, value: str) -> str:
        normalized = value.strip()
        if len(normalized) < 5:
            raise ValueError("El motivo debe tener al menos 5 caracteres.")
        return normalized


class PurchaseReturnResponse(BaseModel):
    id: int
    purchase_order_id: int
    device_id: int
    quantity: int
    reason: str
    reason_category: ReturnReasonCategory
    disposition: ReturnDisposition
    warehouse_id: int | None
    supplier_ledger_entry_id: int | None = None
    corporate_reason: str | None = None
    credit_note_amount: Decimal = Field(default=Decimal("0"))
    processed_by_id: int | None
    approved_by_id: int | None
    approved_by_name: str | None
    created_at: datetime

    model_config = ConfigDict(from_attributes=True)

    @field_serializer("credit_note_amount")
    @classmethod
    def _serialize_credit_amount(cls, value: Decimal) -> float:
        return float(value)


class PurchaseOrderResponse(BaseModel):
    id: int
    store_id: int
    supplier: str
    status: PurchaseStatus
    notes: str | None
    created_at: datetime
    updated_at: datetime
    created_by_id: int | None
    closed_at: datetime | None
    items: list[PurchaseOrderItemResponse]
    returns: list[PurchaseReturnResponse] = []

    model_config = ConfigDict(from_attributes=True)


class PurchaseReceiveItem(BaseModel):
    device_id: int = Field(..., ge=1)
    quantity: int = Field(..., ge=1)
    batch_code: str | None = Field(default=None, max_length=80)

    @field_validator("batch_code")
    @classmethod
    def _normalize_batch_code(cls, value: str | None) -> str | None:
        if value is None:
            return None
        normalized = value.strip()
        return normalized or None


class PurchaseReceiveRequest(BaseModel):
    items: list[PurchaseReceiveItem]

    @field_validator("items")
    @classmethod
    def _ensure_items(cls, value: list[PurchaseReceiveItem]) -> list[PurchaseReceiveItem]:
        if not value:
            raise ValueError("Debes indicar artículos a recibir.")
        return value


class PurchaseImportResponse(BaseModel):
    imported: int = Field(default=0, ge=0)
    orders: list[PurchaseOrderResponse]
    errors: list[str] = Field(default_factory=list)


class PurchaseSuggestionItem(BaseModel):
    store_id: int
    store_name: str
    supplier_id: int | None
    supplier_name: str | None
    device_id: int
    sku: str
    name: str
    current_quantity: int
    minimum_stock: int
    suggested_quantity: int
    average_daily_sales: float
    projected_coverage_days: int | None
    last_30_days_sales: int
    unit_cost: Decimal = Field(default=Decimal("0"))
    reason: Literal["below_minimum", "projected_consumption"]

    @field_serializer("unit_cost")
    @classmethod
    def _serialize_unit_cost(cls, value: Decimal) -> float:
        return float(value)

    @computed_field(return_type=float)  # type: ignore[misc]
    def suggested_value(self) -> float:
        return float(self.unit_cost * Decimal(self.suggested_quantity))


class PurchaseSuggestionStore(BaseModel):
    store_id: int
    store_name: str
    total_suggested: int
    total_value: float
    items: list[PurchaseSuggestionItem]


class PurchaseSuggestionsResponse(BaseModel):
    generated_at: datetime
    lookback_days: int
    planning_horizon_days: int
    minimum_stock: int
    total_items: int
    stores: list[PurchaseSuggestionStore]


class PurchaseVendorBase(BaseModel):
    nombre: str = Field(..., min_length=3, max_length=150)
    telefono: str | None = Field(default=None, max_length=40)
    correo: str | None = Field(default=None, max_length=120)
    direccion: str | None = Field(default=None, max_length=255)
    tipo: str | None = Field(default=None, max_length=60)
    notas: str | None = Field(default=None, max_length=255)

    @field_validator("nombre")
    @classmethod
    def _normalize_nombre(cls, value: str) -> str:
        normalized = value.strip()
        if len(normalized) < 3:
            raise ValueError("El nombre del proveedor es obligatorio.")
        return normalized

    @field_validator("telefono", "correo", "direccion", "tipo", "notas")
    @classmethod
    def _normalize_optional(cls, value: str | None) -> str | None:
        if value is None:
            return None
        normalized = value.strip()
        return normalized or None


class PurchaseVendorCreate(PurchaseVendorBase):
    estado: str = Field(default="activo", max_length=40)


class PurchaseVendorUpdate(BaseModel):
    nombre: str | None = Field(default=None, min_length=3, max_length=150)
    telefono: str | None = Field(default=None, max_length=40)
    correo: str | None = Field(default=None, max_length=120)
    direccion: str | None = Field(default=None, max_length=255)
    tipo: str | None = Field(default=None, max_length=60)
    notas: str | None = Field(default=None, max_length=255)
    estado: str | None = Field(default=None, max_length=40)

    @field_validator("nombre", "telefono", "correo", "direccion", "tipo", "notas", "estado")
    @classmethod
    def _normalize_optional(cls, value: str | None) -> str | None:
        if value is None:
            return None
        normalized = value.strip()
        return normalized or None


class PurchaseVendorResponse(PurchaseVendorBase):
    id: int = Field(alias="id_proveedor")
    estado: str
    total_compras: Decimal = Field(default=Decimal("0"))
    total_impuesto: Decimal = Field(default=Decimal("0"))
    compras_registradas: int = Field(default=0, ge=0)
    ultima_compra: datetime | None = None

    model_config = ConfigDict(from_attributes=True, populate_by_name=True)

    @field_serializer("total_compras", "total_impuesto")
    @classmethod
    def _serialize_decimal(cls, value: Decimal) -> float:
        return float(value)


class PurchaseVendorStatusUpdate(BaseModel):
    estado: Literal["activo", "inactivo"]


class PurchaseRecordItemBase(BaseModel):
    producto_id: int = Field(..., ge=1)
    cantidad: int = Field(..., ge=1)
    costo_unitario: Decimal = Field(..., ge=Decimal("0"))

    @field_serializer("costo_unitario")
    @classmethod
    def _serialize_cost(cls, value: Decimal) -> float:
        return float(value)


class PurchaseRecordItemCreate(PurchaseRecordItemBase):
    """Detalle de ítems utilizados al registrar una compra."""


class PurchaseRecordItemResponse(PurchaseRecordItemBase):
    id: int = Field(alias="id_detalle")
    subtotal: Decimal = Field(default=Decimal("0"))
    producto_nombre: str | None = None

    model_config = ConfigDict(from_attributes=True, populate_by_name=True)

    @field_serializer("subtotal")
    @classmethod
    def _serialize_subtotal(cls, value: Decimal) -> float:
        return float(value)


class PurchaseRecordCreate(BaseModel):
    proveedor_id: int = Field(..., ge=1)
    fecha: datetime | None = None
    forma_pago: str = Field(..., max_length=60)
    estado: str = Field(default="REGISTRADA", max_length=40)
    impuesto_tasa: Decimal = Field(default=Decimal(
        "0.16"), ge=Decimal("0"), le=Decimal("1"))
    items: list[PurchaseRecordItemCreate]

    @field_validator("items")
    @classmethod
    def _ensure_items(cls, value: list[PurchaseRecordItemCreate]) -> list[PurchaseRecordItemCreate]:
        if not value:
            raise ValueError("Debes agregar productos a la compra.")
        return value


class PurchaseRecordResponse(BaseModel):
    id: int = Field(alias="id_compra")
    proveedor_id: int
    proveedor_nombre: str
    usuario_id: int
    usuario_nombre: str | None = None
    fecha: datetime
    forma_pago: str
    estado: str
    subtotal: Decimal
    impuesto: Decimal
    total: Decimal
    items: list[PurchaseRecordItemResponse]

    model_config = ConfigDict(from_attributes=True, populate_by_name=True)

    @field_serializer("subtotal", "impuesto", "total")
    @classmethod
    def _serialize_amount(cls, value: Decimal) -> float:
        return float(value)


class PurchaseVendorHistory(BaseModel):
    proveedor: PurchaseVendorResponse
    compras: list[PurchaseRecordResponse]
    total: Decimal
    impuesto: Decimal
    registros: int

    @field_serializer("total", "impuesto")
    @classmethod
    def _serialize_totals(cls, value: Decimal) -> float:
        return float(value)


class PurchaseReportFilters(BaseModel):
    proveedor_id: int | None = None
    usuario_id: int | None = None
    date_from: datetime | None = None
    date_to: datetime | None = None
    estado: str | None = None
    query: str | None = None


class PurchaseReportTotals(BaseModel):
    count: int = Field(default=0, ge=0)
    subtotal: Decimal = Field(default=Decimal("0"))
    impuesto: Decimal = Field(default=Decimal("0"))
    total: Decimal = Field(default=Decimal("0"))

    @field_serializer("subtotal", "impuesto", "total")
    @classmethod
    def _serialize_decimal(cls, value: Decimal) -> float:
        return float(value)


class PurchaseReportItem(BaseModel):
    compra_id: int
    folio: str
    proveedor_nombre: str
    usuario_nombre: str | None
    forma_pago: str
    estado: str
    subtotal: Decimal
    impuesto: Decimal
    total: Decimal
    fecha: datetime
    items: list[PurchaseRecordItemResponse]

    @field_serializer("subtotal", "impuesto", "total")
    @classmethod
    def _serialize_decimal(cls, value: Decimal) -> float:
        return float(value)


class PurchaseReport(BaseModel):
    generated_at: datetime
    filters: PurchaseReportFilters
    totals: PurchaseReportTotals
    daily_stats: list[DashboardChartPoint]
    items: list[PurchaseReportItem]


class PurchaseVendorRanking(BaseModel):
    vendor_id: int
    vendor_name: str
    total: Decimal
    orders: int

    @field_serializer("total")
    @classmethod
    def _serialize_total(cls, value: Decimal) -> float:
        return float(value)


class PurchaseUserRanking(BaseModel):
    user_id: int
    user_name: str | None
    total: Decimal
    orders: int

    @field_serializer("total")
    @classmethod
    def _serialize_total(cls, value: Decimal) -> float:
        return float(value)


class PurchaseStatistics(BaseModel):
    updated_at: datetime
    compras_registradas: int
    total: Decimal
    impuesto: Decimal
    monthly_totals: list[DashboardChartPoint]
    top_vendors: list[PurchaseVendorRanking]
    top_users: list[PurchaseUserRanking]

    @field_serializer("total", "impuesto")
    @classmethod
    def _serialize_amount(cls, value: Decimal) -> float:
        return float(value)


class RecurringOrderCreate(BaseModel):
    name: str = Field(..., min_length=3, max_length=120)
    description: str | None = Field(default=None, max_length=255)
    order_type: RecurringOrderType
    payload: dict[str, Any]

    @model_validator(mode="after")
    def _validate_payload(self) -> "RecurringOrderCreate":
        if self.order_type is RecurringOrderType.PURCHASE:
            validated = PurchaseOrderCreate.model_validate(self.payload)
            self.payload = validated.model_dump()
        elif self.order_type is RecurringOrderType.TRANSFER:
            validated = TransferOrderCreate.model_validate(self.payload)
            self.payload = validated.model_dump()
        else:  # pragma: no cover - enum exhaustivo
            raise ValueError("Tipo de orden recurrente no soportado.")
        return self


class RecurringOrderResponse(BaseModel):
    id: int
    name: str
    description: str | None
    order_type: RecurringOrderType
    store_id: int | None
    store_name: str | None = None
    payload: dict[str, Any]
    created_by_id: int | None
    created_by_name: str | None = None
    last_used_by_id: int | None
    last_used_by_name: str | None = None
    created_at: datetime
    updated_at: datetime
    last_used_at: datetime | None


class RecurringOrderExecutionResult(BaseModel):
    template_id: int
    order_type: RecurringOrderType
    reference_id: int
    store_id: int | None
    created_at: datetime
    summary: str


class OperationHistoryType(str, enum.Enum):
    PURCHASE = "purchase"
    TRANSFER_DISPATCH = "transfer_dispatch"
    TRANSFER_RECEIVE = "transfer_receive"
    SALE = "sale"


class OperationHistoryEntry(BaseModel):
    id: str
    operation_type: OperationHistoryType
    occurred_at: datetime
    store_id: int | None
    store_name: str | None
    technician_id: int | None
    technician_name: str | None
    reference: str | None
    description: str
    amount: Decimal | None = None

    @field_serializer("amount")
    @classmethod
    def _serialize_amount(cls, value: Decimal | None) -> float | None:
        if value is None:
            return None
        return float(value)


class OperationHistoryTechnician(BaseModel):
    id: int
    name: str


class OperationsHistoryResponse(BaseModel):
    records: list[OperationHistoryEntry]
    technicians: list[OperationHistoryTechnician]


class ReturnRecordType(str, enum.Enum):
    PURCHASE = "purchase"
    SALE = "sale"


class ReturnRecord(BaseModel):
    model_config = ConfigDict(from_attributes=True)

    id: int
    type: ReturnRecordType
    reference_id: int
    reference_label: str
    store_id: int
    store_name: str | None = None
    warehouse_id: int | None = None
    warehouse_name: str | None = None
    device_id: int
    device_name: str | None = None
    quantity: int
    reason: str
    reason_category: ReturnReasonCategory = ReturnReasonCategory.OTRO
    disposition: ReturnDisposition = ReturnDisposition.VENDIBLE
    processed_by_id: int | None = None
    processed_by_name: str | None = None
    approved_by_id: int | None = None
    approved_by_name: str | None = None
    partner_name: str | None = None
    occurred_at: datetime
    refund_amount: Decimal | None = None
    payment_method: PaymentMethod | None = None
    corporate_reason: str | None = None
    credit_note_amount: Decimal | None = None

    @field_serializer("refund_amount")
    @classmethod
    def _serialize_refund_amount(cls, value: Decimal | None) -> float | None:
        if value is None:
            return None
        return float(value)

    @field_serializer("credit_note_amount")
    @classmethod
    def _serialize_credit_note(cls, value: Decimal | None) -> float | None:
        if value is None:
            return None
        return float(value)


class ReturnsTotals(BaseModel):
    total: int
    sales: int
    purchases: int
    refunds_by_method: dict[str, Decimal] = Field(default_factory=dict)
    refund_total_amount: Decimal = Field(default=Decimal("0"))
    credit_notes_total: Decimal = Field(default=Decimal("0"))
    categories: dict[str, int] = Field(default_factory=dict)

    @field_serializer("refunds_by_method")
    @classmethod
    def _serialize_refunds(cls, value: dict[str, Decimal]) -> dict[str, float]:
        return {key: float(amount) for key, amount in value.items()}

    @field_serializer("refund_total_amount")
    @classmethod
    def _serialize_refund_total(cls, value: Decimal) -> float:
        return float(value)

    @field_serializer("credit_notes_total")
    @classmethod
    def _serialize_credit_total(cls, value: Decimal) -> float:
        return float(value)


class ReturnsOverview(BaseModel):
    items: list[ReturnRecord]
    totals: ReturnsTotals


class WarrantyClaimCreate(BaseModel):
    claim_type: WarrantyClaimType
    notes: str | None = None
    repair_order: "RepairOrderCreate | None" = None

    model_config = ConfigDict(json_schema_extra={
        "example": {
            "claim_type": "REPARACION",
            "notes": "Pantalla con píxeles muertos dentro del periodo de garantía",
        }
    })


class WarrantyClaimStatusUpdate(BaseModel):
    status: WarrantyClaimStatus
    notes: str | None = None
    repair_order_id: int | None = None


class WarrantyMetrics(BaseModel):
    total_assignments: int
    active_assignments: int
    expired_assignments: int
    claims_open: int
    claims_resolved: int
    expiring_soon: int
    average_coverage_days: float
    generated_at: datetime


class RepairOrderPartPayload(BaseModel):
    device_id: int | None = Field(default=None, ge=1)
    part_name: str | None = Field(default=None, max_length=120)
    source: RepairPartSource = Field(
        default=RepairPartSource.STOCK)  # // [PACK37-backend]
    quantity: int = Field(..., ge=1)
    unit_cost: Decimal | None = Field(default=None, ge=Decimal("0"))

    @field_validator("unit_cost")
    @classmethod
    def _normalize_unit_cost(cls, value: Decimal | None) -> Decimal:
        if value is None:
            return Decimal("0")
        return value

    @field_validator("part_name")
    @classmethod
    def _normalize_part_name(cls, value: str | None) -> str | None:
        if value is None:
            return None
        normalized = value.strip()
        return normalized or None


class RepairOrderCreate(BaseModel):
    store_id: int = Field(..., ge=1)
    customer_id: int | None = Field(default=None, ge=1)
    customer_name: str | None = Field(default=None, max_length=120)
    customer_contact: str | None = Field(
        default=None, max_length=120)  # // [PACK37-backend]
    technician_name: str = Field(..., max_length=120)
    damage_type: str = Field(..., max_length=120)
    diagnosis: str | None = Field(
        default=None, max_length=500)  # // [PACK37-backend]
    device_model: str | None = Field(
        default=None, max_length=120)  # // [PACK37-backend]
    imei: str | None = Field(
        default=None, max_length=40)  # // [PACK37-backend]
    device_description: str | None = Field(default=None, max_length=255)
    notes: str | None = Field(default=None, max_length=500)
    labor_cost: Decimal = Field(default=Decimal("0"), ge=Decimal("0"))
    parts: list[RepairOrderPartPayload] = Field(default_factory=list)

    @model_validator(mode="before")
    @classmethod
    def _coerce_repair_create_aliases(cls, data: Any) -> Any:  # pragma: no cover
        if isinstance(data, dict) and "damage_type" not in data:
            for k in ("issue",):
                if k in data:
                    data["damage_type"] = data[k]
                    break
        return data

    @field_validator(
        "customer_name",
        "customer_contact",
        "technician_name",
        "damage_type",
        "diagnosis",
        "device_model",
        "imei",
        "device_description",
        "notes",
    )
    @classmethod
    def _normalize_text(cls, value: str | None) -> str | None:
        if value is None:
            return None
        normalized = value.strip()
        return normalized or None


class RepairOrderUpdate(BaseModel):
    customer_id: int | None = Field(default=None, ge=1)
    customer_name: str | None = Field(default=None, max_length=120)
    customer_contact: str | None = Field(
        default=None, max_length=120)  # // [PACK37-backend]
    technician_name: str | None = Field(default=None, max_length=120)
    damage_type: str | None = Field(default=None, max_length=120)
    diagnosis: str | None = Field(
        default=None, max_length=500)  # // [PACK37-backend]
    device_model: str | None = Field(
        default=None, max_length=120)  # // [PACK37-backend]
    imei: str | None = Field(
        default=None, max_length=40)  # // [PACK37-backend]
    device_description: str | None = Field(default=None, max_length=255)
    notes: str | None = Field(default=None, max_length=500)
    status: RepairStatus | None = None
    labor_cost: Decimal | None = Field(default=None, ge=Decimal("0"))
    parts: list[RepairOrderPartPayload] | None = None

    @model_validator(mode="before")
    @classmethod
    def _coerce_repair_update_aliases(cls, data: Any) -> Any:  # pragma: no cover
        if isinstance(data, dict) and "damage_type" not in data:
            for k in ("issue",):
                if k in data:
                    data["damage_type"] = data[k]
                    break
        return data

    @field_validator(
        "customer_name",
        "customer_contact",
        "technician_name",
        "damage_type",
        "diagnosis",
        "device_model",
        "imei",
        "device_description",
        "notes",
        mode="before",
    )
    @classmethod
    def _normalize_optional_text(cls, value: str | None) -> str | None:
        if value is None:
            return None
        normalized = value.strip()
        return normalized or None


class RepairOrderPartsRequest(BaseModel):  # // [PACK37-backend]
    parts: list[RepairOrderPartPayload] = Field(default_factory=list)


class RepairOrderCloseRequest(BaseModel):  # // [PACK37-backend]
    labor_cost: Decimal | None = Field(default=None, ge=Decimal("0"))
    parts: list[RepairOrderPartPayload] | None = None


class RepairOrderPartResponse(BaseModel):
    id: int
    repair_order_id: int
    device_id: int | None
    part_name: str | None = None  # // [PACK37-backend]
    source: RepairPartSource = Field(
        default=RepairPartSource.STOCK)  # // [PACK37-backend]
    quantity: int
    unit_cost: Decimal

    model_config = ConfigDict(from_attributes=True)

    @field_serializer("unit_cost")
    @classmethod
    def _serialize_unit_cost(cls, value: Decimal) -> float:
        return float(value)


class RepairOrderResponse(BaseModel):
    id: int
    store_id: int
    customer_id: int | None
    customer_name: str | None
    customer_contact: str | None = None  # // [PACK37-backend]
    technician_name: str
    damage_type: str
    diagnosis: str | None = None  # // [PACK37-backend]
    device_model: str | None = None  # // [PACK37-backend]
    imei: str | None = None  # // [PACK37-backend]
    device_description: str | None
    notes: str | None
    status: RepairStatus
    labor_cost: Decimal
    parts_cost: Decimal
    total_cost: Decimal
    inventory_adjusted: bool
    opened_at: datetime
    updated_at: datetime
    delivered_at: datetime | None
    parts: list[RepairOrderPartResponse]

    model_config = ConfigDict(from_attributes=True)

    @computed_field(return_type=str)  # type: ignore[misc]
    def status_color(self) -> str:
        mapping = {
            RepairStatus.PENDIENTE: "🟡",
            RepairStatus.EN_PROCESO: "🟠",
            RepairStatus.LISTO: "🟢",
            RepairStatus.ENTREGADO: "⚪",
            RepairStatus.CANCELADO: "🔴",  # // [PACK37-backend]
        }
        return mapping.get(self.status, "⬜")

    @field_serializer("labor_cost", "parts_cost", "total_cost")
    @classmethod
    def _serialize_cost(cls, value: Decimal) -> float:
        return float(value)


class SaleItemCreate(BaseModel):
    device_id: int = Field(..., ge=1)
    quantity: int = Field(..., ge=1)
    discount_percent: Decimal | None = Field(
        default=Decimal("0"), ge=Decimal("0"), le=Decimal("100")
    )
    batch_code: str | None = Field(default=None, max_length=80)
    unit_price_override: Annotated[
        Decimal | None,
        Field(
            default=None,
            ge=Decimal("0"),
            validation_alias=AliasChoices("unit_price_override", "price"),
        ),
    ]  # // [PACK34-schema]
    reservation_id: int | None = Field(default=None, ge=1)

    @field_validator("discount_percent")
    @classmethod
    def _normalize_discount(cls, value: Decimal | None) -> Decimal:
        if value is None:
            return Decimal("0")
        return value

    @field_validator("batch_code")
    @classmethod
    def _normalize_sale_batch(cls, value: str | None) -> str | None:
        if value is None:
            return None
        normalized = value.strip()
        return normalized or None


class SaleCreate(BaseModel):
    store_id: int = Field(..., ge=1)  # // [PACK30-31-BACKEND]
    customer_id: int | None = Field(default=None, ge=1)
    customer_name: str | None = Field(default=None, max_length=120)
    payment_method: PaymentMethod = Field(default=PaymentMethod.EFECTIVO)
    discount_percent: Decimal | None = Field(
        default=Decimal("0"), ge=Decimal("0"), le=Decimal("100"))
    status: str = Field(default="COMPLETADA", max_length=30)
    notes: str | None = Field(default=None, max_length=255)
    items: list[SaleItemCreate]

    @model_validator(mode="before")
    @classmethod
    def _coerce_sale_aliases(cls, data: Any) -> Any:  # pragma: no cover
        if not isinstance(data, dict):
            return data
        if "store_id" not in data:
            for k in ("branch_id",):
                if k in data:
                    data["store_id"] = data[k]
                    break
        return data

    @field_validator("customer_name")
    @classmethod
    def _normalize_customer(cls, value: str | None) -> str | None:
        if value is None:
            return value
        normalized = value.strip()
        return normalized or None

    @field_validator("notes")
    @classmethod
    def _normalize_sale_notes(cls, value: str | None) -> str | None:
        if value is None:
            return value
        normalized = value.strip()
        return normalized or None

    @field_validator("status")
    @classmethod
    def _normalize_status(cls, value: str) -> str:
        normalized = value.strip()
        return normalized or "COMPLETADA"

    @field_validator("items")
    @classmethod
    def _ensure_sale_items(cls, value: list[SaleItemCreate]) -> list[SaleItemCreate]:
        if not value:
            raise ValueError("Debes agregar artículos a la venta.")
        return value


class SaleUpdate(BaseModel):
    customer_id: int | None = Field(default=None, ge=1)
    customer_name: str | None = Field(default=None, max_length=120)
    payment_method: PaymentMethod = Field(default=PaymentMethod.EFECTIVO)
    discount_percent: Decimal | None = Field(
        default=Decimal("0"), ge=Decimal("0"), le=Decimal("100"))
    status: str = Field(default="COMPLETADA", max_length=30)
    notes: str | None = Field(default=None, max_length=255)
    items: list[SaleItemCreate]

    @field_validator("customer_name")
    @classmethod
    def _normalize_update_customer(cls, value: str | None) -> str | None:
        if value is None:
            return value
        normalized = value.strip()
        return normalized or None

    @field_validator("notes")
    @classmethod
    def _normalize_update_notes(cls, value: str | None) -> str | None:
        if value is None:
            return value
        normalized = value.strip()
        return normalized or None

    @field_validator("status")
    @classmethod
    def _normalize_update_status(cls, value: str) -> str:
        normalized = value.strip()
        return normalized or "COMPLETADA"

    @field_validator("items")
    @classmethod
    def _ensure_update_items(cls, value: list[SaleItemCreate]) -> list[SaleItemCreate]:
        if not value:
            raise ValueError("Debes agregar artículos a la venta.")
        return value


class SaleStoreSummary(BaseModel):
    id: int
    name: str
    location: str | None = None

    model_config = ConfigDict(from_attributes=True)


class SaleUserSummary(BaseModel):
    id: int
    username: str
    full_name: str | None = None

    model_config = ConfigDict(from_attributes=True)


class SaleDeviceSummary(BaseModel):
    id: int
    sku: str
    name: str
    modelo: str | None = None
    imei: str | None = None
    serial: str | None = None

    model_config = ConfigDict(from_attributes=True)


class WarrantyDeviceSummary(BaseModel):
    id: int
    sku: str
    name: str
    imei: str | None = None
    serial: str | None = None

    model_config = ConfigDict(from_attributes=True)


class WarrantySaleSummary(BaseModel):
    id: int
    store_id: int
    customer_id: int | None = None
    customer_name: str | None = None
    created_at: datetime

    model_config = ConfigDict(from_attributes=True)


class WarrantyClaimResponse(BaseModel):
    id: int
    claim_type: WarrantyClaimType
    status: WarrantyClaimStatus
    notes: str | None = None
    opened_at: datetime
    resolved_at: datetime | None = None
    repair_order_id: int | None = None
    performed_by_id: int | None = None

    model_config = ConfigDict(from_attributes=True)


class WarrantyAssignmentResponse(BaseModel):
    id: int
    sale_item_id: int
    device_id: int
    coverage_months: int
    activation_date: date
    expiration_date: date
    status: WarrantyStatus
    serial_number: str | None = None
    activation_channel: str | None = None
    created_at: datetime
    updated_at: datetime
    device: WarrantyDeviceSummary | None = None
    sale: WarrantySaleSummary | None = None
    claims: list[WarrantyClaimResponse] = []

    model_config = ConfigDict(from_attributes=True)

    @computed_field
    @property
    def remaining_days(self) -> int:
        today = date.today()
        return max((self.expiration_date - today).days, 0)

    @computed_field
    @property
    def is_expired(self) -> bool:
        return self.expiration_date < date.today()


class SaleItemResponse(BaseModel):
    id: int
    sale_id: int
    device_id: int
    quantity: int
    unit_price: Decimal
    discount_amount: Decimal
    total_line: Decimal
    device: SaleDeviceSummary | None = None
    reservation_id: int | None = None
    warranty_status: WarrantyStatus | None = None
    warranty: WarrantyAssignmentResponse | None = None

    model_config = ConfigDict(from_attributes=True)

    @field_serializer("unit_price", "discount_amount", "total_line")
    @classmethod
    def _serialize_amount(cls, value: Decimal) -> float:
        return float(value)


class SaleCustomerSummary(BaseModel):
    id: int
    name: str
    outstanding_debt: Decimal
    loyalty_account: LoyaltyAccountSummary | None = None

    model_config = ConfigDict(from_attributes=True)

    @field_serializer("outstanding_debt")
    @classmethod
    def _serialize_debt(cls, value: Decimal) -> float:
        return float(value)


class CashSessionSummary(BaseModel):
    id: int
    status: CashSessionStatus
    opened_at: datetime
    closed_at: datetime | None

    model_config = ConfigDict(from_attributes=True)


class SaleResponse(BaseModel):
    id: int
    store_id: int
    customer_id: int | None
    customer_name: str | None
    payment_method: PaymentMethod
    discount_percent: Decimal
    subtotal_amount: Decimal
    tax_amount: Decimal
    total_amount: Decimal
    loyalty_points_earned: Decimal = Field(default=Decimal("0"))
    loyalty_points_redeemed: Decimal = Field(default=Decimal("0"))
    status: str
    notes: str | None
    created_at: datetime
    performed_by_id: int | None
    cash_session_id: int | None
    customer: SaleCustomerSummary | None = None
    cash_session: CashSessionSummary | None = None
    items: list[SaleItemResponse]
    returns: list["SaleReturnResponse"] = []
    store: SaleStoreSummary | None = None
    performed_by: SaleUserSummary | None = None
    ultima_accion: AuditTrailInfo | None = None
    loyalty_account: LoyaltyAccountSummary | None = None

    model_config = ConfigDict(from_attributes=True)

    @field_serializer(
        "discount_percent",
        "subtotal_amount",
        "tax_amount",
        "total_amount",
        "loyalty_points_earned",
        "loyalty_points_redeemed",
    )
    @classmethod
    def _serialize_sale_amount(cls, value: Decimal) -> float:
        return float(value)

    @computed_field(alias="fecha", return_type=datetime)
    def fecha_operacion(self) -> datetime:
        return self.created_at


class SaleReturnItem(BaseModel):
    device_id: int = Field(..., ge=1)
    quantity: int = Field(..., ge=1)
    reason: str = Field(..., min_length=5, max_length=255)
    disposition: ReturnDisposition = Field(
        default=ReturnDisposition.VENDIBLE
    )
    warehouse_id: int | None = Field(default=None, ge=1)
    category: ReturnReasonCategory = Field(
        default=ReturnReasonCategory.CLIENTE
    )

    @field_validator("reason")
    @classmethod
    def _normalize_sale_reason(cls, value: str) -> str:
        normalized = value.strip()
        if len(normalized) < 5:
            raise ValueError("El motivo debe tener al menos 5 caracteres.")
        return normalized


class ReturnApprovalRequest(BaseModel):
    supervisor_username: str = Field(..., min_length=3, max_length=120)
    pin: str = Field(..., min_length=4, max_length=64)


class SaleReturnCreate(BaseModel):
    sale_id: int = Field(..., ge=1)
    items: list[SaleReturnItem]
    approval: ReturnApprovalRequest | None = None

    @field_validator("items")
    @classmethod
    def _ensure_return_items(cls, value: list[SaleReturnItem]) -> list[SaleReturnItem]:
        if not value:
            raise ValueError("Debes indicar artículos a devolver.")
        return value


class SaleReturnResponse(BaseModel):
    id: int
    sale_id: int
    device_id: int
    quantity: int
    reason: str
    reason_category: ReturnReasonCategory
    disposition: ReturnDisposition
    warehouse_id: int | None
    processed_by_id: int | None
    approved_by_id: int | None
    approved_by_name: str | None
    created_at: datetime

    model_config = ConfigDict(from_attributes=True)

    @computed_field(alias="fecha", return_type=datetime)
    def fecha_registro(self) -> datetime:
        return self.created_at


class SaleHistorySearchResponse(BaseModel):
    by_ticket: list[SaleResponse] = Field(default_factory=list)
    by_date: list[SaleResponse] = Field(default_factory=list)
    by_customer: list[SaleResponse] = Field(default_factory=list)
    by_qr: list[SaleResponse] = Field(default_factory=list)


class SalesReportFilters(BaseModel):
    store_id: int | None = None
    customer_id: int | None = None
    performed_by_id: int | None = None
    product_id: int | None = None
    date_from: datetime | None = None
    date_to: datetime | None = None
    query: str | None = None


class SalesReportTotals(BaseModel):
    count: int
    subtotal: Decimal
    tax: Decimal
    total: Decimal
    cost: Decimal = Decimal("0")
    net_income: Decimal = Decimal("0")
    daily_average: Decimal = Decimal("0")

    @field_serializer("subtotal", "tax", "total", "cost", "net_income", "daily_average")
    @classmethod
    def _serialize_totals(cls, value: Decimal) -> float:
        return float(value)


class SalesReportItem(BaseModel):
    sale_id: int
    folio: str
    store_name: str
    customer_name: str | None
    performed_by: str | None
    payment_method: PaymentMethod
    subtotal: Decimal
    tax: Decimal
    total: Decimal
    created_at: datetime
    items: list[SaleItemResponse]
    ultima_accion: AuditTrailInfo | None = None

    @field_serializer("subtotal", "tax", "total")
    @classmethod
    def _serialize_amount(cls, value: Decimal) -> float:
        return float(value)


class SalesReportGroup(BaseModel):
    id: int | None
    name: str
    total: Decimal
    count: int

    @field_serializer("total")
    @classmethod
    def _serialize_total(cls, value: Decimal) -> float:
        return float(value)


class SalesReportProduct(BaseModel):
    product_id: int
    sku: str | None
    name: str
    units: int
    total: Decimal

    @field_serializer("total")
    @classmethod
    def _serialize_total(cls, value: Decimal) -> float:
        return float(value)


class SalesReport(BaseModel):
    generated_at: datetime
    filters: SalesReportFilters
    totals: SalesReportTotals
    daily_stats: list[DashboardChartPoint]
    items: list[SalesReportItem]
    by_store: list[SalesReportGroup] = Field(default_factory=list)
    by_user: list[SalesReportGroup] = Field(default_factory=list)
    top_products: list[SalesReportProduct] = Field(default_factory=list)


class POSCartItem(BaseModel):
    """Elemento del carrito POS aceptando identificadores flexibles."""

    # // [PACK34-schema]
    device_id: int | None = Field(default=None, ge=1)
    imei: str | None = Field(default=None, max_length=18)
    quantity: int = Field(..., ge=1)
    discount_percent: Decimal | None = Field(
        default=Decimal("0"), ge=Decimal("0"), le=Decimal("100"))
    unit_price_override: Decimal | None = Field(default=None, ge=Decimal("0"))
    tax_code: str | None = Field(default=None, max_length=50)
    reservation_id: int | None = Field(default=None, ge=1)

    model_config = ConfigDict(populate_by_name=True)

    @field_validator("discount_percent")
    @classmethod
    def _normalize_pos_discount(cls, value: Decimal | None) -> Decimal:
        if value is None:
            return Decimal("0")
        return value

    @model_validator(mode="before")
    @classmethod
    def _coerce_cart_aliases(cls, data: Any) -> Any:  # pragma: no cover
        if not isinstance(data, dict):
            return data
        mapping = {
            "device_id": ["productId", "product_id"],
            "imei": ["imei_1", "imei1"],
            "quantity": ["qty"],
            "discount_percent": ["discount"],
            "unit_price_override": ["price"],
            "tax_code": ["taxCode"],
        }
        for target, sources in mapping.items():
            if target not in data:
                for s in sources:
                    if s in data:
                        data[target] = data[s]
                        break
        return data


class POSSalePaymentInput(BaseModel):
    """Definición de pago para registrar montos por método."""

    # // [PACK34-schema]
    method: PaymentMethod
    amount: Decimal = Field(..., ge=Decimal("0"))
    reference: str | None = Field(default=None, max_length=64)
    terminal_id: str | None = Field(default=None, max_length=40, alias="terminalId")
    tip_amount: Decimal | None = Field(default=None, ge=Decimal("0"), alias="tipAmount")
    token: str | None = Field(default=None, max_length=128)
    metadata: dict[str, str] = Field(default_factory=dict)

    @model_validator(mode="before")
    @classmethod
    def _coerce_method_alias(cls, data: Any) -> Any:  # pragma: no cover
        if isinstance(data, dict) and "method" not in data:
            for k in ("paymentMethod",):
                if k in data:
                    data["method"] = data[k]
                    break
        return data

    @field_validator("reference", "terminal_id", "token")
    @classmethod
    def _normalize_optional_str(cls, value: str | None) -> str | None:
        if value is None:
            return None
        normalized = value.strip()
        return normalized or None

    @field_validator("metadata", mode="before")
    @classmethod
    def _ensure_metadata(cls, value: Any) -> dict[str, str]:
        if value is None:
            return {}
        if isinstance(value, dict):
            return {str(k): str(v) for k, v in value.items()}
        raise ValueError("metadata debe ser un diccionario de texto")


class POSSaleRequest(BaseModel):
    store_id: int = Field(..., ge=1)
    customer_id: int | None = Field(default=None, ge=1)
    customer_name: str | None = Field(default=None, max_length=120)
    payment_method: PaymentMethod = Field(default=PaymentMethod.EFECTIVO)
    discount_percent: Decimal | None = Field(
        default=Decimal("0"), ge=Decimal("0"), le=Decimal("100")
    )
    notes: str | None = Field(default=None, max_length=255)
    items: list[POSCartItem]
    draft_id: int | None = Field(default=None, ge=1)
    save_as_draft: bool = Field(default=False)
    confirm: bool = Field(default=False)
    apply_taxes: bool = Field(default=True)
    coupons: list[str] = Field(default_factory=list)
    cash_session_id: int | None = Field(default=None, ge=1)
    payment_breakdown: dict[str, Decimal] = Field(default_factory=dict)
    payments: list[POSSalePaymentInput] = Field(default_factory=list)

    model_config = ConfigDict(populate_by_name=True)

    @field_validator("customer_name")
    @classmethod
    def _normalize_pos_customer(cls, value: str | None) -> str | None:
        if value is None:
            return None
        normalized = value.strip()
        return normalized or None

    @field_validator("notes")
    @classmethod
    def _normalize_pos_notes(cls, value: str | None) -> str | None:
        if value is None:
            return None
        normalized = value.strip()
        return normalized or None

    @field_validator("items")
    @classmethod
    def _ensure_pos_items(cls, value: list[POSCartItem]) -> list[POSCartItem]:
        if not value:
            raise ValueError("Debes agregar dispositivos al carrito.")
        return value

    @field_validator("payment_breakdown", mode="before")
    @classmethod
    def _normalize_breakdown(cls, value: dict[str, Decimal] | None) -> dict[str, Decimal]:
        if value is None:
            return {}
        normalized: dict[str, Decimal] = {}
        for method_key, amount in value.items():
            method = method_key.strip().upper()
            try:
                PaymentMethod(method)
            except ValueError as exc:  # pragma: no cover - validation error path
                raise ValueError(
                    "Método de pago inválido en el desglose.") from exc
            normalized[method] = Decimal(str(amount))
        return normalized

    @field_validator("coupons")
    @classmethod
    def _normalize_coupons(cls, value: list[str]) -> list[str]:
        normalized: list[str] = []
        seen: set[str] = set()
        for raw in value:
            trimmed = (raw or "").strip()
            if len(trimmed) < 3:
                continue
            code = trimmed.upper()
            if code in seen:
                continue
            seen.add(code)
            normalized.append(code)
        return normalized

    @model_validator(mode="before")
    @classmethod
    def _coerce_pos_aliases(cls, data: Any) -> Any:  # pragma: no cover
        if not isinstance(data, dict):
            return data
        mapping = {
            "store_id": ["branchId", "branch_id"],
            "customer_name": ["customer"],
            "payment_method": ["payment_method", "defaultPaymentMethod"],
            "notes": ["note", "notes"],
            "cash_session_id": ["sessionId"],
        }
        for target, sources in mapping.items():
            if target not in data:
                for s in sources:
                    if s in data:
                        data[target] = data[s]
                        break
        return data

    @model_validator(mode="after")
    def _sync_pos_payments(self) -> "POSSaleRequest":
        # // [PACK34-schema]
        if self.payments:
            breakdown: dict[str, Decimal] = {}
            for payment in self.payments:
                method_key = payment.method.value
                total_amount = Decimal(str(payment.amount))
                if payment.tip_amount is not None:
                    total_amount += Decimal(str(payment.tip_amount))
                breakdown[method_key] = (
                    breakdown.get(method_key, Decimal("0")) + total_amount
                )
            self.payment_breakdown = breakdown
        return self


class POSDraftResponse(BaseModel):
    id: int
    store_id: int
    payload: dict[str, Any]
    created_at: datetime
    updated_at: datetime

    model_config = ConfigDict(from_attributes=True)


class POSLoyaltySaleSummary(BaseModel):
    account_id: int
    earned_points: Decimal = Field(default=Decimal("0"))
    redeemed_points: Decimal = Field(default=Decimal("0"))
    balance_points: Decimal = Field(default=Decimal("0"))
    redemption_amount: Decimal = Field(default=Decimal("0"))
    expiration_days: int | None = None
    expires_at: datetime | None = None

    @field_serializer(
        "earned_points",
        "redeemed_points",
        "balance_points",
        "redemption_amount",
    )
    @classmethod
    def _serialize_loyalty_decimal(cls, value: Decimal) -> float:
        return float(value)


class POSSaleResponse(BaseModel):
    status: Literal["draft", "registered"]
    sale: SaleResponse | None = None
    draft: POSDraftResponse | None = None
    receipt_url: str | None = None
    warnings: list[str] = Field(default_factory=list)
    cash_session_id: int | None = None
    payment_breakdown: dict[str, float] = Field(default_factory=dict)
    receipt_pdf_base64: str | None = Field(default=None)
    applied_promotions: list[POSAppliedPromotion] = Field(default_factory=list)
    debt_summary: CustomerDebtSnapshot | None = None
    credit_schedule: list[CreditScheduleEntry] = Field(default_factory=list)
    debt_receipt_pdf_base64: str | None = None
    payment_receipts: list[CustomerPaymentReceiptResponse] = Field(
        default_factory=list
    )
    electronic_payments: list["POSElectronicPaymentResult"] = Field(default_factory=list)
    loyalty_summary: POSLoyaltySaleSummary | None = None

    @field_serializer("payment_breakdown")
    @classmethod
    def _serialize_breakdown(cls, value: dict[str, float]) -> dict[str, float]:
        return {key: float(amount) for key, amount in value.items()}

    @computed_field(return_type=float)  # type: ignore[misc]
    def total_caja(self) -> float:
        if self.sale is not None:
            return float(self.sale.total_amount)
        if self.payment_breakdown:
            return float(sum(self.payment_breakdown.values()))
        return 0.0


class POSReceiptDeliveryChannel(str, enum.Enum):
    EMAIL = "email"
    WHATSAPP = "whatsapp"
class POSElectronicPaymentResult(BaseModel):
    terminal_id: str
    method: PaymentMethod
    transaction_id: str
    status: str
    approval_code: str | None = None
    reconciled: bool = Field(default=False)
    tip_amount: Decimal | None = None

    @field_serializer("tip_amount")
    @classmethod
    def _serialize_tip(cls, value: Decimal | None) -> float | None:
        if value is None:
            return None
        return float(value)


class POSReturnItemRequest(BaseModel):
    """Item devuelto desde el POS identificable por producto o IMEI."""


class POSReceiptDeliveryRequest(BaseModel):
    channel: POSReceiptDeliveryChannel
    recipient: str = Field(..., min_length=5, max_length=255)
    message: str | None = Field(default=None, max_length=500)
    subject: str | None = Field(default=None, max_length=120)

    @field_validator("recipient")
    @classmethod
    def _normalize_recipient(cls, value: str) -> str:
        normalized = value.strip()
        if not normalized:
            raise ValueError("recipient_required")
        return normalized


class POSReceiptDeliveryResponse(BaseModel):
    channel: POSReceiptDeliveryChannel
    status: str


class POSReturnRequest(BaseModel):
    """Solicitud de devolución rápida en POS (alias normalizados)."""

    original_sale_id: int = Field(..., ge=1)
    items: list[POSReturnItemRequest]
    reason: str | None = Field(default=None, max_length=255)

    @model_validator(mode="before")
    @classmethod
    def _coerce_return_aliases(cls, data: Any) -> Any:  # pragma: no cover
        if isinstance(data, dict) and "original_sale_id" not in data:
            for k in ("originalSaleId", "sale_id"):
                if k in data:
                    data["original_sale_id"] = data[k]
                    break
        return data

    @field_validator("items")
    @classmethod
    def _ensure_return_items(cls, value: list[POSReturnItemRequest]) -> list[POSReturnItemRequest]:
        if not value:
            raise ValueError("Debes indicar artículos a devolver.")
        return value

    @field_validator("reason")
    @classmethod
    def _normalize_reason(cls, value: str | None) -> str | None:
        if value is None:
            return None
        normalized = value.strip()
        return normalized or None


class POSReturnResponse(BaseModel):
    """Respuesta estandarizada tras registrar devoluciones POS."""

    # // [PACK34-schema]
    sale_id: int
    return_ids: list[int]
    notes: str | None = None
    dispositions: list[ReturnDisposition] = Field(default_factory=list)


class POSSaleDetailResponse(BaseModel):
    """Detalle completo de ventas POS con acceso a recibo."""

    # // [PACK34-schema]
    sale: SaleResponse
    receipt_url: str
    receipt_pdf_base64: str | None = None
    debt_summary: CustomerDebtSnapshot | None = None
    credit_schedule: list[CreditScheduleEntry] = Field(default_factory=list)


class CashDenominationInput(BaseModel):
    value: Decimal = Field(..., gt=Decimal("0"))
    quantity: int = Field(default=0, ge=0)

    @field_serializer("value")
    @classmethod
    def _serialize_value(cls, value: Decimal) -> float:
        return float(value)


class CashRegisterEntryBase(BaseModel):
    session_id: int = Field(..., ge=1)
    entry_type: CashEntryType
    amount: Decimal = Field(..., gt=Decimal("0"))
    reason: str = Field(..., min_length=5, max_length=255)
    notes: str | None = Field(default=None, max_length=255)

    @field_validator("reason")
    @classmethod
    def _normalize_reason(cls, value: str) -> str:
        normalized = value.strip()
        if len(normalized) < 5:
            raise ValueError("El motivo debe tener al menos 5 caracteres.")
        return normalized

    @field_validator("notes")
    @classmethod
    def _normalize_notes(cls, value: str | None) -> str | None:
        if value is None:
            return None
        normalized = value.strip()
        return normalized or None


class CashRegisterEntryCreate(CashRegisterEntryBase):
    pass


class CashRegisterEntryResponse(CashRegisterEntryBase):
    id: int
    created_by_id: int | None = None
    created_at: datetime

    model_config = ConfigDict(from_attributes=True)

    @field_serializer("amount")
    @classmethod
    def _serialize_amount(cls, value: Decimal) -> float:
        return float(value)


class CashSessionOpenRequest(BaseModel):
    store_id: int = Field(..., ge=1)
    opening_amount: Decimal = Field(..., ge=Decimal("0"))
    notes: str | None = Field(default=None, max_length=255)

    @field_validator("notes")
    @classmethod
    def _normalize_notes(cls, value: str | None) -> str | None:
        if value is None:
            return None
        normalized = value.strip()
        return normalized or None


class CashSessionCloseRequest(BaseModel):
    session_id: int = Field(..., ge=1)
    closing_amount: Decimal = Field(..., ge=Decimal("0"))
    notes: str | None = Field(default=None, max_length=255)
    payment_breakdown: dict[str, Decimal] = Field(default_factory=dict)
    denominations: list["CashDenominationInput"] = Field(default_factory=list)
    reconciliation_notes: str | None = Field(default=None, max_length=255)
    difference_reason: str | None = Field(default=None, max_length=255)

    @field_validator("notes")
    @classmethod
    def _normalize_notes(cls, value: str | None) -> str | None:
        if value is None:
            return None
        normalized = value.strip()
        return normalized or None

    @field_validator("payment_breakdown", mode="before")
    @classmethod
    def _normalize_breakdown(cls, value: dict[str, Decimal] | None) -> dict[str, Decimal]:
        if value is None:
            return {}
        normalized: dict[str, Decimal] = {}
        for method_key, amount in value.items():
            method = method_key.strip().upper()
            try:
                PaymentMethod(method)
            except ValueError as exc:
                raise ValueError("Método de pago inválido.") from exc
            normalized[method] = Decimal(str(amount))
        return normalized

    @field_validator("reconciliation_notes", "difference_reason")
    @classmethod
    def _normalize_optional_text(cls, value: str | None) -> str | None:
        if value is None:
            return None
        normalized = value.strip()
        return normalized or None


class CashSessionResponse(BaseModel):
    id: int
    store_id: int
    status: CashSessionStatus
    opening_amount: Decimal
    closing_amount: Decimal
    expected_amount: Decimal
    difference_amount: Decimal
    payment_breakdown: dict[str, float]
    denomination_breakdown: dict[str, int]
    reconciliation_notes: str | None
    difference_reason: str | None
    notes: str | None
    opened_by_id: int | None
    closed_by_id: int | None
    opened_at: datetime
    closed_at: datetime | None
    entries: list["CashRegisterEntryResponse"] | None = None

    model_config = ConfigDict(from_attributes=True)

    @field_serializer(
        "opening_amount",
        "closing_amount",
        "expected_amount",
        "difference_amount",
    )
    @classmethod
    def _serialize_amount(cls, value: Decimal) -> float:
        return float(value)

    @field_serializer("payment_breakdown")
    @classmethod
    def _serialize_breakdown(cls, value: dict[str, float]) -> dict[str, float]:
        return {key: float(amount) for key, amount in value.items()}

    @field_serializer("denomination_breakdown")
    @classmethod
    def _serialize_denominations(cls, value: dict[str, int]) -> dict[str, int]:
        return {str(denomination): int(count) for denomination, count in value.items()}


class POSSessionOpenPayload(BaseModel):
    """Carga útil para aperturas de caja rápidas desde POS (branch/store alias)."""

    branch_id: int = Field(..., ge=1)
    opening_amount: Decimal = Field(..., ge=Decimal("0"))
    notes: str | None = Field(default=None, max_length=255)

    @model_validator(mode="before")
    @classmethod
    def _coerce_open_aliases(cls, data: Any) -> Any:  # pragma: no cover
        if isinstance(data, dict) and "branch_id" not in data:
            for k in ("branchId", "store_id"):
                if k in data:
                    data["branch_id"] = data[k]
                    break
        return data

    @field_validator("notes")
    @classmethod
    def _normalize_pos_session_notes(cls, value: str | None) -> str | None:
        if value is None:
            return None
        normalized = value.strip()
        return normalized or None


class POSSessionClosePayload(BaseModel):
    """Datos requeridos para cerrar sesiones POS."""

    # // [PACK34-schema]
    session_id: int = Field(..., ge=1)
    closing_amount: Decimal = Field(..., ge=Decimal("0"))
    notes: str | None = Field(default=None, max_length=255)
    payments: dict[str, Decimal] = Field(default_factory=dict)

    @field_validator("notes")
    @classmethod
    def _normalize_close_notes(cls, value: str | None) -> str | None:
        if value is None:
            return None
        normalized = value.strip()
        return normalized or None

    @field_validator("payments", mode="before")
    @classmethod
    def _normalize_payments(
        cls, value: dict[str, Decimal] | list[dict[str, Decimal | str]] | None
    ) -> dict[str, Decimal]:
        normalized: dict[str, Decimal] = {}
        if value is None:
            return normalized
        if isinstance(value, dict):
            source = value.items()
        else:
            source = []
            for entry in value:
                method = str(entry.get("method") or entry.get(
                    "paymentMethod") or "").strip()
                amount = entry.get("amount") or entry.get("value")
                if not method:
                    continue
                source.append((method, amount))
        for raw_method, raw_amount in source:
            method_key = str(raw_method).strip().upper()
            try:
                PaymentMethod(method_key)
            except ValueError as exc:
                raise ValueError("Método de pago inválido.") from exc
            normalized[method_key] = Decimal(str(raw_amount))
        return normalized


class POSSessionSummary(BaseModel):
    """Resumen compacto de sesiones POS para la UI."""

    # // [PACK34-schema]
    session_id: int
    branch_id: int
    status: CashSessionStatus
    opened_at: datetime
    closing_at: datetime | None = None
    opening_amount: Decimal | None = None
    closing_amount: Decimal | None = None
    expected_amount: Decimal | None = None
    difference_amount: Decimal | None = None
    payment_breakdown: dict[str, float] = Field(default_factory=dict)
    denomination_breakdown: dict[str, int] = Field(default_factory=dict)
    reconciliation_notes: str | None = None
    difference_reason: str | None = None

    @classmethod
    def from_model(cls, session: "models.CashRegisterSession") -> "POSSessionSummary":
        from .. import models  # Importación tardía para evitar ciclos

        # // [PACK34-schema]
        return cls(
            session_id=session.id,
            branch_id=session.store_id,
            status=session.status,
            opened_at=session.opened_at,
            closing_at=session.closed_at,
            opening_amount=getattr(session, "opening_amount", None),
            closing_amount=getattr(session, "closing_amount", None),
            expected_amount=getattr(session, "expected_amount", None),
            difference_amount=getattr(session, "difference_amount", None),
            payment_breakdown={
                key: float(value) for key, value in (session.payment_breakdown or {}).items()
            },
            denomination_breakdown={
                str(key): int(count)
                for key, count in (session.denomination_breakdown or {}).items()
            },
            reconciliation_notes=getattr(session, "reconciliation_notes", None),
            difference_reason=getattr(session, "difference_reason", None),
        )

    @field_serializer(
        "opening_amount",
        "closing_amount",
        "expected_amount",
        "difference_amount",
    )
    @classmethod
    def _serialize_optional_amount(cls, value: Decimal | None) -> float | None:
        if value is None:
            return None
        return float(value)

    @field_serializer("denomination_breakdown")
    @classmethod
    def _serialize_optional_denominations(cls, value: dict[str, int]) -> dict[str, int]:
        return {str(denomination): int(count) for denomination, count in value.items()}


class POSTaxInfo(BaseModel):
    """Catálogo simple de impuestos POS."""

    # // [PACK34-schema]
    code: str
    name: str
    rate: Decimal = Field(..., ge=Decimal("0"), le=Decimal("100"))

    @field_serializer("rate")
    @classmethod
    def _serialize_tax_rate(cls, value: Decimal) -> float:
        return float(value)


class POSConnectorType(str, enum.Enum):
    """Tipos de conectores de hardware permitidos."""

    USB = "usb"
    NETWORK = "network"


class POSPrinterMode(str, enum.Enum):
    """Tipos de impresoras POS disponibles."""

    THERMAL = "thermal"
    FISCAL = "fiscal"


class POSConnectorSettings(BaseModel):
    """Configura el punto de conexión del dispositivo POS."""

    type: POSConnectorType = Field(default=POSConnectorType.USB)
    identifier: str = Field(default="predeterminado", max_length=120)
    path: str | None = Field(default=None, max_length=255)
    host: str | None = Field(default=None, max_length=255)
    port: int | None = Field(default=None, ge=1, le=65535)

    @model_validator(mode="after")
    def _validate_target(self) -> "POSConnectorSettings":
        if self.type is POSConnectorType.NETWORK:
            if not self.host:
                raise ValueError("Los conectores de red requieren host configurado.")
        return self


class POSPrinterSettings(BaseModel):
    """Describe impresoras térmicas o fiscales."""

    name: str = Field(..., max_length=120)
    mode: POSPrinterMode = Field(default=POSPrinterMode.THERMAL)
    connector: POSConnectorSettings = Field(default_factory=POSConnectorSettings)
    paper_width_mm: int | None = Field(default=None, ge=40, le=120)
    is_default: bool = Field(default=False)
    vendor: str | None = Field(default=None, max_length=80)
    supports_qr: bool = Field(default=False)


class POSCashDrawerSettings(BaseModel):
    """Define la gaveta de efectivo conectada al POS."""

    enabled: bool = Field(default=False)
    connector: POSConnectorSettings | None = Field(default=None)
    auto_open_on_cash_sale: bool = Field(default=True)
    pulse_duration_ms: int = Field(default=150, ge=50, le=500)


class POSCustomerDisplaySettings(BaseModel):
    """Configura la pantalla de cliente enlazada al POS."""

    enabled: bool = Field(default=False)
    channel: Literal["websocket", "local"] = Field(default="websocket")
    brightness: int = Field(default=100, ge=10, le=100)
    theme: Literal["dark", "light"] = Field(default="dark")
    message_template: str | None = Field(default=None, max_length=160)


class POSHardwareSettings(BaseModel):
    """Agrupa la configuración de hardware POS por sucursal."""

    printers: list[POSPrinterSettings] = Field(default_factory=list)
    cash_drawer: POSCashDrawerSettings = Field(default_factory=POSCashDrawerSettings)
    customer_display: POSCustomerDisplaySettings = Field(
        default_factory=POSCustomerDisplaySettings
    )
class POSTerminalConfig(BaseModel):
    id: str
    label: str
    adapter: str
    currency: str

    @field_validator("id", "label", "adapter", "currency")
    @classmethod
    def _normalize_terminal_str(cls, value: str) -> str:
        normalized = value.strip()
        if not normalized:
            raise ValueError("Los campos de terminal no pueden estar vacíos")
        return normalized


class POSConfigResponse(BaseModel):
    store_id: int
    tax_rate: Decimal
    invoice_prefix: str
    printer_name: str | None
    printer_profile: str | None
    quick_product_ids: list[int]
    hardware_settings: POSHardwareSettings = Field(
        default_factory=POSHardwareSettings
    )
    updated_at: datetime
    terminals: list[POSTerminalConfig] = Field(default_factory=list)
    tip_suggestions: list[float] = Field(default_factory=list)

    model_config = ConfigDict(from_attributes=True)

    @field_serializer("tax_rate")
    @classmethod
    def _serialize_tax(cls, value: Decimal) -> float:
        return float(value)

    @classmethod
    def from_model(
        cls,
        config: "models.POSConfig",
        *,
        terminals: dict[str, dict[str, Any]],
        tip_suggestions: list[Decimal],
    ) -> "POSConfigResponse":
        from .. import models  # Importación tardía para evitar ciclos

        terminals_payload = [
            POSTerminalConfig(
                id=terminal_id,
                label=str(data.get("label") or terminal_id),
                adapter=str(data.get("adapter") or "").strip() or "banco_atlantida",
                currency=str(data.get("currency") or "HNL"),
            )
            for terminal_id, data in terminals.items()
        ]
        return cls(
            store_id=config.store_id,
            tax_rate=config.tax_rate,
            invoice_prefix=config.invoice_prefix,
            printer_name=config.printer_name,
            printer_profile=config.printer_profile,
            quick_product_ids=list(config.quick_product_ids or []),
            updated_at=config.updated_at,
            terminals=terminals_payload,
            tip_suggestions=[float(Decimal(str(value))) for value in tip_suggestions],
        )


class POSPromotionFeatureFlags(BaseModel):
    volume: bool = False
    combos: bool = False
    coupons: bool = False


class POSVolumePromotion(BaseModel):
    id: str = Field(..., min_length=1, max_length=60)
    device_id: int = Field(..., ge=1)
    min_quantity: int = Field(..., ge=1)
    discount_percent: Decimal = Field(..., gt=Decimal("0"), le=Decimal("100"))

    @field_serializer("discount_percent")
    @classmethod
    def _serialize_discount(cls, value: Decimal) -> float:
        return float(value)


class POSComboPromotionItem(BaseModel):
    device_id: int = Field(..., ge=1)
    quantity: int = Field(..., ge=1)


class POSComboPromotion(BaseModel):
    id: str = Field(..., min_length=1, max_length=60)
    items: list[POSComboPromotionItem] = Field(default_factory=list)
    discount_percent: Decimal = Field(..., gt=Decimal("0"), le=Decimal("100"))

    @field_serializer("discount_percent")
    @classmethod
    def _serialize_discount(cls, value: Decimal) -> float:
        return float(value)

    @field_validator("items")
    @classmethod
    def _ensure_items(cls, value: list[POSComboPromotionItem]) -> list[POSComboPromotionItem]:
        if not value:
            raise ValueError("Los combos deben incluir al menos un artículo.")
        return value


class POSCouponPromotion(BaseModel):
    code: str = Field(..., min_length=3, max_length=40)
    discount_percent: Decimal = Field(..., gt=Decimal("0"), le=Decimal("100"))
    description: str | None = Field(default=None, max_length=120)

    @field_serializer("discount_percent")
    @classmethod
    def _serialize_discount(cls, value: Decimal) -> float:
        return float(value)


class POSPromotionsConfig(BaseModel):
    feature_flags: POSPromotionFeatureFlags = Field(default_factory=POSPromotionFeatureFlags)
    volume_promotions: list[POSVolumePromotion] = Field(default_factory=list)
    combo_promotions: list[POSComboPromotion] = Field(default_factory=list)
    coupons: list[POSCouponPromotion] = Field(default_factory=list)


class POSPromotionsUpdate(POSPromotionsConfig):
    store_id: int = Field(..., ge=1)


class POSPromotionsResponse(POSPromotionsConfig):
    store_id: int
    updated_at: datetime | None = None

    model_config = ConfigDict(from_attributes=True)


class POSAppliedPromotion(BaseModel):
    id: str
    promotion_type: Literal["volume", "combo", "coupon"]
    description: str
    discount_percent: Decimal = Field(default=Decimal("0"), ge=Decimal("0"), le=Decimal("100"))
    discount_amount: Decimal = Field(default=Decimal("0"), ge=Decimal("0"))
    affected_items: list[int] = Field(default_factory=list)
    coupon_code: str | None = Field(default=None, max_length=60)

    @field_serializer("discount_percent", "discount_amount")
    @classmethod
    def _serialize_amount(cls, value: Decimal) -> float:
        return float(value)


class POSConfigUpdate(BaseModel):
    store_id: int = Field(..., ge=1)
    tax_rate: Decimal = Field(..., ge=Decimal("0"), le=Decimal("100"))
    invoice_prefix: str = Field(..., min_length=1, max_length=12)
    printer_name: str | None = Field(default=None, max_length=120)
    printer_profile: str | None = Field(default=None, max_length=255)
    quick_product_ids: list[int] = Field(default_factory=list)
    hardware_settings: POSHardwareSettings | None = Field(default=None)

    @field_validator("quick_product_ids")
    @classmethod
    def _validate_quick_products(cls, value: list[int]) -> list[int]:
        normalized = []
        for item in value:
            if int(item) < 1:
                raise ValueError(
                    "Los identificadores rápidos deben ser positivos.")
            normalized.append(int(item))
        return normalized


class POSHardwarePrintTestRequest(BaseModel):
    """Solicitud de impresión de prueba."""

    store_id: int = Field(..., ge=1)
    printer_name: str | None = Field(default=None, max_length=120)
    mode: POSPrinterMode = Field(default=POSPrinterMode.THERMAL)
    sample: str = Field(default="*** PRUEBA DE IMPRESIÓN POS ***", max_length=512)


class POSHardwareDrawerOpenRequest(BaseModel):
    """Solicitud para apertura de gaveta."""

    store_id: int = Field(..., ge=1)
    connector_identifier: str | None = Field(default=None, max_length=120)
    pulse_duration_ms: int | None = Field(default=None, ge=50, le=500)


class POSHardwareDisplayPushRequest(BaseModel):
    """Eventos a mostrar en la pantalla de cliente."""

    store_id: int = Field(..., ge=1)
    headline: str = Field(..., max_length=80)
    message: str | None = Field(default=None, max_length=240)
    total_amount: float | None = Field(default=None, ge=0)


class POSHardwareActionResponse(BaseModel):
    """Respuesta estandarizada para acciones de hardware."""

    status: Literal["queued", "ok", "error"] = Field(default="queued")
    message: str = Field(default="")
    details: dict[str, Any] | None = Field(default=None)


class BackupRunRequest(BaseModel):
    nota: str | None = Field(default=None, max_length=255)
    componentes: set[BackupComponent] | None = Field(
        default=None,
        description=(
            "Componentes específicos a incluir en el respaldo. Si se omite se respaldan todos."
        ),
    )


class BackupJobResponse(BaseModel):
    id: int
    mode: BackupMode
    executed_at: datetime
    pdf_path: str
    archive_path: str
    json_path: str
    sql_path: str
    config_path: str
    metadata_path: str
    critical_directory: str
    components: list[BackupComponent]
    total_size_bytes: int
    notes: str | None
    triggered_by_id: int | None
    created_at: datetime
    updated_at: datetime

    model_config = ConfigDict(from_attributes=True)


class BackupRestoreRequest(BaseModel):
    componentes: set[BackupComponent] | None = Field(
        default=None,
        description="Componentes a restaurar. Si no se especifica se usarán todos los disponibles.",
    )
    destino: str | None = Field(
        default=None,
        max_length=255,
        description="Directorio destino para los archivos restaurados. Se crea si no existe.",
    )
    aplicar_base_datos: bool = Field(
        default=False,
        description=(
            "Cuando es verdadero ejecuta el volcado SQL directamente sobre la base de datos activa."
        ),
    )


class BackupRestoreResponse(BaseModel):
    job_id: int
    componentes: list[BackupComponent]
    destino: str | None
    resultados: dict[str, str]


class ReleaseInfo(BaseModel):
    version: str = Field(..., description="Versión disponible del producto")
    release_date: date = Field(..., description="Fecha oficial de liberación")
    notes: str = Field(..., description="Resumen de cambios relevantes")
    download_url: str = Field(...,
                              description="Enlace de descarga del instalador")


class UpdateStatus(BaseModel):
    current_version: str
    latest_version: str | None
    is_update_available: bool
    latest_release: ReleaseInfo | None = None


class IntegrationCredentialInfo(BaseModel):
    """Resumen de credenciales expuestas a los administradores."""

    token_hint: str = Field(
        ...,
        min_length=4,
        max_length=8,
        description="Últimos caracteres visibles del token activo.",
    )
    rotated_at: datetime = Field(
        ...,
        description="Marca temporal en UTC de la última rotación del token.",
    )
    expires_at: datetime = Field(
        ...,
        description="Fecha en UTC en la que expira el token vigente.",
    )

    model_config = ConfigDict(
        json_schema_extra={
            "example": {
                "token_hint": "a1B3",
                "rotated_at": "2025-11-06T04:00:00+00:00",
                "expires_at": "2026-02-04T04:00:00+00:00",
            }
        }
    )


class IntegrationHealthStatus(BaseModel):
    """Estado de salud reportado por los monitores corporativos."""

    status: str = Field(
        ...,
        min_length=2,
        max_length=40,
        description="Estado declarado (por ejemplo: operational, degraded, offline).",
    )
    checked_at: datetime | None = Field(
        default=None,
        description="Marca temporal en UTC del último chequeo exitoso.",
    )
    message: str | None = Field(
        default=None,
        max_length=200,
        description="Mensaje opcional con detalles del monitoreo.",
    )


class IntegrationProviderSummary(BaseModel):
    """Información general visible en el catálogo de integraciones."""

    slug: str = Field(
        ...,
        min_length=3,
        max_length=60,
        description="Identificador corto de la integración.",
    )
    name: str = Field(
        ...,
        min_length=3,
        max_length=120,
        description="Nombre comercial del conector externo.",
    )
    category: str = Field(
        ...,
        min_length=3,
        max_length=60,
        description="Categoría operativa del conector (analítica, automatización, etc.).",
    )
    status: str = Field(
        ...,
        min_length=2,
        max_length=40,
        description="Estado corporativo actual (active, beta, deprecated, etc.).",
    )
    supports_push: bool = Field(
        default=False,
        description="Indica si Softmobile envía eventos al conector mediante webhooks.",
    )
    supports_pull: bool = Field(
        default=True,
        description="Indica si el conector consulta datos directamente de la API.",
    )
    events: list[str] = Field(
        default_factory=list,
        description="Eventos estándar publicados para la integración.",
    )
    documentation_url: str | None = Field(
        default=None,
        description="Enlace de referencia con la documentación técnica del conector.",
    )
    credential: IntegrationCredentialInfo
    health: IntegrationHealthStatus

    model_config = ConfigDict(
        json_schema_extra={
            "example": {
                "slug": "zapier",
                "name": "Zapier Inventory Bridge",
                "category": "automatizacion",
                "status": "active",
                "supports_push": True,
                "supports_pull": True,
                "events": [
                    "inventory.device.updated",
                    "sales.order.completed",
                ],
                "documentation_url": "https://docs.softmobile.mx/integraciones/zapier",
                "credential": {
                    "token_hint": "XyZ9",
                    "rotated_at": "2025-10-01T06:00:00+00:00",
                    "expires_at": "2025-12-30T06:00:00+00:00",
                },
                "health": {
                    "status": "operational",
                    "checked_at": "2025-11-05T05:00:00+00:00",
                    "message": "Webhook confirmó respuesta 200 en 120 ms",
                },
            }
        }
    )


class IntegrationProviderDetail(IntegrationProviderSummary):
    """Ficha extendida con capacidades y pasos de despliegue."""

    auth_type: str = Field(
        ...,
        min_length=3,
        max_length=40,
        description="Método de autenticación utilizado (api_key, oauth2, etc.).",
    )
    description: str = Field(
        ...,
        min_length=10,
        max_length=500,
        description="Descripción funcional de la integración.",
    )
    features: dict[str, Any] = Field(
        default_factory=dict,
        description="Mapa de capacidades habilitadas para el conector.",
    )
    setup_instructions: list[str] = Field(
        default_factory=list,
        description="Pasos recomendados para habilitar la integración.",
    )


class IntegrationRotateSecretResponse(BaseModel):
    """Respuesta emitida tras rotar el token de una integración."""

    slug: str = Field(
        ...,
        min_length=3,
        max_length=60,
        description="Identificador del conector actualizado.",
    )
    token: str = Field(
        ...,
        min_length=16,
        max_length=200,
        description="Token API recién emitido en formato URL-safe.",
    )
    credential: IntegrationCredentialInfo

    model_config = ConfigDict(
        json_schema_extra={
            "example": {
                "slug": "erp_sync",
                "token": "4sV2k1lM...",
                "credential": {
                    "token_hint": "LmN7",
                    "rotated_at": "2025-11-06T05:32:00+00:00",
                    "expires_at": "2026-02-04T05:32:00+00:00",
                },
            }
        }
    )


class IntegrationHealthUpdateRequest(BaseModel):
    """Carga útil enviada por los monitores corporativos."""

    status: str = Field(
        ...,
        min_length=2,
        max_length=40,
        description="Estado reportado (operational, degraded, offline, etc.).",
    )
    message: str | None = Field(
        default=None,
        max_length=200,
        description="Descripción breve del resultado del monitoreo.",
    )


__all__ = [
    "AgingMetric",
    "AnalyticsAgingResponse",
    "AnalyticsComparativeResponse",
    "AnalyticsForecastResponse",
    "AnalyticsProfitMarginResponse",
    "AnalyticsRotationResponse",
    "AnalyticsSalesProjectionResponse",
    "AuditAcknowledgedEntity",
    "AuditAcknowledgementCreate",
    "AuditAcknowledgementResponse",
    "AuditUIExportFormat",
    "AuditUIBulkItem",
    "AuditUIBulkRequest",
    "AuditUIBulkResponse",
    "AuditUIRecord",
    "AuditUIListResponse",
    "AuditHighlight",
    "AuditTrailInfo",
    "AuditLogResponse",
    "SystemLogEntry",
    "SystemErrorEntry",
    "GlobalReportFiltersState",
    "GlobalReportTotals",
    "GlobalReportBreakdownItem",
    "GlobalReportAlert",
    "GlobalReportOverview",
    "GlobalReportSeriesPoint",
    "GlobalReportDashboard",
    "SalesSummaryReport",
    "SalesByProductItem",
    "CashCloseReport",
    "CashDenominationInput",
    "CashRegisterEntryCreate",
    "CashRegisterEntryResponse",
    "CashSessionOpenRequest",
    "CashSessionCloseRequest",
    "CashSessionResponse",
    "AuditReminderEntry",
    "AuditReminderSummary",
    "DashboardAuditAlerts",
    "BackupJobResponse",
    "BackupRunRequest",
    "BackupRestoreRequest",
    "BackupRestoreResponse",
    "BinaryFileResponse",
    "HTMLDocumentResponse",
    "IntegrationCredentialInfo",
    "IntegrationHealthStatus",
    "IntegrationProviderSummary",
    "IntegrationProviderDetail",
    "IntegrationRotateSecretResponse",
    "IntegrationHealthUpdateRequest",
    "BackupExportFormat",
    "DeviceBase",
    "DeviceCreate",
    "DeviceResponse",
    "DeviceIdentifierRequest",
    "DeviceIdentifierResponse",
    "DeviceUpdate",
    "SmartImportColumnMatch",
    "InventorySmartImportPreview",
    "InventorySmartImportResult",
    "InventorySmartImportResponse",
    "InventoryImportError",
    "InventoryImportSummary",
    "ImportValidation",
    "ImportValidationDevice",
    "ImportValidationDetail",
    "ImportValidationSummary",
    "InventoryImportHistoryEntry",
    "InventoryMetricsResponse",
    "InventorySummary",
    "InventoryAvailabilityStore",
    "InventoryAvailabilityRecord",
    "InventoryAvailabilityResponse",
    "DashboardChartPoint",
    "DashboardGlobalMetrics",
    "InventoryTotals",
    "LowStockDevice",
    "InventoryAlertDevice",
    "InventoryAlertSummary",
    "InventoryAlertSettingsResponse",
    "InventoryAlertsResponse",
    "MovementBase",
    "MovementCreate",
    "MovementResponse",
    "PurchaseOrderCreate",
    "PurchaseOrderItemCreate",
    "PurchaseOrderItemResponse",
    "PurchaseOrderResponse",
    "PurchaseReceiveItem",
    "PurchaseReceiveRequest",
    "PurchaseImportResponse",
    "PurchaseSuggestionItem",
    "PurchaseSuggestionStore",
    "PurchaseSuggestionsResponse",
    "POSCartItem",
    "POSSalePaymentInput",
    "POSSaleRequest",
    "POSSaleResponse",
    "POSPromotionFeatureFlags",
    "POSVolumePromotion",
    "POSComboPromotionItem",
    "POSComboPromotion",
    "POSCouponPromotion",
    "POSPromotionsConfig",
    "POSPromotionsUpdate",
    "POSPromotionsResponse",
    "POSAppliedPromotion",
    "POSReceiptDeliveryChannel",
    "POSReceiptDeliveryRequest",
    "POSReceiptDeliveryResponse",
    "POSSessionOpenPayload",
    "POSSessionClosePayload",
    "POSSessionSummary",
    "POSTaxInfo",
    "POSReturnItemRequest",
    "PriceListBase",
    "PriceListCreate",
    "PriceListItemBase",
    "PriceListItemCreate",
    "PriceListItemResponse",
    "PriceListItemUpdate",
    "PriceListResponse",
    "PriceListUpdate",
    "PriceResolution",
    "POSReturnRequest",
    "POSReturnResponse",
    "POSSaleDetailResponse",
    "POSElectronicPaymentResult",
    "PurchaseVendorBase",
    "PurchaseVendorCreate",
    "PurchaseVendorUpdate",
    "PurchaseVendorResponse",
    "PurchaseVendorStatusUpdate",
    "PurchaseRecordItemBase",
    "PurchaseRecordItemCreate",
    "PurchaseRecordItemResponse",
    "PurchaseRecordCreate",
    "PurchaseRecordResponse",
    "PurchaseVendorHistory",
    "PurchaseReportFilters",
    "PurchaseReportTotals",
    "PurchaseReportItem",
    "PurchaseReport",
    "PurchaseVendorRanking",
    "PurchaseUserRanking",
    "PurchaseStatistics",
    "PurchaseReturnCreate",
    "PurchaseReturnResponse",
    "RecurringOrderCreate",
    "RecurringOrderExecutionResult",
    "RecurringOrderResponse",
    "OperationHistoryEntry",
    "OperationHistoryTechnician",
    "OperationHistoryType",
    "OperationsHistoryResponse",
    "ReturnDisposition",
    "ReturnReasonCategory",
    "ReturnApprovalRequest",
    "ReturnRecordType",
    "ReturnRecord",
    "ReturnsTotals",
    "ReturnsOverview",
    "SaleCreate",
    "SaleUpdate",
    "SaleItemCreate",
    "SaleItemResponse",
    "SaleStoreSummary",
    "SaleUserSummary",
    "SaleDeviceSummary",
    "WarrantyDeviceSummary",
    "WarrantySaleSummary",
    "WarrantyClaimResponse",
    "WarrantyAssignmentResponse",
    "WarrantyClaimCreate",
    "WarrantyClaimStatusUpdate",
    "WarrantyMetrics",
    "SaleResponse",
    "SaleReturnCreate",
    "SaleReturnItem",
    "SaleReturnResponse",
    "SaleHistorySearchResponse",
    "SalesReportFilters",
    "SalesReportTotals",
    "SalesReportItem",
    "SalesReportGroup",
    "SalesReportProduct",
    "SalesReport",
    "POSConnectorType",
    "POSPrinterMode",
    "POSConnectorSettings",
    "POSPrinterSettings",
    "POSCashDrawerSettings",
    "POSCustomerDisplaySettings",
    "POSHardwareSettings",
    "POSHardwarePrintTestRequest",
    "POSHardwareDrawerOpenRequest",
    "POSHardwareDisplayPushRequest",
    "POSHardwareActionResponse",
    "POSDraftResponse",
    "POSConfigResponse",
    "POSTerminalConfig",
    "POSConfigUpdate",
    "ReleaseInfo",
    "RootWelcomeResponse",
    "RoleResponse",
    "StoreBase",
    "StoreCreate",
    "StoreResponse",
    "StoreUpdate",
    "StoreValueMetric",
    "StoreComparativeMetric",
    "SupplierContact",
    "SupplierBase",
    "SupplierBatchBase",
    "SupplierBatchCreate",
    "SupplierBatchOverviewItem",
    "SupplierBatchResponse",
    "SupplierBatchUpdate",
    "SupplierCreate",
    "SupplierAccountsPayableBucket",
    "SupplierAccountsPayableResponse",
    "SupplierAccountsPayableSummary",
    "SupplierAccountsPayableSupplier",
    "SupplierResponse",
    "SupplierUpdate",
    "SyncRequest",
    "SyncOutboxEntryResponse",
    "SyncOutboxPriority",
    "SyncOutboxStatsEntry",
    "SyncQueueProgressSummary",
    "SyncHybridComponentSummary",
    "SyncHybridProgressComponents",
    "SyncHybridProgressSummary",
    "SyncHybridForecast",
    "SyncHybridModuleBreakdownComponent",
    "SyncHybridModuleBreakdownItem",
    "SyncHybridRemainingBreakdown",
    "SyncHybridOverview",
    "SyncQueueEvent",
    "SyncQueueEntryResponse",
    "SyncQueueAttemptResponse",
    "SyncQueueEnqueueRequest",
    "SyncQueueEnqueueResponse",
    "SyncQueueDispatchResult",
    "SyncBranchHealth",
    "SyncBranchOverview",
    "SyncBranchStoreDetail",
    "SyncConflictLog",
    "SyncConflictReport",
    "SyncConflictReportFilters",
    "SyncConflictReportTotals",
    "SyncSessionCompact",
    "SyncStoreHistory",
    "SyncOutboxReplayRequest",
    "SyncSessionResponse",
    "TransferReport",
    "TransferReportDevice",
    "TransferReportFilters",
    "TransferReportItem",
    "TransferReportTotals",
    "TokenPayload",
    "TokenVerificationRequest",
    "TokenVerificationResponse",
    "TokenResponse",
    "SessionLoginResponse",
    "PasswordRecoveryRequest",
    "PasswordResetConfirm",
    "PasswordResetResponse",
    "UpdateStatus",
    "UserBase",
    "UserCreate",
    "UserUpdate",
    "UserResponse",
    "UserRolesUpdate",
    "UserStatusUpdate",
    "RoleModulePermission",
    "RolePermissionMatrix",
    "RolePermissionUpdate",
    "UserDirectoryFilters",
    "UserDirectoryTotals",
    "UserDirectoryEntry",
    "UserDirectoryReport",
    "UserDashboardActivity",
    "UserSessionSummary",
    "UserDashboardMetrics",
    "ProfitMarginMetric",
    "RotationMetric",
    "SalesProjectionMetric",
    "StockoutForecastMetric",
    "PurchaseSupplierMetric",
    "PurchaseAnalyticsResponse",
    "HealthStatusResponse",
    "CustomerDebtSnapshot",
    "CreditScheduleEntry",
    "AccountsReceivableEntry",
    "AccountsReceivableBucket",
    "AccountsReceivableSummary",
    "CustomerAccountsReceivableResponse",
    "CustomerStatementLine",
    "CustomerStatementReport",
    "CustomerPaymentReceiptResponse",
    "StoreCreditResponse",
    "StoreCreditRedemptionResponse",
    "StoreCreditIssueRequest",
    "StoreCreditRedeemRequest",
    "DashboardReceivableCustomer",
    "DashboardReceivableMetrics",
]

CashSessionCloseRequest.model_rebuild()
CashSessionResponse.model_rebuild()
WarrantyClaimCreate.model_rebuild()
WarrantyClaimStatusUpdate.model_rebuild()<|MERGE_RESOLUTION|>--- conflicted
+++ resolved
@@ -637,11 +637,8 @@
     store_id: int | None = Field(
         default=None,
         ge=1,
-<<<<<<< HEAD
         description="Identificador de la sucursal asociada cuando la lista es específica para una tienda.",
-=======
         description="Sucursal asociada cuando la lista es específica para una tienda.",
->>>>>>> d37c70ae
     )
     customer_id: int | None = Field(
         default=None,
