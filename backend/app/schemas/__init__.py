--- conflicted
+++ resolved
@@ -2282,7 +2282,6 @@
 
 
 # // [PACK35-backend]
-<<<<<<< HEAD
 class SyncHybridRemainingBreakdown(BaseModel):
     total: int
     pending: int
@@ -2311,8 +2310,6 @@
 
 
 # // [PACK35-backend]
-=======
->>>>>>> 4e34024a
 class SyncQueueEvent(BaseModel):
     event_type: str = Field(..., min_length=3, max_length=120)
     payload: dict[str, Any] = Field(default_factory=dict)
@@ -4487,11 +4484,8 @@
     "SyncHybridForecast",
     "SyncHybridModuleBreakdownComponent",
     "SyncHybridModuleBreakdownItem",
-<<<<<<< HEAD
     "SyncHybridRemainingBreakdown",
     "SyncHybridOverview",
-=======
->>>>>>> 4e34024a
     "SyncQueueEvent",
     "SyncQueueEntryResponse",
     "SyncQueueAttemptResponse",
