"""Esquemas Pydantic centralizados para la API de Softmobile Central."""
from __future__ import annotations

import enum
from datetime import date, datetime, timezone
from decimal import Decimal
from typing import Annotated, Any, Iterable, Literal

from pydantic import (
    AliasChoices,
    BaseModel,
    ConfigDict,
    Field,
    WithJsonSchema,
    computed_field,
    field_serializer,
    field_validator,
    model_validator,
    model_serializer,
)

from ..models import (
    BackupComponent,
    BackupMode,
    CashEntryType,
    CashSessionStatus,
    CommercialState,
    RecurringOrderType,
    MovementType,
    PaymentMethod,
    PurchaseStatus,
    RepairPartSource,
    RepairStatus,
    InventoryState,
    WarrantyStatus,
    WarrantyClaimStatus,
    WarrantyClaimType,
    SyncMode,
    SyncOutboxPriority,
    SyncOutboxStatus,
    SyncQueueStatus,
    SyncStatus,
    TransferStatus,
    CustomerLedgerEntryType,
    StoreCreditStatus,
    SystemLogLevel,
    LoyaltyTransactionType,
)
from ..utils import audit as audit_utils


class BackupExportFormat(str, enum.Enum):
    """Formatos disponibles para exportar archivos de respaldo."""

    ZIP = "zip"
    SQL = "sql"
    JSON = "json"


class BinaryFileResponse(BaseModel):
    filename: str = Field(
        ...,
        description="Nombre sugerido del archivo generado.",
    )
    media_type: str = Field(
        ...,
        description="Tipo MIME del recurso entregado como archivo.",
    )
    description: str = Field(
        default="El archivo se entrega como contenido binario en el cuerpo de la respuesta.",
        description="Descripción general del archivo exportado.",
    )

    model_config = ConfigDict(json_schema_extra={"example": {
        "filename": "reporte.pdf",
        "media_type": "application/pdf",
        "description": "El archivo se entrega como contenido binario en el cuerpo de la respuesta.",
    }})

    def content_disposition(self, disposition: str = "attachment") -> dict[str, str]:
        """Construye el encabezado Content-Disposition para descargas."""

        sanitized = self.filename.replace("\n", " ").replace("\r", " ")
        return {"Content-Disposition": f"{disposition}; filename={sanitized}"}


class HTMLDocumentResponse(BaseModel):
    """Describe un documento HTML estático entregado como respuesta."""

    content: str = Field(
        ...,
        description="Contenido HTML completo renderizado por el servicio.",
        min_length=1,
    )

    model_config = ConfigDict(
        from_attributes=True,
        json_schema_extra={
            "example": {
                "content": "<!DOCTYPE html><html lang=\"es\"><head>...</head><body>...</body></html>",
            }
        },
    )


class HealthStatusResponse(BaseModel):
    status: str = Field(
        ...,
        description="Estado operativo general del servicio (por ejemplo: ok, degradado).",
        min_length=2,
        max_length=40,
    )


class RootWelcomeResponse(BaseModel):
    message: str = Field(
        ...,
        description="Mensaje de bienvenida mostrado en la raíz del servicio.",
        min_length=3,
        max_length=120,
    )
    service: str = Field(
        ...,
        description="Nombre visible del servicio o módulo que responde.",
        min_length=3,
        max_length=120,
    )


class StoreBase(BaseModel):
    name: str = Field(..., max_length=120,
                      description="Nombre visible de la sucursal")
    location: str | None = Field(
        default=None, max_length=255, description="Dirección física o referencia de la sucursal"
    )
    phone: str | None = Field(
        default=None, max_length=30, description="Teléfono de contacto principal"
    )
    manager: str | None = Field(
        default=None, max_length=120, description="Responsable operativo de la sucursal"
    )
    status: str = Field(
        default="activa", max_length=30, description="Estado operativo de la sucursal"
    )
    timezone: str = Field(default="UTC", max_length=50,
                          description="Zona horaria de la sucursal")


class StoreCreate(StoreBase):
    """Carga de datos necesaria para registrar una nueva sucursal."""

    code: str | None = Field(
        default=None,
        max_length=20,
        description="Código interno único de la sucursal",
    )


class StoreUpdate(BaseModel):
    name: str | None = Field(default=None, max_length=120)
    location: str | None = Field(default=None, max_length=255)
    phone: str | None = Field(default=None, max_length=30)
    manager: str | None = Field(default=None, max_length=120)
    status: str | None = Field(default=None, max_length=30)
    code: str | None = Field(default=None, max_length=20)
    timezone: str | None = Field(default=None, max_length=50)


class StoreResponse(StoreBase):
    id: int
    code: str
    created_at: datetime
    inventory_value: Decimal = Field(default=Decimal("0"))

    model_config = ConfigDict(from_attributes=True)

    @field_serializer("inventory_value")
    @classmethod
    def _serialize_inventory_value(cls, value: Decimal) -> float:
        return float(value)


class DeviceBase(BaseModel):
    sku: str = Field(..., max_length=80,
                     description="Identificador único del producto")
    name: str = Field(..., max_length=120,
                      description="Descripción del dispositivo")
    quantity: int = Field(
        default=0, ge=0, description="Cantidad disponible en inventario")
    unit_price: Decimal = Field(
        default=Decimal("0"),
        ge=Decimal("0"),
        description="Precio unitario referencial del dispositivo",
    )
    minimum_stock: int = Field(
        default=0,
        ge=0,
        description="Stock mínimo aceptable antes de escalar una alerta",
    )
    reorder_point: int = Field(
        default=0,
        ge=0,
        description="Nivel objetivo para disparar un reabastecimiento",
    )
    precio_venta: Decimal = Field(
        default=Decimal("0"),
        ge=Decimal("0"),
        description="Precio público sugerido del dispositivo",
    )
    imei: str | None = Field(default=None, max_length=18,
                             description="IMEI del dispositivo")
    serial: str | None = Field(
        default=None, max_length=120, description="Número de serie")
    marca: str | None = Field(
        default=None, max_length=80, description="Marca comercial")
    modelo: str | None = Field(
        default=None, max_length=120, description="Modelo detallado")
    categoria: str | None = Field(
        default=None, max_length=80, description="Categoría de catálogo")
    condicion: str | None = Field(
        default=None, max_length=60, description="Condición física")
    color: str | None = Field(
        default=None, max_length=60, description="Color principal")
    capacidad_gb: int | None = Field(
        default=None, ge=0, description="Capacidad de almacenamiento en GB")
    capacidad: str | None = Field(
        default=None, max_length=80, description="Capacidad descriptiva")
    estado_comercial: CommercialState = Field(default=CommercialState.NUEVO)
    estado: str = Field(
        default="disponible",
        max_length=40,
        description="Estado logístico del producto (disponible, apartado, agotado, etc.)",
    )
    proveedor: str | None = Field(
        default=None, max_length=120, description="Proveedor principal")
    costo_unitario: Decimal = Field(
        default=Decimal("0"),
        ge=Decimal("0"),
        description="Costo neto por unidad",
    )
    costo_compra: Decimal = Field(
        default=Decimal("0"),
        ge=Decimal("0"),
        description="Costo de compra registrado para el catálogo",
    )
    margen_porcentaje: Decimal = Field(
        default=Decimal("0"),
        ge=Decimal("0"),
        description="Margen aplicado en porcentaje",
    )
    garantia_meses: int = Field(
        default=0, ge=0, description="Garantía ofrecida en meses")
    lote: str | None = Field(default=None, max_length=80,
                             description="Identificador de lote")
    fecha_compra: date | None = Field(
        default=None, description="Fecha de compra al proveedor")
    fecha_ingreso: date | None = Field(
        default=None, description="Fecha de ingreso al inventario")
    ubicacion: str | None = Field(
        default=None, max_length=120, description="Ubicación física en la sucursal")
    descripcion: str | None = Field(
        default=None,
        max_length=1024,
        description="Descripción extendida o notas del producto",
    )
    imagen_url: str | None = Field(
        default=None,
        max_length=255,
        description="URL de la imagen representativa del producto",
    )
    completo: bool = Field(
        default=True,
        description="Indica si la ficha del producto cuenta con todos los datos obligatorios",
    )

    @model_validator(mode="after")
    def _validate_stock_thresholds(self) -> "DeviceBase":
        if self.reorder_point < self.minimum_stock:
            raise ValueError(
                "El punto de reorden debe ser mayor o igual al stock mínimo."
            )
        return self

    @field_serializer("unit_price")
    @classmethod
    def _serialize_unit_price(cls, value: Decimal) -> float:
        return float(value)

    @field_serializer("precio_venta")
    @classmethod
    def _serialize_sale_price(cls, value: Decimal) -> float:
        return float(value)

    @field_serializer("costo_unitario")
    @classmethod
    def _serialize_cost(cls, value: Decimal) -> float:
        return float(value)

    @field_serializer("costo_compra")
    @classmethod
    def _serialize_purchase_cost(cls, value: Decimal) -> float:
        return float(value)

    @field_serializer("margen_porcentaje")
    @classmethod
    def _serialize_margin(cls, value: Decimal) -> float:
        return float(value)

    @field_validator("imei")
    @classmethod
    def validate_imei(cls, value: str | None) -> str | None:
        if value is None:
            return value
        normalized = value.strip()
        if normalized and not (10 <= len(normalized) <= 18):
            raise ValueError("IMEI inválido")
        return normalized or None

    @field_validator("serial")
    @classmethod
    def validate_serial(cls, value: str | None) -> str | None:
        if value is None:
            return value
        normalized = value.strip()
        if normalized and len(normalized) < 4:
            raise ValueError("Número de serie inválido")
        return normalized or None

    @model_validator(mode="before")
    @classmethod
    def _map_aliases(cls, data: Any) -> Any:
        if isinstance(data, dict):
            if "precio_venta" in data and "unit_price" not in data:
                data["unit_price"] = data["precio_venta"]
            if "costo_compra" in data and "costo_unitario" not in data:
                data["costo_unitario"] = data["costo_compra"]
        return data

    @model_validator(mode="after")
    def _sync_aliases(self) -> "DeviceBase":
        object.__setattr__(self, "precio_venta", self.unit_price)
        object.__setattr__(self, "costo_compra", self.costo_unitario)
        return self

    @field_validator(
        "marca",
        "modelo",
        "color",
        "categoria",
        "condicion",
        "capacidad",
        "estado",
        "proveedor",
        "lote",
        "ubicacion",
        "descripcion",
        "imagen_url",
        mode="before",
    )
    @classmethod
    def _normalize_optional_strings(cls, value: str | None) -> str | None:
        if value is None:
            return value
        normalized = value.strip()
        return normalized or None

    @field_validator("estado")
    @classmethod
    def _default_estado(cls, value: str | None) -> str:
        if not value:
            return "disponible"
        return value


class DeviceCreate(DeviceBase):
    """Datos necesarios para registrar un dispositivo."""


class DeviceUpdate(BaseModel):
    name: str | None = Field(default=None, max_length=120)
    quantity: int | None = Field(default=None, ge=0)
    unit_price: Decimal | None = Field(default=None, ge=Decimal("0"))
    precio_venta: Decimal | None = Field(default=None, ge=Decimal("0"))
    imei: str | None = Field(default=None, max_length=18)
    serial: str | None = Field(default=None, max_length=120)
    marca: str | None = Field(default=None, max_length=80)
    modelo: str | None = Field(default=None, max_length=120)
    categoria: str | None = Field(default=None, max_length=80)
    condicion: str | None = Field(default=None, max_length=60)
    color: str | None = Field(default=None, max_length=60)
    capacidad_gb: int | None = Field(default=None, ge=0)
    capacidad: str | None = Field(default=None, max_length=80)
    estado_comercial: CommercialState | None = Field(default=None)
    estado: str | None = Field(default=None, max_length=40)
    proveedor: str | None = Field(default=None, max_length=120)
    costo_unitario: Decimal | None = Field(default=None, ge=Decimal("0"))
    costo_compra: Decimal | None = Field(default=None, ge=Decimal("0"))
    margen_porcentaje: Decimal | None = Field(default=None, ge=Decimal("0"))
    garantia_meses: int | None = Field(default=None, ge=0)
    lote: str | None = Field(default=None, max_length=80)
    fecha_compra: date | None = Field(default=None)
    fecha_ingreso: date | None = Field(default=None)
    ubicacion: str | None = Field(default=None, max_length=120)
    descripcion: str | None = Field(default=None, max_length=1024)
    imagen_url: str | None = Field(default=None, max_length=255)
    completo: bool | None = Field(default=None)
    minimum_stock: int | None = Field(default=None, ge=0)
    reorder_point: int | None = Field(default=None, ge=0)

    @model_validator(mode="before")
    @classmethod
    def _map_update_aliases(cls, data: Any) -> Any:
        if isinstance(data, dict):
            if "precio_venta" in data and "unit_price" not in data:
                data["unit_price"] = data["precio_venta"]
            if "costo_compra" in data and "costo_unitario" not in data:
                data["costo_unitario"] = data["costo_compra"]
        return data

    @model_validator(mode="after")
    def _validate_partial_thresholds(self) -> "DeviceUpdate":
        minimum = self.minimum_stock
        reorder = self.reorder_point
        if minimum is not None and reorder is not None and reorder < minimum:
            raise ValueError(
                "El punto de reorden debe ser mayor o igual al stock mínimo."
            )
        return self

    @field_validator("imei")
    @classmethod
    def validate_update_imei(cls, value: str | None) -> str | None:
        if value is None:
            return value
        normalized = value.strip()
        if normalized and not (10 <= len(normalized) <= 18):
            raise ValueError("IMEI inválido")
        return normalized or None

    @field_validator("serial")
    @classmethod
    def validate_update_serial(cls, value: str | None) -> str | None:
        if value is None:
            return value
        normalized = value.strip()
        if normalized and len(normalized) < 4:
            raise ValueError("Número de serie inválido")
        return normalized or None

    @field_validator(
        "marca",
        "modelo",
        "color",
        "categoria",
        "condicion",
        "capacidad",
        "estado",
        "proveedor",
        "lote",
        "ubicacion",
        "descripcion",
        "imagen_url",
        mode="before",
    )
    @classmethod
    def _normalize_update_optional_strings(cls, value: str | None) -> str | None:
        if value is None:
            return value
        normalized = value.strip()
        return normalized or None


class DeviceResponse(DeviceBase):
    id: int
    store_id: int
    identifier: DeviceIdentifierResponse | None = Field(default=None)

    model_config = ConfigDict(from_attributes=True)

    @computed_field(return_type=float)  # type: ignore[misc]
    def inventory_value(self) -> float:
        return float(self.quantity * self.unit_price)

    @computed_field(return_type=int)  # type: ignore[misc]
    def variant_count(self) -> int:
        variants = getattr(self, "variants", None)
        if variants is None:
            return 0
        try:
            return len(list(variants))
        except TypeError:
            return 0

    @computed_field(return_type=bool)  # type: ignore[misc]
    def has_variants(self) -> bool:
        return self.variant_count > 0


class ProductVariantBase(BaseModel):
    name: str = Field(..., min_length=1, max_length=120)
    variant_sku: str = Field(..., min_length=1, max_length=80)
    barcode: str | None = Field(default=None, max_length=120)
    unit_price_override: Decimal | None = Field(default=None, ge=Decimal("0"))
    is_default: bool = Field(default=False)
    is_active: bool = Field(default=True)

    @field_serializer("unit_price_override")
    @classmethod
    def _serialize_price(cls, value: Decimal | None) -> float | None:
        if value is None:
            return None
        return float(value)


class ProductVariantCreate(ProductVariantBase):
    pass


class ProductVariantUpdate(BaseModel):
    name: str | None = Field(default=None, max_length=120)
    variant_sku: str | None = Field(default=None, max_length=80)
    barcode: str | None = Field(default=None, max_length=120)
    unit_price_override: Decimal | None = Field(default=None, ge=Decimal("0"))
    is_default: bool | None = Field(default=None)
    is_active: bool | None = Field(default=None)

    @field_serializer("unit_price_override")
    @classmethod
    def _serialize_update_price(cls, value: Decimal | None) -> float | None:
        if value is None:
            return None
        return float(value)


class ProductVariantResponse(ProductVariantBase):
    id: int
    device_id: int
    store_id: int
    device_sku: str
    device_name: str
    created_at: datetime
    updated_at: datetime

    model_config = ConfigDict(from_attributes=True)


class ProductBundleItemBase(BaseModel):
    device_id: int = Field(..., ge=1)
    variant_id: int | None = Field(default=None, ge=1)
    quantity: int = Field(default=1, ge=1)


class ProductBundleItemCreate(ProductBundleItemBase):
    pass


class ProductBundleItemResponse(ProductBundleItemBase):
    id: int
    variant_name: str | None = Field(default=None)
    device_sku: str
    device_name: str

    model_config = ConfigDict(from_attributes=True)


class ProductBundleBase(BaseModel):
    name: str = Field(..., min_length=1, max_length=120)
    bundle_sku: str = Field(..., min_length=1, max_length=80)
    description: str | None = Field(default=None, max_length=500)
    base_price: Decimal = Field(default=Decimal("0"), ge=Decimal("0"))
    is_active: bool = Field(default=True)

    @field_serializer("base_price")
    @classmethod
    def _serialize_base_price(cls, value: Decimal) -> float:
        return float(value)


class ProductBundleCreate(ProductBundleBase):
    store_id: int | None = Field(default=None, ge=1)
    items: list[ProductBundleItemCreate] = Field(default_factory=list)


class ProductBundleUpdate(BaseModel):
    name: str | None = Field(default=None, max_length=120)
    bundle_sku: str | None = Field(default=None, max_length=80)
    description: str | None = Field(default=None, max_length=500)
    base_price: Decimal | None = Field(default=None, ge=Decimal("0"))
    is_active: bool | None = Field(default=None)
    store_id: int | None = Field(default=None, ge=1)
    items: list[ProductBundleItemCreate] | None = Field(default=None)

    @field_serializer("base_price")
    @classmethod
    def _serialize_update_price(cls, value: Decimal | None) -> float | None:
        if value is None:
            return None
        return float(value)


class ProductBundleResponse(ProductBundleBase):
    id: int
    store_id: int | None
    created_at: datetime
    updated_at: datetime
    items: list[ProductBundleItemResponse] = Field(default_factory=list)

    model_config = ConfigDict(from_attributes=True)




class PriceListBase(BaseModel):
    """Información común de una lista de precios corporativa."""

    name: str = Field(
        ...,
        min_length=3,
        max_length=120,
        description="Nombre visible para identificar la lista de precios.",
    )
    description: str | None = Field(
        default=None,
        max_length=500,
        description="Descripción opcional del alcance o uso de la lista.",
    )
    priority: int = Field(
        default=100,
        ge=0,
        le=10000,
        description="Prioridad corporativa (0 = máxima prioridad).",
    )
    is_active: bool = Field(
        default=True,
        description="Indica si la lista está habilitada para resolver precios.",
    )
    store_id: int | None = Field(
        default=None,
        ge=1,
<<<<<<< HEAD
=======
        description="Identificador de la sucursal asociada cuando la lista es específica para una tienda.",
>>>>>>> d6ae0802
        description="Sucursal asociada cuando la lista es específica para una tienda.",
    )
    customer_id: int | None = Field(
        default=None,
        ge=1,
        description="Cliente corporativo preferente ligado a la lista.",
    )
    currency: str = Field(
        default="MXN",
        min_length=3,
        max_length=10,
        description="Moneda ISO 4217 en la que se expresan los precios.",
    )
    valid_from: date | None = Field(
        default=None,
        description="Fecha a partir de la cual la lista entra en vigor.",
    )
    valid_until: date | None = Field(
        default=None,
        description="Fecha límite de vigencia de la lista de precios.",
    )
    starts_at: datetime | None = Field(
        default=None,
        description="Fecha de inicio de vigencia en hora exacta (UTC).",
    )
    ends_at: datetime | None = Field(
        default=None,
        description="Fecha de término de vigencia en hora exacta (UTC).",
    )

    @field_validator("name", mode="before")
    @classmethod
    def _normalize_name(cls, value: str) -> str:
        normalized = value.strip()
        if len(normalized) < 3:
            raise ValueError("El nombre debe tener al menos 3 caracteres.")
        return normalized

    @field_validator("description", mode="before")
    @classmethod
    def _normalize_description(cls, value: str | None) -> str | None:
        if value is None:
            return None
        normalized = value.strip()
        return normalized or None

    @field_validator("currency", mode="before")
    @classmethod
    def _normalize_currency(cls, value: str) -> str:
        normalized = value.strip().upper()
        if len(normalized) < 3:
            raise ValueError("La moneda debe tener al menos 3 caracteres.")
        return normalized

    @model_validator(mode="after")
    def _validate_dates(self) -> "PriceListBase":
        if (
            self.valid_from is not None
            and self.valid_until is not None
            and self.valid_from > self.valid_until
        ):
            raise ValueError(
                "La fecha de inicio no puede ser posterior a la fecha de fin."
            )
        if (
            self.starts_at is not None
            and self.ends_at is not None
            and self.ends_at <= self.starts_at
        ):
            raise ValueError("La fecha de término debe ser posterior al inicio.")
        return self


class PriceListCreate(PriceListBase):
    """Carga útil para registrar una nueva lista de precios."""


class PriceListUpdate(BaseModel):
    """Campos opcionales disponibles para actualizar una lista de precios."""

    name: str | None = Field(default=None, min_length=3, max_length=120)
    description: str | None = Field(default=None, max_length=500)
    priority: int | None = Field(default=None, ge=0, le=10000)
    is_active: bool | None = Field(default=None)
    store_id: int | None = Field(default=None, ge=1)
    customer_id: int | None = Field(default=None, ge=1)
    currency: str | None = Field(default=None, min_length=3, max_length=10)
    valid_from: date | None = Field(default=None)
    valid_until: date | None = Field(default=None)

    @field_validator("name", mode="before")
    @classmethod
    def _normalize_name(cls, value: str | None) -> str | None:
        if value is None:
            return None
        normalized = value.strip()
        if normalized and len(normalized) < 3:
            raise ValueError("El nombre debe tener al menos 3 caracteres.")
        return normalized or None

    @field_validator("description", mode="before")
    @classmethod
    def _normalize_description(cls, value: str | None) -> str | None:
        if value is None:
            return None
        normalized = value.strip()
        return normalized or None

    @field_validator("currency", mode="before")
    @classmethod
    def _normalize_currency(cls, value: str | None) -> str | None:
        if value is None:
            return None
        normalized = value.strip().upper()
        if len(normalized) < 3:
            raise ValueError("La moneda debe contener al menos 3 caracteres.")
        return normalized


class PriceListUpdate(BaseModel):
    name: str | None = Field(default=None, min_length=3, max_length=120)
    description: str | None = Field(default=None, max_length=500)
    priority: int | None = Field(default=None, ge=0, le=10000)
    is_active: bool | None = Field(default=None)
    store_id: int | None = Field(default=None, ge=1)
    customer_id: int | None = Field(default=None, ge=1)
    starts_at: datetime | None = Field(default=None)
    ends_at: datetime | None = Field(default=None)
    valid_from: date | None = Field(default=None)
    valid_until: date | None = Field(default=None)

    @model_validator(mode="after")
    def _validate_dates(self) -> "PriceListUpdate":
        if (
            self.valid_from is not None
            and self.valid_until is not None
            and self.valid_from > self.valid_until
        ):
            raise ValueError(
                "La fecha de inicio no puede ser posterior a la fecha de fin."
            )
        if (
            self.starts_at is not None
            and self.ends_at is not None
            and self.ends_at <= self.starts_at
        ):
            raise ValueError("La fecha de término debe ser posterior al inicio.")
        return self


class PriceListItemBase(BaseModel):
    """Definición de un precio para un producto dentro de una lista."""

    device_id: int = Field(
        ...,
        ge=1,
        description="Identificador del dispositivo dentro del catálogo corporativo.",
    )
    price: Decimal = Field(
        ...,
        gt=Decimal("0"),
        description="Precio específico definido en la lista.",
    )
    discount_percentage: Decimal | None = Field(
        default=None,
        ge=Decimal("0"),
        le=Decimal("100"),
        description="Descuento porcentual adicional aplicado al precio base.",
    )
    currency: str = Field(
        default="MXN",
        min_length=3,
        max_length=8,
        description="Moneda ISO 4217 asociada al precio.",
    )
    notes: str | None = Field(
        default=None,
        max_length=500,
        description="Notas internas sobre la regla de precios.",
    )

    @field_validator("currency", mode="before")
    @classmethod
    def _normalize_currency(cls, value: str) -> str:
        normalized = value.strip().upper()
        if len(normalized) < 3:
            raise ValueError("La moneda debe contener al menos 3 caracteres.")
        return normalized

    @field_validator("notes", mode="before")
    @classmethod
    def _normalize_notes(cls, value: str | None) -> str | None:
        if value is None:
            return None
        normalized = value.strip()
        return normalized or None


class PriceListItemCreate(PriceListItemBase):
    """Carga útil para agregar un producto a una lista de precios."""


class PriceListItemUpdate(BaseModel):
    """Campos disponibles para actualizar un precio de catálogo."""

    price: Decimal | None = Field(default=None, gt=Decimal("0"))
    currency: str | None = Field(default=None, min_length=3, max_length=8)
    discount_percentage: Decimal | None = Field(
        default=None,
        ge=Decimal("0"),
        le=Decimal("100"),
    )
    notes: str | None = Field(default=None, max_length=500)

    @field_validator("currency", mode="before")
    @classmethod
    def _normalize_currency(cls, value: str | None) -> str | None:
        if value is None:
            return None
        normalized = value.strip().upper()
        if len(normalized) < 3:
            raise ValueError("La moneda debe contener al menos 3 caracteres.")
        return normalized

    @field_validator("notes", mode="before")
    @classmethod
    def _normalize_notes(cls, value: str | None) -> str | None:
        if value is None:
            return None
        normalized = value.strip()
        return normalized or None

    @model_validator(mode="after")
    def _ensure_valid_price(self) -> "PriceListItemUpdate":
        if self.price is not None and self.price <= Decimal("0"):
            raise ValueError("El precio debe ser mayor a cero.")
        return self


class PriceListItemResponse(PriceListItemBase):
    id: int
    price_list_id: int
    created_at: datetime
    updated_at: datetime

    model_config = ConfigDict(from_attributes=True)

    @field_serializer("price")
    @classmethod
    def _serialize_price(cls, value: Decimal) -> float:
        return float(value)

    @field_serializer("discount_percentage")
    @classmethod
    def _serialize_discount(cls, value: Decimal | None) -> float | None:
        if value is None:
            return None
        return float(value)


class PriceListResponse(PriceListBase):
    id: int
    scope: str
    created_at: datetime
    updated_at: datetime
    items: list[PriceListItemResponse] = Field(default_factory=list)

    model_config = ConfigDict(from_attributes=True)

class PriceResolution(BaseModel):
    """Resultado de resolver un precio con base en listas disponibles."""

    device_id: int = Field(..., ge=1)
    price_list_id: int | None = Field(default=None, ge=1)
    price_list_name: str | None = Field(default=None, max_length=120)
    scope: Literal[
        "store_customer",
        "customer",
        "store",
        "global",
        "fallback",
    ] = Field(..., description="Ámbito de la lista aplicada al cálculo.")
    source: Literal["price_list", "fallback"] = Field(
        ..., description="Origen del precio devuelto."
    )
    currency: str = Field(..., min_length=3, max_length=10)
    base_price: Decimal = Field(..., ge=Decimal("0"))
    discount_percentage: Decimal | None = Field(
        default=None, ge=Decimal("0"), le=Decimal("100")
    )
    final_price: Decimal = Field(..., ge=Decimal("0"))
    valid_from: date | None = None
    valid_until: date | None = None

    @field_serializer("base_price")
    @classmethod
    def _serialize_base_price(cls, value: Decimal) -> float:
        return float(value)

    @field_serializer("discount_percentage")
    @classmethod
    def _serialize_discount(cls, value: Decimal | None) -> float | None:
        if value is None:
            return None
        return float(value)

    @field_serializer("final_price")
    @classmethod
    def _serialize_final_price(cls, value: Decimal) -> float:
        return float(value)

class PriceEvaluationRequest(BaseModel):
    device_id: int = Field(..., ge=1)
    store_id: int | None = Field(default=None, ge=1)
    customer_id: int | None = Field(default=None, ge=1)


class PriceEvaluationResponse(BaseModel):
    device_id: int
    price_list_id: int | None = None
    scope: str | None = None
    price: float | None = None
    currency: str | None = None

class SmartImportColumnMatch(BaseModel):
    campo: str
    encabezado_origen: str | None = None
    estado: Literal["ok", "pendiente", "falta"]
    tipo_dato: str | None = None
    ejemplos: list[str] = Field(default_factory=list)


class InventorySmartImportPreview(BaseModel):
    columnas: list[SmartImportColumnMatch]
    columnas_detectadas: dict[str, str | None]
    columnas_faltantes: list[str] = Field(default_factory=list)
    total_filas: int
    registros_incompletos_estimados: int
    advertencias: list[str] = Field(default_factory=list)
    patrones_sugeridos: dict[str, str] = Field(default_factory=dict)


class InventorySmartImportResult(BaseModel):
    total_procesados: int
    nuevos: int
    actualizados: int
    registros_incompletos: int
    columnas_faltantes: list[str] = Field(default_factory=list)
    advertencias: list[str] = Field(default_factory=list)
    tiendas_nuevas: list[str] = Field(default_factory=list)
    duracion_segundos: float | None = None
    resumen: str
    validacion_resumen: "ImportValidationSummary | None" = None


class InventorySmartImportResponse(BaseModel):
    preview: InventorySmartImportPreview
    resultado: InventorySmartImportResult | None = None


class InventoryImportError(BaseModel):
    row: int = Field(
        ..., ge=1, description="Número de fila del archivo que provocó la incidencia."
    )
    message: str = Field(
        ..., min_length=1, description="Código interno o descripción del error detectado."
    )


class InventoryImportSummary(BaseModel):
    created: int = Field(
        ..., ge=0, description="Cantidad de productos creados durante la importación."
    )
    updated: int = Field(
        ..., ge=0, description="Cantidad de productos actualizados durante la importación."
    )
    skipped: int = Field(
        ..., ge=0, description="Registros omitidos por datos insuficientes o inconsistencias."
    )
    errors: list[InventoryImportError] = Field(
        default_factory=list,
        description="Listado de errores asociados a filas específicas del archivo.",
    )


class ImportValidationBase(BaseModel):
    tipo: str
    severidad: str
    descripcion: str
    fecha: datetime
    corregido: bool


class ImportValidation(ImportValidationBase):
    id: int
    producto_id: int | None = None

    model_config = ConfigDict(from_attributes=True)


class ImportValidationDevice(BaseModel):
    id: int
    store_id: int
    store_name: str
    sku: str
    name: str
    imei: str | None = None
    serial: str | None = None
    marca: str | None = None
    modelo: str | None = None

    model_config = ConfigDict(from_attributes=True)


class ImportValidationDetail(ImportValidation):
    device: ImportValidationDevice | None = None


class ImportValidationSummary(BaseModel):
    registros_revisados: int
    advertencias: int
    errores: int
    campos_faltantes: list[str] = Field(default_factory=list)
    tiempo_total: float | None = None


class InventoryImportHistoryEntry(BaseModel):
    id: int
    nombre_archivo: str
    fecha: datetime
    columnas_detectadas: dict[str, str | None]
    registros_incompletos: int
    total_registros: int
    nuevos: int
    actualizados: int
    advertencias: list[str]
    duracion_segundos: float | None = None

    model_config = ConfigDict(from_attributes=True)


class DeviceSearchFilters(BaseModel):
    imei: str | None = Field(default=None, max_length=18)
    serial: str | None = Field(default=None, max_length=120)
    capacidad_gb: int | None = Field(default=None, ge=0)
    color: str | None = Field(default=None, max_length=60)
    marca: str | None = Field(default=None, max_length=80)
    modelo: str | None = Field(default=None, max_length=120)
    categoria: str | None = Field(default=None, max_length=80)
    condicion: str | None = Field(default=None, max_length=60)
    estado_comercial: CommercialState | None = Field(default=None)
    estado: str | None = Field(default=None, max_length=40)
    ubicacion: str | None = Field(default=None, max_length=120)
    proveedor: str | None = Field(default=None, max_length=120)
    fecha_ingreso_desde: date | None = Field(default=None)
    fecha_ingreso_hasta: date | None = Field(default=None)

    model_config = ConfigDict(extra="forbid", use_enum_values=True)

    @field_validator("imei", "serial", "color", "marca", "modelo", mode="before")
    @classmethod
    def _normalize_text(cls, value: str | None) -> str | None:
        if value is None:
            return value
        normalized = value.strip()
        return normalized or None

    @field_validator("estado_comercial", mode="before")
    @classmethod
    def _normalize_estado_comercial(
        cls, value: CommercialState | str | None
    ) -> CommercialState | None:
        if value is None:
            return None
        if isinstance(value, CommercialState):
            return value
        normalized = str(value).strip()
        if not normalized:
            return None
        try:
            return CommercialState(normalized)
        except ValueError:
            candidates = {normalized.lower(), normalized.upper()}
            for candidate in candidates:
                try:
                    return CommercialState(candidate)
                except ValueError:
                    continue
            raise ValueError("estado_comercial_invalido")

    @field_validator("categoria", "condicion", "estado", "ubicacion", "proveedor", mode="before")
    @classmethod
    def _normalize_additional_filters(cls, value: str | None) -> str | None:
        if value is None:
            return value
        normalized = value.strip()
        return normalized or None


class CatalogProDeviceResponse(DeviceResponse):
    store_name: str

    model_config = ConfigDict(from_attributes=True)


class DeviceIdentifierBase(BaseModel):
    imei_1: str | None = Field(default=None, max_length=18)
    imei_2: str | None = Field(default=None, max_length=18)
    numero_serie: str | None = Field(default=None, max_length=120)
    estado_tecnico: str | None = Field(default=None, max_length=60)
    observaciones: str | None = Field(default=None, max_length=1024)

    @field_validator("imei_1", "imei_2", "numero_serie", mode="before")
    @classmethod
    def _normalize_identifier(cls, value: str | None) -> str | None:
        if value is None:
            return value
        normalized = value.strip()
        return normalized or None

    @field_validator("estado_tecnico", "observaciones", mode="before")
    @classmethod
    def _normalize_optional_text(cls, value: str | None) -> str | None:
        if value is None:
            return value
        normalized = value.strip()
        return normalized or None

    @model_validator(mode="after")
    def _validate_identifiers(self) -> "DeviceIdentifierBase":
        identifiers = [self.imei_1, self.imei_2, self.numero_serie]
        if not any(identifiers):
            raise ValueError(
                "Debe registrar al menos un IMEI o número de serie.")
        if self.imei_1 and self.imei_2 and self.imei_1 == self.imei_2:
            raise ValueError("El IMEI 1 y el IMEI 2 no pueden ser idénticos.")
        return self


class DeviceIdentifierRequest(DeviceIdentifierBase):
    """Payload utilizado para registrar identificadores de dispositivos."""


class DeviceIdentifierResponse(DeviceIdentifierBase):
    id: int
    producto_id: int

    model_config = ConfigDict(from_attributes=True)


class WMSBinBase(BaseModel):
    codigo: str = Field(
        ..., min_length=1, max_length=60, description="Código único del bin dentro de la sucursal"
    )
    pasillo: str | None = Field(default=None, max_length=60)
    rack: str | None = Field(default=None, max_length=60)
    nivel: str | None = Field(default=None, max_length=60)
    descripcion: str | None = Field(default=None, max_length=255)

    @model_validator(mode="before")
    @classmethod
    def _coerce_bin_aliases(cls, data: Any) -> Any:  # pragma: no cover - simple mapeo
        if not isinstance(data, dict):
            return data
        alias_map = {
            "codigo": ["code"],
            "pasillo": ["aisle"],
            "nivel": ["level"],
            "descripcion": ["description"],
        }
        for target, sources in alias_map.items():
            if target not in data:
                for source in sources:
                    if source in data:
                        data[target] = data[source]
                        break
        return data

    @field_validator("codigo", mode="before")
    @classmethod
    def _normalize_code(cls, value: str | None) -> str:
        if value is None:
            raise ValueError("codigo_requerido")
        normalized = value.strip()
        if not normalized:
            raise ValueError("codigo_requerido")
        return normalized


class WMSBinCreate(WMSBinBase):
    """Carga de datos necesaria para registrar un bin."""


class WMSBinUpdate(BaseModel):
    codigo: str | None = Field(default=None, max_length=60)
    pasillo: str | None = Field(default=None, max_length=60)
    rack: str | None = Field(default=None, max_length=60)
    nivel: str | None = Field(default=None, max_length=60)
    descripcion: str | None = Field(default=None, max_length=255)


class WMSBinResponse(BaseModel):
    """Respuesta de un bin WMS con claves en español.

    Internamente usamos los nombres de atributos reales del modelo SQLAlchemy
    (code, store_id, created_at, updated_at) y los convertimos a las claves
    originales en español mediante un serializer personalizado para no depender
    de *validation_alias*/"serialization_alias" que generan warnings en Pydantic v2.
    """

    id: int
    code: str
    store_id: int
    created_at: datetime
    updated_at: datetime

    model_config = ConfigDict(from_attributes=True)

    @model_serializer
    def _serialize(self) -> dict[str, Any]:  # pragma: no cover - mapeo directo
        return {
            "id": self.id,
            "codigo": self.code,
            "sucursal_id": self.store_id,
            "fecha_creacion": self.created_at,
            "fecha_actualizacion": self.updated_at,
        }


class DeviceBinAssignmentResponse(BaseModel):
    producto_id: int = Field(..., ge=1)
    bin: WMSBinResponse
    asignado_en: datetime
    desasignado_en: datetime | None = None

    model_config = ConfigDict(from_attributes=True)


class StoreMembershipBase(BaseModel):
    user_id: int = Field(..., ge=1)
    store_id: int = Field(..., ge=1)
    can_create_transfer: bool = Field(default=False)
    can_receive_transfer: bool = Field(default=False)


class StoreMembershipResponse(StoreMembershipBase):
    id: int
    created_at: datetime

    model_config = ConfigDict(from_attributes=True)


class StoreMembershipUpdate(StoreMembershipBase):
    """Actualiza los permisos de pertenencia de un usuario en una sucursal."""


class ContactHistoryEntry(BaseModel):
    timestamp: datetime = Field(default_factory=datetime.utcnow)
    note: str = Field(..., min_length=3, max_length=255)

    @field_validator("note")
    @classmethod
    def _normalize_note(cls, value: str) -> str:
        normalized = value.strip()
        if len(normalized) < 3:
            raise ValueError("La nota debe tener al menos 3 caracteres.")
        return normalized

    @field_serializer("timestamp")
    @classmethod
    def _serialize_timestamp(cls, value: datetime) -> str:
        return value.isoformat()


class SupplierContact(BaseModel):
    name: str | None = Field(default=None, max_length=120)
    position: str | None = Field(default=None, max_length=120)
    email: str | None = Field(default=None, max_length=120)
    phone: str | None = Field(default=None, max_length=40)
    notes: str | None = Field(default=None, max_length=255)

    @field_validator("name", "position", "email", "phone", "notes", mode="before")
    @classmethod
    def _normalize_contact_text(cls, value: str | None) -> str | None:
        if value is None:
            return None
        normalized = value.strip()
        return normalized or None


class CustomerBase(BaseModel):
    contact_name: str | None = Field(default=None, max_length=120)
    email: str | None = Field(default=None, max_length=120)
    phone: str = Field(..., min_length=5, max_length=40)
    address: str | None = Field(default=None, max_length=255)
    customer_type: str = Field(
        default="minorista", min_length=3, max_length=30)
    status: str = Field(default="activo", min_length=3, max_length=20)
    tax_id: str = Field(..., min_length=5, max_length=30)
    segment_category: str | None = Field(default=None, max_length=60)
    tags: list[str] = Field(default_factory=list)
    credit_limit: Decimal = Field(default=Decimal("0"))
    notes: str | None = Field(default=None, max_length=500)
    outstanding_debt: Decimal = Field(default=Decimal("0"))
    history: list[ContactHistoryEntry] = Field(default_factory=list)

    @field_validator(
        "contact_name",
        "email",
        "phone",
        "address",
        "customer_type",
        "status",
        "notes",
        "segment_category",
        mode="before",
    )
    @classmethod
    def _normalize_optional_text(cls, value: str | None) -> str | None:
        if value is None:
            return None
        normalized = value.strip()
        return normalized or None

    @field_validator("tax_id", mode="before")
    @classmethod
    def _normalize_tax_id(cls, value: str) -> str:
        normalized = value.strip().upper()
        normalized = normalized.replace(" ", "")
        if len(normalized) < 5:
            raise ValueError("El RTN debe tener al menos 5 caracteres.")
        return normalized

    @field_validator("segment_category", mode="before")
    @classmethod
    def _normalize_segment_category(cls, value: str | None) -> str | None:
        if value is None:
            return None
        normalized = value.strip().lower()
        return normalized or None

    @field_validator("tags", mode="before")
    @classmethod
    def _normalize_tags(
        cls, value: list[str] | str | None
    ) -> list[str]:
        if value is None:
            return []
        if isinstance(value, str):
            raw_items = value.split(",")
        else:
            raw_items = value
        normalized: list[str] = []
        for item in raw_items:
            if not isinstance(item, str):
                continue
            cleaned = item.strip().lower()
            if cleaned and cleaned not in normalized:
                normalized.append(cleaned)
        return normalized

    @field_serializer("outstanding_debt")
    @classmethod
    def _serialize_debt(cls, value: Decimal) -> float:
        return float(value)

    @field_serializer("credit_limit")
    @classmethod
    def _serialize_credit_limit(cls, value: Decimal) -> float:
        return float(value)

    @field_validator("phone", mode="after")
    @classmethod
    def _ensure_phone(cls, value: str) -> str:
        normalized = value.strip()
        if not normalized:
            raise ValueError("El teléfono del cliente es obligatorio.")
        return normalized


class CustomerCreate(CustomerBase):
    name: str = Field(..., max_length=120)

    @field_validator("name")
    @classmethod
    def _normalize_name(cls, value: str) -> str:
        normalized = value.strip()
        if not normalized:
            raise ValueError("El nombre es obligatorio.")
        return normalized


class CustomerUpdate(BaseModel):
    name: str | None = Field(default=None, max_length=120)
    contact_name: str | None = Field(default=None, max_length=120)
    email: str | None = Field(default=None, max_length=120)
    phone: str | None = Field(default=None, max_length=40)
    address: str | None = Field(default=None, max_length=255)
    customer_type: str | None = Field(default=None, max_length=30)
    status: str | None = Field(default=None, max_length=20)
    tax_id: str | None = Field(default=None, min_length=5, max_length=30)
    segment_category: str | None = Field(default=None, max_length=60)
    tags: list[str] | None = Field(default=None)
    credit_limit: Decimal | None = Field(default=None)
    notes: str | None = Field(default=None, max_length=500)
    outstanding_debt: Decimal | None = Field(default=None)
    history: list[ContactHistoryEntry] | None = Field(default=None)

    @field_validator(
        "name",
        "contact_name",
        "email",
        "phone",
        "address",
        "customer_type",
        "status",
        "notes",
        "segment_category",
        mode="before",
    )
    @classmethod
    def _normalize_update_text(cls, value: str | None) -> str | None:
        if value is None:
            return None
        normalized = value.strip()
        return normalized or None

    @field_validator("tax_id", mode="before")
    @classmethod
    def _normalize_update_tax_id(cls, value: str | None) -> str | None:
        if value is None:
            return None
        normalized = value.strip().upper().replace(" ", "")
        if len(normalized) < 5:
            raise ValueError("El RTN debe tener al menos 5 caracteres.")
        return normalized

    @field_validator("segment_category", mode="before")
    @classmethod
    def _normalize_update_segment_category(cls, value: str | None) -> str | None:
        if value is None:
            return None
        normalized = value.strip().lower()
        return normalized or None

    @field_validator("tags", mode="before")
    @classmethod
    def _normalize_update_tags(
        cls, value: list[str] | str | None
    ) -> list[str] | None:
        if value is None:
            return None
        if isinstance(value, str):
            raw_items = value.split(",")
        else:
            raw_items = value
        normalized: list[str] = []
        for item in raw_items:
            if not isinstance(item, str):
                continue
            cleaned = item.strip().lower()
            if cleaned and cleaned not in normalized:
                normalized.append(cleaned)
        return normalized


class LoyaltyAccountBase(BaseModel):
    accrual_rate: Decimal = Field(default=Decimal("1"), ge=Decimal("0"))
    redemption_rate: Decimal = Field(default=Decimal("1"), gt=Decimal("0"))
    expiration_days: int = Field(default=365, ge=0)
    is_active: bool = Field(default=True)
    rule_config: dict[str, Any] = Field(default_factory=dict)

    @field_validator("rule_config", mode="before")
    @classmethod
    def _ensure_rule_config(cls, value: Any) -> dict[str, Any]:
        if value is None:
            return {}
        if isinstance(value, dict):
            return {str(k): v for k, v in value.items()}
        raise ValueError("rule_config debe ser un objeto JSON válido")


class LoyaltyAccountCreate(LoyaltyAccountBase):
    customer_id: int = Field(..., ge=1)


class LoyaltyAccountUpdate(BaseModel):
    accrual_rate: Decimal | None = Field(default=None, ge=Decimal("0"))
    redemption_rate: Decimal | None = Field(default=None, gt=Decimal("0"))
    expiration_days: int | None = Field(default=None, ge=0)
    is_active: bool | None = None
    rule_config: dict[str, Any] | None = None

    @field_validator("rule_config", mode="before")
    @classmethod
    def _normalize_rule_config(cls, value: Any) -> dict[str, Any] | None:
        if value is None:
            return None
        if isinstance(value, dict):
            return {str(k): v for k, v in value.items()}
        raise ValueError("rule_config debe ser un objeto JSON válido")


class LoyaltyAccountSummary(BaseModel):
    id: int
    balance_points: Decimal = Field(default=Decimal("0"))
    lifetime_points_earned: Decimal = Field(default=Decimal("0"))
    lifetime_points_redeemed: Decimal = Field(default=Decimal("0"))
    expired_points_total: Decimal = Field(default=Decimal("0"))
    accrual_rate: Decimal = Field(default=Decimal("0"))
    redemption_rate: Decimal = Field(default=Decimal("0"))
    expiration_days: int = Field(default=0)
    is_active: bool = Field(default=True)
    last_accrual_at: datetime | None = None
    last_redemption_at: datetime | None = None
    last_expiration_at: datetime | None = None

    model_config = ConfigDict(from_attributes=True)

    @field_serializer(
        "balance_points",
        "lifetime_points_earned",
        "lifetime_points_redeemed",
        "expired_points_total",
        "accrual_rate",
        "redemption_rate",
    )
    @classmethod
    def _serialize_decimal(cls, value: Decimal) -> float:
        return float(value)


class LoyaltyAccountResponse(LoyaltyAccountSummary):
    customer_id: int
    rule_config: dict[str, Any] = Field(default_factory=dict)
    created_at: datetime
    updated_at: datetime


class LoyaltyTransactionResponse(BaseModel):
    id: int
    account_id: int
    sale_id: int | None = None
    transaction_type: LoyaltyTransactionType
    points: Decimal
    balance_after: Decimal
    currency_amount: Decimal
    description: str | None = None
    details: dict[str, Any] = Field(default_factory=dict)
    registered_at: datetime
    expires_at: datetime | None = None
    registered_by_id: int | None = None

    model_config = ConfigDict(from_attributes=True)

    @field_serializer("points", "balance_after", "currency_amount")
    @classmethod
    def _serialize_transaction_decimal(cls, value: Decimal) -> float:
        return float(value)


class LoyaltyReportSummary(BaseModel):
    total_accounts: int
    active_accounts: int
    inactive_accounts: int
    total_balance: Decimal = Field(default=Decimal("0"))
    total_earned: Decimal = Field(default=Decimal("0"))
    total_redeemed: Decimal = Field(default=Decimal("0"))
    total_expired: Decimal = Field(default=Decimal("0"))
    last_activity: datetime | None = None

    @field_serializer(
        "total_balance",
        "total_earned",
        "total_redeemed",
        "total_expired",
    )
    @classmethod
    def _serialize_summary_decimal(cls, value: Decimal) -> float:
        return float(value)


class CustomerResponse(CustomerBase):
    id: int
    name: str
    last_interaction_at: datetime | None
    created_at: datetime
    updated_at: datetime
    loyalty_account: LoyaltyAccountResponse | None = None
    annual_purchase_amount: float = Field(default=0.0)
    orders_last_year: int = Field(default=0)
    purchase_frequency: str = Field(default="sin_datos")
    segment_labels: list[str] = Field(default_factory=list)
    last_purchase_at: datetime | None = None

    model_config = ConfigDict(from_attributes=True)


class CustomerNoteCreate(BaseModel):
    note: str = Field(..., min_length=3, max_length=255)

    @field_validator("note", mode="before")
    @classmethod
    def _normalize_note(cls, value: str) -> str:
        normalized = value.strip()
        if not normalized:
            raise ValueError("La nota del cliente es obligatoria.")
        return normalized


class CustomerPaymentCreate(BaseModel):
    amount: Decimal = Field(..., gt=Decimal("0"))
    method: str = Field(default="manual", min_length=3, max_length=40)
    reference: str | None = Field(default=None, max_length=120)
    note: str | None = Field(default=None, max_length=255)
    sale_id: int | None = Field(default=None, ge=1)

    @field_validator("method", mode="before")
    @classmethod
    def _normalize_method(cls, value: str | None) -> str:
        if value is None:
            return "manual"
        normalized = value.strip()
        if not normalized:
            raise ValueError("Indica un método de pago válido.")
        return normalized

    @field_validator("reference", "note", mode="before")
    @classmethod
    def _normalize_optional(cls, value: str | None) -> str | None:
        if value is None:
            return None
        normalized = value.strip()
        return normalized or None


class CustomerLedgerEntryResponse(BaseModel):
    id: int
    entry_type: CustomerLedgerEntryType
    reference_type: str | None
    reference_id: str | None
    amount: float
    balance_after: float
    note: str | None
    details: dict[str, Any]
    created_at: datetime
    created_by: str | None

    model_config = ConfigDict(from_attributes=True)

    @field_serializer("amount")
    @classmethod
    def _serialize_amount(cls, value: Decimal) -> float:
        return float(value)


class StoreCreditRedemptionResponse(BaseModel):
    id: int
    store_credit_id: int
    sale_id: int | None
    amount: float
    notes: str | None
    created_at: datetime
    created_by: str | None = None

    model_config = ConfigDict(from_attributes=True)

    @model_validator(mode="before")
    @classmethod
    def _coerce_author(cls, data: Any) -> Any:
        try:
            from .. import models  # type: ignore
        except ImportError:  # pragma: no cover - fallback en tiempo de import
            models = None  # type: ignore
        if models is not None and isinstance(data, models.StoreCreditRedemption):
            author = getattr(data, "created_by", None)
            return {
                "id": data.id,
                "store_credit_id": data.store_credit_id,
                "sale_id": data.sale_id,
                "amount": data.amount,
                "notes": data.notes,
                "created_at": data.created_at,
                "created_by": getattr(author, "full_name", None)
                or getattr(author, "username", None),
            }
        if isinstance(data, dict) and "created_by" in data:
            author_obj = data["created_by"]
            if hasattr(author_obj, "full_name") or hasattr(author_obj, "username"):
                data = dict(data)
                data["created_by"] = getattr(author_obj, "full_name", None) or getattr(
                    author_obj, "username", None
                )
        return data

    @field_serializer("amount")
    @classmethod
    def _serialize_amount(cls, value: Decimal) -> float:
        return float(value)

    @field_serializer("created_at")
    @classmethod
    def _serialize_created_at(cls, value: datetime) -> str:
        return value.isoformat()


class StoreCreditResponse(BaseModel):
    id: int
    code: str
    customer_id: int
    issued_amount: float
    balance_amount: float
    status: StoreCreditStatus
    notes: str | None
    context: dict[str, Any] = Field(
        default_factory=dict,
        validation_alias=AliasChoices("context", "metadata"),
        serialization_alias="context",
    )
    issued_at: datetime
    redeemed_at: datetime | None
    expires_at: datetime | None
    redemptions: list[StoreCreditRedemptionResponse]

    model_config = ConfigDict(from_attributes=True)

    @model_validator(mode="before")
    @classmethod
    def _normalize_payload(cls, data: Any) -> Any:
        try:
            from .. import models  # type: ignore
        except ImportError:  # pragma: no cover
            models = None  # type: ignore
        if models is not None and isinstance(data, models.StoreCredit):
            return {
                "id": data.id,
                "code": data.code,
                "customer_id": data.customer_id,
                "issued_amount": data.issued_amount,
                "balance_amount": data.balance_amount,
                "status": data.status,
                "notes": data.notes,
                "context": getattr(data, "context", {}) or {},
                "issued_at": data.issued_at,
                "redeemed_at": data.redeemed_at,
                "expires_at": data.expires_at,
                "redemptions": list(getattr(data, "redemptions", []) or []),
            }
        if isinstance(data, dict):
            payload = dict(data)
            context_payload = payload.get("context")
            metadata_payload = payload.get("metadata")
            if context_payload is None and metadata_payload is not None:
                payload["context"] = metadata_payload
            payload.setdefault("context", {})
            return payload
        return data

    @field_serializer("issued_amount", "balance_amount")
    @classmethod
    def _serialize_credit_amount(cls, value: Decimal) -> float:
        return float(value)

    @field_serializer("issued_at", when_used="json")
    @classmethod
    def _serialize_issued_at(cls, value: datetime) -> str:
        return value.isoformat()

    @field_serializer("redeemed_at", "expires_at", when_used="json")
    @classmethod
    def _serialize_optional_datetime(cls, value: datetime | None) -> str | None:
        return value.isoformat() if value else None


class StoreCreditIssueRequest(BaseModel):
    customer_id: int = Field(..., ge=1)
    amount: Decimal = Field(..., gt=Decimal("0"))
    notes: str | None = Field(default=None, max_length=255)
    expires_at: datetime | None = None
    code: str | None = Field(default=None, max_length=32)
    context: dict[str, Any] = Field(
        default_factory=dict,
        validation_alias=AliasChoices("context", "metadata"),
        serialization_alias="context",
    )

    @field_validator("context", mode="before")
    @classmethod
    def _ensure_context(cls, value: Any) -> dict[str, Any]:
        if value is None:
            return {}
        if isinstance(value, dict):
            return dict(value)
        raise ValueError("context debe ser un diccionario")


class StoreCreditRedeemRequest(BaseModel):
    store_credit_id: int | None = Field(default=None, ge=1)
    code: str | None = Field(default=None, max_length=32)
    amount: Decimal = Field(..., gt=Decimal("0"))
    sale_id: int | None = Field(default=None, ge=1)
    notes: str | None = Field(default=None, max_length=255)

    @model_validator(mode="after")
    def _ensure_reference(self) -> "StoreCreditRedeemRequest":
        if self.store_credit_id is None and not (self.code and self.code.strip()):
            raise ValueError(
                "Debes indicar el identificador o el código de la nota de crédito."
            )
        return self


class CustomerDebtSnapshot(BaseModel):
    previous_balance: Decimal
    new_charges: Decimal
    payments_applied: Decimal
    remaining_balance: Decimal

    model_config = ConfigDict(arbitrary_types_allowed=True)

    @field_serializer("previous_balance", "new_charges", "payments_applied", "remaining_balance")
    @classmethod
    def _serialize_snapshot_decimal(cls, value: Decimal) -> float:
        return float(value)


class CreditScheduleEntry(BaseModel):
    sequence: int
    due_date: datetime
    amount: Decimal
    status: Literal["pending", "due_soon", "overdue"]
    reminder: str | None = None

    @field_serializer("amount")
    @classmethod
    def _serialize_amount(cls, value: Decimal) -> float:
        return float(value)

    @field_serializer("due_date")
    @classmethod
    def _serialize_due_date(cls, value: datetime) -> str:
        return value.isoformat()


class AccountsReceivableEntry(BaseModel):
    ledger_entry_id: int
    reference_type: str | None = None
    reference_id: str | None = None
    reference: str | None = None
    issued_at: datetime
    original_amount: float
    balance_due: float
    days_outstanding: int
    status: Literal["current", "overdue"]
    note: str | None = None
    details: dict[str, Any] | None = None

    @field_serializer("issued_at")
    @classmethod
    def _serialize_issued_at(cls, value: datetime) -> str:
        return value.isoformat()


class AccountsReceivableBucket(BaseModel):
    label: str
    days_from: int
    days_to: int | None = None
    amount: float
    percentage: float
    count: int


class AccountsReceivableSummary(BaseModel):
    total_outstanding: float
    available_credit: float
    credit_limit: float
    last_payment_at: datetime | None = None
    next_due_date: datetime | None = None
    average_days_outstanding: float
    contact_email: str | None = None
    contact_phone: str | None = None

    @field_serializer("last_payment_at", "next_due_date")
    @classmethod
    def _serialize_optional_datetime(cls, value: datetime | None) -> str | None:
        return value.isoformat() if value else None


class CustomerAccountsReceivableResponse(BaseModel):
    customer: CustomerResponse
    summary: AccountsReceivableSummary
    aging: list[AccountsReceivableBucket] = Field(default_factory=list)
    open_entries: list[AccountsReceivableEntry] = Field(default_factory=list)
    credit_schedule: list[CreditScheduleEntry] = Field(default_factory=list)
    recent_activity: list[CustomerLedgerEntryResponse] = Field(default_factory=list)
    generated_at: datetime

    @field_serializer("generated_at")
    @classmethod
    def _serialize_generated_at(cls, value: datetime) -> str:
        return value.isoformat()


class CustomerStatementLine(BaseModel):
    created_at: datetime
    description: str
    reference: str | None = None
    entry_type: CustomerLedgerEntryType
    amount: float
    balance_after: float

    @field_serializer("created_at")
    @classmethod
    def _serialize_created_at(cls, value: datetime) -> str:
        return value.isoformat()


class CustomerStatementReport(BaseModel):
    customer: CustomerResponse
    summary: AccountsReceivableSummary
    lines: list[CustomerStatementLine] = Field(default_factory=list)
    generated_at: datetime

    @field_serializer("generated_at")
    @classmethod
    def _serialize_generated_at(cls, value: datetime) -> str:
        return value.isoformat()


class CustomerPaymentReceiptResponse(BaseModel):
    ledger_entry: CustomerLedgerEntryResponse
    debt_summary: CustomerDebtSnapshot
    credit_schedule: list[CreditScheduleEntry] = Field(default_factory=list)
    receipt_pdf_base64: str


class CustomerSaleSummary(BaseModel):
    sale_id: int
    store_id: int
    store_name: str | None
    payment_method: PaymentMethod
    status: str
    subtotal_amount: float
    tax_amount: float
    total_amount: float
    created_at: datetime


class CustomerInvoiceSummary(BaseModel):
    sale_id: int
    invoice_number: str
    total_amount: float
    status: str
    created_at: datetime
    store_id: int


class CustomerFinancialSnapshot(BaseModel):
    credit_limit: float
    outstanding_debt: float
    available_credit: float
    total_sales_credit: float
    total_payments: float
    store_credit_issued: float
    store_credit_available: float
    store_credit_redeemed: float


class CustomerSummaryResponse(BaseModel):
    customer: CustomerResponse
    totals: CustomerFinancialSnapshot
    sales: list[CustomerSaleSummary]
    invoices: list[CustomerInvoiceSummary]
    payments: list[CustomerLedgerEntryResponse]
    ledger: list[CustomerLedgerEntryResponse]
    store_credits: list[StoreCreditResponse]


class PaymentCenterSummary(BaseModel):
    collections_today: float = 0.0
    collections_month: float = 0.0
    pending_balance: float = 0.0
    refunds_month: float = 0.0


class PaymentCenterTransaction(BaseModel):
    id: int
    type: Literal["PAYMENT", "REFUND", "CREDIT_NOTE"]
    amount: float
    created_at: datetime
    order_id: int | None = None
    order_number: str | None = None
    customer_id: int
    customer_name: str
    method: str | None = None
    note: str | None = None
    status: Literal["POSTED", "VOID"] = "POSTED"


class PaymentCenterResponse(BaseModel):
    summary: PaymentCenterSummary
    transactions: list[PaymentCenterTransaction]


class PaymentCenterPaymentCreate(CustomerPaymentCreate):
    customer_id: int = Field(gt=0)


class PaymentCenterRefundCreate(BaseModel):
    customer_id: int = Field(gt=0)
    amount: Decimal = Field(..., gt=Decimal("0"))
    method: str = Field(min_length=3, max_length=40)
    reason: str = Field(min_length=3, max_length=120)
    note: str | None = Field(default=None, max_length=255)
    sale_id: int | None = Field(default=None, ge=1)

    @field_validator("method", "reason", mode="before")
    @classmethod
    def _normalize_text(cls, value: str) -> str:
        normalized = value.strip()
        if not normalized:
            raise ValueError("El campo es obligatorio")
        return normalized

    @field_validator("note", mode="before")
    @classmethod
    def _normalize_note(cls, value: str | None) -> str | None:
        if value is None:
            return None
        normalized = value.strip()
        return normalized or None


class PaymentCenterCreditNoteLine(BaseModel):
    description: str = Field(min_length=1, max_length=160)
    quantity: int = Field(default=1, ge=0)
    amount: Decimal = Field(default=Decimal("0"), ge=Decimal("0"))

    @field_validator("description", mode="before")
    @classmethod
    def _normalize_description(cls, value: str) -> str:
        normalized = value.strip()
        if not normalized:
            raise ValueError("La descripción es obligatoria")
        return normalized


class PaymentCenterCreditNoteCreate(BaseModel):
    customer_id: int = Field(gt=0)
    lines: list[PaymentCenterCreditNoteLine]
    total: Decimal = Field(..., gt=Decimal("0"))
    note: str | None = Field(default=None, max_length=255)
    sale_id: int | None = Field(default=None, ge=1)

    @field_validator("lines")
    @classmethod
    def _ensure_lines(cls, value: list[PaymentCenterCreditNoteLine]) -> list[PaymentCenterCreditNoteLine]:
        if not value:
            raise ValueError(
                "La nota de crédito requiere al menos un concepto")
        return value

    @field_validator("note", mode="before")
    @classmethod
    def _normalize_note(cls, value: str | None) -> str | None:
        if value is None:
            return None
        normalized = value.strip()
        return normalized or None


class CustomerPortfolioFilters(BaseModel):
    category: Literal["delinquent", "frequent"]
    date_from: date | None = None
    date_to: date | None = None
    limit: int = Field(default=50, ge=1, le=500)


class CustomerPortfolioTotals(BaseModel):
    customers: int
    moroso_flagged: int
    outstanding_debt: float
    sales_total: float


class CustomerPortfolioItem(BaseModel):
    customer_id: int
    name: str
    status: str
    customer_type: str
    credit_limit: float
    outstanding_debt: float
    available_credit: float
    sales_total: float
    sales_count: int
    last_sale_at: datetime | None
    last_interaction_at: datetime | None


class CustomerPortfolioReport(BaseModel):
    generated_at: datetime
    category: Literal["delinquent", "frequent"]
    filters: CustomerPortfolioFilters
    items: list[CustomerPortfolioItem]
    totals: CustomerPortfolioTotals


class CustomerLeaderboardEntry(BaseModel):
    customer_id: int
    name: str
    status: str
    customer_type: str
    sales_total: float
    sales_count: int
    last_sale_at: datetime | None
    outstanding_debt: float


class CustomerDelinquentSummary(BaseModel):
    customers_with_debt: int
    moroso_flagged: int
    total_outstanding_debt: float


class CustomerDashboardMetrics(BaseModel):
    generated_at: datetime
    months: int
    new_customers_per_month: list[DashboardChartPoint]
    top_customers: list[CustomerLeaderboardEntry]
    delinquent_summary: CustomerDelinquentSummary


class SupplierBase(BaseModel):
    rtn: str | None = Field(default=None, max_length=30)
    payment_terms: str | None = Field(default=None, max_length=80)
    contact_name: str | None = Field(default=None, max_length=120)
    email: str | None = Field(default=None, max_length=120)
    phone: str | None = Field(default=None, max_length=40)
    address: str | None = Field(default=None, max_length=255)
    notes: str | None = Field(default=None, max_length=500)
    outstanding_debt: Decimal = Field(default=Decimal("0"))
    history: list[ContactHistoryEntry] = Field(default_factory=list)
    contact_info: list[SupplierContact] = Field(default_factory=list)
    products_supplied: list[str] = Field(default_factory=list)

    @field_validator(
        "rtn",
        "payment_terms",
        "contact_name",
        "email",
        "phone",
        "address",
        "notes",
        mode="before",
    )
    @classmethod
    def _normalize_optional_text(cls, value: str | None) -> str | None:
        if value is None:
            return None
        normalized = value.strip()
        return normalized or None

    @field_validator("products_supplied", mode="before")
    @classmethod
    def _normalize_products(cls, value: object) -> list[str]:
        if value is None:
            return []
        if isinstance(value, (str, bytes)):
            candidates = [value]
        else:
            candidates = list(value) if isinstance(value, Iterable) else [value]
        normalized: list[str] = []
        for candidate in candidates:
            if candidate is None:
                continue
            text = str(candidate).strip()
            if not text:
                continue
            if text not in normalized:
                normalized.append(text)
        return normalized

    @field_serializer("outstanding_debt")
    @classmethod
    def _serialize_debt(cls, value: Decimal) -> float:
        return float(value)


class SupplierCreate(SupplierBase):
    name: str = Field(..., max_length=120)

    @field_validator("name")
    @classmethod
    def _normalize_name(cls, value: str) -> str:
        normalized = value.strip()
        if not normalized:
            raise ValueError("El nombre es obligatorio.")
        return normalized


class SupplierUpdate(BaseModel):
    name: str | None = Field(default=None, max_length=120)
    rtn: str | None = Field(default=None, max_length=30)
    payment_terms: str | None = Field(default=None, max_length=80)
    contact_name: str | None = Field(default=None, max_length=120)
    email: str | None = Field(default=None, max_length=120)
    phone: str | None = Field(default=None, max_length=40)
    address: str | None = Field(default=None, max_length=255)
    notes: str | None = Field(default=None, max_length=500)
    outstanding_debt: Decimal | None = Field(default=None)
    history: list[ContactHistoryEntry] | None = Field(default=None)
    contact_info: list[SupplierContact] | None = Field(default=None)
    products_supplied: list[str] | None = Field(default=None)

    @field_validator(
        "name",
        "rtn",
        "payment_terms",
        "contact_name",
        "email",
        "phone",
        "address",
        "notes",
        mode="before",
    )
    @classmethod
    def _normalize_update_text(cls, value: str | None) -> str | None:
        if value is None:
            return None
        normalized = value.strip()
        return normalized or None

    @field_validator("products_supplied", mode="before")
    @classmethod
    def _normalize_products_update(cls, value: object) -> list[str] | None:
        if value is None:
            return None
        if isinstance(value, (str, bytes)):
            candidates = [value]
        else:
            candidates = list(value) if isinstance(value, Iterable) else [value]
        normalized: list[str] = []
        for candidate in candidates:
            if candidate is None:
                continue
            text = str(candidate).strip()
            if not text:
                continue
            if text not in normalized:
                normalized.append(text)
        return normalized


class SupplierResponse(SupplierBase):
    id: int
    name: str
    created_at: datetime
    updated_at: datetime

    model_config = ConfigDict(from_attributes=True)


class SupplierAccountsPayableBucket(BaseModel):
    label: str
    days_from: int
    days_to: int | None
    amount: float
    percentage: float
    count: int


class SupplierAccountsPayableSupplier(BaseModel):
    supplier_id: int
    supplier_name: str
    rtn: str | None
    payment_terms: str | None
    outstanding_debt: float
    bucket_label: str
    bucket_from: int
    bucket_to: int | None
    days_outstanding: int
    last_activity: datetime | None
    contact_name: str | None
    contact_email: str | None
    contact_phone: str | None
    products_supplied: list[str]
    contact_info: list[SupplierContact] = Field(default_factory=list)


class SupplierAccountsPayableSummary(BaseModel):
    total_balance: float
    total_overdue: float
    supplier_count: int
    generated_at: datetime
    buckets: list[SupplierAccountsPayableBucket]


class SupplierAccountsPayableResponse(BaseModel):
    summary: SupplierAccountsPayableSummary
    suppliers: list[SupplierAccountsPayableSupplier]


class SupplierBatchBase(BaseModel):
    model_name: str = Field(..., max_length=120)
    batch_code: str = Field(..., max_length=80)
    unit_cost: Decimal = Field(..., ge=Decimal("0"))
    quantity: int = Field(default=0, ge=0)
    purchase_date: date
    notes: str | None = Field(default=None, max_length=255)
    store_id: int | None = Field(default=None, ge=1)
    device_id: int | None = Field(default=None, ge=1)

    model_config = ConfigDict(protected_namespaces=())

    @field_validator("model_name", "batch_code", "notes", mode="before")
    @classmethod
    def _normalize_batch_text(cls, value: str | None) -> str | None:
        if value is None:
            return None
        normalized = value.strip()
        return normalized or None

    @field_serializer("unit_cost")
    @classmethod
    def _serialize_unit_cost(cls, value: Decimal) -> float:
        return float(value)


class SupplierBatchCreate(SupplierBatchBase):
    """Datos requeridos para registrar un nuevo lote de proveedor."""


class SupplierBatchUpdate(BaseModel):
    model_name: str | None = Field(default=None, max_length=120)
    batch_code: str | None = Field(default=None, max_length=80)
    unit_cost: Decimal | None = Field(default=None, ge=Decimal("0"))
    quantity: int | None = Field(default=None, ge=0)
    purchase_date: date | None = None
    notes: str | None = Field(default=None, max_length=255)
    store_id: int | None = Field(default=None, ge=1)
    device_id: int | None = Field(default=None, ge=1)

    model_config = ConfigDict(protected_namespaces=())

    @field_validator("model_name", "batch_code", "notes", mode="before")
    @classmethod
    def _normalize_optional_batch_text(cls, value: str | None) -> str | None:
        if value is None:
            return None
        normalized = value.strip()
        return normalized or None


class SupplierBatchResponse(SupplierBatchBase):
    id: int
    supplier_id: int
    created_at: datetime
    updated_at: datetime

    model_config = ConfigDict(from_attributes=True, protected_namespaces=())


class SupplierBatchOverviewItem(BaseModel):
    supplier_id: int
    supplier_name: str
    batch_count: int = Field(ge=0)
    total_quantity: int = Field(ge=0)
    total_value: float = Field(ge=0)
    latest_purchase_date: date
    latest_batch_code: str | None = None
    latest_unit_cost: float | None = Field(default=None, ge=0)


class TransferOrderItemBase(BaseModel):
    device_id: int = Field(..., ge=1)
    quantity: int = Field(..., ge=1)
    reservation_id: int | None = Field(default=None, ge=1)


class TransferOrderItemCreate(TransferOrderItemBase):
    """Elemento incluido en la creación de una orden de transferencia."""


class TransferOrderTransition(BaseModel):
    reason: str | None = Field(default=None, max_length=255)


class TransferOrderCreate(BaseModel):
    origin_store_id: int = Field(..., ge=1)
    destination_store_id: int = Field(..., ge=1)
    reason: str | None = Field(default=None, max_length=255)
    items: list[TransferOrderItemCreate]

    @field_validator("reason")
    @classmethod
    def _normalize_reason(cls, value: str | None) -> str | None:
        if value is None:
            return value
        normalized = value.strip()
        return normalized or None

    @field_validator("items")
    @classmethod
    def _ensure_items(cls, value: list[TransferOrderItemCreate]) -> list[TransferOrderItemCreate]:
        if not value:
            raise ValueError(
                "Debes incluir al menos un dispositivo en la transferencia.")
        return value


class TransferOrderItemResponse(TransferOrderItemBase):
    id: int
    transfer_order_id: int

    model_config = ConfigDict(from_attributes=True)


class TransferOrderResponse(BaseModel):
    id: int
    origin_store_id: int
    destination_store_id: int
    status: TransferStatus
    reason: str | None
    created_at: datetime
    updated_at: datetime
    dispatched_at: datetime | None
    received_at: datetime | None
    cancelled_at: datetime | None
    items: list[TransferOrderItemResponse]
    ultima_accion: AuditTrailInfo | None = None

    model_config = ConfigDict(from_attributes=True)


class TransferReportFilters(BaseModel):
    store_id: int | None = None
    origin_store_id: int | None = None
    destination_store_id: int | None = None
    status: TransferStatus | None = None
    date_from: datetime | None = None
    date_to: datetime | None = None


class TransferReportDevice(BaseModel):
    sku: str | None
    name: str | None
    quantity: int


class TransferReportItem(BaseModel):
    id: int
    folio: str
    origin_store: str
    destination_store: str
    status: TransferStatus
    reason: str | None
    requested_at: datetime
    dispatched_at: datetime | None
    received_at: datetime | None
    cancelled_at: datetime | None
    requested_by: str | None
    dispatched_by: str | None
    received_by: str | None
    cancelled_by: str | None
    total_quantity: int
    devices: list[TransferReportDevice]
    ultima_accion: AuditTrailInfo | None = None


class TransferReportTotals(BaseModel):
    total_transfers: int
    pending: int
    in_transit: int
    completed: int
    cancelled: int
    total_quantity: int


class TransferReport(BaseModel):
    generated_at: datetime
    filters: TransferReportFilters
    totals: TransferReportTotals
    items: list[TransferReportItem]


class RoleResponse(BaseModel):
    id: int
    name: str

    model_config = ConfigDict(from_attributes=True)


class UserBase(BaseModel):
    # El campo principal es username; aceptamos 'correo' como alias de entrada mediante _coerce_aliases.
    username: Annotated[str, Field(..., max_length=120)]
    full_name: Annotated[str | None, Field(default=None, max_length=120)]
    telefono: str | None = Field(default=None, max_length=30)

    model_config = ConfigDict(populate_by_name=True)

    @computed_field(alias="correo")
    @property
    def correo(self) -> str:
        return self.username

    @computed_field(alias="nombre")
    @property
    def nombre(self) -> str | None:
        return self.full_name

    @field_validator("username")
    @classmethod
    def _validate_username(cls, value: str) -> str:
        if not isinstance(value, str) or not value.strip():
            raise ValueError("El correo del usuario es obligatorio")
        return value.strip()

    @model_validator(mode="before")
    @classmethod
    def _coerce_aliases(cls, data: Any) -> Any:  # pragma: no cover - lógica simple
        """Permite aceptar claves alternativas (correo/nombre) sin usar validation_alias.

        Evita warnings de Pydantic v2 y mantiene compatibilidad con payloads históricos.
        """
        if not isinstance(data, dict):
            return data
        # username <= correo
        if "username" not in data and "correo" in data:
            data["username"] = data.get("correo")
        # full_name <= nombre
        if "full_name" not in data and "nombre" in data:
            data["full_name"] = data.get("nombre")
        return data


class UserCreate(UserBase):
    password: str = Field(..., min_length=8, max_length=128)
    roles: list[str] = Field(default_factory=list)
    store_id: Annotated[int | None, Field(default=None, ge=1)]


class BootstrapStatusResponse(BaseModel):
    disponible: bool = Field(
        ...,
        description="Indica si el registro inicial de administrador está habilitado.",
    )
    usuarios_registrados: int = Field(
        ...,
        ge=0,
        description="Cantidad total de cuentas existentes en el sistema.",
    )


class UserRolesUpdate(BaseModel):
    roles: list[str] = Field(default_factory=list)


class UserStatusUpdate(BaseModel):
    is_active: bool


class UserResponse(UserBase):
    id: int
    is_active: bool
    rol: str
    estado: str
    created_at: datetime
    roles: list[RoleResponse]
    store: StoreResponse | None = Field(default=None, exclude=True)
    ultima_accion: AuditTrailInfo | None = None

    model_config = ConfigDict(from_attributes=True, populate_by_name=True)

    @field_validator("roles", mode="before")
    @classmethod
    def _flatten_roles(cls, value: Any) -> list[RoleResponse]:
        if value is None:
            return []
        flattened: list[RoleResponse] = []
        for item in value:
            if isinstance(item, RoleResponse):
                flattened.append(item)
                continue
            role_obj = getattr(item, "role", item)
            flattened.append(RoleResponse.model_validate(role_obj))
        return flattened

    @computed_field
    @property
    def store_id(self) -> int | None:
        store_obj = self.store
        if store_obj is None:
            return None
        return store_obj.id

    @computed_field
    @property
    def store_name(self) -> str | None:
        store_obj = self.store
        if store_obj is None:
            return None
        return store_obj.name

    @computed_field(alias="fecha_creacion")
    @property
    def fecha_creacion(self) -> datetime:
        return self.created_at

    @computed_field(alias="sucursal_id")
    @property
    def sucursal_id(self) -> int | None:
        return self.store_id

    @computed_field(alias="rol_id")
    @property
    def primary_role_id(self) -> int | None:
        if not self.roles:
            return None
        return self.roles[0].id


class UserUpdate(BaseModel):
    full_name: Annotated[str | None, Field(default=None, max_length=120)]
    telefono: str | None = Field(default=None, max_length=30)
    password: str | None = Field(default=None, min_length=8, max_length=128)
    store_id: Annotated[int | None, Field(default=None, ge=1)]
    model_config = ConfigDict(populate_by_name=True)

    @model_validator(mode="before")
    @classmethod
    def _coerce_aliases(cls, data: Any) -> Any:  # pragma: no cover - simple
        if not isinstance(data, dict):
            return data
        if "full_name" not in data and "nombre" in data:
            data["full_name"] = data.get("nombre")
        if "store_id" not in data and "sucursal_id" in data:
            data["store_id"] = data.get("sucursal_id")
        return data


class RoleModulePermission(BaseModel):
    module: str = Field(..., min_length=2, max_length=120)
    can_view: bool = Field(default=False)
    can_edit: bool = Field(default=False)
    can_delete: bool = Field(default=False)


class RolePermissionMatrix(BaseModel):
    role: str = Field(..., min_length=2, max_length=60)
    permissions: list[RoleModulePermission] = Field(default_factory=list)


class RolePermissionUpdate(BaseModel):
    permissions: list[RoleModulePermission] = Field(default_factory=list)


class UserDirectoryFilters(BaseModel):
    search: str | None = Field(default=None, max_length=120)
    role: str | None = Field(default=None, max_length=60)
    status: Literal["all", "active", "inactive", "locked"] = "all"
    store_id: int | None = Field(default=None, ge=1)


class UserDirectoryTotals(BaseModel):
    total: int
    active: int
    inactive: int
    locked: int


class UserDirectoryEntry(BaseModel):
    user_id: int = Field(alias="id")
    username: str
    full_name: str | None = Field(default=None)
    telefono: str | None = Field(default=None)
    rol: str
    estado: str
    is_active: bool
    roles: list[str] = Field(default_factory=list)
    store_id: int | None = Field(default=None)
    store_name: str | None = Field(default=None)
    last_login_at: datetime | None = None
    ultima_accion: AuditTrailInfo | None = None

    model_config = ConfigDict(populate_by_name=True)


class UserDirectoryReport(BaseModel):
    generated_at: datetime
    filters: UserDirectoryFilters
    totals: UserDirectoryTotals
    items: list[UserDirectoryEntry]


class UserDashboardActivity(BaseModel):
    id: int
    action: str
    created_at: datetime
    severity: Literal["info", "warning", "critical"]
    performed_by_id: int | None = None
    performed_by_name: str | None = None
    target_user_id: int | None = None
    target_username: str | None = None
    details: dict[str, Any] | None = None


class UserSessionSummary(BaseModel):
    session_id: int
    user_id: int
    username: str
    created_at: datetime
    last_used_at: datetime | None = None
    expires_at: datetime | None = None
    status: Literal["activa", "revocada", "expirada"]
    revoke_reason: str | None = None


class UserDashboardMetrics(BaseModel):
    generated_at: datetime
    totals: UserDirectoryTotals
    recent_activity: list[UserDashboardActivity] = Field(default_factory=list)
    active_sessions: list[UserSessionSummary] = Field(default_factory=list)
    audit_alerts: DashboardAuditAlerts


# // [PACK28-schemas]
class AuthLoginRequest(BaseModel):
    username: str = Field(..., min_length=3, max_length=120)
    password: str = Field(..., min_length=3, max_length=128)
    otp: str | None = Field(default=None, min_length=6, max_length=6)


# // [PACK28-schemas]
class AuthLoginResponse(BaseModel):
    access_token: str
    token_type: Literal["bearer"] = "bearer"


# // [PACK28-schemas]
class AuthProfileResponse(UserResponse):
    name: str
    email: str | None = Field(default=None)
    role: str


class TokenResponse(BaseModel):
    access_token: str
    session_id: int
    token_type: str = "bearer"


class SessionLoginResponse(BaseModel):
    session_id: int
    detail: str


class PasswordRecoveryRequest(BaseModel):
    username: str = Field(..., min_length=3, max_length=120)


class PasswordResetConfirm(BaseModel):
    token: str = Field(..., min_length=20, max_length=128)
    new_password: str = Field(..., min_length=8, max_length=128)


class PasswordResetResponse(BaseModel):
    detail: str
    reset_token: str | None = Field(default=None)


class TokenPayload(BaseModel):
    # // [PACK28-schemas]
    sub: str
    name: str | None = None
    role: str | None = None
    iat: int
    exp: int
    jti: str
    sid: str | None = None
    token_type: str = Field(default="access")


class TokenVerificationRequest(BaseModel):
    token: str = Field(..., min_length=10, max_length=4096)


class TokenVerificationResponse(BaseModel):
    is_valid: bool = Field(...,
                           description="Indica si el token sigue siendo válido.")
    detail: str = Field(...,
                        description="Mensaje descriptivo del estado del token.")
    session_id: int | None = Field(
        default=None,
        description="Identificador interno de la sesión asociada al token.",
    )
    expires_at: datetime | None = Field(
        default=None,
        description="Fecha de expiración registrada para la sesión.",
    )
    user: UserResponse | None = Field(
        default=None,
        description="Información del usuario cuando el token es válido.",
    )

    model_config = ConfigDict(from_attributes=True)


class TOTPSetupResponse(BaseModel):
    secret: str
    otpauth_url: str


class TOTPStatusResponse(BaseModel):
    is_active: bool
    activated_at: datetime | None
    last_verified_at: datetime | None

    model_config = ConfigDict(from_attributes=True)


class TOTPActivateRequest(BaseModel):
    """Payload para activar 2FA TOTP.

    Acepta alias comunes como otp/totp/token/otp_code sin generar warnings de alias.
    """

    code: str = Field(..., min_length=6, max_length=10)

    @model_validator(mode="before")
    @classmethod
    def _coerce_aliases(cls, data: Any) -> Any:  # pragma: no cover
        if not isinstance(data, dict):
            return data
        if "code" not in data:
            for key in ("otp", "totp", "token", "otp_code"):
                if key in data and data[key]:
                    data["code"] = data[key]
                    break
        return data


class ActiveSessionResponse(BaseModel):
    id: int
    user_id: int
    session_token: str
    created_at: datetime
    last_used_at: datetime | None
    expires_at: datetime | None
    revoked_at: datetime | None
    revoked_by_id: int | None
    revoke_reason: str | None
    user: UserResponse | None = None

    model_config = ConfigDict(from_attributes=True)


class SessionRevokeRequest(BaseModel):
    reason: str = Field(..., min_length=5, max_length=255)

    @model_validator(mode="before")
    @classmethod
    def _coerce_reason_alias(cls, data: Any) -> Any:  # pragma: no cover
        if isinstance(data, dict) and "reason" not in data:
            for alias in ("motivo", "revoke_reason"):
                if alias in data:
                    data["reason"] = data[alias]
                    break
        return data


class POSReturnItemRequest(BaseModel):
    """Item devuelto desde el POS identificable por producto, línea o IMEI."""

    sale_item_id: Annotated[
        int | None,
        Field(
            default=None,
            ge=1,
            validation_alias=AliasChoices(
                "sale_item_id",
                "saleItemId",
                "item_id",
                "itemId",
            ),
        ),
    ]
    product_id: Annotated[
        int | None,
        Field(
            default=None,
            ge=1,
            validation_alias=AliasChoices(
                "product_id",
                "productId",
                "device_id",
            ),
        ),
    ]
    imei: Annotated[
        str | None,
        Field(
            default=None,
            max_length=18,
            validation_alias=AliasChoices("imei", "imei_1"),
        ),
    ]
    qty: Annotated[
        int,
        Field(
            ...,
            ge=1,
            validation_alias=AliasChoices("quantity", "qty"),
        ),
    ]
    disposition: Annotated[
        ReturnDisposition,
        Field(
            default=ReturnDisposition.VENDIBLE,
            validation_alias=AliasChoices("disposition", "estado"),
        ),
    ]
    warehouse_id: Annotated[
        int | None,
        Field(
            default=None,
            ge=1,
            validation_alias=AliasChoices("warehouse_id", "warehouseId", "almacen_id"),
        ),
    ]

    @model_validator(mode="after")
    def _ensure_identifier(self) -> "POSReturnItemRequest":
        if not (self.sale_item_id or self.product_id or self.imei):
            raise ValueError(
                "Debes proporcionar sale_item_id, product_id o imei para la devolución."
            )
        return self

class MovementBase(BaseModel):
    """Base para registrar movimientos de inventario (entradas/salidas/ajustes).

    Acepta aliases comunes (device_id, quantity, comment, source_store_id, store_id)
    y los normaliza a las claves en español usadas en nuestra API pública.
    """

    producto_id: int = Field(..., ge=1)
    tipo_movimiento: MovementType
    cantidad: int = Field(..., ge=0)
    comentario: str = Field(..., min_length=5, max_length=255)
    sucursal_origen_id: int | None = Field(default=None, ge=1)
    sucursal_destino_id: int | None = Field(default=None, ge=1)
    unit_cost: Decimal | None = Field(default=None, ge=Decimal("0"))

    @model_validator(mode="before")
    @classmethod
    def _coerce_movement_input(cls, data: Any) -> Any:  # pragma: no cover
        if not isinstance(data, dict):
            return data
        mapping = {
            "producto_id": ["device_id"],
            "tipo_movimiento": ["movement_type"],
            "cantidad": ["quantity"],
            "comentario": ["comment"],
            "sucursal_origen_id": ["tienda_origen_id", "source_store_id"],
            "sucursal_destino_id": ["tienda_destino_id", "branch_id", "store_id"],
        }
        for target, sources in mapping.items():
            if target not in data:
                for s in sources:
                    if s in data:
                        data[target] = data[s]
                        break
        return data

    @field_validator("comentario", mode="before")
    @classmethod
    def _normalize_comment(cls, value: str | None) -> str:
        if value is None:
            raise ValueError("El comentario es obligatorio.")
        normalized = value.strip()
        if len(normalized) < 5:
            raise ValueError("El comentario debe tener al menos 5 caracteres.")
        return normalized

    @model_validator(mode="after")
    def _validate_quantity(self) -> "MovementBase":
        if self.tipo_movimiento in {MovementType.IN, MovementType.OUT} and self.cantidad <= 0:
            raise ValueError(
                "La cantidad debe ser mayor que cero para entradas o salidas.")
        if self.tipo_movimiento == MovementType.ADJUST and self.cantidad < 0:
            raise ValueError("La cantidad no puede ser negativa en un ajuste.")
        return self


class MovementCreate(MovementBase):
    """Carga de datos para registrar movimientos de inventario."""


class MovementResponse(BaseModel):
    """Respuesta de movimiento de inventario con claves en español.

    Se usan nombres internos iguales al modelo (`device_id`, `movement_type`,
    `quantity`, `comment`, `source_store_id`, `store_id`, `performed_by_id`,
    `created_at`) y se serializan a los nombres históricos en español utilizados
    por las pruebas y el frontend (`producto_id`, `tipo_movimiento`, `cantidad`,
    `comentario`, `sucursal_origen_id`, `sucursal_destino_id`, `usuario_id`,
    `fecha`). Esto evita depender de *validation_alias* y reduce warnings.
    """

    id: int
    device_id: int
    movement_type: MovementType
    quantity: int
    comment: str | None = None
    source_store_id: int | None = None
    store_id: int | None = None  # destino
    performed_by_id: int | None = None
    created_at: datetime
    unit_cost: Decimal | None = None
    store_inventory_value: Decimal
    # Propiedades calculadas disponibles en el modelo (usuario, sucursal_origen, sucursal_destino)
    usuario: str | None = None
    sucursal_origen: str | None = None
    sucursal_destino: str | None = None
    referencia_tipo: str | None = None
    referencia_id: str | None = None
    ultima_accion: AuditTrailInfo | None = None

    model_config = ConfigDict(from_attributes=True)

    @field_serializer("unit_cost")
    @classmethod
    def _serialize_unit_cost(cls, value: Decimal | None) -> float | None:
        if value is None:
            return None
        return float(value)

    @field_serializer("store_inventory_value")
    @classmethod
    def _serialize_inventory_total(cls, value: Decimal) -> float:
        return float(value)

    @model_serializer
    def _serialize(self) -> dict[str, Any]:  # pragma: no cover - mapeo directo
        return {
            "id": self.id,
            "producto_id": self.device_id,
            "tipo_movimiento": self.movement_type,
            "cantidad": self.quantity,
            "comentario": self.comment,
            "sucursal_origen_id": self.source_store_id,
            "sucursal_origen": self.sucursal_origen,
            "sucursal_destino_id": self.store_id,
            "sucursal_destino": self.sucursal_destino,
            "usuario_id": self.performed_by_id,
            "usuario": self.usuario,
            "referencia_tipo": self.referencia_tipo,
            "referencia_id": self.referencia_id,
            "fecha": self.created_at,
            "unit_cost": self._serialize_unit_cost(self.unit_cost),
            "store_inventory_value": self._serialize_inventory_total(self.store_inventory_value),
            "ultima_accion": self.ultima_accion,
        }


class InventoryReservationCreate(BaseModel):
    store_id: int = Field(..., ge=1)
    device_id: int = Field(..., ge=1)
    quantity: int = Field(..., ge=1)
    expires_at: datetime


class InventoryReceivingDistribution(BaseModel):
    store_id: int = Field(..., ge=1)
    quantity: int = Field(..., ge=1)


class InventoryReceivingLine(BaseModel):
    device_id: int | None = Field(default=None, ge=1)
    imei: str | None = Field(default=None, min_length=3, max_length=64)
    serial: str | None = Field(default=None, min_length=3, max_length=64)
    quantity: int = Field(..., ge=1)
    unit_cost: Decimal | None = Field(default=None, ge=Decimal("0"))
    comment: str | None = Field(default=None, min_length=5, max_length=255)
    distributions: list[InventoryReceivingDistribution] | None = None

    @model_validator(mode="after")
    def _ensure_identifier(self) -> "InventoryReceivingLine":
        if self.device_id is None and not (self.imei or self.serial):
            raise ValueError(
                "Cada línea debe incluir `device_id`, `imei` o `serial`."
            )
        if self.distributions:
            store_ids: set[int] = set()
            total_assigned = 0
            for allocation in self.distributions:
                if allocation.store_id in store_ids:
                    raise ValueError(
                        "Cada sucursal destino debe aparecer solo una vez por línea."
                    )
                store_ids.add(allocation.store_id)
                total_assigned += allocation.quantity
            if total_assigned > self.quantity:
                raise ValueError(
                    "La cantidad distribuida excede la recepción capturada."
                )
            if (self.imei or self.serial) and self.distributions:
                if len(self.distributions) != 1:
                    raise ValueError(
                        "Los dispositivos con IMEI o serie solo pueden asignarse a una sucursal."
                    )
                if self.distributions[0].quantity != self.quantity:
                    raise ValueError(
                        "Los dispositivos con IMEI o serie deben transferirse completos."
                    )
        return self


class InventoryReceivingRequest(BaseModel):
    store_id: int = Field(..., ge=1)
    note: str = Field(..., min_length=5, max_length=255)
    responsible: str | None = Field(default=None, max_length=120)
    reference: str | None = Field(default=None, max_length=120)
    lines: list[InventoryReceivingLine] = Field(..., min_length=1)


class InventoryReceivingSummary(BaseModel):
    lines: int = Field(..., ge=0)
    total_quantity: int = Field(..., ge=0)


class InventoryReceivingProcessed(BaseModel):
    identifier: str
    device_id: int
    quantity: int
    movement: MovementResponse


class InventoryReceivingResult(BaseModel):
    store_id: int
    processed: list[InventoryReceivingProcessed]
    totals: InventoryReceivingSummary
    auto_transfers: list[TransferOrderResponse] | None = None


class InventoryCountLine(BaseModel):
    device_id: int | None = Field(default=None, ge=1)
    imei: str | None = Field(default=None, min_length=3, max_length=64)
    serial: str | None = Field(default=None, min_length=3, max_length=64)
    counted: int = Field(..., ge=0)
    comment: str | None = Field(default=None, min_length=5, max_length=255)

    @model_validator(mode="after")
    def _ensure_identifier(self) -> "InventoryCountLine":
        if self.device_id is None and not (self.imei or self.serial):
            raise ValueError(
                "Cada línea debe incluir `device_id`, `imei` o `serial`."
            )
        return self


class InventoryCycleCountRequest(BaseModel):
    store_id: int = Field(..., ge=1)
    note: str = Field(..., min_length=5, max_length=255)
    responsible: str | None = Field(default=None, max_length=120)
    reference: str | None = Field(default=None, max_length=120)
    lines: list[InventoryCountLine] = Field(..., min_length=1)


class InventoryCountDiscrepancy(BaseModel):
    device_id: int
    sku: str | None = None
    expected: int
    counted: int
    delta: int
    movement: MovementResponse | None = None
    identifier: str | None = None


class InventoryCycleCountSummary(BaseModel):
    lines: int = Field(..., ge=0)
    adjusted: int = Field(..., ge=0)
    matched: int = Field(..., ge=0)
    total_variance: int = Field(...)


class InventoryCycleCountResult(BaseModel):
    store_id: int
    adjustments: list[InventoryCountDiscrepancy]
    totals: InventoryCycleCountSummary


class InventoryReservationRenew(BaseModel):
    expires_at: datetime


class InventoryReservationResponse(BaseModel):
    id: int
    store_id: int
    device_id: int
    status: InventoryState
    initial_quantity: int
    quantity: int
    reason: str
    resolution_reason: str | None
    reference_type: str | None
    reference_id: str | None
    expires_at: datetime
    created_at: datetime
    updated_at: datetime
    reserved_by_id: int | None = None
    resolved_by_id: int | None = None
    resolved_at: datetime | None = None
    consumed_at: datetime | None = None
    device: DeviceResponse | None = None

    model_config = ConfigDict(from_attributes=True)


class InventorySummary(BaseModel):
    store_id: int
    store_name: str
    total_items: int
    total_value: Decimal
    devices: list[DeviceResponse]

    @field_serializer("total_value")
    @classmethod
    def _serialize_total_value(cls, value: Decimal) -> float:
        return float(value)


class InventoryAvailabilityStore(BaseModel):
    store_id: int
    store_name: str
    quantity: int


class InventoryAvailabilityRecord(BaseModel):
    reference: str
    sku: str | None = None
    product_name: str
    device_ids: list[int]
    total_quantity: int
    stores: list[InventoryAvailabilityStore]


class InventoryAvailabilityResponse(BaseModel):
    generated_at: datetime
    items: list[InventoryAvailabilityRecord]

    model_config = ConfigDict(from_attributes=True)


class InventoryCurrentStore(BaseModel):
    store_id: int
    store_name: str
    device_count: int
    total_units: int
    total_value: Decimal

    @field_serializer("total_value")
    @classmethod
    def _serialize_current_value(cls, value: Decimal) -> float:
        return float(value)


class InventoryCurrentReport(BaseModel):
    stores: list[InventoryCurrentStore]
    totals: InventoryTotals


class InventoryIntegrityDeviceStatus(BaseModel):
    store_id: int
    store_name: str | None
    device_id: int
    sku: str | None
    quantity_actual: int
    quantity_calculada: int
    costo_actual: Decimal
    costo_calculado: Decimal
    last_movement_id: int | None
    last_movement_fecha: datetime | None
    issues: list[str] = Field(default_factory=list)

    @field_serializer("costo_actual")
    @classmethod
    def _serialize_costo_actual(cls, value: Decimal) -> float:
        return float(value)

    @field_serializer("costo_calculado")
    @classmethod
    def _serialize_costo_calculado(cls, value: Decimal) -> float:
        return float(value)


class InventoryIntegritySummary(BaseModel):
    dispositivos_evaluados: int
    dispositivos_inconsistentes: int
    discrepancias_totales: int


class InventoryIntegrityReport(BaseModel):
    resumen: InventoryIntegritySummary
    dispositivos: list[InventoryIntegrityDeviceStatus]


class StoreValueMetric(BaseModel):
    store_id: int
    store_name: str
    device_count: int
    total_units: int
    total_value: Decimal

    @field_serializer("total_value")
    @classmethod
    def _serialize_metric_value(cls, value: Decimal) -> float:
        return float(value)


class LowStockDevice(BaseModel):
    store_id: int
    store_name: str
    device_id: int
    sku: str
    name: str
    quantity: int
    unit_price: Decimal
    minimum_stock: int = Field(default=0, ge=0)
    reorder_point: int = Field(default=0, ge=0)

    @field_serializer("unit_price")
    @classmethod
    def _serialize_low_stock_price(cls, value: Decimal) -> float:
        return float(value)

    @computed_field(return_type=float)  # type: ignore[misc]
    def inventory_value(self) -> float:
        return float(self.quantity * self.unit_price)

    @computed_field(return_type=int)  # type: ignore[misc]
    def reorder_gap(self) -> int:
        return max(self.reorder_point - self.quantity, 0)


class InventoryAlertDevice(LowStockDevice):
    severity: Literal["critical", "warning", "notice"]
    projected_days: int | None = None
    average_daily_sales: float | None = None
    trend: str | None = None
    confidence: float | None = None
    insights: list[str] = Field(default_factory=list)


class InventoryAlertSummary(BaseModel):
    total: int
    critical: int
    warning: int
    notice: int


class InventoryAlertSettingsResponse(BaseModel):
    threshold: int
    minimum_threshold: int
    maximum_threshold: int
    warning_cutoff: int
    critical_cutoff: int
    adjustment_variance_threshold: int


class InventoryAlertsResponse(BaseModel):
    settings: InventoryAlertSettingsResponse
    summary: InventoryAlertSummary
    items: list[InventoryAlertDevice]


class InventoryTotals(BaseModel):
    stores: int
    devices: int
    total_units: int
    total_value: Decimal

    @field_serializer("total_value")
    @classmethod
    def _serialize_totals_value(cls, value: Decimal) -> float:
        return float(value)


class InventoryValuation(BaseModel):
    store_id: int
    store_name: str
    device_id: int
    sku: str
    device_name: str
    categoria: str
    quantity: int
    costo_promedio_ponderado: Decimal
    valor_total_producto: Decimal
    valor_costo_producto: Decimal
    valor_total_tienda: Decimal
    valor_total_general: Decimal
    valor_costo_tienda: Decimal
    valor_costo_general: Decimal
    margen_unitario: Decimal
    margen_producto_porcentaje: Decimal
    valor_total_categoria: Decimal
    margen_categoria_valor: Decimal
    margen_categoria_porcentaje: Decimal
    margen_total_tienda: Decimal
    margen_total_general: Decimal

    @field_serializer(
        "costo_promedio_ponderado",
        "valor_total_producto",
        "valor_costo_producto",
        "valor_total_tienda",
        "valor_total_general",
        "valor_costo_tienda",
        "valor_costo_general",
        "margen_unitario",
        "valor_total_categoria",
        "margen_categoria_valor",
        "margen_total_tienda",
        "margen_total_general",
    )
    @classmethod
    def _serialize_decimal(cls, value: Decimal) -> float:
        return float(value)

    @field_serializer("margen_producto_porcentaje", "margen_categoria_porcentaje")
    @classmethod
    def _serialize_percentage(cls, value: Decimal) -> float:
        return float(value)


class MovementReportEntry(BaseModel):
    id: int
    tipo_movimiento: MovementType
    cantidad: int
    valor_total: Decimal
    sucursal_destino_id: int | None
    sucursal_destino: str | None
    sucursal_origen_id: int | None
    sucursal_origen: str | None
    comentario: str | None
    usuario: str | None
    referencia_tipo: str | None = None
    referencia_id: str | None = None
    fecha: datetime
    ultima_accion: AuditTrailInfo | None = None

    model_config = ConfigDict(from_attributes=True)

    @field_serializer("valor_total")
    @classmethod
    def _serialize_total_value(cls, value: Decimal) -> float:
        return float(value)

    @computed_field(return_type=str | None, alias="referencia")
    def referencia_compuesta(self) -> str | None:
        if self.referencia_tipo and self.referencia_id:
            return f"{self.referencia_tipo}:{self.referencia_id}"
        if self.referencia_id:
            return self.referencia_id
        return None


class MovementTypeSummary(BaseModel):
    tipo_movimiento: MovementType
    total_cantidad: int
    total_valor: Decimal

    @field_serializer("total_valor")
    @classmethod
    def _serialize_summary_value(cls, value: Decimal) -> float:
        return float(value)


class MovementPeriodSummary(BaseModel):
    periodo: date
    tipo_movimiento: MovementType
    total_cantidad: int
    total_valor: Decimal

    @field_serializer("total_valor")
    @classmethod
    def _serialize_period_value(cls, value: Decimal) -> float:
        return float(value)


class InventoryMovementsSummary(BaseModel):
    total_movimientos: int
    total_unidades: int
    total_valor: Decimal
    por_tipo: list[MovementTypeSummary]

    @field_serializer("total_valor")
    @classmethod
    def _serialize_total_value(cls, value: Decimal) -> float:
        return float(value)


class InventoryMovementsReport(BaseModel):
    resumen: InventoryMovementsSummary
    periodos: list[MovementPeriodSummary]
    movimientos: list[MovementReportEntry]


class TopProductReportItem(BaseModel):
    device_id: int
    sku: str
    nombre: str
    store_id: int
    store_name: str
    unidades_vendidas: int
    ingresos_totales: Decimal
    margen_estimado: Decimal

    @field_serializer("ingresos_totales", "margen_estimado")
    @classmethod
    def _serialize_top_values(cls, value: Decimal) -> float:
        return float(value)


class TopProductsReport(BaseModel):
    items: list[TopProductReportItem]
    total_unidades: int
    total_ingresos: Decimal

    @field_serializer("total_ingresos")
    @classmethod
    def _serialize_total_income(cls, value: Decimal) -> float:
        return float(value)


class InventoryValueStore(BaseModel):
    store_id: int
    store_name: str
    valor_total: Decimal
    valor_costo: Decimal
    margen_total: Decimal

    @field_serializer("valor_total", "valor_costo", "margen_total")
    @classmethod
    def _serialize_value_fields(cls, value: Decimal) -> float:
        return float(value)


class InventoryValueTotals(BaseModel):
    valor_total: Decimal
    valor_costo: Decimal
    margen_total: Decimal

    @field_serializer("valor_total", "valor_costo", "margen_total")
    @classmethod
    def _serialize_totals(cls, value: Decimal) -> float:
        return float(value)


class InventoryValueReport(BaseModel):
    stores: list[InventoryValueStore]
    totals: InventoryValueTotals


class AuditUIExportFormat(str, enum.Enum):
    """Formatos válidos para exportar la bitácora de UI."""

    CSV = "csv"
    JSON = "json"


class AuditUIBulkItem(BaseModel):
    ts: datetime = Field(...,
                         description="Marca de tiempo del evento en formato ISO 8601")
    user_id: str | None = Field(
        default=None,
        max_length=120,
        alias=AliasChoices("userId", "user_id"),
        description="Identificador del usuario que generó la acción",
    )
    module: str = Field(..., max_length=80,
                        description="Módulo de la interfaz donde ocurrió")
    action: str = Field(..., max_length=120,
                        description="Acción específica realizada")
    entity_id: str | None = Field(
        default=None,
        max_length=120,
        alias=AliasChoices("entityId", "entity_id"),
        description="Identificador de la entidad relacionada",
    )
    meta: dict[str, Any] | None = Field(
        default=None,
        description="Metadatos adicionales serializados como JSON",
    )

    model_config = ConfigDict(populate_by_name=True)

    @field_validator("ts", mode="before")
    @classmethod
    def _coerce_timestamp(cls, value: Any) -> Any:
        # // [PACK32-33-BE] Acepta números en ms o segundos para compatibilidad con la cola local.
        if isinstance(value, datetime):
            if value.tzinfo is None:
                return value.replace(tzinfo=timezone.utc)
            return value
        if isinstance(value, (int, float)):
            numeric = float(value)
            if numeric > 10**12:
                numeric /= 1000.0
            return datetime.fromtimestamp(numeric, tz=timezone.utc)
        if isinstance(value, str):
            try:
                numeric = float(value)
            except ValueError:
                return value
            if numeric > 10**12:
                numeric /= 1000.0
            return datetime.fromtimestamp(numeric, tz=timezone.utc)
        return value


class AuditUIBulkRequest(BaseModel):
    items: list[AuditUIBulkItem] = Field(
        ...,
        min_length=1,
        max_length=500,
        description="Eventos a persistir en la bitácora",
    )


class AuditUIBulkResponse(BaseModel):
    inserted: int = Field(..., ge=0,
                          description="Cantidad de registros insertados")


class AuditUIRecord(BaseModel):
    id: int
    ts: datetime
    user_id: str | None = None
    module: str
    action: str
    entity_id: str | None = None
    meta: dict[str, Any] | None = None

    model_config = ConfigDict(from_attributes=True)

    @field_serializer("ts")
    @classmethod
    def _serialize_ts(cls, value: datetime) -> str:
        return value.isoformat()


class AuditUIListResponse(BaseModel):
    items: list[AuditUIRecord] = Field(default_factory=list)
    total: int = Field(..., ge=0)
    limit: int = Field(..., ge=1)
    offset: int = Field(..., ge=0)
    has_more: bool = Field(default=False)


class AuditHighlight(BaseModel):
    id: int
    action: str
    created_at: datetime
    severity: Literal["info", "warning", "critical"]
    entity_type: str
    entity_id: str
    status: Literal["pending", "acknowledged"] = Field(default="pending")
    acknowledged_at: datetime | None = None
    acknowledged_by_id: int | None = None
    acknowledged_by_name: str | None = None
    acknowledged_note: str | None = None

    @field_serializer("created_at")
    @classmethod
    def _serialize_created_at(cls, value: datetime) -> str:
        return value.isoformat()


class AuditAcknowledgedEntity(BaseModel):
    entity_type: str
    entity_id: str
    acknowledged_at: datetime
    acknowledged_by_id: int | None = None
    acknowledged_by_name: str | None = None
    note: str | None = None

    @field_serializer("acknowledged_at")
    @classmethod
    def _serialize_ack_time(cls, value: datetime) -> str:
        return value.isoformat()


class DashboardAuditAlerts(BaseModel):
    total: int
    critical: int
    warning: int
    info: int
    pending_count: int = Field(default=0, ge=0)
    acknowledged_count: int = Field(default=0, ge=0)
    highlights: list[AuditHighlight] = Field(default_factory=list)
    acknowledged_entities: list[AuditAcknowledgedEntity] = Field(
        default_factory=list)

    @computed_field(return_type=bool)  # type: ignore[misc]
    def has_alerts(self) -> bool:
        return self.critical > 0 or self.warning > 0


class DashboardGlobalMetrics(BaseModel):
    total_sales: float
    sales_count: int
    total_stock: int
    open_repairs: int
    gross_profit: float


class DashboardReceivableCustomer(BaseModel):
    customer_id: int
    name: str
    outstanding_debt: float
    available_credit: float | None = None


class DashboardReceivableMetrics(BaseModel):
    total_outstanding_debt: float
    customers_with_debt: int
    moroso_flagged: int
    top_debtors: list[DashboardReceivableCustomer] = Field(default_factory=list)


class DashboardChartPoint(BaseModel):
    label: str
    value: float


class InventoryMetricsResponse(BaseModel):
    totals: InventoryTotals
    top_stores: list[StoreValueMetric]
    low_stock_devices: list[LowStockDevice]
    global_performance: DashboardGlobalMetrics
    accounts_receivable: DashboardReceivableMetrics
    sales_trend: list[DashboardChartPoint] = Field(default_factory=list)
    stock_breakdown: list[DashboardChartPoint] = Field(default_factory=list)
    repair_mix: list[DashboardChartPoint] = Field(default_factory=list)
    profit_breakdown: list[DashboardChartPoint] = Field(default_factory=list)
    audit_alerts: DashboardAuditAlerts


class RotationMetric(BaseModel):
    store_id: int
    store_name: str
    device_id: int
    sku: str
    name: str
    sold_units: int
    received_units: int
    rotation_rate: float


class AnalyticsRotationResponse(BaseModel):
    items: list[RotationMetric]


class AgingMetric(BaseModel):
    device_id: int
    sku: str
    name: str
    store_id: int
    store_name: str
    days_in_stock: int
    quantity: int


class AnalyticsAgingResponse(BaseModel):
    items: list[AgingMetric]


class StockoutForecastMetric(BaseModel):
    device_id: int
    sku: str
    name: str
    store_id: int
    store_name: str
    average_daily_sales: float
    projected_days: int | None
    quantity: int
    trend: str
    trend_score: float
    confidence: float
    alert_level: str | None
    sold_units: int


class AnalyticsForecastResponse(BaseModel):
    items: list[StockoutForecastMetric]


class SyncSessionResponse(BaseModel):
    id: int
    store_id: int | None
    mode: SyncMode
    status: SyncStatus
    started_at: datetime
    finished_at: datetime | None
    triggered_by_id: int | None
    error_message: str | None

    model_config = ConfigDict(from_attributes=True)


class SyncRequest(BaseModel):
    store_id: int | None = Field(default=None, ge=1)


class SyncOutboxEntryResponse(BaseModel):
    id: int
    entity_type: str
    entity_id: str
    operation: str
    payload: dict[str, Any]
    attempt_count: int
    last_attempt_at: datetime | None
    status: SyncOutboxStatus
    priority: SyncOutboxPriority
    error_message: str | None
    created_at: datetime
    updated_at: datetime

    model_config = ConfigDict(from_attributes=True)

    @field_validator("payload", mode="before")
    @classmethod
    def _parse_payload(cls, value: Any) -> dict[str, Any]:
        if isinstance(value, str):
            try:
                import json

                return json.loads(value)
            except Exception:  # pragma: no cover - fallback to empty payload
                return {}
        if isinstance(value, dict):
            return value
        return {}


class SyncOutboxStatsEntry(BaseModel):
    entity_type: str
    priority: SyncOutboxPriority
    total: int
    pending: int
    failed: int
    latest_update: datetime | None
    oldest_pending: datetime | None


# // [PACK35-backend]
class SyncQueueProgressSummary(BaseModel):
    percent: float
    total: int
    processed: int
    pending: int
    failed: int
    last_updated: datetime | None
    oldest_pending: datetime | None


# // [PACK35-backend]
class SyncHybridComponentSummary(BaseModel):
    total: int
    processed: int
    pending: int
    failed: int
    latest_update: datetime | None
    oldest_pending: datetime | None


# // [PACK35-backend]
class SyncHybridProgressComponents(BaseModel):
    queue: SyncHybridComponentSummary
    outbox: SyncHybridComponentSummary


# // [PACK35-backend]
class SyncHybridProgressSummary(BaseModel):
    percent: float
    total: int
    processed: int
    pending: int
    failed: int
    components: SyncHybridProgressComponents


# // [PACK35-backend]
class SyncHybridForecast(BaseModel):
    lookback_minutes: int
    processed_recent: int
    processed_queue: int
    processed_outbox: int
    attempts_total: int
    attempts_successful: int
    success_rate: float
    events_per_minute: float
    backlog_pending: int
    backlog_failed: int
    backlog_total: int
    estimated_minutes_remaining: float | None
    estimated_completion: datetime | None
    generated_at: datetime
    progress: SyncHybridProgressSummary


# // [PACK35-backend]
class SyncHybridModuleBreakdownComponent(BaseModel):
    total: int
    processed: int
    pending: int
    failed: int


# // [PACK35-backend]
class SyncHybridModuleBreakdownItem(BaseModel):
    module: str
    label: str
    total: int
    processed: int
    pending: int
    failed: int
    percent: float
    queue: SyncHybridModuleBreakdownComponent
    outbox: SyncHybridModuleBreakdownComponent


# // [PACK35-backend]
class SyncHybridRemainingBreakdown(BaseModel):
    total: int
    pending: int
    failed: int
    remote_pending: int
    remote_failed: int
    outbox_pending: int
    outbox_failed: int
    estimated_minutes_remaining: float | None
    estimated_completion: datetime | None


# // [PACK35-backend]
class SyncHybridOverview(BaseModel):
    generated_at: datetime
    percent: float
    total: int
    processed: int
    pending: int
    failed: int
    remaining: SyncHybridRemainingBreakdown
    queue_summary: SyncQueueProgressSummary | None
    progress: SyncHybridProgressSummary
    forecast: SyncHybridForecast
    breakdown: list[SyncHybridModuleBreakdownItem]


# // [PACK35-backend]
class SyncQueueEvent(BaseModel):
    event_type: str = Field(..., min_length=3, max_length=120)
    payload: dict[str, Any] = Field(default_factory=dict)
    idempotency_key: str | None = Field(default=None, max_length=120)

    model_config = ConfigDict(json_schema_extra={
        "example": {
            "event_type": "inventory.movement",
            "payload": {"store_id": 1, "device_id": 42, "quantity": -1},
            "idempotency_key": "inventory-movement-42-20250301",
        }
    })


# // [PACK35-backend]
class SyncQueueEntryResponse(BaseModel):
    id: int
    event_type: str
    payload: dict[str, Any]
    idempotency_key: str | None
    status: SyncQueueStatus
    attempts: int
    last_error: str | None
    created_at: datetime
    updated_at: datetime

    model_config = ConfigDict(from_attributes=True)

    @field_validator("payload", mode="before")
    @classmethod
    def _normalize_payload(cls, value: Any) -> dict[str, Any]:
        if isinstance(value, str):
            try:
                import json

                return json.loads(value)
            except Exception:  # pragma: no cover - fallback to empty payload
                return {}
        if isinstance(value, dict):
            return value
        return {}


# // [PACK35-backend]
class SyncQueueAttemptResponse(BaseModel):
    id: int
    queue_id: int
    attempted_at: datetime
    success: bool
    error_message: str | None

    model_config = ConfigDict(from_attributes=True)


# // [PACK35-backend]
class SyncQueueEnqueueRequest(BaseModel):
    events: list[SyncQueueEvent]

    @model_validator(mode="after")
    def _ensure_events(self) -> "SyncQueueEnqueueRequest":
        if not self.events:
            raise ValueError(
                "Debes proporcionar al menos un evento para encolar")
        return self


# // [PACK35-backend]
class SyncQueueEnqueueResponse(BaseModel):
    queued: list[SyncQueueEntryResponse]
    reused: list[SyncQueueEntryResponse] = Field(default_factory=list)


# // [PACK35-backend]
class SyncQueueDispatchResult(BaseModel):
    processed: int
    sent: int
    failed: int
    retried: int


class SyncSessionCompact(BaseModel):
    id: int
    mode: SyncMode
    status: SyncStatus
    started_at: datetime
    finished_at: datetime | None
    error_message: str | None


class SyncStoreHistory(BaseModel):
    store_id: int | None
    store_name: str
    sessions: list[SyncSessionCompact]


class SyncBranchHealth(str, enum.Enum):
    OPERATIVE = "operativa"
    WARNING = "alerta"
    CRITICAL = "critica"
    UNKNOWN = "sin_registros"


class SyncBranchStoreDetail(BaseModel):
    store_id: int
    store_name: str
    quantity: int


class SyncBranchOverview(BaseModel):
    store_id: int
    store_name: str
    store_code: str
    timezone: str
    inventory_value: Decimal
    last_sync_at: datetime | None
    last_sync_mode: SyncMode | None
    last_sync_status: SyncStatus | None
    health: SyncBranchHealth
    health_label: str
    pending_transfers: int
    open_conflicts: int


class SyncConflictLog(BaseModel):
    id: int
    sku: str
    product_name: str | None
    detected_at: datetime
    difference: int
    severity: SyncBranchHealth
    stores_max: list[SyncBranchStoreDetail]
    stores_min: list[SyncBranchStoreDetail]


class SyncConflictReportFilters(BaseModel):
    store_id: int | None = None
    date_from: datetime | None = None
    date_to: datetime | None = None
    severity: SyncBranchHealth | None = None


class SyncConflictReportTotals(BaseModel):
    count: int
    critical: int
    warning: int
    affected_skus: int


class SyncConflictReport(BaseModel):
    generated_at: datetime
    filters: SyncConflictReportFilters
    totals: SyncConflictReportTotals
    items: list[SyncConflictLog]


class StoreComparativeMetric(BaseModel):
    store_id: int
    store_name: str
    device_count: int
    total_units: int
    inventory_value: float
    average_rotation: float
    average_aging_days: float
    sales_last_30_days: float
    sales_count_last_30_days: int


class AnalyticsComparativeResponse(BaseModel):
    items: list[StoreComparativeMetric]


class ProfitMarginMetric(BaseModel):
    store_id: int
    store_name: str
    revenue: float
    cost: float
    profit: float
    margin_percent: float


class AnalyticsProfitMarginResponse(BaseModel):
    items: list[ProfitMarginMetric]


class SalesProjectionMetric(BaseModel):
    store_id: int
    store_name: str
    average_daily_units: float
    average_ticket: float
    projected_units: float
    projected_revenue: float
    confidence: float
    trend: str
    trend_score: float
    revenue_trend_score: float
    r2_revenue: float


class AnalyticsSalesProjectionResponse(BaseModel):
    items: list[SalesProjectionMetric]


class AnalyticsAlert(BaseModel):
    type: str
    level: str
    message: str
    store_id: int | None
    store_name: str
    device_id: int | None
    sku: str | None


class AnalyticsAlertsResponse(BaseModel):
    items: list[AnalyticsAlert]


class StoreRealtimeWidget(BaseModel):
    store_id: int
    store_name: str
    inventory_value: float
    sales_today: float
    last_sale_at: datetime | None
    low_stock_devices: int
    pending_repairs: int
    last_sync_at: datetime | None
    trend: str
    trend_score: float
    confidence: float


class AnalyticsRealtimeResponse(BaseModel):
    items: list[StoreRealtimeWidget]


class AnalyticsCategoriesResponse(BaseModel):
    categories: list[str]


class PurchaseSupplierMetric(BaseModel):
    store_id: int
    store_name: str
    supplier: str
    device_count: int
    total_ordered: int
    total_received: int
    pending_backorders: int
    total_cost: float
    average_unit_cost: float
    average_rotation: float
    average_days_in_stock: float
    last_purchase_at: datetime | None


class PurchaseAnalyticsResponse(BaseModel):
    items: list[PurchaseSupplierMetric]


class SyncOutboxReplayRequest(BaseModel):
    ids: list[int] = Field(..., min_length=1)


class AuditTrailInfo(BaseModel):
    accion: str
    descripcion: str | None = None
    entidad: str
    registro_id: str
    usuario_id: int | None = None
    usuario: str | None = None
    timestamp: datetime
    metadata: dict[str, Any] | None = None

    model_config = ConfigDict(from_attributes=True)


class AuditLogResponse(BaseModel):
    id: int
    action: str
    entity_type: str
    entity_id: str
    details: str | None
    performed_by_id: int | None
    created_at: datetime
    severity: Literal["info", "warning", "critical"] = Field(default="info")
    severity_label: str = Field(default="Informativa")
    module: Annotated[
        str | None,
        Field(
            default=None,
            validation_alias=AliasChoices("module", "modulo"),
            serialization_alias="modulo",
        ),
    ]

    model_config = ConfigDict(from_attributes=True, populate_by_name=True)

    @model_validator(mode="after")
    def _derive_severity(self) -> "AuditLogResponse":
        severity = audit_utils.classify_severity(
            self.action or "", self.details)
        label = audit_utils.severity_label(severity)
        object.__setattr__(self, "severity", severity)
        object.__setattr__(self, "severity_label", label)
        return self

    @computed_field(alias="accion")
    def accion(self) -> str:
        return self.action


class SystemLogEntry(BaseModel):
    id_log: Annotated[int, Field(
        validation_alias=AliasChoices("id_log", "id"))]
    usuario: str | None
    modulo: str
    accion: str
    descripcion: str
    fecha: datetime
    nivel: SystemLogLevel
    ip_origen: str | None = None
    audit_log_id: Annotated[
        int | None,
        Field(
            default=None,
            validation_alias=AliasChoices("audit_log_id"),
            serialization_alias="audit_log_id",
        ),
    ]

    model_config = ConfigDict(from_attributes=True)

    @field_serializer("fecha", when_used="json")
    @classmethod
    def _serialize_fecha(cls, value: datetime) -> str:
        return value.isoformat()


class SystemErrorEntry(BaseModel):
    id_error: Annotated[
        int,
        Field(validation_alias=AliasChoices("id_error", "id")),
    ]
    mensaje: str
    stack_trace: str | None
    modulo: str
    fecha: datetime
    usuario: str | None

    model_config = ConfigDict(from_attributes=True)

    @field_serializer("fecha", when_used="json")
    @classmethod
    def _serialize_fecha(cls, value: datetime) -> str:
        return value.isoformat()


class GlobalReportFiltersState(BaseModel):
    date_from: datetime | None = None
    date_to: datetime | None = None
    module: str | None = None
    severity: SystemLogLevel | None = None

    @field_serializer("date_from", "date_to", when_used="json")
    @classmethod
    def _serialize_datetime(cls, value: datetime | None) -> str | None:
        return value.isoformat() if value else None


class GlobalReportTotals(BaseModel):
    logs: int = Field(default=0, ge=0)
    errors: int = Field(default=0, ge=0)
    info: int = Field(default=0, ge=0)
    warning: int = Field(default=0, ge=0)
    error: int = Field(default=0, ge=0)
    critical: int = Field(default=0, ge=0)
    sync_pending: int = Field(default=0, ge=0)
    sync_failed: int = Field(default=0, ge=0)
    last_activity_at: datetime | None = None

    @field_serializer("last_activity_at", when_used="json")
    @classmethod
    def _serialize_last_activity(cls, value: datetime | None) -> str | None:
        return value.isoformat() if value else None


class GlobalReportBreakdownItem(BaseModel):
    name: str
    total: int = Field(default=0, ge=0)


class GlobalReportAlert(BaseModel):
    type: Literal["critical_log", "system_error", "sync_failure"]
    level: SystemLogLevel
    message: str
    module: str | None = None
    occurred_at: datetime | None = None
    reference: str | None = None
    count: int = Field(default=1, ge=1)

    @field_serializer("occurred_at", when_used="json")
    @classmethod
    def _serialize_occurred_at(cls, value: datetime | None) -> str | None:
        return value.isoformat() if value else None


class GlobalReportOverview(BaseModel):
    generated_at: datetime
    filters: GlobalReportFiltersState
    totals: GlobalReportTotals
    module_breakdown: list[GlobalReportBreakdownItem]
    severity_breakdown: list[GlobalReportBreakdownItem]
    recent_logs: list[SystemLogEntry]
    recent_errors: list[SystemErrorEntry]
    alerts: list[GlobalReportAlert]

    @field_serializer("generated_at", when_used="json")
    @classmethod
    def _serialize_generated_at(cls, value: datetime) -> str:
        return value.isoformat()


class GlobalReportSeriesPoint(BaseModel):
    date: date
    info: int = Field(default=0, ge=0)
    warning: int = Field(default=0, ge=0)
    error: int = Field(default=0, ge=0)
    critical: int = Field(default=0, ge=0)
    system_errors: int = Field(default=0, ge=0)


class GlobalReportDashboard(BaseModel):
    generated_at: datetime
    filters: GlobalReportFiltersState
    activity_series: list[GlobalReportSeriesPoint]
    module_distribution: list[GlobalReportBreakdownItem]
    severity_distribution: list[GlobalReportBreakdownItem]

    @field_serializer("generated_at", when_used="json")
    @classmethod
    def _serialize_generated_at(cls, value: datetime) -> str:
        return value.isoformat()


# // [PACK29-*] DTOs de reportes de ventas (resumen, productos y cierre de caja)
class SalesSummaryReport(BaseModel):
    total_sales: float = Field(default=0.0, alias="totalSales")
    total_orders: int = Field(default=0, alias="totalOrders")
    avg_ticket: float = Field(default=0.0, alias="avgTicket")
    returns_count: int = Field(default=0, alias="returnsCount")
    net: float = Field(default=0.0, alias="net")

    model_config = ConfigDict(populate_by_name=True)


# // [PACK29-*] DTO para filas del top de productos vendidos
class SalesByProductItem(BaseModel):
    sku: str
    name: str
    quantity: int = Field(default=0, alias="qty", ge=0)
    gross: float = Field(default=0.0)
    net: float = Field(default=0.0)

    model_config = ConfigDict(populate_by_name=True)


# // [PACK29-*] DTO de sugerencia de cierre de caja diario
class CashCloseReport(BaseModel):
    opening: float = Field(default=0.0)
    sales_gross: float = Field(default=0.0, alias="salesGross")
    refunds: float = Field(default=0.0)
    incomes: float = Field(default=0.0)
    expenses: float = Field(default=0.0)
    closing_suggested: float = Field(default=0.0, alias="closingSuggested")

    model_config = ConfigDict(populate_by_name=True)


class AuditReminderEntry(BaseModel):
    entity_type: str
    entity_id: str
    first_seen: datetime
    last_seen: datetime
    occurrences: int = Field(..., ge=1)
    latest_action: str
    latest_details: str | None = None
    status: Literal["pending", "acknowledged"] = Field(default="pending")
    acknowledged_at: datetime | None = None
    acknowledged_by_id: int | None = None
    acknowledged_by_name: str | None = None
    acknowledged_note: str | None = None

    @field_serializer("first_seen", "last_seen", when_used="json")
    @classmethod
    def _serialize_timestamp(cls, value: datetime) -> str:
        return value.isoformat()

    @field_serializer("acknowledged_at")
    @classmethod
    def _serialize_ack(cls, value: datetime | None) -> str | None:
        return value.isoformat() if value else None


class AuditReminderSummary(BaseModel):
    threshold_minutes: int = Field(..., ge=0)
    min_occurrences: int = Field(..., ge=1)
    total: int = Field(..., ge=0)
    pending_count: int = Field(..., ge=0)
    acknowledged_count: int = Field(..., ge=0)
    persistent: list[AuditReminderEntry]


class AuditAcknowledgementCreate(BaseModel):
    entity_type: str = Field(..., min_length=1, max_length=80)
    entity_id: str = Field(..., min_length=1, max_length=80)
    note: str | None = Field(default=None, max_length=255)

    @field_validator("entity_type", "entity_id")
    @classmethod
    def _normalize_identifier(cls, value: str) -> str:
        normalized = value.strip()
        if not normalized:
            raise ValueError("Valor requerido")
        return normalized

    @field_validator("note")
    @classmethod
    def _normalize_note(cls, value: str | None) -> str | None:
        if value is None:
            return None
        normalized = value.strip()
        return normalized or None


class AuditAcknowledgementResponse(BaseModel):
    id: int
    entity_type: str
    entity_id: str
    acknowledged_at: datetime
    acknowledged_by_id: int | None = None
    acknowledged_by_name: str | None = None
    note: str | None = None

    model_config = ConfigDict(from_attributes=True)

    @field_serializer("acknowledged_at")
    @classmethod
    def _serialize_acknowledged_at(cls, value: datetime) -> str:
        return value.isoformat()


class PurchaseOrderItemCreate(BaseModel):
    device_id: int = Field(..., ge=1)
    quantity_ordered: int = Field(..., ge=1)
    unit_cost: Decimal = Field(..., ge=Decimal("0"))

    @field_serializer("unit_cost")
    @classmethod
    def _serialize_unit_cost(cls, value: Decimal) -> float:
        return float(value)


class PurchaseOrderCreate(BaseModel):
    store_id: int = Field(..., ge=1)  # // [PACK30-31-BACKEND]
    supplier: str = Field(..., max_length=120)
    notes: str | None = Field(default=None, max_length=255)
    items: list[PurchaseOrderItemCreate]

    @model_validator(mode="before")
    @classmethod
    def _coerce_store_alias(cls, data: Any) -> Any:  # pragma: no cover - mapeo directo
        if isinstance(data, dict) and "store_id" not in data:
            for k in ("branch_id",):
                if k in data:
                    data["store_id"] = data[k]
                    break
        return data

    @field_validator("supplier")
    @classmethod
    def _validate_supplier(cls, value: str) -> str:
        normalized = value.strip()
        if not normalized:
            raise ValueError("Proveedor requerido")
        return normalized

    @field_validator("notes")
    @classmethod
    def _normalize_notes(cls, value: str | None) -> str | None:
        if value is None:
            return value
        normalized = value.strip()
        return normalized or None

    @field_validator("items")
    @classmethod
    def _ensure_items(cls, value: list[PurchaseOrderItemCreate]) -> list[PurchaseOrderItemCreate]:
        if not value:
            raise ValueError("Debes incluir artículos en la orden de compra.")
        return value


class PurchaseOrderItemResponse(BaseModel):
    id: int
    purchase_order_id: int
    device_id: int
    quantity_ordered: int
    quantity_received: int
    unit_cost: Decimal

    model_config = ConfigDict(from_attributes=True)

    @field_serializer("unit_cost")
    @classmethod
    def _serialize_unit_cost(cls, value: Decimal) -> float:
        return float(value)


class ReturnDisposition(str, enum.Enum):
    VENDIBLE = "vendible"
    DEFECTUOSO = "defectuoso"
    NO_VENDIBLE = "no_vendible"
    REPARACION = "reparacion"


class ReturnReasonCategory(str, enum.Enum):
    DEFECTO = "defecto"
    LOGISTICA = "logistica"
    CLIENTE = "cliente"
    PRECIO = "precio"
    OTRO = "otro"


class PurchaseReturnCreate(BaseModel):
    device_id: int = Field(..., ge=1)
    quantity: int = Field(..., ge=1)
    reason: str = Field(..., min_length=5, max_length=255)
    disposition: ReturnDisposition = Field(
        default=ReturnDisposition.DEFECTUOSO
    )
    warehouse_id: int | None = Field(default=None, ge=1)
    category: ReturnReasonCategory = Field(
        default=ReturnReasonCategory.DEFECTO
    )

    @field_validator("reason")
    @classmethod
    def _normalize_reason(cls, value: str) -> str:
        normalized = value.strip()
        if len(normalized) < 5:
            raise ValueError("El motivo debe tener al menos 5 caracteres.")
        return normalized


class PurchaseReturnResponse(BaseModel):
    id: int
    purchase_order_id: int
    device_id: int
    quantity: int
    reason: str
    reason_category: ReturnReasonCategory
    disposition: ReturnDisposition
    warehouse_id: int | None
    supplier_ledger_entry_id: int | None = None
    corporate_reason: str | None = None
    credit_note_amount: Decimal = Field(default=Decimal("0"))
    processed_by_id: int | None
    approved_by_id: int | None
    approved_by_name: str | None
    created_at: datetime

    model_config = ConfigDict(from_attributes=True)

    @field_serializer("credit_note_amount")
    @classmethod
    def _serialize_credit_amount(cls, value: Decimal) -> float:
        return float(value)


class PurchaseOrderResponse(BaseModel):
    id: int
    store_id: int
    supplier: str
    status: PurchaseStatus
    notes: str | None
    created_at: datetime
    updated_at: datetime
    created_by_id: int | None
    closed_at: datetime | None
    items: list[PurchaseOrderItemResponse]
    returns: list[PurchaseReturnResponse] = []
    documents: list["PurchaseOrderDocumentResponse"] = []
    status_history: list["PurchaseOrderStatusEventResponse"] = []

    model_config = ConfigDict(from_attributes=True)


class PurchaseOrderDocumentResponse(BaseModel):
    id: int
    purchase_order_id: int
    filename: str
    content_type: str
    storage_backend: str
    uploaded_at: datetime
    uploaded_by_id: int | None
    download_url: str | None = None

    model_config = ConfigDict(from_attributes=True)


class PurchaseOrderStatusEventResponse(BaseModel):
    id: int
    purchase_order_id: int
    status: PurchaseStatus
    note: str | None
    created_at: datetime
    created_by_id: int | None
    created_by_name: str | None = None

    model_config = ConfigDict(from_attributes=True)


class PurchaseOrderStatusUpdateRequest(BaseModel):
    status: PurchaseStatus
    note: str | None = Field(default=None, max_length=255)


class PurchaseOrderEmailRequest(BaseModel):
    recipients: list[str] = Field(..., min_length=1)
    message: str | None = Field(default=None, max_length=500)
    include_documents: bool = False


class PurchaseReceiveItem(BaseModel):
    device_id: int = Field(..., ge=1)
    quantity: int = Field(..., ge=1)
    batch_code: str | None = Field(default=None, max_length=80)

    @field_validator("batch_code")
    @classmethod
    def _normalize_batch_code(cls, value: str | None) -> str | None:
        if value is None:
            return None
        normalized = value.strip()
        return normalized or None


class PurchaseReceiveRequest(BaseModel):
    items: list[PurchaseReceiveItem]

    @field_validator("items")
    @classmethod
    def _ensure_items(cls, value: list[PurchaseReceiveItem]) -> list[PurchaseReceiveItem]:
        if not value:
            raise ValueError("Debes indicar artículos a recibir.")
        return value


class PurchaseImportResponse(BaseModel):
    imported: int = Field(default=0, ge=0)
    orders: list[PurchaseOrderResponse]
    errors: list[str] = Field(default_factory=list)


class PurchaseSuggestionItem(BaseModel):
    store_id: int
    store_name: str
    supplier_id: int | None
    supplier_name: str | None
    device_id: int
    sku: str
    name: str
    current_quantity: int
    minimum_stock: int
    suggested_quantity: int
    average_daily_sales: float
    projected_coverage_days: int | None
    last_30_days_sales: int
    unit_cost: Decimal = Field(default=Decimal("0"))
    reason: Literal["below_minimum", "projected_consumption"]

    @field_serializer("unit_cost")
    @classmethod
    def _serialize_unit_cost(cls, value: Decimal) -> float:
        return float(value)

    @computed_field(return_type=float)  # type: ignore[misc]
    def suggested_value(self) -> float:
        return float(self.unit_cost * Decimal(self.suggested_quantity))


class PurchaseSuggestionStore(BaseModel):
    store_id: int
    store_name: str
    total_suggested: int
    total_value: float
    items: list[PurchaseSuggestionItem]


class PurchaseSuggestionsResponse(BaseModel):
    generated_at: datetime
    lookback_days: int
    planning_horizon_days: int
    minimum_stock: int
    total_items: int
    stores: list[PurchaseSuggestionStore]


class PurchaseVendorBase(BaseModel):
    nombre: str = Field(..., min_length=3, max_length=150)
    telefono: str | None = Field(default=None, max_length=40)
    correo: str | None = Field(default=None, max_length=120)
    direccion: str | None = Field(default=None, max_length=255)
    tipo: str | None = Field(default=None, max_length=60)
    notas: str | None = Field(default=None, max_length=255)

    @field_validator("nombre")
    @classmethod
    def _normalize_nombre(cls, value: str) -> str:
        normalized = value.strip()
        if len(normalized) < 3:
            raise ValueError("El nombre del proveedor es obligatorio.")
        return normalized

    @field_validator("telefono", "correo", "direccion", "tipo", "notas")
    @classmethod
    def _normalize_optional(cls, value: str | None) -> str | None:
        if value is None:
            return None
        normalized = value.strip()
        return normalized or None


class PurchaseVendorCreate(PurchaseVendorBase):
    estado: str = Field(default="activo", max_length=40)


class PurchaseVendorUpdate(BaseModel):
    nombre: str | None = Field(default=None, min_length=3, max_length=150)
    telefono: str | None = Field(default=None, max_length=40)
    correo: str | None = Field(default=None, max_length=120)
    direccion: str | None = Field(default=None, max_length=255)
    tipo: str | None = Field(default=None, max_length=60)
    notas: str | None = Field(default=None, max_length=255)
    estado: str | None = Field(default=None, max_length=40)

    @field_validator("nombre", "telefono", "correo", "direccion", "tipo", "notas", "estado")
    @classmethod
    def _normalize_optional(cls, value: str | None) -> str | None:
        if value is None:
            return None
        normalized = value.strip()
        return normalized or None


class PurchaseVendorResponse(PurchaseVendorBase):
    id: int = Field(alias="id_proveedor")
    estado: str
    total_compras: Decimal = Field(default=Decimal("0"))
    total_impuesto: Decimal = Field(default=Decimal("0"))
    compras_registradas: int = Field(default=0, ge=0)
    ultima_compra: datetime | None = None

    model_config = ConfigDict(from_attributes=True, populate_by_name=True)

    @field_serializer("total_compras", "total_impuesto")
    @classmethod
    def _serialize_decimal(cls, value: Decimal) -> float:
        return float(value)


class PurchaseVendorStatusUpdate(BaseModel):
    estado: Literal["activo", "inactivo"]


class PurchaseRecordItemBase(BaseModel):
    producto_id: int = Field(..., ge=1)
    cantidad: int = Field(..., ge=1)
    costo_unitario: Decimal = Field(..., ge=Decimal("0"))

    @field_serializer("costo_unitario")
    @classmethod
    def _serialize_cost(cls, value: Decimal) -> float:
        return float(value)


class PurchaseRecordItemCreate(PurchaseRecordItemBase):
    """Detalle de ítems utilizados al registrar una compra."""


class PurchaseRecordItemResponse(PurchaseRecordItemBase):
    id: int = Field(alias="id_detalle")
    subtotal: Decimal = Field(default=Decimal("0"))
    producto_nombre: str | None = None

    model_config = ConfigDict(from_attributes=True, populate_by_name=True)

    @field_serializer("subtotal")
    @classmethod
    def _serialize_subtotal(cls, value: Decimal) -> float:
        return float(value)


class PurchaseRecordCreate(BaseModel):
    proveedor_id: int = Field(..., ge=1)
    fecha: datetime | None = None
    forma_pago: str = Field(..., max_length=60)
    estado: str = Field(default="REGISTRADA", max_length=40)
    impuesto_tasa: Decimal = Field(default=Decimal(
        "0.16"), ge=Decimal("0"), le=Decimal("1"))
    items: list[PurchaseRecordItemCreate]

    @field_validator("items")
    @classmethod
    def _ensure_items(cls, value: list[PurchaseRecordItemCreate]) -> list[PurchaseRecordItemCreate]:
        if not value:
            raise ValueError("Debes agregar productos a la compra.")
        return value


class PurchaseRecordResponse(BaseModel):
    id: int = Field(alias="id_compra")
    proveedor_id: int
    proveedor_nombre: str
    usuario_id: int
    usuario_nombre: str | None = None
    fecha: datetime
    forma_pago: str
    estado: str
    subtotal: Decimal
    impuesto: Decimal
    total: Decimal
    items: list[PurchaseRecordItemResponse]

    model_config = ConfigDict(from_attributes=True, populate_by_name=True)

    @field_serializer("subtotal", "impuesto", "total")
    @classmethod
    def _serialize_amount(cls, value: Decimal) -> float:
        return float(value)


class PurchaseVendorHistory(BaseModel):
    proveedor: PurchaseVendorResponse
    compras: list[PurchaseRecordResponse]
    total: Decimal
    impuesto: Decimal
    registros: int

    @field_serializer("total", "impuesto")
    @classmethod
    def _serialize_totals(cls, value: Decimal) -> float:
        return float(value)


class PurchaseReportFilters(BaseModel):
    proveedor_id: int | None = None
    usuario_id: int | None = None
    date_from: datetime | None = None
    date_to: datetime | None = None
    estado: str | None = None
    query: str | None = None


class PurchaseReportTotals(BaseModel):
    count: int = Field(default=0, ge=0)
    subtotal: Decimal = Field(default=Decimal("0"))
    impuesto: Decimal = Field(default=Decimal("0"))
    total: Decimal = Field(default=Decimal("0"))

    @field_serializer("subtotal", "impuesto", "total")
    @classmethod
    def _serialize_decimal(cls, value: Decimal) -> float:
        return float(value)


class PurchaseReportItem(BaseModel):
    compra_id: int
    folio: str
    proveedor_nombre: str
    usuario_nombre: str | None
    forma_pago: str
    estado: str
    subtotal: Decimal
    impuesto: Decimal
    total: Decimal
    fecha: datetime
    items: list[PurchaseRecordItemResponse]

    @field_serializer("subtotal", "impuesto", "total")
    @classmethod
    def _serialize_decimal(cls, value: Decimal) -> float:
        return float(value)


class PurchaseReport(BaseModel):
    generated_at: datetime
    filters: PurchaseReportFilters
    totals: PurchaseReportTotals
    daily_stats: list[DashboardChartPoint]
    items: list[PurchaseReportItem]


class PurchaseVendorRanking(BaseModel):
    vendor_id: int
    vendor_name: str
    total: Decimal
    orders: int

    @field_serializer("total")
    @classmethod
    def _serialize_total(cls, value: Decimal) -> float:
        return float(value)


class PurchaseUserRanking(BaseModel):
    user_id: int
    user_name: str | None
    total: Decimal
    orders: int

    @field_serializer("total")
    @classmethod
    def _serialize_total(cls, value: Decimal) -> float:
        return float(value)


class PurchaseStatistics(BaseModel):
    updated_at: datetime
    compras_registradas: int
    total: Decimal
    impuesto: Decimal
    monthly_totals: list[DashboardChartPoint]
    top_vendors: list[PurchaseVendorRanking]
    top_users: list[PurchaseUserRanking]

    @field_serializer("total", "impuesto")
    @classmethod
    def _serialize_amount(cls, value: Decimal) -> float:
        return float(value)


class RecurringOrderCreate(BaseModel):
    name: str = Field(..., min_length=3, max_length=120)
    description: str | None = Field(default=None, max_length=255)
    order_type: RecurringOrderType
    payload: dict[str, Any]

    @model_validator(mode="after")
    def _validate_payload(self) -> "RecurringOrderCreate":
        if self.order_type is RecurringOrderType.PURCHASE:
            validated = PurchaseOrderCreate.model_validate(self.payload)
            self.payload = validated.model_dump()
        elif self.order_type is RecurringOrderType.TRANSFER:
            validated = TransferOrderCreate.model_validate(self.payload)
            self.payload = validated.model_dump()
        else:  # pragma: no cover - enum exhaustivo
            raise ValueError("Tipo de orden recurrente no soportado.")
        return self


class RecurringOrderResponse(BaseModel):
    id: int
    name: str
    description: str | None
    order_type: RecurringOrderType
    store_id: int | None
    store_name: str | None = None
    payload: dict[str, Any]
    created_by_id: int | None
    created_by_name: str | None = None
    last_used_by_id: int | None
    last_used_by_name: str | None = None
    created_at: datetime
    updated_at: datetime
    last_used_at: datetime | None


class RecurringOrderExecutionResult(BaseModel):
    template_id: int
    order_type: RecurringOrderType
    reference_id: int
    store_id: int | None
    created_at: datetime
    summary: str


class OperationHistoryType(str, enum.Enum):
    PURCHASE = "purchase"
    TRANSFER_DISPATCH = "transfer_dispatch"
    TRANSFER_RECEIVE = "transfer_receive"
    SALE = "sale"


class OperationHistoryEntry(BaseModel):
    id: str
    operation_type: OperationHistoryType
    occurred_at: datetime
    store_id: int | None
    store_name: str | None
    technician_id: int | None
    technician_name: str | None
    reference: str | None
    description: str
    amount: Decimal | None = None

    @field_serializer("amount")
    @classmethod
    def _serialize_amount(cls, value: Decimal | None) -> float | None:
        if value is None:
            return None
        return float(value)


class OperationHistoryTechnician(BaseModel):
    id: int
    name: str


class OperationsHistoryResponse(BaseModel):
    records: list[OperationHistoryEntry]
    technicians: list[OperationHistoryTechnician]


class ReturnRecordType(str, enum.Enum):
    PURCHASE = "purchase"
    SALE = "sale"


class ReturnRecord(BaseModel):
    model_config = ConfigDict(from_attributes=True)

    id: int
    type: ReturnRecordType
    reference_id: int
    reference_label: str
    store_id: int
    store_name: str | None = None
    warehouse_id: int | None = None
    warehouse_name: str | None = None
    device_id: int
    device_name: str | None = None
    quantity: int
    reason: str
    reason_category: ReturnReasonCategory = ReturnReasonCategory.OTRO
    disposition: ReturnDisposition = ReturnDisposition.VENDIBLE
    processed_by_id: int | None = None
    processed_by_name: str | None = None
    approved_by_id: int | None = None
    approved_by_name: str | None = None
    partner_name: str | None = None
    occurred_at: datetime
    refund_amount: Decimal | None = None
    payment_method: PaymentMethod | None = None
    corporate_reason: str | None = None
    credit_note_amount: Decimal | None = None

    @field_serializer("refund_amount")
    @classmethod
    def _serialize_refund_amount(cls, value: Decimal | None) -> float | None:
        if value is None:
            return None
        return float(value)

    @field_serializer("credit_note_amount")
    @classmethod
    def _serialize_credit_note(cls, value: Decimal | None) -> float | None:
        if value is None:
            return None
        return float(value)


class ReturnsTotals(BaseModel):
    total: int
    sales: int
    purchases: int
    refunds_by_method: dict[str, Decimal] = Field(default_factory=dict)
    refund_total_amount: Decimal = Field(default=Decimal("0"))
    credit_notes_total: Decimal = Field(default=Decimal("0"))
    categories: dict[str, int] = Field(default_factory=dict)

    @field_serializer("refunds_by_method")
    @classmethod
    def _serialize_refunds(cls, value: dict[str, Decimal]) -> dict[str, float]:
        return {key: float(amount) for key, amount in value.items()}

    @field_serializer("refund_total_amount")
    @classmethod
    def _serialize_refund_total(cls, value: Decimal) -> float:
        return float(value)

    @field_serializer("credit_notes_total")
    @classmethod
    def _serialize_credit_total(cls, value: Decimal) -> float:
        return float(value)


class ReturnsOverview(BaseModel):
    items: list[ReturnRecord]
    totals: ReturnsTotals


class WarrantyClaimCreate(BaseModel):
    claim_type: WarrantyClaimType
    notes: str | None = None
    repair_order: "RepairOrderCreate | None" = None

    model_config = ConfigDict(json_schema_extra={
        "example": {
            "claim_type": "REPARACION",
            "notes": "Pantalla con píxeles muertos dentro del periodo de garantía",
        }
    })


class WarrantyClaimStatusUpdate(BaseModel):
    status: WarrantyClaimStatus
    notes: str | None = None
    repair_order_id: int | None = None


class WarrantyMetrics(BaseModel):
    total_assignments: int
    active_assignments: int
    expired_assignments: int
    claims_open: int
    claims_resolved: int
    expiring_soon: int
    average_coverage_days: float
    generated_at: datetime


class RepairOrderPartPayload(BaseModel):
    device_id: int | None = Field(default=None, ge=1)
    part_name: str | None = Field(default=None, max_length=120)
    source: RepairPartSource = Field(
        default=RepairPartSource.STOCK)  # // [PACK37-backend]
    quantity: int = Field(..., ge=1)
    unit_cost: Decimal | None = Field(default=None, ge=Decimal("0"))

    @field_validator("unit_cost")
    @classmethod
    def _normalize_unit_cost(cls, value: Decimal | None) -> Decimal:
        if value is None:
            return Decimal("0")
        return value

    @field_validator("part_name")
    @classmethod
    def _normalize_part_name(cls, value: str | None) -> str | None:
        if value is None:
            return None
        normalized = value.strip()
        return normalized or None


class RepairOrderCreate(BaseModel):
    store_id: int = Field(..., ge=1)
    customer_id: int | None = Field(default=None, ge=1)
    customer_name: str | None = Field(default=None, max_length=120)
    customer_contact: str | None = Field(
        default=None, max_length=120)  # // [PACK37-backend]
    technician_name: str = Field(..., max_length=120)
    damage_type: str = Field(..., max_length=120)
    diagnosis: str | None = Field(
        default=None, max_length=500)  # // [PACK37-backend]
    device_model: str | None = Field(
        default=None, max_length=120)  # // [PACK37-backend]
    imei: str | None = Field(
        default=None, max_length=40)  # // [PACK37-backend]
    device_description: str | None = Field(default=None, max_length=255)
    notes: str | None = Field(default=None, max_length=500)
    labor_cost: Decimal = Field(default=Decimal("0"), ge=Decimal("0"))
    parts: list[RepairOrderPartPayload] = Field(default_factory=list)

    @model_validator(mode="before")
    @classmethod
    def _coerce_repair_create_aliases(cls, data: Any) -> Any:  # pragma: no cover
        if isinstance(data, dict) and "damage_type" not in data:
            for k in ("issue",):
                if k in data:
                    data["damage_type"] = data[k]
                    break
        return data

    @field_validator(
        "customer_name",
        "customer_contact",
        "technician_name",
        "damage_type",
        "diagnosis",
        "device_model",
        "imei",
        "device_description",
        "notes",
    )
    @classmethod
    def _normalize_text(cls, value: str | None) -> str | None:
        if value is None:
            return None
        normalized = value.strip()
        return normalized or None


class RepairOrderUpdate(BaseModel):
    customer_id: int | None = Field(default=None, ge=1)
    customer_name: str | None = Field(default=None, max_length=120)
    customer_contact: str | None = Field(
        default=None, max_length=120)  # // [PACK37-backend]
    technician_name: str | None = Field(default=None, max_length=120)
    damage_type: str | None = Field(default=None, max_length=120)
    diagnosis: str | None = Field(
        default=None, max_length=500)  # // [PACK37-backend]
    device_model: str | None = Field(
        default=None, max_length=120)  # // [PACK37-backend]
    imei: str | None = Field(
        default=None, max_length=40)  # // [PACK37-backend]
    device_description: str | None = Field(default=None, max_length=255)
    notes: str | None = Field(default=None, max_length=500)
    status: RepairStatus | None = None
    labor_cost: Decimal | None = Field(default=None, ge=Decimal("0"))
    parts: list[RepairOrderPartPayload] | None = None

    @model_validator(mode="before")
    @classmethod
    def _coerce_repair_update_aliases(cls, data: Any) -> Any:  # pragma: no cover
        if isinstance(data, dict) and "damage_type" not in data:
            for k in ("issue",):
                if k in data:
                    data["damage_type"] = data[k]
                    break
        return data

    @field_validator(
        "customer_name",
        "customer_contact",
        "technician_name",
        "damage_type",
        "diagnosis",
        "device_model",
        "imei",
        "device_description",
        "notes",
        mode="before",
    )
    @classmethod
    def _normalize_optional_text(cls, value: str | None) -> str | None:
        if value is None:
            return None
        normalized = value.strip()
        return normalized or None


class RepairOrderPartsRequest(BaseModel):  # // [PACK37-backend]
    parts: list[RepairOrderPartPayload] = Field(default_factory=list)


class RepairOrderCloseRequest(BaseModel):  # // [PACK37-backend]
    labor_cost: Decimal | None = Field(default=None, ge=Decimal("0"))
    parts: list[RepairOrderPartPayload] | None = None


class RepairOrderPartResponse(BaseModel):
    id: int
    repair_order_id: int
    device_id: int | None
    part_name: str | None = None  # // [PACK37-backend]
    source: RepairPartSource = Field(
        default=RepairPartSource.STOCK)  # // [PACK37-backend]
    quantity: int
    unit_cost: Decimal

    model_config = ConfigDict(from_attributes=True)

    @field_serializer("unit_cost")
    @classmethod
    def _serialize_unit_cost(cls, value: Decimal) -> float:
        return float(value)


class RepairOrderResponse(BaseModel):
    id: int
    store_id: int
    customer_id: int | None
    customer_name: str | None
    customer_contact: str | None = None  # // [PACK37-backend]
    technician_name: str
    damage_type: str
    diagnosis: str | None = None  # // [PACK37-backend]
    device_model: str | None = None  # // [PACK37-backend]
    imei: str | None = None  # // [PACK37-backend]
    device_description: str | None
    notes: str | None
    status: RepairStatus
    labor_cost: Decimal
    parts_cost: Decimal
    total_cost: Decimal
    inventory_adjusted: bool
    opened_at: datetime
    updated_at: datetime
    delivered_at: datetime | None
    parts: list[RepairOrderPartResponse]

    model_config = ConfigDict(from_attributes=True)

    @computed_field(return_type=str)  # type: ignore[misc]
    def status_color(self) -> str:
        mapping = {
            RepairStatus.PENDIENTE: "🟡",
            RepairStatus.EN_PROCESO: "🟠",
            RepairStatus.LISTO: "🟢",
            RepairStatus.ENTREGADO: "⚪",
            RepairStatus.CANCELADO: "🔴",  # // [PACK37-backend]
        }
        return mapping.get(self.status, "⬜")

    @field_serializer("labor_cost", "parts_cost", "total_cost")
    @classmethod
    def _serialize_cost(cls, value: Decimal) -> float:
        return float(value)


class SaleItemCreate(BaseModel):
    device_id: int = Field(..., ge=1)
    quantity: int = Field(..., ge=1)
    discount_percent: Decimal | None = Field(
        default=Decimal("0"), ge=Decimal("0"), le=Decimal("100")
    )
    batch_code: str | None = Field(default=None, max_length=80)
    unit_price_override: Annotated[
        Decimal | None,
        Field(
            default=None,
            ge=Decimal("0"),
            validation_alias=AliasChoices("unit_price_override", "price"),
        ),
    ]  # // [PACK34-schema]
    reservation_id: int | None = Field(default=None, ge=1)

    @field_validator("discount_percent")
    @classmethod
    def _normalize_discount(cls, value: Decimal | None) -> Decimal:
        if value is None:
            return Decimal("0")
        return value

    @field_validator("batch_code")
    @classmethod
    def _normalize_sale_batch(cls, value: str | None) -> str | None:
        if value is None:
            return None
        normalized = value.strip()
        return normalized or None


class SaleCreate(BaseModel):
    store_id: int = Field(..., ge=1)  # // [PACK30-31-BACKEND]
    customer_id: int | None = Field(default=None, ge=1)
    customer_name: str | None = Field(default=None, max_length=120)
    payment_method: PaymentMethod = Field(default=PaymentMethod.EFECTIVO)
    discount_percent: Decimal | None = Field(
        default=Decimal("0"), ge=Decimal("0"), le=Decimal("100"))
    status: str = Field(default="COMPLETADA", max_length=30)
    notes: str | None = Field(default=None, max_length=255)
    items: list[SaleItemCreate]

    @model_validator(mode="before")
    @classmethod
    def _coerce_sale_aliases(cls, data: Any) -> Any:  # pragma: no cover
        if not isinstance(data, dict):
            return data
        if "store_id" not in data:
            for k in ("branch_id",):
                if k in data:
                    data["store_id"] = data[k]
                    break
        return data

    @field_validator("customer_name")
    @classmethod
    def _normalize_customer(cls, value: str | None) -> str | None:
        if value is None:
            return value
        normalized = value.strip()
        return normalized or None

    @field_validator("notes")
    @classmethod
    def _normalize_sale_notes(cls, value: str | None) -> str | None:
        if value is None:
            return value
        normalized = value.strip()
        return normalized or None

    @field_validator("status")
    @classmethod
    def _normalize_status(cls, value: str) -> str:
        normalized = value.strip()
        return normalized or "COMPLETADA"

    @field_validator("items")
    @classmethod
    def _ensure_sale_items(cls, value: list[SaleItemCreate]) -> list[SaleItemCreate]:
        if not value:
            raise ValueError("Debes agregar artículos a la venta.")
        return value


class SaleUpdate(BaseModel):
    customer_id: int | None = Field(default=None, ge=1)
    customer_name: str | None = Field(default=None, max_length=120)
    payment_method: PaymentMethod = Field(default=PaymentMethod.EFECTIVO)
    discount_percent: Decimal | None = Field(
        default=Decimal("0"), ge=Decimal("0"), le=Decimal("100"))
    status: str = Field(default="COMPLETADA", max_length=30)
    notes: str | None = Field(default=None, max_length=255)
    items: list[SaleItemCreate]

    @field_validator("customer_name")
    @classmethod
    def _normalize_update_customer(cls, value: str | None) -> str | None:
        if value is None:
            return value
        normalized = value.strip()
        return normalized or None

    @field_validator("notes")
    @classmethod
    def _normalize_update_notes(cls, value: str | None) -> str | None:
        if value is None:
            return value
        normalized = value.strip()
        return normalized or None

    @field_validator("status")
    @classmethod
    def _normalize_update_status(cls, value: str) -> str:
        normalized = value.strip()
        return normalized or "COMPLETADA"

    @field_validator("items")
    @classmethod
    def _ensure_update_items(cls, value: list[SaleItemCreate]) -> list[SaleItemCreate]:
        if not value:
            raise ValueError("Debes agregar artículos a la venta.")
        return value


class SaleStoreSummary(BaseModel):
    id: int
    name: str
    location: str | None = None

    model_config = ConfigDict(from_attributes=True)


class SaleUserSummary(BaseModel):
    id: int
    username: str
    full_name: str | None = None

    model_config = ConfigDict(from_attributes=True)


class SaleDeviceSummary(BaseModel):
    id: int
    sku: str
    name: str
    modelo: str | None = None
    imei: str | None = None
    serial: str | None = None

    model_config = ConfigDict(from_attributes=True)


class WarrantyDeviceSummary(BaseModel):
    id: int
    sku: str
    name: str
    imei: str | None = None
    serial: str | None = None

    model_config = ConfigDict(from_attributes=True)


class WarrantySaleSummary(BaseModel):
    id: int
    store_id: int
    customer_id: int | None = None
    customer_name: str | None = None
    created_at: datetime

    model_config = ConfigDict(from_attributes=True)


class WarrantyClaimResponse(BaseModel):
    id: int
    claim_type: WarrantyClaimType
    status: WarrantyClaimStatus
    notes: str | None = None
    opened_at: datetime
    resolved_at: datetime | None = None
    repair_order_id: int | None = None
    performed_by_id: int | None = None

    model_config = ConfigDict(from_attributes=True)


class WarrantyAssignmentResponse(BaseModel):
    id: int
    sale_item_id: int
    device_id: int
    coverage_months: int
    activation_date: date
    expiration_date: date
    status: WarrantyStatus
    serial_number: str | None = None
    activation_channel: str | None = None
    created_at: datetime
    updated_at: datetime
    device: WarrantyDeviceSummary | None = None
    sale: WarrantySaleSummary | None = None
    claims: list[WarrantyClaimResponse] = []

    model_config = ConfigDict(from_attributes=True)

    @computed_field
    @property
    def remaining_days(self) -> int:
        today = date.today()
        return max((self.expiration_date - today).days, 0)

    @computed_field
    @property
    def is_expired(self) -> bool:
        return self.expiration_date < date.today()


class SaleItemResponse(BaseModel):
    id: int
    sale_id: int
    device_id: int
    quantity: int
    unit_price: Decimal
    discount_amount: Decimal
    total_line: Decimal
    device: SaleDeviceSummary | None = None
    reservation_id: int | None = None
    warranty_status: WarrantyStatus | None = None
    warranty: WarrantyAssignmentResponse | None = None

    model_config = ConfigDict(from_attributes=True)

    @field_serializer("unit_price", "discount_amount", "total_line")
    @classmethod
    def _serialize_amount(cls, value: Decimal) -> float:
        return float(value)


class SaleCustomerSummary(BaseModel):
    id: int
    name: str
    outstanding_debt: Decimal
    loyalty_account: LoyaltyAccountSummary | None = None

    model_config = ConfigDict(from_attributes=True)

    @field_serializer("outstanding_debt")
    @classmethod
    def _serialize_debt(cls, value: Decimal) -> float:
        return float(value)


class CashSessionSummary(BaseModel):
    id: int
    status: CashSessionStatus
    opened_at: datetime
    closed_at: datetime | None

    model_config = ConfigDict(from_attributes=True)


class SaleResponse(BaseModel):
    id: int
    store_id: int
    customer_id: int | None
    customer_name: str | None
    payment_method: PaymentMethod
    discount_percent: Decimal
    subtotal_amount: Decimal
    tax_amount: Decimal
    total_amount: Decimal
    loyalty_points_earned: Decimal = Field(default=Decimal("0"))
    loyalty_points_redeemed: Decimal = Field(default=Decimal("0"))
    status: str
    notes: str | None
    created_at: datetime
    performed_by_id: int | None
    cash_session_id: int | None
    customer: SaleCustomerSummary | None = None
    cash_session: CashSessionSummary | None = None
    items: list[SaleItemResponse]
    returns: list["SaleReturnResponse"] = []
    store: SaleStoreSummary | None = None
    performed_by: SaleUserSummary | None = None
    ultima_accion: AuditTrailInfo | None = None
    loyalty_account: LoyaltyAccountSummary | None = None

    model_config = ConfigDict(from_attributes=True)

    @field_serializer(
        "discount_percent",
        "subtotal_amount",
        "tax_amount",
        "total_amount",
        "loyalty_points_earned",
        "loyalty_points_redeemed",
    )
    @classmethod
    def _serialize_sale_amount(cls, value: Decimal) -> float:
        return float(value)

    @computed_field(alias="fecha", return_type=datetime)
    def fecha_operacion(self) -> datetime:
        return self.created_at


class SaleReturnItem(BaseModel):
    device_id: int = Field(..., ge=1)
    quantity: int = Field(..., ge=1)
    reason: str = Field(..., min_length=5, max_length=255)
    disposition: ReturnDisposition = Field(
        default=ReturnDisposition.VENDIBLE
    )
    warehouse_id: int | None = Field(default=None, ge=1)
    category: ReturnReasonCategory = Field(
        default=ReturnReasonCategory.CLIENTE
    )

    @field_validator("reason")
    @classmethod
    def _normalize_sale_reason(cls, value: str) -> str:
        normalized = value.strip()
        if len(normalized) < 5:
            raise ValueError("El motivo debe tener al menos 5 caracteres.")
        return normalized


class ReturnApprovalRequest(BaseModel):
    supervisor_username: str = Field(..., min_length=3, max_length=120)
    pin: str = Field(..., min_length=4, max_length=64)


class SaleReturnCreate(BaseModel):
    sale_id: int = Field(..., ge=1)
    items: list[SaleReturnItem]
    approval: ReturnApprovalRequest | None = None

    @field_validator("items")
    @classmethod
    def _ensure_return_items(cls, value: list[SaleReturnItem]) -> list[SaleReturnItem]:
        if not value:
            raise ValueError("Debes indicar artículos a devolver.")
        return value


class SaleReturnResponse(BaseModel):
    id: int
    sale_id: int
    device_id: int
    quantity: int
    reason: str
    reason_category: ReturnReasonCategory
    disposition: ReturnDisposition
    warehouse_id: int | None
    processed_by_id: int | None
    approved_by_id: int | None
    approved_by_name: str | None
    created_at: datetime

    model_config = ConfigDict(from_attributes=True)

    @computed_field(alias="fecha", return_type=datetime)
    def fecha_registro(self) -> datetime:
        return self.created_at


class SaleHistorySearchResponse(BaseModel):
    by_ticket: list[SaleResponse] = Field(default_factory=list)
    by_date: list[SaleResponse] = Field(default_factory=list)
    by_customer: list[SaleResponse] = Field(default_factory=list)
    by_qr: list[SaleResponse] = Field(default_factory=list)


class SalesReportFilters(BaseModel):
    store_id: int | None = None
    customer_id: int | None = None
    performed_by_id: int | None = None
    product_id: int | None = None
    date_from: datetime | None = None
    date_to: datetime | None = None
    query: str | None = None


class SalesReportTotals(BaseModel):
    count: int
    subtotal: Decimal
    tax: Decimal
    total: Decimal
    cost: Decimal = Decimal("0")
    net_income: Decimal = Decimal("0")
    daily_average: Decimal = Decimal("0")

    @field_serializer("subtotal", "tax", "total", "cost", "net_income", "daily_average")
    @classmethod
    def _serialize_totals(cls, value: Decimal) -> float:
        return float(value)


class SalesReportItem(BaseModel):
    sale_id: int
    folio: str
    store_name: str
    customer_name: str | None
    performed_by: str | None
    payment_method: PaymentMethod
    subtotal: Decimal
    tax: Decimal
    total: Decimal
    created_at: datetime
    items: list[SaleItemResponse]
    ultima_accion: AuditTrailInfo | None = None

    @field_serializer("subtotal", "tax", "total")
    @classmethod
    def _serialize_amount(cls, value: Decimal) -> float:
        return float(value)


class SalesReportGroup(BaseModel):
    id: int | None
    name: str
    total: Decimal
    count: int

    @field_serializer("total")
    @classmethod
    def _serialize_total(cls, value: Decimal) -> float:
        return float(value)


class SalesReportProduct(BaseModel):
    product_id: int
    sku: str | None
    name: str
    units: int
    total: Decimal

    @field_serializer("total")
    @classmethod
    def _serialize_total(cls, value: Decimal) -> float:
        return float(value)


class SalesReport(BaseModel):
    generated_at: datetime
    filters: SalesReportFilters
    totals: SalesReportTotals
    daily_stats: list[DashboardChartPoint]
    items: list[SalesReportItem]
    by_store: list[SalesReportGroup] = Field(default_factory=list)
    by_user: list[SalesReportGroup] = Field(default_factory=list)
    top_products: list[SalesReportProduct] = Field(default_factory=list)


class POSCartItem(BaseModel):
    """Elemento del carrito POS aceptando identificadores flexibles."""

    # // [PACK34-schema]
    device_id: int | None = Field(default=None, ge=1)
    imei: str | None = Field(default=None, max_length=18)
    quantity: int = Field(..., ge=1)
    discount_percent: Decimal | None = Field(
        default=Decimal("0"), ge=Decimal("0"), le=Decimal("100"))
    unit_price_override: Decimal | None = Field(default=None, ge=Decimal("0"))
    tax_code: str | None = Field(default=None, max_length=50)
    reservation_id: int | None = Field(default=None, ge=1)

    model_config = ConfigDict(populate_by_name=True)

    @field_validator("discount_percent")
    @classmethod
    def _normalize_pos_discount(cls, value: Decimal | None) -> Decimal:
        if value is None:
            return Decimal("0")
        return value

    @model_validator(mode="before")
    @classmethod
    def _coerce_cart_aliases(cls, data: Any) -> Any:  # pragma: no cover
        if not isinstance(data, dict):
            return data
        mapping = {
            "device_id": ["productId", "product_id"],
            "imei": ["imei_1", "imei1"],
            "quantity": ["qty"],
            "discount_percent": ["discount"],
            "unit_price_override": ["price"],
            "tax_code": ["taxCode"],
        }
        for target, sources in mapping.items():
            if target not in data:
                for s in sources:
                    if s in data:
                        data[target] = data[s]
                        break
        return data


class POSSalePaymentInput(BaseModel):
    """Definición de pago para registrar montos por método."""

    # // [PACK34-schema]
    method: PaymentMethod
    amount: Decimal = Field(..., ge=Decimal("0"))
    reference: str | None = Field(default=None, max_length=64)
    terminal_id: str | None = Field(default=None, max_length=40, alias="terminalId")
    tip_amount: Decimal | None = Field(default=None, ge=Decimal("0"), alias="tipAmount")
    token: str | None = Field(default=None, max_length=128)
    metadata: dict[str, str] = Field(default_factory=dict)

    @model_validator(mode="before")
    @classmethod
    def _coerce_method_alias(cls, data: Any) -> Any:  # pragma: no cover
        if isinstance(data, dict) and "method" not in data:
            for k in ("paymentMethod",):
                if k in data:
                    data["method"] = data[k]
                    break
        return data

    @field_validator("reference", "terminal_id", "token")
    @classmethod
    def _normalize_optional_str(cls, value: str | None) -> str | None:
        if value is None:
            return None
        normalized = value.strip()
        return normalized or None

    @field_validator("metadata", mode="before")
    @classmethod
    def _ensure_metadata(cls, value: Any) -> dict[str, str]:
        if value is None:
            return {}
        if isinstance(value, dict):
            return {str(k): str(v) for k, v in value.items()}
        raise ValueError("metadata debe ser un diccionario de texto")


class POSSaleRequest(BaseModel):
    store_id: int = Field(..., ge=1)
    customer_id: int | None = Field(default=None, ge=1)
    customer_name: str | None = Field(default=None, max_length=120)
    payment_method: PaymentMethod = Field(default=PaymentMethod.EFECTIVO)
    discount_percent: Decimal | None = Field(
        default=Decimal("0"), ge=Decimal("0"), le=Decimal("100")
    )
    notes: str | None = Field(default=None, max_length=255)
    items: list[POSCartItem]
    draft_id: int | None = Field(default=None, ge=1)
    save_as_draft: bool = Field(default=False)
    confirm: bool = Field(default=False)
    apply_taxes: bool = Field(default=True)
    coupons: list[str] = Field(default_factory=list)
    cash_session_id: int | None = Field(default=None, ge=1)
    payment_breakdown: dict[str, Decimal] = Field(default_factory=dict)
    payments: list[POSSalePaymentInput] = Field(default_factory=list)

    model_config = ConfigDict(populate_by_name=True)

    @field_validator("customer_name")
    @classmethod
    def _normalize_pos_customer(cls, value: str | None) -> str | None:
        if value is None:
            return None
        normalized = value.strip()
        return normalized or None

    @field_validator("notes")
    @classmethod
    def _normalize_pos_notes(cls, value: str | None) -> str | None:
        if value is None:
            return None
        normalized = value.strip()
        return normalized or None

    @field_validator("items")
    @classmethod
    def _ensure_pos_items(cls, value: list[POSCartItem]) -> list[POSCartItem]:
        if not value:
            raise ValueError("Debes agregar dispositivos al carrito.")
        return value

    @field_validator("payment_breakdown", mode="before")
    @classmethod
    def _normalize_breakdown(cls, value: dict[str, Decimal] | None) -> dict[str, Decimal]:
        if value is None:
            return {}
        normalized: dict[str, Decimal] = {}
        for method_key, amount in value.items():
            method = method_key.strip().upper()
            try:
                PaymentMethod(method)
            except ValueError as exc:  # pragma: no cover - validation error path
                raise ValueError(
                    "Método de pago inválido en el desglose.") from exc
            normalized[method] = Decimal(str(amount))
        return normalized

    @field_validator("coupons")
    @classmethod
    def _normalize_coupons(cls, value: list[str]) -> list[str]:
        normalized: list[str] = []
        seen: set[str] = set()
        for raw in value:
            trimmed = (raw or "").strip()
            if len(trimmed) < 3:
                continue
            code = trimmed.upper()
            if code in seen:
                continue
            seen.add(code)
            normalized.append(code)
        return normalized

    @model_validator(mode="before")
    @classmethod
    def _coerce_pos_aliases(cls, data: Any) -> Any:  # pragma: no cover
        if not isinstance(data, dict):
            return data
        mapping = {
            "store_id": ["branchId", "branch_id"],
            "customer_name": ["customer"],
            "payment_method": ["payment_method", "defaultPaymentMethod"],
            "notes": ["note", "notes"],
            "cash_session_id": ["sessionId"],
        }
        for target, sources in mapping.items():
            if target not in data:
                for s in sources:
                    if s in data:
                        data[target] = data[s]
                        break
        return data

    @model_validator(mode="after")
    def _sync_pos_payments(self) -> "POSSaleRequest":
        # // [PACK34-schema]
        if self.payments:
            breakdown: dict[str, Decimal] = {}
            for payment in self.payments:
                method_key = payment.method.value
                total_amount = Decimal(str(payment.amount))
                if payment.tip_amount is not None:
                    total_amount += Decimal(str(payment.tip_amount))
                breakdown[method_key] = (
                    breakdown.get(method_key, Decimal("0")) + total_amount
                )
            self.payment_breakdown = breakdown
        return self


class POSDraftResponse(BaseModel):
    id: int
    store_id: int
    payload: dict[str, Any]
    created_at: datetime
    updated_at: datetime

    model_config = ConfigDict(from_attributes=True)


class POSLoyaltySaleSummary(BaseModel):
    account_id: int
    earned_points: Decimal = Field(default=Decimal("0"))
    redeemed_points: Decimal = Field(default=Decimal("0"))
    balance_points: Decimal = Field(default=Decimal("0"))
    redemption_amount: Decimal = Field(default=Decimal("0"))
    expiration_days: int | None = None
    expires_at: datetime | None = None

    @field_serializer(
        "earned_points",
        "redeemed_points",
        "balance_points",
        "redemption_amount",
    )
    @classmethod
    def _serialize_loyalty_decimal(cls, value: Decimal) -> float:
        return float(value)


class POSSaleResponse(BaseModel):
    status: Literal["draft", "registered"]
    sale: SaleResponse | None = None
    draft: POSDraftResponse | None = None
    receipt_url: str | None = None
    warnings: list[str] = Field(default_factory=list)
    cash_session_id: int | None = None
    payment_breakdown: dict[str, float] = Field(default_factory=dict)
    receipt_pdf_base64: str | None = Field(default=None)
    applied_promotions: list[POSAppliedPromotion] = Field(default_factory=list)
    debt_summary: CustomerDebtSnapshot | None = None
    credit_schedule: list[CreditScheduleEntry] = Field(default_factory=list)
    debt_receipt_pdf_base64: str | None = None
    payment_receipts: list[CustomerPaymentReceiptResponse] = Field(
        default_factory=list
    )
    electronic_payments: list["POSElectronicPaymentResult"] = Field(default_factory=list)
    loyalty_summary: POSLoyaltySaleSummary | None = None

    @field_serializer("payment_breakdown")
    @classmethod
    def _serialize_breakdown(cls, value: dict[str, float]) -> dict[str, float]:
        return {key: float(amount) for key, amount in value.items()}

    @computed_field(return_type=float)  # type: ignore[misc]
    def total_caja(self) -> float:
        if self.sale is not None:
            return float(self.sale.total_amount)
        if self.payment_breakdown:
            return float(sum(self.payment_breakdown.values()))
        return 0.0


class POSReceiptDeliveryChannel(str, enum.Enum):
    EMAIL = "email"
    WHATSAPP = "whatsapp"
class POSElectronicPaymentResult(BaseModel):
    terminal_id: str
    method: PaymentMethod
    transaction_id: str
    status: str
    approval_code: str | None = None
    reconciled: bool = Field(default=False)
    tip_amount: Decimal | None = None

    @field_serializer("tip_amount")
    @classmethod
    def _serialize_tip(cls, value: Decimal | None) -> float | None:
        if value is None:
            return None
        return float(value)


class POSReturnItemRequest(BaseModel):
    """Item devuelto desde el POS identificable por producto o IMEI."""


class POSReceiptDeliveryRequest(BaseModel):
    channel: POSReceiptDeliveryChannel
    recipient: str = Field(..., min_length=5, max_length=255)
    message: str | None = Field(default=None, max_length=500)
    subject: str | None = Field(default=None, max_length=120)

    @field_validator("recipient")
    @classmethod
    def _normalize_recipient(cls, value: str) -> str:
        normalized = value.strip()
        if not normalized:
            raise ValueError("recipient_required")
        return normalized


class POSReceiptDeliveryResponse(BaseModel):
    channel: POSReceiptDeliveryChannel
    status: str


class POSReturnRequest(BaseModel):
    """Solicitud de devolución rápida en POS (alias normalizados)."""

    original_sale_id: int = Field(..., ge=1)
    items: list[POSReturnItemRequest]
    reason: str | None = Field(default=None, max_length=255)

    @model_validator(mode="before")
    @classmethod
    def _coerce_return_aliases(cls, data: Any) -> Any:  # pragma: no cover
        if isinstance(data, dict) and "original_sale_id" not in data:
            for k in ("originalSaleId", "sale_id"):
                if k in data:
                    data["original_sale_id"] = data[k]
                    break
        return data

    @field_validator("items")
    @classmethod
    def _ensure_return_items(cls, value: list[POSReturnItemRequest]) -> list[POSReturnItemRequest]:
        if not value:
            raise ValueError("Debes indicar artículos a devolver.")
        return value

    @field_validator("reason")
    @classmethod
    def _normalize_reason(cls, value: str | None) -> str | None:
        if value is None:
            return None
        normalized = value.strip()
        return normalized or None


class POSReturnResponse(BaseModel):
    """Respuesta estandarizada tras registrar devoluciones POS."""

    # // [PACK34-schema]
    sale_id: int
    return_ids: list[int]
    notes: str | None = None
    dispositions: list[ReturnDisposition] = Field(default_factory=list)


class POSSaleDetailResponse(BaseModel):
    """Detalle completo de ventas POS con acceso a recibo."""

    # // [PACK34-schema]
    sale: SaleResponse
    receipt_url: str
    receipt_pdf_base64: str | None = None
    debt_summary: CustomerDebtSnapshot | None = None
    credit_schedule: list[CreditScheduleEntry] = Field(default_factory=list)


class CashDenominationInput(BaseModel):
    value: Decimal = Field(..., gt=Decimal("0"))
    quantity: int = Field(default=0, ge=0)

    @field_serializer("value")
    @classmethod
    def _serialize_value(cls, value: Decimal) -> float:
        return float(value)


class CashRegisterEntryBase(BaseModel):
    session_id: int = Field(..., ge=1)
    entry_type: CashEntryType
    amount: Decimal = Field(..., gt=Decimal("0"))
    reason: str = Field(..., min_length=5, max_length=255)
    notes: str | None = Field(default=None, max_length=255)

    @field_validator("reason")
    @classmethod
    def _normalize_reason(cls, value: str) -> str:
        normalized = value.strip()
        if len(normalized) < 5:
            raise ValueError("El motivo debe tener al menos 5 caracteres.")
        return normalized

    @field_validator("notes")
    @classmethod
    def _normalize_notes(cls, value: str | None) -> str | None:
        if value is None:
            return None
        normalized = value.strip()
        return normalized or None


class CashRegisterEntryCreate(CashRegisterEntryBase):
    pass


class CashRegisterEntryResponse(CashRegisterEntryBase):
    id: int
    created_by_id: int | None = None
    created_at: datetime

    model_config = ConfigDict(from_attributes=True)

    @field_serializer("amount")
    @classmethod
    def _serialize_amount(cls, value: Decimal) -> float:
        return float(value)


class CashSessionOpenRequest(BaseModel):
    store_id: int = Field(..., ge=1)
    opening_amount: Decimal = Field(..., ge=Decimal("0"))
    notes: str | None = Field(default=None, max_length=255)

    @field_validator("notes")
    @classmethod
    def _normalize_notes(cls, value: str | None) -> str | None:
        if value is None:
            return None
        normalized = value.strip()
        return normalized or None


class CashSessionCloseRequest(BaseModel):
    session_id: int = Field(..., ge=1)
    closing_amount: Decimal = Field(..., ge=Decimal("0"))
    notes: str | None = Field(default=None, max_length=255)
    payment_breakdown: dict[str, Decimal] = Field(default_factory=dict)
    denominations: list["CashDenominationInput"] = Field(default_factory=list)
    reconciliation_notes: str | None = Field(default=None, max_length=255)
    difference_reason: str | None = Field(default=None, max_length=255)

    @field_validator("notes")
    @classmethod
    def _normalize_notes(cls, value: str | None) -> str | None:
        if value is None:
            return None
        normalized = value.strip()
        return normalized or None

    @field_validator("payment_breakdown", mode="before")
    @classmethod
    def _normalize_breakdown(cls, value: dict[str, Decimal] | None) -> dict[str, Decimal]:
        if value is None:
            return {}
        normalized: dict[str, Decimal] = {}
        for method_key, amount in value.items():
            method = method_key.strip().upper()
            try:
                PaymentMethod(method)
            except ValueError as exc:
                raise ValueError("Método de pago inválido.") from exc
            normalized[method] = Decimal(str(amount))
        return normalized

    @field_validator("reconciliation_notes", "difference_reason")
    @classmethod
    def _normalize_optional_text(cls, value: str | None) -> str | None:
        if value is None:
            return None
        normalized = value.strip()
        return normalized or None


class CashSessionResponse(BaseModel):
    id: int
    store_id: int
    status: CashSessionStatus
    opening_amount: Decimal
    closing_amount: Decimal
    expected_amount: Decimal
    difference_amount: Decimal
    payment_breakdown: dict[str, float]
    denomination_breakdown: dict[str, int]
    reconciliation_notes: str | None
    difference_reason: str | None
    notes: str | None
    opened_by_id: int | None
    closed_by_id: int | None
    opened_at: datetime
    closed_at: datetime | None
    entries: list["CashRegisterEntryResponse"] | None = None

    model_config = ConfigDict(from_attributes=True)

    @field_serializer(
        "opening_amount",
        "closing_amount",
        "expected_amount",
        "difference_amount",
    )
    @classmethod
    def _serialize_amount(cls, value: Decimal) -> float:
        return float(value)

    @field_serializer("payment_breakdown")
    @classmethod
    def _serialize_breakdown(cls, value: dict[str, float]) -> dict[str, float]:
        return {key: float(amount) for key, amount in value.items()}

    @field_serializer("denomination_breakdown")
    @classmethod
    def _serialize_denominations(cls, value: dict[str, int]) -> dict[str, int]:
        return {str(denomination): int(count) for denomination, count in value.items()}


class POSSessionOpenPayload(BaseModel):
    """Carga útil para aperturas de caja rápidas desde POS (branch/store alias)."""

    branch_id: int = Field(..., ge=1)
    opening_amount: Decimal = Field(..., ge=Decimal("0"))
    notes: str | None = Field(default=None, max_length=255)

    @model_validator(mode="before")
    @classmethod
    def _coerce_open_aliases(cls, data: Any) -> Any:  # pragma: no cover
        if isinstance(data, dict) and "branch_id" not in data:
            for k in ("branchId", "store_id"):
                if k in data:
                    data["branch_id"] = data[k]
                    break
        return data

    @field_validator("notes")
    @classmethod
    def _normalize_pos_session_notes(cls, value: str | None) -> str | None:
        if value is None:
            return None
        normalized = value.strip()
        return normalized or None


class POSSessionClosePayload(BaseModel):
    """Datos requeridos para cerrar sesiones POS."""

    # // [PACK34-schema]
    session_id: int = Field(..., ge=1)
    closing_amount: Decimal = Field(..., ge=Decimal("0"))
    notes: str | None = Field(default=None, max_length=255)
    payments: dict[str, Decimal] = Field(default_factory=dict)

    @field_validator("notes")
    @classmethod
    def _normalize_close_notes(cls, value: str | None) -> str | None:
        if value is None:
            return None
        normalized = value.strip()
        return normalized or None

    @field_validator("payments", mode="before")
    @classmethod
    def _normalize_payments(
        cls, value: dict[str, Decimal] | list[dict[str, Decimal | str]] | None
    ) -> dict[str, Decimal]:
        normalized: dict[str, Decimal] = {}
        if value is None:
            return normalized
        if isinstance(value, dict):
            source = value.items()
        else:
            source = []
            for entry in value:
                method = str(entry.get("method") or entry.get(
                    "paymentMethod") or "").strip()
                amount = entry.get("amount") or entry.get("value")
                if not method:
                    continue
                source.append((method, amount))
        for raw_method, raw_amount in source:
            method_key = str(raw_method).strip().upper()
            try:
                PaymentMethod(method_key)
            except ValueError as exc:
                raise ValueError("Método de pago inválido.") from exc
            normalized[method_key] = Decimal(str(raw_amount))
        return normalized


class POSSessionSummary(BaseModel):
    """Resumen compacto de sesiones POS para la UI."""

    # // [PACK34-schema]
    session_id: int
    branch_id: int
    status: CashSessionStatus
    opened_at: datetime
    closing_at: datetime | None = None
    opening_amount: Decimal | None = None
    closing_amount: Decimal | None = None
    expected_amount: Decimal | None = None
    difference_amount: Decimal | None = None
    payment_breakdown: dict[str, float] = Field(default_factory=dict)
    denomination_breakdown: dict[str, int] = Field(default_factory=dict)
    reconciliation_notes: str | None = None
    difference_reason: str | None = None

    @classmethod
    def from_model(cls, session: "models.CashRegisterSession") -> "POSSessionSummary":
        from .. import models  # Importación tardía para evitar ciclos

        # // [PACK34-schema]
        return cls(
            session_id=session.id,
            branch_id=session.store_id,
            status=session.status,
            opened_at=session.opened_at,
            closing_at=session.closed_at,
            opening_amount=getattr(session, "opening_amount", None),
            closing_amount=getattr(session, "closing_amount", None),
            expected_amount=getattr(session, "expected_amount", None),
            difference_amount=getattr(session, "difference_amount", None),
            payment_breakdown={
                key: float(value) for key, value in (session.payment_breakdown or {}).items()
            },
            denomination_breakdown={
                str(key): int(count)
                for key, count in (session.denomination_breakdown or {}).items()
            },
            reconciliation_notes=getattr(session, "reconciliation_notes", None),
            difference_reason=getattr(session, "difference_reason", None),
        )

    @field_serializer(
        "opening_amount",
        "closing_amount",
        "expected_amount",
        "difference_amount",
    )
    @classmethod
    def _serialize_optional_amount(cls, value: Decimal | None) -> float | None:
        if value is None:
            return None
        return float(value)

    @field_serializer("denomination_breakdown")
    @classmethod
    def _serialize_optional_denominations(cls, value: dict[str, int]) -> dict[str, int]:
        return {str(denomination): int(count) for denomination, count in value.items()}


class POSTaxInfo(BaseModel):
    """Catálogo simple de impuestos POS."""

    # // [PACK34-schema]
    code: str
    name: str
    rate: Decimal = Field(..., ge=Decimal("0"), le=Decimal("100"))

    @field_serializer("rate")
    @classmethod
    def _serialize_tax_rate(cls, value: Decimal) -> float:
        return float(value)


class POSConnectorType(str, enum.Enum):
    """Tipos de conectores de hardware permitidos."""

    USB = "usb"
    NETWORK = "network"


class POSPrinterMode(str, enum.Enum):
    """Tipos de impresoras POS disponibles."""

    THERMAL = "thermal"
    FISCAL = "fiscal"


class POSConnectorSettings(BaseModel):
    """Configura el punto de conexión del dispositivo POS."""

    type: POSConnectorType = Field(default=POSConnectorType.USB)
    identifier: str = Field(default="predeterminado", max_length=120)
    path: str | None = Field(default=None, max_length=255)
    host: str | None = Field(default=None, max_length=255)
    port: int | None = Field(default=None, ge=1, le=65535)

    @model_validator(mode="after")
    def _validate_target(self) -> "POSConnectorSettings":
        if self.type is POSConnectorType.NETWORK:
            if not self.host:
                raise ValueError("Los conectores de red requieren host configurado.")
        return self


class POSPrinterSettings(BaseModel):
    """Describe impresoras térmicas o fiscales."""

    name: str = Field(..., max_length=120)
    mode: POSPrinterMode = Field(default=POSPrinterMode.THERMAL)
    connector: POSConnectorSettings = Field(default_factory=POSConnectorSettings)
    paper_width_mm: int | None = Field(default=None, ge=40, le=120)
    is_default: bool = Field(default=False)
    vendor: str | None = Field(default=None, max_length=80)
    supports_qr: bool = Field(default=False)


class POSCashDrawerSettings(BaseModel):
    """Define la gaveta de efectivo conectada al POS."""

    enabled: bool = Field(default=False)
    connector: POSConnectorSettings | None = Field(default=None)
    auto_open_on_cash_sale: bool = Field(default=True)
    pulse_duration_ms: int = Field(default=150, ge=50, le=500)


class POSCustomerDisplaySettings(BaseModel):
    """Configura la pantalla de cliente enlazada al POS."""

    enabled: bool = Field(default=False)
    channel: Literal["websocket", "local"] = Field(default="websocket")
    brightness: int = Field(default=100, ge=10, le=100)
    theme: Literal["dark", "light"] = Field(default="dark")
    message_template: str | None = Field(default=None, max_length=160)


class POSHardwareSettings(BaseModel):
    """Agrupa la configuración de hardware POS por sucursal."""

    printers: list[POSPrinterSettings] = Field(default_factory=list)
    cash_drawer: POSCashDrawerSettings = Field(default_factory=POSCashDrawerSettings)
    customer_display: POSCustomerDisplaySettings = Field(
        default_factory=POSCustomerDisplaySettings
    )
class POSTerminalConfig(BaseModel):
    id: str
    label: str
    adapter: str
    currency: str

    @field_validator("id", "label", "adapter", "currency")
    @classmethod
    def _normalize_terminal_str(cls, value: str) -> str:
        normalized = value.strip()
        if not normalized:
            raise ValueError("Los campos de terminal no pueden estar vacíos")
        return normalized


class POSConfigResponse(BaseModel):
    store_id: int
    tax_rate: Decimal
    invoice_prefix: str
    printer_name: str | None
    printer_profile: str | None
    quick_product_ids: list[int]
    hardware_settings: POSHardwareSettings = Field(
        default_factory=POSHardwareSettings
    )
    updated_at: datetime
    terminals: list[POSTerminalConfig] = Field(default_factory=list)
    tip_suggestions: list[float] = Field(default_factory=list)

    model_config = ConfigDict(from_attributes=True)

    @field_serializer("tax_rate")
    @classmethod
    def _serialize_tax(cls, value: Decimal) -> float:
        return float(value)

    @classmethod
    def from_model(
        cls,
        config: "models.POSConfig",
        *,
        terminals: dict[str, dict[str, Any]],
        tip_suggestions: list[Decimal],
    ) -> "POSConfigResponse":
        from .. import models  # Importación tardía para evitar ciclos

        terminals_payload = [
            POSTerminalConfig(
                id=terminal_id,
                label=str(data.get("label") or terminal_id),
                adapter=str(data.get("adapter") or "").strip() or "banco_atlantida",
                currency=str(data.get("currency") or "HNL"),
            )
            for terminal_id, data in terminals.items()
        ]
        return cls(
            store_id=config.store_id,
            tax_rate=config.tax_rate,
            invoice_prefix=config.invoice_prefix,
            printer_name=config.printer_name,
            printer_profile=config.printer_profile,
            quick_product_ids=list(config.quick_product_ids or []),
            updated_at=config.updated_at,
            terminals=terminals_payload,
            tip_suggestions=[float(Decimal(str(value))) for value in tip_suggestions],
        )


class POSPromotionFeatureFlags(BaseModel):
    volume: bool = False
    combos: bool = False
    coupons: bool = False


class POSVolumePromotion(BaseModel):
    id: str = Field(..., min_length=1, max_length=60)
    device_id: int = Field(..., ge=1)
    min_quantity: int = Field(..., ge=1)
    discount_percent: Decimal = Field(..., gt=Decimal("0"), le=Decimal("100"))

    @field_serializer("discount_percent")
    @classmethod
    def _serialize_discount(cls, value: Decimal) -> float:
        return float(value)


class POSComboPromotionItem(BaseModel):
    device_id: int = Field(..., ge=1)
    quantity: int = Field(..., ge=1)


class POSComboPromotion(BaseModel):
    id: str = Field(..., min_length=1, max_length=60)
    items: list[POSComboPromotionItem] = Field(default_factory=list)
    discount_percent: Decimal = Field(..., gt=Decimal("0"), le=Decimal("100"))

    @field_serializer("discount_percent")
    @classmethod
    def _serialize_discount(cls, value: Decimal) -> float:
        return float(value)

    @field_validator("items")
    @classmethod
    def _ensure_items(cls, value: list[POSComboPromotionItem]) -> list[POSComboPromotionItem]:
        if not value:
            raise ValueError("Los combos deben incluir al menos un artículo.")
        return value


class POSCouponPromotion(BaseModel):
    code: str = Field(..., min_length=3, max_length=40)
    discount_percent: Decimal = Field(..., gt=Decimal("0"), le=Decimal("100"))
    description: str | None = Field(default=None, max_length=120)

    @field_serializer("discount_percent")
    @classmethod
    def _serialize_discount(cls, value: Decimal) -> float:
        return float(value)


class POSPromotionsConfig(BaseModel):
    feature_flags: POSPromotionFeatureFlags = Field(default_factory=POSPromotionFeatureFlags)
    volume_promotions: list[POSVolumePromotion] = Field(default_factory=list)
    combo_promotions: list[POSComboPromotion] = Field(default_factory=list)
    coupons: list[POSCouponPromotion] = Field(default_factory=list)


class POSPromotionsUpdate(POSPromotionsConfig):
    store_id: int = Field(..., ge=1)


class POSPromotionsResponse(POSPromotionsConfig):
    store_id: int
    updated_at: datetime | None = None

    model_config = ConfigDict(from_attributes=True)


class POSAppliedPromotion(BaseModel):
    id: str
    promotion_type: Literal["volume", "combo", "coupon"]
    description: str
    discount_percent: Decimal = Field(default=Decimal("0"), ge=Decimal("0"), le=Decimal("100"))
    discount_amount: Decimal = Field(default=Decimal("0"), ge=Decimal("0"))
    affected_items: list[int] = Field(default_factory=list)
    coupon_code: str | None = Field(default=None, max_length=60)

    @field_serializer("discount_percent", "discount_amount")
    @classmethod
    def _serialize_amount(cls, value: Decimal) -> float:
        return float(value)


class POSConfigUpdate(BaseModel):
    store_id: int = Field(..., ge=1)
    tax_rate: Decimal = Field(..., ge=Decimal("0"), le=Decimal("100"))
    invoice_prefix: str = Field(..., min_length=1, max_length=12)
    printer_name: str | None = Field(default=None, max_length=120)
    printer_profile: str | None = Field(default=None, max_length=255)
    quick_product_ids: list[int] = Field(default_factory=list)
    hardware_settings: POSHardwareSettings | None = Field(default=None)

    @field_validator("quick_product_ids")
    @classmethod
    def _validate_quick_products(cls, value: list[int]) -> list[int]:
        normalized = []
        for item in value:
            if int(item) < 1:
                raise ValueError(
                    "Los identificadores rápidos deben ser positivos.")
            normalized.append(int(item))
        return normalized


class POSHardwarePrintTestRequest(BaseModel):
    """Solicitud de impresión de prueba."""

    store_id: int = Field(..., ge=1)
    printer_name: str | None = Field(default=None, max_length=120)
    mode: POSPrinterMode = Field(default=POSPrinterMode.THERMAL)
    sample: str = Field(default="*** PRUEBA DE IMPRESIÓN POS ***", max_length=512)


class POSHardwareDrawerOpenRequest(BaseModel):
    """Solicitud para apertura de gaveta."""

    store_id: int = Field(..., ge=1)
    connector_identifier: str | None = Field(default=None, max_length=120)
    pulse_duration_ms: int | None = Field(default=None, ge=50, le=500)


class POSHardwareDisplayPushRequest(BaseModel):
    """Eventos a mostrar en la pantalla de cliente."""

    store_id: int = Field(..., ge=1)
    headline: str = Field(..., max_length=80)
    message: str | None = Field(default=None, max_length=240)
    total_amount: float | None = Field(default=None, ge=0)


class POSHardwareActionResponse(BaseModel):
    """Respuesta estandarizada para acciones de hardware."""

    status: Literal["queued", "ok", "error"] = Field(default="queued")
    message: str = Field(default="")
    details: dict[str, Any] | None = Field(default=None)


class BackupRunRequest(BaseModel):
    nota: str | None = Field(default=None, max_length=255)
    componentes: set[BackupComponent] | None = Field(
        default=None,
        description=(
            "Componentes específicos a incluir en el respaldo. Si se omite se respaldan todos."
        ),
    )


class BackupJobResponse(BaseModel):
    id: int
    mode: BackupMode
    executed_at: datetime
    pdf_path: str
    archive_path: str
    json_path: str
    sql_path: str
    config_path: str
    metadata_path: str
    critical_directory: str
    components: list[BackupComponent]
    total_size_bytes: int
    notes: str | None
    triggered_by_id: int | None
    created_at: datetime
    updated_at: datetime

    model_config = ConfigDict(from_attributes=True)


class BackupRestoreRequest(BaseModel):
    componentes: set[BackupComponent] | None = Field(
        default=None,
        description="Componentes a restaurar. Si no se especifica se usarán todos los disponibles.",
    )
    destino: str | None = Field(
        default=None,
        max_length=255,
        description="Directorio destino para los archivos restaurados. Se crea si no existe.",
    )
    aplicar_base_datos: bool = Field(
        default=False,
        description=(
            "Cuando es verdadero ejecuta el volcado SQL directamente sobre la base de datos activa."
        ),
    )


class BackupRestoreResponse(BaseModel):
    job_id: int
    componentes: list[BackupComponent]
    destino: str | None
    resultados: dict[str, str]


class ReleaseInfo(BaseModel):
    version: str = Field(..., description="Versión disponible del producto")
    release_date: date = Field(..., description="Fecha oficial de liberación")
    notes: str = Field(..., description="Resumen de cambios relevantes")
    download_url: str = Field(...,
                              description="Enlace de descarga del instalador")


class UpdateStatus(BaseModel):
    current_version: str
    latest_version: str | None
    is_update_available: bool
    latest_release: ReleaseInfo | None = None


class IntegrationCredentialInfo(BaseModel):
    """Resumen de credenciales expuestas a los administradores."""

    token_hint: str = Field(
        ...,
        min_length=4,
        max_length=8,
        description="Últimos caracteres visibles del token activo.",
    )
    rotated_at: datetime = Field(
        ...,
        description="Marca temporal en UTC de la última rotación del token.",
    )
    expires_at: datetime = Field(
        ...,
        description="Fecha en UTC en la que expira el token vigente.",
    )

    model_config = ConfigDict(
        json_schema_extra={
            "example": {
                "token_hint": "a1B3",
                "rotated_at": "2025-11-06T04:00:00+00:00",
                "expires_at": "2026-02-04T04:00:00+00:00",
            }
        }
    )


class IntegrationHealthStatus(BaseModel):
    """Estado de salud reportado por los monitores corporativos."""

    status: str = Field(
        ...,
        min_length=2,
        max_length=40,
        description="Estado declarado (por ejemplo: operational, degraded, offline).",
    )
    checked_at: datetime | None = Field(
        default=None,
        description="Marca temporal en UTC del último chequeo exitoso.",
    )
    message: str | None = Field(
        default=None,
        max_length=200,
        description="Mensaje opcional con detalles del monitoreo.",
    )


class IntegrationProviderSummary(BaseModel):
    """Información general visible en el catálogo de integraciones."""

    slug: str = Field(
        ...,
        min_length=3,
        max_length=60,
        description="Identificador corto de la integración.",
    )
    name: str = Field(
        ...,
        min_length=3,
        max_length=120,
        description="Nombre comercial del conector externo.",
    )
    category: str = Field(
        ...,
        min_length=3,
        max_length=60,
        description="Categoría operativa del conector (analítica, automatización, etc.).",
    )
    status: str = Field(
        ...,
        min_length=2,
        max_length=40,
        description="Estado corporativo actual (active, beta, deprecated, etc.).",
    )
    supports_push: bool = Field(
        default=False,
        description="Indica si Softmobile envía eventos al conector mediante webhooks.",
    )
    supports_pull: bool = Field(
        default=True,
        description="Indica si el conector consulta datos directamente de la API.",
    )
    events: list[str] = Field(
        default_factory=list,
        description="Eventos estándar publicados para la integración.",
    )
    documentation_url: str | None = Field(
        default=None,
        description="Enlace de referencia con la documentación técnica del conector.",
    )
    credential: IntegrationCredentialInfo
    health: IntegrationHealthStatus

    model_config = ConfigDict(
        json_schema_extra={
            "example": {
                "slug": "zapier",
                "name": "Zapier Inventory Bridge",
                "category": "automatizacion",
                "status": "active",
                "supports_push": True,
                "supports_pull": True,
                "events": [
                    "inventory.device.updated",
                    "sales.order.completed",
                ],
                "documentation_url": "https://docs.softmobile.mx/integraciones/zapier",
                "credential": {
                    "token_hint": "XyZ9",
                    "rotated_at": "2025-10-01T06:00:00+00:00",
                    "expires_at": "2025-12-30T06:00:00+00:00",
                },
                "health": {
                    "status": "operational",
                    "checked_at": "2025-11-05T05:00:00+00:00",
                    "message": "Webhook confirmó respuesta 200 en 120 ms",
                },
            }
        }
    )


class IntegrationProviderDetail(IntegrationProviderSummary):
    """Ficha extendida con capacidades y pasos de despliegue."""

    auth_type: str = Field(
        ...,
        min_length=3,
        max_length=40,
        description="Método de autenticación utilizado (api_key, oauth2, etc.).",
    )
    description: str = Field(
        ...,
        min_length=10,
        max_length=500,
        description="Descripción funcional de la integración.",
    )
    features: dict[str, Any] = Field(
        default_factory=dict,
        description="Mapa de capacidades habilitadas para el conector.",
    )
    setup_instructions: list[str] = Field(
        default_factory=list,
        description="Pasos recomendados para habilitar la integración.",
    )


class IntegrationRotateSecretResponse(BaseModel):
    """Respuesta emitida tras rotar el token de una integración."""

    slug: str = Field(
        ...,
        min_length=3,
        max_length=60,
        description="Identificador del conector actualizado.",
    )
    token: str = Field(
        ...,
        min_length=16,
        max_length=200,
        description="Token API recién emitido en formato URL-safe.",
    )
    credential: IntegrationCredentialInfo

    model_config = ConfigDict(
        json_schema_extra={
            "example": {
                "slug": "erp_sync",
                "token": "4sV2k1lM...",
                "credential": {
                    "token_hint": "LmN7",
                    "rotated_at": "2025-11-06T05:32:00+00:00",
                    "expires_at": "2026-02-04T05:32:00+00:00",
                },
            }
        }
    )


class IntegrationHealthUpdateRequest(BaseModel):
    """Carga útil enviada por los monitores corporativos."""

    status: str = Field(
        ...,
        min_length=2,
        max_length=40,
        description="Estado reportado (operational, degraded, offline, etc.).",
    )
    message: str | None = Field(
        default=None,
        max_length=200,
        description="Descripción breve del resultado del monitoreo.",
    )


__all__ = [
    "AgingMetric",
    "AnalyticsAgingResponse",
    "AnalyticsComparativeResponse",
    "AnalyticsForecastResponse",
    "AnalyticsProfitMarginResponse",
    "AnalyticsRotationResponse",
    "AnalyticsSalesProjectionResponse",
    "AuditAcknowledgedEntity",
    "AuditAcknowledgementCreate",
    "AuditAcknowledgementResponse",
    "AuditUIExportFormat",
    "AuditUIBulkItem",
    "AuditUIBulkRequest",
    "AuditUIBulkResponse",
    "AuditUIRecord",
    "AuditUIListResponse",
    "AuditHighlight",
    "AuditTrailInfo",
    "AuditLogResponse",
    "SystemLogEntry",
    "SystemErrorEntry",
    "GlobalReportFiltersState",
    "GlobalReportTotals",
    "GlobalReportBreakdownItem",
    "GlobalReportAlert",
    "GlobalReportOverview",
    "GlobalReportSeriesPoint",
    "GlobalReportDashboard",
    "SalesSummaryReport",
    "SalesByProductItem",
    "CashCloseReport",
    "CashDenominationInput",
    "CashRegisterEntryCreate",
    "CashRegisterEntryResponse",
    "CashSessionOpenRequest",
    "CashSessionCloseRequest",
    "CashSessionResponse",
    "AuditReminderEntry",
    "AuditReminderSummary",
    "DashboardAuditAlerts",
    "BackupJobResponse",
    "BackupRunRequest",
    "BackupRestoreRequest",
    "BackupRestoreResponse",
    "BinaryFileResponse",
    "HTMLDocumentResponse",
    "IntegrationCredentialInfo",
    "IntegrationHealthStatus",
    "IntegrationProviderSummary",
    "IntegrationProviderDetail",
    "IntegrationRotateSecretResponse",
    "IntegrationHealthUpdateRequest",
    "BackupExportFormat",
    "DeviceBase",
    "DeviceCreate",
    "DeviceResponse",
    "DeviceIdentifierRequest",
    "DeviceIdentifierResponse",
    "DeviceUpdate",
    "SmartImportColumnMatch",
    "InventorySmartImportPreview",
    "InventorySmartImportResult",
    "InventorySmartImportResponse",
    "InventoryImportError",
    "InventoryImportSummary",
    "ImportValidation",
    "ImportValidationDevice",
    "ImportValidationDetail",
    "ImportValidationSummary",
    "InventoryImportHistoryEntry",
    "InventoryMetricsResponse",
    "InventorySummary",
    "InventoryAvailabilityStore",
    "InventoryAvailabilityRecord",
    "InventoryAvailabilityResponse",
    "DashboardChartPoint",
    "DashboardGlobalMetrics",
    "InventoryTotals",
    "LowStockDevice",
    "InventoryAlertDevice",
    "InventoryAlertSummary",
    "InventoryAlertSettingsResponse",
    "InventoryAlertsResponse",
    "MovementBase",
    "MovementCreate",
    "MovementResponse",
    "PurchaseOrderCreate",
    "PurchaseOrderItemCreate",
    "PurchaseOrderItemResponse",
    "PurchaseOrderResponse",
    "PurchaseOrderDocumentResponse",
    "PurchaseOrderStatusEventResponse",
    "PurchaseOrderStatusUpdateRequest",
    "PurchaseOrderEmailRequest",
    "PurchaseReceiveItem",
    "PurchaseReceiveRequest",
    "PurchaseImportResponse",
    "PurchaseSuggestionItem",
    "PurchaseSuggestionStore",
    "PurchaseSuggestionsResponse",
    "POSCartItem",
    "POSSalePaymentInput",
    "POSSaleRequest",
    "POSSaleResponse",
    "POSPromotionFeatureFlags",
    "POSVolumePromotion",
    "POSComboPromotionItem",
    "POSComboPromotion",
    "POSCouponPromotion",
    "POSPromotionsConfig",
    "POSPromotionsUpdate",
    "POSPromotionsResponse",
    "POSAppliedPromotion",
    "POSReceiptDeliveryChannel",
    "POSReceiptDeliveryRequest",
    "POSReceiptDeliveryResponse",
    "POSSessionOpenPayload",
    "POSSessionClosePayload",
    "POSSessionSummary",
    "POSTaxInfo",
    "POSReturnItemRequest",
    "PriceListBase",
    "PriceListCreate",
    "PriceListItemBase",
    "PriceListItemCreate",
    "PriceListItemResponse",
    "PriceListItemUpdate",
    "PriceListResponse",
    "PriceListUpdate",
    "PriceResolution",
    "POSReturnRequest",
    "POSReturnResponse",
    "POSSaleDetailResponse",
    "POSElectronicPaymentResult",
    "PurchaseVendorBase",
    "PurchaseVendorCreate",
    "PurchaseVendorUpdate",
    "PurchaseVendorResponse",
    "PurchaseVendorStatusUpdate",
    "PurchaseRecordItemBase",
    "PurchaseRecordItemCreate",
    "PurchaseRecordItemResponse",
    "PurchaseRecordCreate",
    "PurchaseRecordResponse",
    "PurchaseVendorHistory",
    "PurchaseReportFilters",
    "PurchaseReportTotals",
    "PurchaseReportItem",
    "PurchaseReport",
    "PurchaseVendorRanking",
    "PurchaseUserRanking",
    "PurchaseStatistics",
    "PurchaseReturnCreate",
    "PurchaseReturnResponse",
    "RecurringOrderCreate",
    "RecurringOrderExecutionResult",
    "RecurringOrderResponse",
    "OperationHistoryEntry",
    "OperationHistoryTechnician",
    "OperationHistoryType",
    "OperationsHistoryResponse",
    "ReturnDisposition",
    "ReturnReasonCategory",
    "ReturnApprovalRequest",
    "ReturnRecordType",
    "ReturnRecord",
    "ReturnsTotals",
    "ReturnsOverview",
    "SaleCreate",
    "SaleUpdate",
    "SaleItemCreate",
    "SaleItemResponse",
    "SaleStoreSummary",
    "SaleUserSummary",
    "SaleDeviceSummary",
    "WarrantyDeviceSummary",
    "WarrantySaleSummary",
    "WarrantyClaimResponse",
    "WarrantyAssignmentResponse",
    "WarrantyClaimCreate",
    "WarrantyClaimStatusUpdate",
    "WarrantyMetrics",
    "SaleResponse",
    "SaleReturnCreate",
    "SaleReturnItem",
    "SaleReturnResponse",
    "SaleHistorySearchResponse",
    "SalesReportFilters",
    "SalesReportTotals",
    "SalesReportItem",
    "SalesReportGroup",
    "SalesReportProduct",
    "SalesReport",
    "POSConnectorType",
    "POSPrinterMode",
    "POSConnectorSettings",
    "POSPrinterSettings",
    "POSCashDrawerSettings",
    "POSCustomerDisplaySettings",
    "POSHardwareSettings",
    "POSHardwarePrintTestRequest",
    "POSHardwareDrawerOpenRequest",
    "POSHardwareDisplayPushRequest",
    "POSHardwareActionResponse",
    "POSDraftResponse",
    "POSConfigResponse",
    "POSTerminalConfig",
    "POSConfigUpdate",
    "ReleaseInfo",
    "RootWelcomeResponse",
    "RoleResponse",
    "StoreBase",
    "StoreCreate",
    "StoreResponse",
    "StoreUpdate",
    "StoreValueMetric",
    "StoreComparativeMetric",
    "SupplierContact",
    "SupplierBase",
    "SupplierBatchBase",
    "SupplierBatchCreate",
    "SupplierBatchOverviewItem",
    "SupplierBatchResponse",
    "SupplierBatchUpdate",
    "SupplierCreate",
    "SupplierAccountsPayableBucket",
    "SupplierAccountsPayableResponse",
    "SupplierAccountsPayableSummary",
    "SupplierAccountsPayableSupplier",
    "SupplierResponse",
    "SupplierUpdate",
    "SyncRequest",
    "SyncOutboxEntryResponse",
    "SyncOutboxPriority",
    "SyncOutboxStatsEntry",
    "SyncQueueProgressSummary",
    "SyncHybridComponentSummary",
    "SyncHybridProgressComponents",
    "SyncHybridProgressSummary",
    "SyncHybridForecast",
    "SyncHybridModuleBreakdownComponent",
    "SyncHybridModuleBreakdownItem",
    "SyncHybridRemainingBreakdown",
    "SyncHybridOverview",
    "SyncQueueEvent",
    "SyncQueueEntryResponse",
    "SyncQueueAttemptResponse",
    "SyncQueueEnqueueRequest",
    "SyncQueueEnqueueResponse",
    "SyncQueueDispatchResult",
    "SyncBranchHealth",
    "SyncBranchOverview",
    "SyncBranchStoreDetail",
    "SyncConflictLog",
    "SyncConflictReport",
    "SyncConflictReportFilters",
    "SyncConflictReportTotals",
    "SyncSessionCompact",
    "SyncStoreHistory",
    "SyncOutboxReplayRequest",
    "SyncSessionResponse",
    "TransferReport",
    "TransferReportDevice",
    "TransferReportFilters",
    "TransferReportItem",
    "TransferReportTotals",
    "TokenPayload",
    "TokenVerificationRequest",
    "TokenVerificationResponse",
    "TokenResponse",
    "SessionLoginResponse",
    "PasswordRecoveryRequest",
    "PasswordResetConfirm",
    "PasswordResetResponse",
    "UpdateStatus",
    "UserBase",
    "UserCreate",
    "UserUpdate",
    "UserResponse",
    "UserRolesUpdate",
    "UserStatusUpdate",
    "RoleModulePermission",
    "RolePermissionMatrix",
    "RolePermissionUpdate",
    "UserDirectoryFilters",
    "UserDirectoryTotals",
    "UserDirectoryEntry",
    "UserDirectoryReport",
    "UserDashboardActivity",
    "UserSessionSummary",
    "UserDashboardMetrics",
    "ProfitMarginMetric",
    "RotationMetric",
    "SalesProjectionMetric",
    "StockoutForecastMetric",
    "PurchaseSupplierMetric",
    "PurchaseAnalyticsResponse",
    "HealthStatusResponse",
    "CustomerDebtSnapshot",
    "CreditScheduleEntry",
    "AccountsReceivableEntry",
    "AccountsReceivableBucket",
    "AccountsReceivableSummary",
    "CustomerAccountsReceivableResponse",
    "CustomerStatementLine",
    "CustomerStatementReport",
    "CustomerPaymentReceiptResponse",
    "StoreCreditResponse",
    "StoreCreditRedemptionResponse",
    "StoreCreditIssueRequest",
    "StoreCreditRedeemRequest",
    "DashboardReceivableCustomer",
    "DashboardReceivableMetrics",
]

CashSessionCloseRequest.model_rebuild()
CashSessionResponse.model_rebuild()
WarrantyClaimCreate.model_rebuild()
WarrantyClaimStatusUpdate.model_rebuild()<|MERGE_RESOLUTION|>--- conflicted
+++ resolved
@@ -637,10 +637,7 @@
     store_id: int | None = Field(
         default=None,
         ge=1,
-<<<<<<< HEAD
-=======
         description="Identificador de la sucursal asociada cuando la lista es específica para una tienda.",
->>>>>>> d6ae0802
         description="Sucursal asociada cuando la lista es específica para una tienda.",
     )
     customer_id: int | None = Field(
