"""Esquemas Pydantic centralizados para la API de Softmobile Central."""
from __future__ import annotations

from datetime import date, datetime
from decimal import Decimal
from typing import Any

from pydantic import BaseModel, ConfigDict, Field, computed_field, field_serializer, field_validator

<<<<<<< HEAD
from datetime import datetime

from ..models import (
    BackupMode,
    CommercialState,
    MovementType,
    SyncMode,
    SyncStatus,
    TransferStatus,
)
=======
from ..models import BackupMode, CommercialState, MovementType, SyncMode, SyncStatus
>>>>>>> e7ceedea


class StoreBase(BaseModel):
    name: str = Field(..., max_length=120, description="Nombre visible de la sucursal")
    location: str | None = Field(default=None, max_length=120, description="Dirección o referencia")
    timezone: str = Field(default="UTC", max_length=50, description="Zona horaria de la sucursal")


class StoreCreate(StoreBase):
    """Carga de datos necesaria para registrar una nueva sucursal."""


class StoreUpdate(BaseModel):
    name: str | None = Field(default=None, max_length=120)
    location: str | None = Field(default=None, max_length=120)
    timezone: str | None = Field(default=None, max_length=50)


class StoreResponse(StoreBase):
    id: int

    model_config = ConfigDict(from_attributes=True)


class DeviceBase(BaseModel):
    sku: str = Field(..., max_length=80, description="Identificador único del producto")
    name: str = Field(..., max_length=120, description="Descripción del dispositivo")
    quantity: int = Field(default=0, ge=0, description="Cantidad disponible en inventario")
    unit_price: Decimal = Field(
        default=Decimal("0"),
        ge=Decimal("0"),
        description="Precio unitario referencial del dispositivo",
    )
    imei: str | None = Field(default=None, max_length=18, description="IMEI del dispositivo")
    serial: str | None = Field(default=None, max_length=120, description="Número de serie")
    marca: str | None = Field(default=None, max_length=80, description="Marca comercial")
    modelo: str | None = Field(default=None, max_length=120, description="Modelo detallado")
    color: str | None = Field(default=None, max_length=60, description="Color principal")
    capacidad_gb: int | None = Field(default=None, ge=0, description="Capacidad de almacenamiento en GB")
    estado_comercial: CommercialState = Field(default=CommercialState.NUEVO)
    proveedor: str | None = Field(default=None, max_length=120, description="Proveedor principal")
    costo_unitario: Decimal = Field(
        default=Decimal("0"),
        ge=Decimal("0"),
        description="Costo neto por unidad",
    )
    margen_porcentaje: Decimal = Field(
        default=Decimal("0"),
        ge=Decimal("0"),
        description="Margen aplicado en porcentaje",
    )
    garantia_meses: int = Field(default=0, ge=0, description="Garantía ofrecida en meses")
    lote: str | None = Field(default=None, max_length=80, description="Identificador de lote")
    fecha_compra: date | None = Field(default=None, description="Fecha de compra al proveedor")

    @field_serializer("unit_price")
    @classmethod
    def _serialize_unit_price(cls, value: Decimal) -> float:
        return float(value)

    @field_serializer("costo_unitario")
    @classmethod
    def _serialize_cost(cls, value: Decimal) -> float:
        return float(value)

    @field_serializer("margen_porcentaje")
    @classmethod
    def _serialize_margin(cls, value: Decimal) -> float:
        return float(value)

    @field_validator("imei")
    @classmethod
    def validate_imei(cls, value: str | None) -> str | None:
        if value is None:
            return value
        normalized = value.strip()
        if normalized and not (10 <= len(normalized) <= 18):
            raise ValueError("IMEI inválido")
        return normalized or None

    @field_validator("serial")
    @classmethod
    def validate_serial(cls, value: str | None) -> str | None:
        if value is None:
            return value
        normalized = value.strip()
        if normalized and len(normalized) < 4:
            raise ValueError("Número de serie inválido")
        return normalized or None


class DeviceCreate(DeviceBase):
    """Datos necesarios para registrar un dispositivo."""


class DeviceUpdate(BaseModel):
    name: str | None = Field(default=None, max_length=120)
    quantity: int | None = Field(default=None, ge=0)
    unit_price: Decimal | None = Field(default=None, ge=Decimal("0"))
    imei: str | None = Field(default=None, max_length=18)
    serial: str | None = Field(default=None, max_length=120)
    marca: str | None = Field(default=None, max_length=80)
    modelo: str | None = Field(default=None, max_length=120)
    color: str | None = Field(default=None, max_length=60)
    capacidad_gb: int | None = Field(default=None, ge=0)
    estado_comercial: CommercialState | None = Field(default=None)
    proveedor: str | None = Field(default=None, max_length=120)
    costo_unitario: Decimal | None = Field(default=None, ge=Decimal("0"))
    margen_porcentaje: Decimal | None = Field(default=None, ge=Decimal("0"))
    garantia_meses: int | None = Field(default=None, ge=0)
    lote: str | None = Field(default=None, max_length=80)
    fecha_compra: date | None = Field(default=None)

    @field_validator("imei")
    @classmethod
    def validate_update_imei(cls, value: str | None) -> str | None:
        if value is None:
            return value
        normalized = value.strip()
        if normalized and not (10 <= len(normalized) <= 18):
            raise ValueError("IMEI inválido")
        return normalized or None

    @field_validator("serial")
    @classmethod
    def validate_update_serial(cls, value: str | None) -> str | None:
        if value is None:
            return value
        normalized = value.strip()
        if normalized and len(normalized) < 4:
            raise ValueError("Número de serie inválido")
        return normalized or None


class DeviceResponse(DeviceBase):
    id: int
    store_id: int

    model_config = ConfigDict(from_attributes=True)

    @computed_field(return_type=float)  # type: ignore[misc]
    def inventory_value(self) -> float:
        return float(self.quantity * self.unit_price)


class DeviceSearchFilters(BaseModel):
    imei: str | None = Field(default=None, max_length=18)
    serial: str | None = Field(default=None, max_length=120)
    capacidad_gb: int | None = Field(default=None, ge=0)
    color: str | None = Field(default=None, max_length=60)
    marca: str | None = Field(default=None, max_length=80)
    modelo: str | None = Field(default=None, max_length=120)

    model_config = ConfigDict(extra="forbid")

    @field_validator("imei", "serial", "color", "marca", "modelo", mode="before")
    @classmethod
    def _normalize_text(cls, value: str | None) -> str | None:
        if value is None:
            return value
        normalized = value.strip()
        return normalized or None


class CatalogProDeviceResponse(DeviceResponse):
    store_name: str

    model_config = ConfigDict(from_attributes=True)


<<<<<<< HEAD
class StoreMembershipBase(BaseModel):
    user_id: int = Field(..., ge=1)
    store_id: int = Field(..., ge=1)
    can_create_transfer: bool = Field(default=False)
    can_receive_transfer: bool = Field(default=False)


class StoreMembershipResponse(StoreMembershipBase):
    id: int
    created_at: datetime

    model_config = ConfigDict(from_attributes=True)


class StoreMembershipUpdate(StoreMembershipBase):
    pass


class TransferOrderItemBase(BaseModel):
    device_id: int = Field(..., ge=1)
    quantity: int = Field(..., ge=1)


class TransferOrderItemCreate(TransferOrderItemBase):
    pass


class TransferOrderTransition(BaseModel):
    reason: str | None = Field(default=None, max_length=255)


class TransferOrderCreate(BaseModel):
    origin_store_id: int = Field(..., ge=1)
    destination_store_id: int = Field(..., ge=1)
    reason: str | None = Field(default=None, max_length=255)
    items: list[TransferOrderItemCreate]

    @field_validator("reason")
    @classmethod
    def _normalize_reason(cls, value: str | None) -> str | None:
        if value is None:
            return value
        normalized = value.strip()
        return normalized or None

    @field_validator("items")
    @classmethod
    def _ensure_items(cls, value: list[TransferOrderItemCreate]) -> list[TransferOrderItemCreate]:
        if not value:
            raise ValueError("Debes incluir al menos un dispositivo en la transferencia.")
        return value


class TransferOrderItemResponse(TransferOrderItemBase):
    id: int
    transfer_order_id: int

    model_config = ConfigDict(from_attributes=True)


class TransferOrderResponse(BaseModel):
    id: int
    origin_store_id: int
    destination_store_id: int
    status: TransferStatus
    reason: str | None
    created_at: datetime
    updated_at: datetime
    dispatched_at: datetime | None
    received_at: datetime | None
    cancelled_at: datetime | None
    items: list[TransferOrderItemResponse]

    model_config = ConfigDict(from_attributes=True)


=======
>>>>>>> e7ceedea
class RoleResponse(BaseModel):
    id: int
    name: str

    model_config = ConfigDict(from_attributes=True)


class UserBase(BaseModel):
    username: str = Field(..., max_length=80)
    full_name: str | None = Field(default=None, max_length=120)


class UserCreate(UserBase):
    password: str = Field(..., min_length=8, max_length=128)
    roles: list[str] = Field(default_factory=list)


class UserRolesUpdate(BaseModel):
    roles: list[str] = Field(default_factory=list)


class UserResponse(UserBase):
    id: int
    is_active: bool
    created_at: datetime
    roles: list[RoleResponse]

    model_config = ConfigDict(from_attributes=True)

    @field_validator("roles", mode="before")
    @classmethod
    def _flatten_roles(cls, value: Any) -> list[RoleResponse]:
        if value is None:
            return []
        flattened: list[RoleResponse] = []
        for item in value:
            if isinstance(item, RoleResponse):
                flattened.append(item)
                continue
            role_obj = getattr(item, "role", item)
            flattened.append(RoleResponse.model_validate(role_obj))
        return flattened


class TokenResponse(BaseModel):
    access_token: str
    token_type: str = "bearer"


class TokenPayload(BaseModel):
    sub: str
    exp: int


class MovementBase(BaseModel):
    device_id: int = Field(..., ge=1)
    movement_type: MovementType
    quantity: int = Field(..., gt=0)
    reason: str | None = Field(default=None, max_length=255)


class MovementCreate(MovementBase):
    """Carga de datos para registrar movimientos de inventario."""


class MovementResponse(MovementBase):
    id: int
    store_id: int
    performed_by_id: int | None
    created_at: datetime

    model_config = ConfigDict(from_attributes=True)


class InventorySummary(BaseModel):
    store_id: int
    store_name: str
    total_items: int
    total_value: Decimal
    devices: list[DeviceResponse]

    @field_serializer("total_value")
    @classmethod
    def _serialize_total_value(cls, value: Decimal) -> float:
        return float(value)


class StoreValueMetric(BaseModel):
    store_id: int
    store_name: str
    device_count: int
    total_units: int
    total_value: Decimal

    @field_serializer("total_value")
    @classmethod
    def _serialize_metric_value(cls, value: Decimal) -> float:
        return float(value)


class LowStockDevice(BaseModel):
    store_id: int
    store_name: str
    device_id: int
    sku: str
    name: str
    quantity: int
    unit_price: Decimal

    @field_serializer("unit_price")
    @classmethod
    def _serialize_low_stock_price(cls, value: Decimal) -> float:
        return float(value)

    @computed_field(return_type=float)  # type: ignore[misc]
    def inventory_value(self) -> float:
        return float(self.quantity * self.unit_price)


class InventoryTotals(BaseModel):
    stores: int
    devices: int
    total_units: int
    total_value: Decimal

    @field_serializer("total_value")
    @classmethod
    def _serialize_totals_value(cls, value: Decimal) -> float:
        return float(value)


class InventoryMetricsResponse(BaseModel):
    totals: InventoryTotals
    top_stores: list[StoreValueMetric]
    low_stock_devices: list[LowStockDevice]


class SyncSessionResponse(BaseModel):
    id: int
    store_id: int | None
    mode: SyncMode
    status: SyncStatus
    started_at: datetime
    finished_at: datetime | None
    triggered_by_id: int | None
    error_message: str | None

    model_config = ConfigDict(from_attributes=True)


class SyncRequest(BaseModel):
    store_id: int | None = Field(default=None, ge=1)


class AuditLogResponse(BaseModel):
    id: int
    action: str
    entity_type: str
    entity_id: str
    details: str | None
    performed_by_id: int | None
    created_at: datetime

    model_config = ConfigDict(from_attributes=True)


class BackupRunRequest(BaseModel):
    nota: str | None = Field(default=None, max_length=255)


class BackupJobResponse(BaseModel):
    id: int
    mode: BackupMode
    executed_at: datetime
    pdf_path: str
    archive_path: str
    total_size_bytes: int
    notes: str | None
    triggered_by_id: int | None

    model_config = ConfigDict(from_attributes=True)


class ReleaseInfo(BaseModel):
    version: str = Field(..., description="Versión disponible del producto")
    release_date: date = Field(..., description="Fecha oficial de liberación")
    notes: str = Field(..., description="Resumen de cambios relevantes")
    download_url: str = Field(..., description="Enlace de descarga del instalador")


class UpdateStatus(BaseModel):
    current_version: str
    latest_version: str | None
    is_update_available: bool
    latest_release: ReleaseInfo | None = None


__all__ = [
    "AuditLogResponse",
    "BackupJobResponse",
    "BackupRunRequest",
    "DeviceBase",
    "DeviceCreate",
    "DeviceResponse",
    "DeviceUpdate",
    "InventoryMetricsResponse",
    "InventorySummary",
    "InventoryTotals",
    "LowStockDevice",
    "MovementBase",
    "MovementCreate",
    "MovementResponse",
    "ReleaseInfo",
    "RoleResponse",
    "StoreBase",
    "StoreCreate",
    "StoreResponse",
    "StoreUpdate",
    "StoreValueMetric",
    "SyncRequest",
    "SyncSessionResponse",
    "TokenPayload",
    "TokenResponse",
    "UpdateStatus",
    "UserBase",
    "UserCreate",
    "UserResponse",
    "UserRolesUpdate",
]<|MERGE_RESOLUTION|>--- conflicted
+++ resolved
@@ -7,7 +7,6 @@
 
 from pydantic import BaseModel, ConfigDict, Field, computed_field, field_serializer, field_validator
 
-<<<<<<< HEAD
 from datetime import datetime
 
 from ..models import (
@@ -18,9 +17,7 @@
     SyncStatus,
     TransferStatus,
 )
-=======
 from ..models import BackupMode, CommercialState, MovementType, SyncMode, SyncStatus
->>>>>>> e7ceedea
 
 
 class StoreBase(BaseModel):
@@ -191,7 +188,6 @@
     model_config = ConfigDict(from_attributes=True)
 
 
-<<<<<<< HEAD
 class StoreMembershipBase(BaseModel):
     user_id: int = Field(..., ge=1)
     store_id: int = Field(..., ge=1)
@@ -268,8 +264,6 @@
     model_config = ConfigDict(from_attributes=True)
 
 
-=======
->>>>>>> e7ceedea
 class RoleResponse(BaseModel):
     id: int
     name: str
