"""Esquemas Pydantic centralizados para la API de Softmobile Central."""
from __future__ import annotations

import enum
from datetime import date, datetime, timezone
from decimal import Decimal
from typing import Annotated, Any, Literal

from pydantic import (
    AliasChoices,
    BaseModel,
    ConfigDict,
    Field,
    WithJsonSchema,
    computed_field,
    field_serializer,
    field_validator,
    model_validator,
    model_serializer,
)

from ..models import (
    BackupComponent,
    BackupMode,
    CashSessionStatus,
    CommercialState,
    RecurringOrderType,
    MovementType,
    PaymentMethod,
    PurchaseStatus,
    RepairPartSource,
    RepairStatus,
    InventoryState,
    SyncMode,
    SyncOutboxPriority,
    SyncOutboxStatus,
    SyncQueueStatus,
    SyncStatus,
    TransferStatus,
    CustomerLedgerEntryType,
    SystemLogLevel,
)
from ..utils import audit as audit_utils


class BackupExportFormat(str, enum.Enum):
    """Formatos disponibles para exportar archivos de respaldo."""

    ZIP = "zip"
    SQL = "sql"
    JSON = "json"


class BinaryFileResponse(BaseModel):
    filename: str = Field(
        ...,
        description="Nombre sugerido del archivo generado.",
    )
    media_type: str = Field(
        ...,
        description="Tipo MIME del recurso entregado como archivo.",
    )
    description: str = Field(
        default="El archivo se entrega como contenido binario en el cuerpo de la respuesta.",
        description="Descripción general del archivo exportado.",
    )

    model_config = ConfigDict(json_schema_extra={"example": {
        "filename": "reporte.pdf",
        "media_type": "application/pdf",
        "description": "El archivo se entrega como contenido binario en el cuerpo de la respuesta.",
    }})

    def content_disposition(self, disposition: str = "attachment") -> dict[str, str]:
        """Construye el encabezado Content-Disposition para descargas."""

        sanitized = self.filename.replace("\n", " ").replace("\r", " ")
        return {"Content-Disposition": f"{disposition}; filename={sanitized}"}


class HTMLDocumentResponse(BaseModel):
    """Describe un documento HTML estático entregado como respuesta."""

    content: str = Field(
        ...,
        description="Contenido HTML completo renderizado por el servicio.",
        min_length=1,
    )

    model_config = ConfigDict(
        from_attributes=True,
        json_schema_extra={
            "example": {
                "content": "<!DOCTYPE html><html lang=\"es\"><head>...</head><body>...</body></html>",
            }
        },
    )


class HealthStatusResponse(BaseModel):
    status: str = Field(
        ...,
        description="Estado operativo general del servicio (por ejemplo: ok, degradado).",
        min_length=2,
        max_length=40,
    )


class RootWelcomeResponse(BaseModel):
    message: str = Field(
        ...,
        description="Mensaje de bienvenida mostrado en la raíz del servicio.",
        min_length=3,
        max_length=120,
    )
    service: str = Field(
        ...,
        description="Nombre visible del servicio o módulo que responde.",
        min_length=3,
        max_length=120,
    )


class StoreBase(BaseModel):
    name: str = Field(..., max_length=120,
                      description="Nombre visible de la sucursal")
    location: str | None = Field(
        default=None, max_length=255, description="Dirección física o referencia de la sucursal"
    )
    phone: str | None = Field(
        default=None, max_length=30, description="Teléfono de contacto principal"
    )
    manager: str | None = Field(
        default=None, max_length=120, description="Responsable operativo de la sucursal"
    )
    status: str = Field(
        default="activa", max_length=30, description="Estado operativo de la sucursal"
    )
    timezone: str = Field(default="UTC", max_length=50,
                          description="Zona horaria de la sucursal")


class StoreCreate(StoreBase):
    """Carga de datos necesaria para registrar una nueva sucursal."""

    code: str | None = Field(
        default=None,
        max_length=20,
        description="Código interno único de la sucursal",
    )


class StoreUpdate(BaseModel):
    name: str | None = Field(default=None, max_length=120)
    location: str | None = Field(default=None, max_length=255)
    phone: str | None = Field(default=None, max_length=30)
    manager: str | None = Field(default=None, max_length=120)
    status: str | None = Field(default=None, max_length=30)
    code: str | None = Field(default=None, max_length=20)
    timezone: str | None = Field(default=None, max_length=50)


class StoreResponse(StoreBase):
    id: int
    code: str
    created_at: datetime
    inventory_value: Decimal = Field(default=Decimal("0"))

    model_config = ConfigDict(from_attributes=True)

    @field_serializer("inventory_value")
    @classmethod
    def _serialize_inventory_value(cls, value: Decimal) -> float:
        return float(value)


class DeviceBase(BaseModel):
    sku: str = Field(..., max_length=80,
                     description="Identificador único del producto")
    name: str = Field(..., max_length=120,
                      description="Descripción del dispositivo")
    quantity: int = Field(
        default=0, ge=0, description="Cantidad disponible en inventario")
    unit_price: Decimal = Field(
        default=Decimal("0"),
        ge=Decimal("0"),
        description="Precio unitario referencial del dispositivo",
    )
    minimum_stock: int = Field(
        default=0,
        ge=0,
        description="Stock mínimo aceptable antes de escalar una alerta",
    )
    reorder_point: int = Field(
        default=0,
        ge=0,
        description="Nivel objetivo para disparar un reabastecimiento",
    )
    precio_venta: Decimal = Field(
        default=Decimal("0"),
        ge=Decimal("0"),
        description="Precio público sugerido del dispositivo",
    )
    imei: str | None = Field(default=None, max_length=18,
                             description="IMEI del dispositivo")
    serial: str | None = Field(
        default=None, max_length=120, description="Número de serie")
    marca: str | None = Field(
        default=None, max_length=80, description="Marca comercial")
    modelo: str | None = Field(
        default=None, max_length=120, description="Modelo detallado")
    categoria: str | None = Field(
        default=None, max_length=80, description="Categoría de catálogo")
    condicion: str | None = Field(
        default=None, max_length=60, description="Condición física")
    color: str | None = Field(
        default=None, max_length=60, description="Color principal")
    capacidad_gb: int | None = Field(
        default=None, ge=0, description="Capacidad de almacenamiento en GB")
    capacidad: str | None = Field(
        default=None, max_length=80, description="Capacidad descriptiva")
    estado_comercial: CommercialState = Field(default=CommercialState.NUEVO)
    estado: str = Field(
        default="disponible",
        max_length=40,
        description="Estado logístico del producto (disponible, apartado, agotado, etc.)",
    )
    proveedor: str | None = Field(
        default=None, max_length=120, description="Proveedor principal")
    costo_unitario: Decimal = Field(
        default=Decimal("0"),
        ge=Decimal("0"),
        description="Costo neto por unidad",
    )
    costo_compra: Decimal = Field(
        default=Decimal("0"),
        ge=Decimal("0"),
        description="Costo de compra registrado para el catálogo",
    )
    margen_porcentaje: Decimal = Field(
        default=Decimal("0"),
        ge=Decimal("0"),
        description="Margen aplicado en porcentaje",
    )
    garantia_meses: int = Field(
        default=0, ge=0, description="Garantía ofrecida en meses")
    lote: str | None = Field(default=None, max_length=80,
                             description="Identificador de lote")
    fecha_compra: date | None = Field(
        default=None, description="Fecha de compra al proveedor")
    fecha_ingreso: date | None = Field(
        default=None, description="Fecha de ingreso al inventario")
    ubicacion: str | None = Field(
        default=None, max_length=120, description="Ubicación física en la sucursal")
    descripcion: str | None = Field(
        default=None,
        max_length=1024,
        description="Descripción extendida o notas del producto",
    )
    imagen_url: str | None = Field(
        default=None,
        max_length=255,
        description="URL de la imagen representativa del producto",
    )
    completo: bool = Field(
        default=True,
        description="Indica si la ficha del producto cuenta con todos los datos obligatorios",
    )

    @model_validator(mode="after")
    def _validate_stock_thresholds(self) -> "DeviceBase":
        if self.reorder_point < self.minimum_stock:
            raise ValueError(
                "El punto de reorden debe ser mayor o igual al stock mínimo."
            )
        return self

    @field_serializer("unit_price")
    @classmethod
    def _serialize_unit_price(cls, value: Decimal) -> float:
        return float(value)

    @field_serializer("precio_venta")
    @classmethod
    def _serialize_sale_price(cls, value: Decimal) -> float:
        return float(value)

    @field_serializer("costo_unitario")
    @classmethod
    def _serialize_cost(cls, value: Decimal) -> float:
        return float(value)

    @field_serializer("costo_compra")
    @classmethod
    def _serialize_purchase_cost(cls, value: Decimal) -> float:
        return float(value)

    @field_serializer("margen_porcentaje")
    @classmethod
    def _serialize_margin(cls, value: Decimal) -> float:
        return float(value)

    @field_validator("imei")
    @classmethod
    def validate_imei(cls, value: str | None) -> str | None:
        if value is None:
            return value
        normalized = value.strip()
        if normalized and not (10 <= len(normalized) <= 18):
            raise ValueError("IMEI inválido")
        return normalized or None

    @field_validator("serial")
    @classmethod
    def validate_serial(cls, value: str | None) -> str | None:
        if value is None:
            return value
        normalized = value.strip()
        if normalized and len(normalized) < 4:
            raise ValueError("Número de serie inválido")
        return normalized or None

    @model_validator(mode="before")
    @classmethod
    def _map_aliases(cls, data: Any) -> Any:
        if isinstance(data, dict):
            if "precio_venta" in data and "unit_price" not in data:
                data["unit_price"] = data["precio_venta"]
            if "costo_compra" in data and "costo_unitario" not in data:
                data["costo_unitario"] = data["costo_compra"]
        return data

    @model_validator(mode="after")
    def _sync_aliases(self) -> "DeviceBase":
        object.__setattr__(self, "precio_venta", self.unit_price)
        object.__setattr__(self, "costo_compra", self.costo_unitario)
        return self

    @field_validator(
        "marca",
        "modelo",
        "color",
        "categoria",
        "condicion",
        "capacidad",
        "estado",
        "proveedor",
        "lote",
        "ubicacion",
        "descripcion",
        "imagen_url",
        mode="before",
    )
    @classmethod
    def _normalize_optional_strings(cls, value: str | None) -> str | None:
        if value is None:
            return value
        normalized = value.strip()
        return normalized or None

    @field_validator("estado")
    @classmethod
    def _default_estado(cls, value: str | None) -> str:
        if not value:
            return "disponible"
        return value


class DeviceCreate(DeviceBase):
    """Datos necesarios para registrar un dispositivo."""


class DeviceUpdate(BaseModel):
    name: str | None = Field(default=None, max_length=120)
    quantity: int | None = Field(default=None, ge=0)
    unit_price: Decimal | None = Field(default=None, ge=Decimal("0"))
    precio_venta: Decimal | None = Field(default=None, ge=Decimal("0"))
    imei: str | None = Field(default=None, max_length=18)
    serial: str | None = Field(default=None, max_length=120)
    marca: str | None = Field(default=None, max_length=80)
    modelo: str | None = Field(default=None, max_length=120)
    categoria: str | None = Field(default=None, max_length=80)
    condicion: str | None = Field(default=None, max_length=60)
    color: str | None = Field(default=None, max_length=60)
    capacidad_gb: int | None = Field(default=None, ge=0)
    capacidad: str | None = Field(default=None, max_length=80)
    estado_comercial: CommercialState | None = Field(default=None)
    estado: str | None = Field(default=None, max_length=40)
    proveedor: str | None = Field(default=None, max_length=120)
    costo_unitario: Decimal | None = Field(default=None, ge=Decimal("0"))
    costo_compra: Decimal | None = Field(default=None, ge=Decimal("0"))
    margen_porcentaje: Decimal | None = Field(default=None, ge=Decimal("0"))
    garantia_meses: int | None = Field(default=None, ge=0)
    lote: str | None = Field(default=None, max_length=80)
    fecha_compra: date | None = Field(default=None)
    fecha_ingreso: date | None = Field(default=None)
    ubicacion: str | None = Field(default=None, max_length=120)
    descripcion: str | None = Field(default=None, max_length=1024)
    imagen_url: str | None = Field(default=None, max_length=255)
    completo: bool | None = Field(default=None)
    minimum_stock: int | None = Field(default=None, ge=0)
    reorder_point: int | None = Field(default=None, ge=0)

    @model_validator(mode="before")
    @classmethod
    def _map_update_aliases(cls, data: Any) -> Any:
        if isinstance(data, dict):
            if "precio_venta" in data and "unit_price" not in data:
                data["unit_price"] = data["precio_venta"]
            if "costo_compra" in data and "costo_unitario" not in data:
                data["costo_unitario"] = data["costo_compra"]
        return data

    @model_validator(mode="after")
    def _validate_partial_thresholds(self) -> "DeviceUpdate":
        minimum = self.minimum_stock
        reorder = self.reorder_point
        if minimum is not None and reorder is not None and reorder < minimum:
            raise ValueError(
                "El punto de reorden debe ser mayor o igual al stock mínimo."
            )
        return self

    @field_validator("imei")
    @classmethod
    def validate_update_imei(cls, value: str | None) -> str | None:
        if value is None:
            return value
        normalized = value.strip()
        if normalized and not (10 <= len(normalized) <= 18):
            raise ValueError("IMEI inválido")
        return normalized or None

    @field_validator("serial")
    @classmethod
    def validate_update_serial(cls, value: str | None) -> str | None:
        if value is None:
            return value
        normalized = value.strip()
        if normalized and len(normalized) < 4:
            raise ValueError("Número de serie inválido")
        return normalized or None

    @field_validator(
        "marca",
        "modelo",
        "color",
        "categoria",
        "condicion",
        "capacidad",
        "estado",
        "proveedor",
        "lote",
        "ubicacion",
        "descripcion",
        "imagen_url",
        mode="before",
    )
    @classmethod
    def _normalize_update_optional_strings(cls, value: str | None) -> str | None:
        if value is None:
            return value
        normalized = value.strip()
        return normalized or None


class DeviceResponse(DeviceBase):
    id: int
    store_id: int
    identifier: DeviceIdentifierResponse | None = Field(default=None)

    model_config = ConfigDict(from_attributes=True)

    @computed_field(return_type=float)  # type: ignore[misc]
    def inventory_value(self) -> float:
        return float(self.quantity * self.unit_price)

    @computed_field(return_type=int)  # type: ignore[misc]
    def variant_count(self) -> int:
        variants = getattr(self, "variants", None)
        if variants is None:
            return 0
        try:
            return len(list(variants))
        except TypeError:
            return 0

    @computed_field(return_type=bool)  # type: ignore[misc]
    def has_variants(self) -> bool:
        return self.variant_count > 0


class ProductVariantBase(BaseModel):
    name: str = Field(..., min_length=1, max_length=120)
    variant_sku: str = Field(..., min_length=1, max_length=80)
    barcode: str | None = Field(default=None, max_length=120)
    unit_price_override: Decimal | None = Field(default=None, ge=Decimal("0"))
    is_default: bool = Field(default=False)
    is_active: bool = Field(default=True)

    @field_serializer("unit_price_override")
    @classmethod
    def _serialize_price(cls, value: Decimal | None) -> float | None:
        if value is None:
            return None
        return float(value)


class ProductVariantCreate(ProductVariantBase):
    pass


class ProductVariantUpdate(BaseModel):
    name: str | None = Field(default=None, max_length=120)
    variant_sku: str | None = Field(default=None, max_length=80)
    barcode: str | None = Field(default=None, max_length=120)
    unit_price_override: Decimal | None = Field(default=None, ge=Decimal("0"))
    is_default: bool | None = Field(default=None)
    is_active: bool | None = Field(default=None)

    @field_serializer("unit_price_override")
    @classmethod
    def _serialize_update_price(cls, value: Decimal | None) -> float | None:
        if value is None:
            return None
        return float(value)


class ProductVariantResponse(ProductVariantBase):
    id: int
    device_id: int
    store_id: int
    device_sku: str
    device_name: str
    created_at: datetime
    updated_at: datetime

    model_config = ConfigDict(from_attributes=True)


class ProductBundleItemBase(BaseModel):
    device_id: int = Field(..., ge=1)
    variant_id: int | None = Field(default=None, ge=1)
    quantity: int = Field(default=1, ge=1)


class ProductBundleItemCreate(ProductBundleItemBase):
    pass


class ProductBundleItemResponse(ProductBundleItemBase):
    id: int
    variant_name: str | None = Field(default=None)
    device_sku: str
    device_name: str

    model_config = ConfigDict(from_attributes=True)


class ProductBundleBase(BaseModel):
    name: str = Field(..., min_length=1, max_length=120)
    bundle_sku: str = Field(..., min_length=1, max_length=80)
    description: str | None = Field(default=None, max_length=500)
    base_price: Decimal = Field(default=Decimal("0"), ge=Decimal("0"))
    is_active: bool = Field(default=True)

    @field_serializer("base_price")
    @classmethod
    def _serialize_base_price(cls, value: Decimal) -> float:
        return float(value)


class ProductBundleCreate(ProductBundleBase):
    store_id: int | None = Field(default=None, ge=1)
    items: list[ProductBundleItemCreate] = Field(default_factory=list)


class ProductBundleUpdate(BaseModel):
    name: str | None = Field(default=None, max_length=120)
    bundle_sku: str | None = Field(default=None, max_length=80)
    description: str | None = Field(default=None, max_length=500)
    base_price: Decimal | None = Field(default=None, ge=Decimal("0"))
    is_active: bool | None = Field(default=None)
    store_id: int | None = Field(default=None, ge=1)
    items: list[ProductBundleItemCreate] | None = Field(default=None)

    @field_serializer("base_price")
    @classmethod
    def _serialize_update_price(cls, value: Decimal | None) -> float | None:
        if value is None:
            return None
        return float(value)


class ProductBundleResponse(ProductBundleBase):
    id: int
    store_id: int | None
    created_at: datetime
    updated_at: datetime
    items: list[ProductBundleItemResponse] = Field(default_factory=list)

    model_config = ConfigDict(from_attributes=True)



class PriceListBase(BaseModel):
    """Información común de una lista de precios corporativa."""

    name: str = Field(
        ...,
        min_length=3,
        max_length=120,
        description="Nombre visible para identificar la lista de precios.",
    )
    description: str | None = Field(
        default=None,
        max_length=500,
        description="Descripción opcional del alcance o uso de la lista.",
    )
    priority: int = Field(
        default=100,
        ge=0,
        le=10000,
        description="Prioridad corporativa (0 = máxima prioridad).",
    )
    is_active: bool = Field(
        default=True,
        description="Indica si la lista está habilitada para resolver precios.",
    )
    store_id: int | None = Field(
        default=None,
        ge=1,
<<<<<<< HEAD
        description="Identificador de la sucursal asociada, cuando aplica.",
=======
        description="Sucursal asociada cuando la lista es específica para una tienda.",
>>>>>>> ab8030af
    )
    customer_id: int | None = Field(
        default=None,
        ge=1,
        description="Cliente corporativo preferente ligado a la lista.",
    )
    currency: str = Field(
        default="MXN",
        min_length=3,
        max_length=10,
        description="Moneda ISO 4217 en la que se expresan los precios.",
    )
    valid_from: date | None = Field(
        default=None,
        description="Fecha a partir de la cual la lista entra en vigor.",
    )
    valid_until: date | None = Field(
        default=None,
        description="Fecha límite de vigencia de la lista de precios.",
    )
    starts_at: datetime | None = Field(
        default=None,
        description="Fecha de inicio de vigencia en hora exacta (UTC).",
    )
    ends_at: datetime | None = Field(
        default=None,
        description="Fecha de término de vigencia en hora exacta (UTC).",
    )
    valid_from: date | None = Field(
        default=None,
        description="Fecha a partir de la cual la lista entra en vigor.",
    )
    valid_until: date | None = Field(
        default=None,
        description="Fecha límite de vigencia de la lista de precios.",
    )

    @field_validator("name", mode="before")
    @classmethod
    def _normalize_name(cls, value: str) -> str:
        normalized = value.strip()
        if len(normalized) < 3:
            raise ValueError("El nombre debe tener al menos 3 caracteres.")
        return normalized

    @field_validator("description", mode="before")
    @classmethod
    def _normalize_description(cls, value: str | None) -> str | None:
        if value is None:
            return None
        normalized = value.strip()
        return normalized or None

    @field_validator("currency", mode="before")
    @classmethod
    def _normalize_currency(cls, value: str) -> str:
        normalized = value.strip().upper()
        if len(normalized) < 3:
            raise ValueError("La moneda debe tener al menos 3 caracteres.")
        return normalized

    @model_validator(mode="after")
    def _validate_dates(self) -> "PriceListBase":
        if (
            self.valid_from
            and self.valid_until
            and self.valid_from > self.valid_until
        ):
            raise ValueError(
                "La fecha de inicio no puede ser posterior a la fecha de fin."
            )
        if self.starts_at and self.ends_at and self.ends_at <= self.starts_at:
            raise ValueError("La fecha de término debe ser posterior al inicio.")
        return self


class PriceListCreate(PriceListBase):
    """Carga útil para registrar una nueva lista de precios."""


class PriceListUpdate(BaseModel):
    """Campos disponibles para modificar una lista de precios existente."""
    """Campos opcionales disponibles para actualizar una lista de precios."""

    name: str | None = Field(default=None, min_length=3, max_length=120)
    description: str | None = Field(default=None, max_length=500)
    priority: int | None = Field(default=None, ge=0, le=10000)
    is_active: bool | None = Field(default=None)
    priority: int | None = Field(default=None, ge=0, le=10000)
    store_id: int | None = Field(default=None, ge=1)
    customer_id: int | None = Field(default=None, ge=1)
    currency: str | None = Field(default=None, min_length=3, max_length=10)
    starts_at: datetime | None = Field(default=None)
    ends_at: datetime | None = Field(default=None)
    valid_from: date | None = Field(default=None)
    valid_until: date | None = Field(default=None)
    starts_at: datetime | None = Field(default=None)
    ends_at: datetime | None = Field(default=None)

    @field_validator("name", mode="before")
    @classmethod
    def _normalize_name(cls, value: str | None) -> str | None:
        if value is None:
            return None
        normalized = value.strip()
        if normalized and len(normalized) < 3:
            raise ValueError("El nombre debe tener al menos 3 caracteres.")
        return normalized or None

    @field_validator("description", mode="before")
    @classmethod
    def _normalize_description(cls, value: str | None) -> str | None:
        if value is None:
            return None
        normalized = value.strip()
        return normalized or None

    @field_validator("currency", mode="before")
    @classmethod
    def _normalize_currency(cls, value: str | None) -> str | None:
        if value is None:
            return None
        normalized = value.strip().upper()
        if len(normalized) < 3:
            raise ValueError("La moneda debe contener al menos 3 caracteres.")
        return normalized
<<<<<<< HEAD


class PriceListUpdate(BaseModel):
    name: str | None = Field(default=None, min_length=3, max_length=120)
    description: str | None = Field(default=None, max_length=500)
    priority: int | None = Field(default=None, ge=0, le=10000)
    is_active: bool | None = Field(default=None)
    store_id: int | None = Field(default=None, ge=1)
    customer_id: int | None = Field(default=None, ge=1)
    starts_at: datetime | None = Field(default=None)
    ends_at: datetime | None = Field(default=None)
=======
>>>>>>> ab8030af

    @model_validator(mode="after")
    def _validate_dates(self) -> "PriceListUpdate":
        if (
            self.valid_from
            and self.valid_until
            and self.valid_from > self.valid_until
        ):
            raise ValueError(
                "La fecha de inicio no puede ser posterior a la fecha de fin."
            )
<<<<<<< HEAD
=======
        if self.starts_at and self.ends_at and self.ends_at <= self.starts_at:
>>>>>>> ab8030af
        if (
            self.starts_at is not None
            and self.ends_at is not None
            and self.ends_at <= self.starts_at
        ):
            raise ValueError("La fecha de término debe ser posterior al inicio.")
        return self


class PriceListItemBase(BaseModel):
    """Definición de un precio para un producto dentro de una lista."""

    device_id: int = Field(
        ...,
        ge=1,
        description="Identificador del dispositivo dentro del catálogo corporativo.",
    )
    price: Decimal = Field(
        ...,
        gt=Decimal("0"),
        description="Precio específico definido en la lista.",
    )
    discount_percentage: Decimal | None = Field(
        default=None,
        ge=Decimal("0"),
        le=Decimal("100"),
        description="Descuento porcentual adicional aplicado al precio base.",
    )
    currency: str = Field(
        default="MXN",
        min_length=3,
        max_length=8,
        description="Moneda ISO 4217 asociada al precio.",
    )
    discount_percentage: Decimal | None = Field(
        default=None,
        ge=Decimal("0"),
        le=Decimal("100"),
        description="Descuento porcentual adicional aplicado al precio base.",
    )
    notes: str | None = Field(
        default=None,
        max_length=500,
        description="Notas internas sobre la regla de precios.",
    )

    @field_validator("currency", mode="before")
    @classmethod
    def _normalize_currency(cls, value: str) -> str:
        normalized = value.strip().upper()
        if len(normalized) < 3:
            raise ValueError("La moneda debe contener al menos 3 caracteres.")
        return normalized

    @field_validator("notes", mode="before")
    @classmethod
    def _normalize_notes(cls, value: str | None) -> str | None:
        if value is None:
            return None
        normalized = value.strip()
        return normalized or None


class PriceListItemCreate(PriceListItemBase):
    """Carga útil para agregar un producto a una lista de precios."""


class PriceListItemUpdate(BaseModel):
    """Campos disponibles para actualizar un precio de catálogo."""

    price: Decimal | None = Field(default=None, gt=Decimal("0"))
    currency: str | None = Field(default=None, min_length=3, max_length=8)
    discount_percentage: Decimal | None = Field(
        default=None,
        ge=Decimal("0"),
        le=Decimal("100"),
    )
    currency: str | None = Field(default=None, min_length=3, max_length=8)
    notes: str | None = Field(default=None, max_length=500)

    @field_validator("currency", mode="before")
    @classmethod
    def _normalize_currency(cls, value: str | None) -> str | None:
        if value is None:
<<<<<<< HEAD
            return value
=======
            return None
>>>>>>> ab8030af
        normalized = value.strip().upper()
        if len(normalized) < 3:
            raise ValueError("La moneda debe contener al menos 3 caracteres.")
        return normalized

    @field_validator("notes", mode="before")
    @classmethod
    def _normalize_notes(cls, value: str | None) -> str | None:
        if value is None:
            return None
        normalized = value.strip()
        return normalized or None

    @model_validator(mode="after")
    def _ensure_valid_price(self) -> "PriceListItemUpdate":
        if self.price is not None and self.price <= Decimal("0"):
            raise ValueError("El precio debe ser mayor a cero.")
        return self


class PriceListItemResponse(PriceListItemBase):
    id: int
    price_list_id: int
    created_at: datetime
    updated_at: datetime

    model_config = ConfigDict(from_attributes=True)

    @field_serializer("price")
    @classmethod
    def _serialize_price(cls, value: Decimal) -> float:
        return float(value)

    @field_serializer("discount_percentage")
    @classmethod
    def _serialize_discount(cls, value: Decimal | None) -> float | None:
        if value is None:
            return None
        return float(value)


class PriceListResponse(PriceListBase):
    id: int
    scope: str
    created_at: datetime
    updated_at: datetime
    items: list[PriceListItemResponse] = Field(default_factory=list)

    model_config = ConfigDict(from_attributes=True)


class PriceResolution(BaseModel):
    """Resultado de resolver un precio con base en listas disponibles."""

    device_id: int = Field(..., ge=1)
    price_list_id: int | None = Field(default=None, ge=1)
    price_list_name: str | None = Field(default=None, max_length=120)
    scope: Literal[
        "store_customer",
        "customer",
        "store",
        "global",
        "fallback",
    ] = Field(..., description="Ámbito de la lista aplicada al cálculo.")
    source: Literal["price_list", "fallback"] = Field(
        ..., description="Origen del precio devuelto."
    )
    currency: str = Field(..., min_length=3, max_length=10)
    base_price: Decimal = Field(..., ge=Decimal("0"))
    discount_percentage: Decimal | None = Field(
        default=None, ge=Decimal("0"), le=Decimal("100")
    )
    final_price: Decimal = Field(..., ge=Decimal("0"))
    valid_from: date | None = None
    valid_until: date | None = None

    @field_serializer("base_price")
    @classmethod
    def _serialize_base_price(cls, value: Decimal) -> float:
        return float(value)

    @field_serializer("discount_percentage")
    @classmethod
    def _serialize_discount(cls, value: Decimal | None) -> float | None:
        if value is None:
            return None
        return float(value)

    @field_serializer("final_price")
    @classmethod
    def _serialize_final_price(cls, value: Decimal) -> float:
        return float(value)

class PriceEvaluationRequest(BaseModel):
    device_id: int = Field(..., ge=1)
    store_id: int | None = Field(default=None, ge=1)
    customer_id: int | None = Field(default=None, ge=1)


class PriceEvaluationResponse(BaseModel):
    device_id: int
    price_list_id: int | None = None
    scope: str | None = None
    price: float | None = None
    currency: str | None = None

class SmartImportColumnMatch(BaseModel):
    campo: str
    encabezado_origen: str | None = None
    estado: Literal["ok", "pendiente", "falta"]
    tipo_dato: str | None = None
    ejemplos: list[str] = Field(default_factory=list)


class InventorySmartImportPreview(BaseModel):
    columnas: list[SmartImportColumnMatch]
    columnas_detectadas: dict[str, str | None]
    columnas_faltantes: list[str] = Field(default_factory=list)
    total_filas: int
    registros_incompletos_estimados: int
    advertencias: list[str] = Field(default_factory=list)
    patrones_sugeridos: dict[str, str] = Field(default_factory=dict)


class InventorySmartImportResult(BaseModel):
    total_procesados: int
    nuevos: int
    actualizados: int
    registros_incompletos: int
    columnas_faltantes: list[str] = Field(default_factory=list)
    advertencias: list[str] = Field(default_factory=list)
    tiendas_nuevas: list[str] = Field(default_factory=list)
    duracion_segundos: float | None = None
    resumen: str
    validacion_resumen: "ImportValidationSummary | None" = None


class InventorySmartImportResponse(BaseModel):
    preview: InventorySmartImportPreview
    resultado: InventorySmartImportResult | None = None


class InventoryImportError(BaseModel):
    row: int = Field(
        ..., ge=1, description="Número de fila del archivo que provocó la incidencia."
    )
    message: str = Field(
        ..., min_length=1, description="Código interno o descripción del error detectado."
    )


class InventoryImportSummary(BaseModel):
    created: int = Field(
        ..., ge=0, description="Cantidad de productos creados durante la importación."
    )
    updated: int = Field(
        ..., ge=0, description="Cantidad de productos actualizados durante la importación."
    )
    skipped: int = Field(
        ..., ge=0, description="Registros omitidos por datos insuficientes o inconsistencias."
    )
    errors: list[InventoryImportError] = Field(
        default_factory=list,
        description="Listado de errores asociados a filas específicas del archivo.",
    )


class ImportValidationBase(BaseModel):
    tipo: str
    severidad: str
    descripcion: str
    fecha: datetime
    corregido: bool


class ImportValidation(ImportValidationBase):
    id: int
    producto_id: int | None = None

    model_config = ConfigDict(from_attributes=True)


class ImportValidationDevice(BaseModel):
    id: int
    store_id: int
    store_name: str
    sku: str
    name: str
    imei: str | None = None
    serial: str | None = None
    marca: str | None = None
    modelo: str | None = None

    model_config = ConfigDict(from_attributes=True)


class ImportValidationDetail(ImportValidation):
    device: ImportValidationDevice | None = None


class ImportValidationSummary(BaseModel):
    registros_revisados: int
    advertencias: int
    errores: int
    campos_faltantes: list[str] = Field(default_factory=list)
    tiempo_total: float | None = None


class InventoryImportHistoryEntry(BaseModel):
    id: int
    nombre_archivo: str
    fecha: datetime
    columnas_detectadas: dict[str, str | None]
    registros_incompletos: int
    total_registros: int
    nuevos: int
    actualizados: int
    advertencias: list[str]
    duracion_segundos: float | None = None

    model_config = ConfigDict(from_attributes=True)


class DeviceSearchFilters(BaseModel):
    imei: str | None = Field(default=None, max_length=18)
    serial: str | None = Field(default=None, max_length=120)
    capacidad_gb: int | None = Field(default=None, ge=0)
    color: str | None = Field(default=None, max_length=60)
    marca: str | None = Field(default=None, max_length=80)
    modelo: str | None = Field(default=None, max_length=120)
    categoria: str | None = Field(default=None, max_length=80)
    condicion: str | None = Field(default=None, max_length=60)
    estado_comercial: CommercialState | None = Field(default=None)
    estado: str | None = Field(default=None, max_length=40)
    ubicacion: str | None = Field(default=None, max_length=120)
    proveedor: str | None = Field(default=None, max_length=120)
    fecha_ingreso_desde: date | None = Field(default=None)
    fecha_ingreso_hasta: date | None = Field(default=None)

    model_config = ConfigDict(extra="forbid", use_enum_values=True)

    @field_validator("imei", "serial", "color", "marca", "modelo", mode="before")
    @classmethod
    def _normalize_text(cls, value: str | None) -> str | None:
        if value is None:
            return value
        normalized = value.strip()
        return normalized or None

    @field_validator("estado_comercial", mode="before")
    @classmethod
    def _normalize_estado_comercial(
        cls, value: CommercialState | str | None
    ) -> CommercialState | None:
        if value is None:
            return None
        if isinstance(value, CommercialState):
            return value
        normalized = str(value).strip()
        if not normalized:
            return None
        try:
            return CommercialState(normalized)
        except ValueError:
            candidates = {normalized.lower(), normalized.upper()}
            for candidate in candidates:
                try:
                    return CommercialState(candidate)
                except ValueError:
                    continue
            raise ValueError("estado_comercial_invalido")

    @field_validator("categoria", "condicion", "estado", "ubicacion", "proveedor", mode="before")
    @classmethod
    def _normalize_additional_filters(cls, value: str | None) -> str | None:
        if value is None:
            return value
        normalized = value.strip()
        return normalized or None


class CatalogProDeviceResponse(DeviceResponse):
    store_name: str

    model_config = ConfigDict(from_attributes=True)


class DeviceIdentifierBase(BaseModel):
    imei_1: str | None = Field(default=None, max_length=18)
    imei_2: str | None = Field(default=None, max_length=18)
    numero_serie: str | None = Field(default=None, max_length=120)
    estado_tecnico: str | None = Field(default=None, max_length=60)
    observaciones: str | None = Field(default=None, max_length=1024)

    @field_validator("imei_1", "imei_2", "numero_serie", mode="before")
    @classmethod
    def _normalize_identifier(cls, value: str | None) -> str | None:
        if value is None:
            return value
        normalized = value.strip()
        return normalized or None

    @field_validator("estado_tecnico", "observaciones", mode="before")
    @classmethod
    def _normalize_optional_text(cls, value: str | None) -> str | None:
        if value is None:
            return value
        normalized = value.strip()
        return normalized or None

    @model_validator(mode="after")
    def _validate_identifiers(self) -> "DeviceIdentifierBase":
        identifiers = [self.imei_1, self.imei_2, self.numero_serie]
        if not any(identifiers):
            raise ValueError(
                "Debe registrar al menos un IMEI o número de serie.")
        if self.imei_1 and self.imei_2 and self.imei_1 == self.imei_2:
            raise ValueError("El IMEI 1 y el IMEI 2 no pueden ser idénticos.")
        return self


class DeviceIdentifierRequest(DeviceIdentifierBase):
    """Payload utilizado para registrar identificadores de dispositivos."""


class DeviceIdentifierResponse(DeviceIdentifierBase):
    id: int
    producto_id: int

    model_config = ConfigDict(from_attributes=True)


class WMSBinBase(BaseModel):
    codigo: str = Field(
        ..., min_length=1, max_length=60, description="Código único del bin dentro de la sucursal"
    )
    pasillo: str | None = Field(default=None, max_length=60)
    rack: str | None = Field(default=None, max_length=60)
    nivel: str | None = Field(default=None, max_length=60)
    descripcion: str | None = Field(default=None, max_length=255)

    @model_validator(mode="before")
    @classmethod
    def _coerce_bin_aliases(cls, data: Any) -> Any:  # pragma: no cover - simple mapeo
        if not isinstance(data, dict):
            return data
        alias_map = {
            "codigo": ["code"],
            "pasillo": ["aisle"],
            "nivel": ["level"],
            "descripcion": ["description"],
        }
        for target, sources in alias_map.items():
            if target not in data:
                for source in sources:
                    if source in data:
                        data[target] = data[source]
                        break
        return data

    @field_validator("codigo", mode="before")
    @classmethod
    def _normalize_code(cls, value: str | None) -> str:
        if value is None:
            raise ValueError("codigo_requerido")
        normalized = value.strip()
        if not normalized:
            raise ValueError("codigo_requerido")
        return normalized


class WMSBinCreate(WMSBinBase):
    """Carga de datos necesaria para registrar un bin."""


class WMSBinUpdate(BaseModel):
    codigo: str | None = Field(default=None, max_length=60)
    pasillo: str | None = Field(default=None, max_length=60)
    rack: str | None = Field(default=None, max_length=60)
    nivel: str | None = Field(default=None, max_length=60)
    descripcion: str | None = Field(default=None, max_length=255)


class WMSBinResponse(BaseModel):
    """Respuesta de un bin WMS con claves en español.

    Internamente usamos los nombres de atributos reales del modelo SQLAlchemy
    (code, store_id, created_at, updated_at) y los convertimos a las claves
    originales en español mediante un serializer personalizado para no depender
    de *validation_alias*/"serialization_alias" que generan warnings en Pydantic v2.
    """

    id: int
    code: str
    store_id: int
    created_at: datetime
    updated_at: datetime

    model_config = ConfigDict(from_attributes=True)

    @model_serializer
    def _serialize(self) -> dict[str, Any]:  # pragma: no cover - mapeo directo
        return {
            "id": self.id,
            "codigo": self.code,
            "sucursal_id": self.store_id,
            "fecha_creacion": self.created_at,
            "fecha_actualizacion": self.updated_at,
        }


class DeviceBinAssignmentResponse(BaseModel):
    producto_id: int = Field(..., ge=1)
    bin: WMSBinResponse
    asignado_en: datetime
    desasignado_en: datetime | None = None

    model_config = ConfigDict(from_attributes=True)


class StoreMembershipBase(BaseModel):
    user_id: int = Field(..., ge=1)
    store_id: int = Field(..., ge=1)
    can_create_transfer: bool = Field(default=False)
    can_receive_transfer: bool = Field(default=False)


class StoreMembershipResponse(StoreMembershipBase):
    id: int
    created_at: datetime

    model_config = ConfigDict(from_attributes=True)


class StoreMembershipUpdate(StoreMembershipBase):
    """Actualiza los permisos de pertenencia de un usuario en una sucursal."""


class ContactHistoryEntry(BaseModel):
    timestamp: datetime = Field(default_factory=datetime.utcnow)
    note: str = Field(..., min_length=3, max_length=255)

    @field_validator("note")
    @classmethod
    def _normalize_note(cls, value: str) -> str:
        normalized = value.strip()
        if len(normalized) < 3:
            raise ValueError("La nota debe tener al menos 3 caracteres.")
        return normalized

    @field_serializer("timestamp")
    @classmethod
    def _serialize_timestamp(cls, value: datetime) -> str:
        return value.isoformat()


class CustomerBase(BaseModel):
    contact_name: str | None = Field(default=None, max_length=120)
    email: str | None = Field(default=None, max_length=120)
    phone: str = Field(..., min_length=5, max_length=40)
    address: str | None = Field(default=None, max_length=255)
    customer_type: str = Field(
        default="minorista", min_length=3, max_length=30)
    status: str = Field(default="activo", min_length=3, max_length=20)
    credit_limit: Decimal = Field(default=Decimal("0"))
    notes: str | None = Field(default=None, max_length=500)
    outstanding_debt: Decimal = Field(default=Decimal("0"))
    history: list[ContactHistoryEntry] = Field(default_factory=list)

    @field_validator(
        "contact_name",
        "email",
        "phone",
        "address",
        "customer_type",
        "status",
        "notes",
        mode="before",
    )
    @classmethod
    def _normalize_optional_text(cls, value: str | None) -> str | None:
        if value is None:
            return None
        normalized = value.strip()
        return normalized or None

    @field_serializer("outstanding_debt")
    @classmethod
    def _serialize_debt(cls, value: Decimal) -> float:
        return float(value)

    @field_serializer("credit_limit")
    @classmethod
    def _serialize_credit_limit(cls, value: Decimal) -> float:
        return float(value)

    @field_validator("phone", mode="after")
    @classmethod
    def _ensure_phone(cls, value: str) -> str:
        normalized = value.strip()
        if not normalized:
            raise ValueError("El teléfono del cliente es obligatorio.")
        return normalized


class CustomerCreate(CustomerBase):
    name: str = Field(..., max_length=120)

    @field_validator("name")
    @classmethod
    def _normalize_name(cls, value: str) -> str:
        normalized = value.strip()
        if not normalized:
            raise ValueError("El nombre es obligatorio.")
        return normalized


class CustomerUpdate(BaseModel):
    name: str | None = Field(default=None, max_length=120)
    contact_name: str | None = Field(default=None, max_length=120)
    email: str | None = Field(default=None, max_length=120)
    phone: str | None = Field(default=None, max_length=40)
    address: str | None = Field(default=None, max_length=255)
    customer_type: str | None = Field(default=None, max_length=30)
    status: str | None = Field(default=None, max_length=20)
    credit_limit: Decimal | None = Field(default=None)
    notes: str | None = Field(default=None, max_length=500)
    outstanding_debt: Decimal | None = Field(default=None)
    history: list[ContactHistoryEntry] | None = Field(default=None)

    @field_validator(
        "name",
        "contact_name",
        "email",
        "phone",
        "address",
        "customer_type",
        "status",
        "notes",
        mode="before",
    )
    @classmethod
    def _normalize_update_text(cls, value: str | None) -> str | None:
        if value is None:
            return None
        normalized = value.strip()
        return normalized or None


class CustomerResponse(CustomerBase):
    id: int
    name: str
    last_interaction_at: datetime | None
    created_at: datetime
    updated_at: datetime

    model_config = ConfigDict(from_attributes=True)


class CustomerNoteCreate(BaseModel):
    note: str = Field(..., min_length=3, max_length=255)

    @field_validator("note", mode="before")
    @classmethod
    def _normalize_note(cls, value: str) -> str:
        normalized = value.strip()
        if not normalized:
            raise ValueError("La nota del cliente es obligatoria.")
        return normalized


class CustomerPaymentCreate(BaseModel):
    amount: Decimal = Field(..., gt=Decimal("0"))
    method: str = Field(default="manual", min_length=3, max_length=40)
    reference: str | None = Field(default=None, max_length=120)
    note: str | None = Field(default=None, max_length=255)
    sale_id: int | None = Field(default=None, ge=1)

    @field_validator("method", mode="before")
    @classmethod
    def _normalize_method(cls, value: str | None) -> str:
        if value is None:
            return "manual"
        normalized = value.strip()
        if not normalized:
            raise ValueError("Indica un método de pago válido.")
        return normalized

    @field_validator("reference", "note", mode="before")
    @classmethod
    def _normalize_optional(cls, value: str | None) -> str | None:
        if value is None:
            return None
        normalized = value.strip()
        return normalized or None


class CustomerLedgerEntryResponse(BaseModel):
    id: int
    entry_type: CustomerLedgerEntryType
    reference_type: str | None
    reference_id: str | None
    amount: float
    balance_after: float
    note: str | None
    details: dict[str, Any]
    created_at: datetime
    created_by: str | None

    model_config = ConfigDict(from_attributes=True)

    @field_serializer("amount")
    @classmethod
    def _serialize_amount(cls, value: Decimal) -> float:
        return float(value)

    @field_serializer("balance_after")
    @classmethod
    def _serialize_balance_after(cls, value: Decimal) -> float:
        return float(value)

    @field_validator("created_by", mode="before")
    @classmethod
    def _normalize_created_by(cls, value: Any) -> str | None:
        if value is None:
            return None
        full_name = getattr(value, "full_name", None)
        if isinstance(full_name, str) and full_name.strip():
            return full_name.strip()
        username = getattr(value, "username", None)
        if isinstance(username, str) and username.strip():
            return username.strip()
        return None


class CustomerSaleSummary(BaseModel):
    sale_id: int
    store_id: int
    store_name: str | None
    payment_method: PaymentMethod
    status: str
    subtotal_amount: float
    tax_amount: float
    total_amount: float
    created_at: datetime


class CustomerInvoiceSummary(BaseModel):
    sale_id: int
    invoice_number: str
    total_amount: float
    status: str
    created_at: datetime
    store_id: int


class CustomerFinancialSnapshot(BaseModel):
    credit_limit: float
    outstanding_debt: float
    available_credit: float
    total_sales_credit: float
    total_payments: float


class CustomerSummaryResponse(BaseModel):
    customer: CustomerResponse
    totals: CustomerFinancialSnapshot
    sales: list[CustomerSaleSummary]
    invoices: list[CustomerInvoiceSummary]
    payments: list[CustomerLedgerEntryResponse]
    ledger: list[CustomerLedgerEntryResponse]


class PaymentCenterSummary(BaseModel):
    collections_today: float = 0.0
    collections_month: float = 0.0
    pending_balance: float = 0.0
    refunds_month: float = 0.0


class PaymentCenterTransaction(BaseModel):
    id: int
    type: Literal["PAYMENT", "REFUND", "CREDIT_NOTE"]
    amount: float
    created_at: datetime
    order_id: int | None = None
    order_number: str | None = None
    customer_id: int
    customer_name: str
    method: str | None = None
    note: str | None = None
    status: Literal["POSTED", "VOID"] = "POSTED"


class PaymentCenterResponse(BaseModel):
    summary: PaymentCenterSummary
    transactions: list[PaymentCenterTransaction]


class PaymentCenterPaymentCreate(CustomerPaymentCreate):
    customer_id: int = Field(gt=0)


class PaymentCenterRefundCreate(BaseModel):
    customer_id: int = Field(gt=0)
    amount: Decimal = Field(..., gt=Decimal("0"))
    method: str = Field(min_length=3, max_length=40)
    reason: str = Field(min_length=3, max_length=120)
    note: str | None = Field(default=None, max_length=255)
    sale_id: int | None = Field(default=None, ge=1)

    @field_validator("method", "reason", mode="before")
    @classmethod
    def _normalize_text(cls, value: str) -> str:
        normalized = value.strip()
        if not normalized:
            raise ValueError("El campo es obligatorio")
        return normalized

    @field_validator("note", mode="before")
    @classmethod
    def _normalize_note(cls, value: str | None) -> str | None:
        if value is None:
            return None
        normalized = value.strip()
        return normalized or None


class PaymentCenterCreditNoteLine(BaseModel):
    description: str = Field(min_length=1, max_length=160)
    quantity: int = Field(default=1, ge=0)
    amount: Decimal = Field(default=Decimal("0"), ge=Decimal("0"))

    @field_validator("description", mode="before")
    @classmethod
    def _normalize_description(cls, value: str) -> str:
        normalized = value.strip()
        if not normalized:
            raise ValueError("La descripción es obligatoria")
        return normalized


class PaymentCenterCreditNoteCreate(BaseModel):
    customer_id: int = Field(gt=0)
    lines: list[PaymentCenterCreditNoteLine]
    total: Decimal = Field(..., gt=Decimal("0"))
    note: str | None = Field(default=None, max_length=255)
    sale_id: int | None = Field(default=None, ge=1)

    @field_validator("lines")
    @classmethod
    def _ensure_lines(cls, value: list[PaymentCenterCreditNoteLine]) -> list[PaymentCenterCreditNoteLine]:
        if not value:
            raise ValueError(
                "La nota de crédito requiere al menos un concepto")
        return value

    @field_validator("note", mode="before")
    @classmethod
    def _normalize_note(cls, value: str | None) -> str | None:
        if value is None:
            return None
        normalized = value.strip()
        return normalized or None


class CustomerPortfolioFilters(BaseModel):
    category: Literal["delinquent", "frequent"]
    date_from: date | None = None
    date_to: date | None = None
    limit: int = Field(default=50, ge=1, le=500)


class CustomerPortfolioTotals(BaseModel):
    customers: int
    moroso_flagged: int
    outstanding_debt: float
    sales_total: float


class CustomerPortfolioItem(BaseModel):
    customer_id: int
    name: str
    status: str
    customer_type: str
    credit_limit: float
    outstanding_debt: float
    available_credit: float
    sales_total: float
    sales_count: int
    last_sale_at: datetime | None
    last_interaction_at: datetime | None


class CustomerPortfolioReport(BaseModel):
    generated_at: datetime
    category: Literal["delinquent", "frequent"]
    filters: CustomerPortfolioFilters
    items: list[CustomerPortfolioItem]
    totals: CustomerPortfolioTotals


class CustomerLeaderboardEntry(BaseModel):
    customer_id: int
    name: str
    status: str
    customer_type: str
    sales_total: float
    sales_count: int
    last_sale_at: datetime | None
    outstanding_debt: float


class CustomerDelinquentSummary(BaseModel):
    customers_with_debt: int
    moroso_flagged: int
    total_outstanding_debt: float


class CustomerDashboardMetrics(BaseModel):
    generated_at: datetime
    months: int
    new_customers_per_month: list[DashboardChartPoint]
    top_customers: list[CustomerLeaderboardEntry]
    delinquent_summary: CustomerDelinquentSummary


class SupplierBase(BaseModel):
    contact_name: str | None = Field(default=None, max_length=120)
    email: str | None = Field(default=None, max_length=120)
    phone: str | None = Field(default=None, max_length=40)
    address: str | None = Field(default=None, max_length=255)
    notes: str | None = Field(default=None, max_length=500)
    outstanding_debt: Decimal = Field(default=Decimal("0"))
    history: list[ContactHistoryEntry] = Field(default_factory=list)

    @field_validator("contact_name", "email", "phone", "address", "notes", mode="before")
    @classmethod
    def _normalize_optional_text(cls, value: str | None) -> str | None:
        if value is None:
            return None
        normalized = value.strip()
        return normalized or None

    @field_serializer("outstanding_debt")
    @classmethod
    def _serialize_debt(cls, value: Decimal) -> float:
        return float(value)


class SupplierCreate(SupplierBase):
    name: str = Field(..., max_length=120)

    @field_validator("name")
    @classmethod
    def _normalize_name(cls, value: str) -> str:
        normalized = value.strip()
        if not normalized:
            raise ValueError("El nombre es obligatorio.")
        return normalized


class SupplierUpdate(BaseModel):
    name: str | None = Field(default=None, max_length=120)
    contact_name: str | None = Field(default=None, max_length=120)
    email: str | None = Field(default=None, max_length=120)
    phone: str | None = Field(default=None, max_length=40)
    address: str | None = Field(default=None, max_length=255)
    notes: str | None = Field(default=None, max_length=500)
    outstanding_debt: Decimal | None = Field(default=None)
    history: list[ContactHistoryEntry] | None = Field(default=None)

    @field_validator("name", "contact_name", "email", "phone", "address", "notes", mode="before")
    @classmethod
    def _normalize_update_text(cls, value: str | None) -> str | None:
        if value is None:
            return None
        normalized = value.strip()
        return normalized or None


class SupplierResponse(SupplierBase):
    id: int
    name: str
    created_at: datetime
    updated_at: datetime

    model_config = ConfigDict(from_attributes=True)


class SupplierBatchBase(BaseModel):
    model_name: str = Field(..., max_length=120)
    batch_code: str = Field(..., max_length=80)
    unit_cost: Decimal = Field(..., ge=Decimal("0"))
    quantity: int = Field(default=0, ge=0)
    purchase_date: date
    notes: str | None = Field(default=None, max_length=255)
    store_id: int | None = Field(default=None, ge=1)
    device_id: int | None = Field(default=None, ge=1)

    model_config = ConfigDict(protected_namespaces=())

    @field_validator("model_name", "batch_code", "notes", mode="before")
    @classmethod
    def _normalize_batch_text(cls, value: str | None) -> str | None:
        if value is None:
            return None
        normalized = value.strip()
        return normalized or None

    @field_serializer("unit_cost")
    @classmethod
    def _serialize_unit_cost(cls, value: Decimal) -> float:
        return float(value)


class SupplierBatchCreate(SupplierBatchBase):
    """Datos requeridos para registrar un nuevo lote de proveedor."""


class SupplierBatchUpdate(BaseModel):
    model_name: str | None = Field(default=None, max_length=120)
    batch_code: str | None = Field(default=None, max_length=80)
    unit_cost: Decimal | None = Field(default=None, ge=Decimal("0"))
    quantity: int | None = Field(default=None, ge=0)
    purchase_date: date | None = None
    notes: str | None = Field(default=None, max_length=255)
    store_id: int | None = Field(default=None, ge=1)
    device_id: int | None = Field(default=None, ge=1)

    model_config = ConfigDict(protected_namespaces=())

    @field_validator("model_name", "batch_code", "notes", mode="before")
    @classmethod
    def _normalize_optional_batch_text(cls, value: str | None) -> str | None:
        if value is None:
            return None
        normalized = value.strip()
        return normalized or None


class SupplierBatchResponse(SupplierBatchBase):
    id: int
    supplier_id: int
    created_at: datetime
    updated_at: datetime

    model_config = ConfigDict(from_attributes=True, protected_namespaces=())


class SupplierBatchOverviewItem(BaseModel):
    supplier_id: int
    supplier_name: str
    batch_count: int = Field(ge=0)
    total_quantity: int = Field(ge=0)
    total_value: float = Field(ge=0)
    latest_purchase_date: date
    latest_batch_code: str | None = None
    latest_unit_cost: float | None = Field(default=None, ge=0)


class TransferOrderItemBase(BaseModel):
    device_id: int = Field(..., ge=1)
    quantity: int = Field(..., ge=1)
    reservation_id: int | None = Field(default=None, ge=1)


class TransferOrderItemCreate(TransferOrderItemBase):
    """Elemento incluido en la creación de una orden de transferencia."""


class TransferOrderTransition(BaseModel):
    reason: str | None = Field(default=None, max_length=255)


class TransferOrderCreate(BaseModel):
    origin_store_id: int = Field(..., ge=1)
    destination_store_id: int = Field(..., ge=1)
    reason: str | None = Field(default=None, max_length=255)
    items: list[TransferOrderItemCreate]

    @field_validator("reason")
    @classmethod
    def _normalize_reason(cls, value: str | None) -> str | None:
        if value is None:
            return value
        normalized = value.strip()
        return normalized or None

    @field_validator("items")
    @classmethod
    def _ensure_items(cls, value: list[TransferOrderItemCreate]) -> list[TransferOrderItemCreate]:
        if not value:
            raise ValueError(
                "Debes incluir al menos un dispositivo en la transferencia.")
        return value


class TransferOrderItemResponse(TransferOrderItemBase):
    id: int
    transfer_order_id: int

    model_config = ConfigDict(from_attributes=True)


class TransferOrderResponse(BaseModel):
    id: int
    origin_store_id: int
    destination_store_id: int
    status: TransferStatus
    reason: str | None
    created_at: datetime
    updated_at: datetime
    dispatched_at: datetime | None
    received_at: datetime | None
    cancelled_at: datetime | None
    items: list[TransferOrderItemResponse]
    ultima_accion: AuditTrailInfo | None = None

    model_config = ConfigDict(from_attributes=True)


class TransferReportFilters(BaseModel):
    store_id: int | None = None
    origin_store_id: int | None = None
    destination_store_id: int | None = None
    status: TransferStatus | None = None
    date_from: datetime | None = None
    date_to: datetime | None = None


class TransferReportDevice(BaseModel):
    sku: str | None
    name: str | None
    quantity: int


class TransferReportItem(BaseModel):
    id: int
    folio: str
    origin_store: str
    destination_store: str
    status: TransferStatus
    reason: str | None
    requested_at: datetime
    dispatched_at: datetime | None
    received_at: datetime | None
    cancelled_at: datetime | None
    requested_by: str | None
    dispatched_by: str | None
    received_by: str | None
    cancelled_by: str | None
    total_quantity: int
    devices: list[TransferReportDevice]
    ultima_accion: AuditTrailInfo | None = None


class TransferReportTotals(BaseModel):
    total_transfers: int
    pending: int
    in_transit: int
    completed: int
    cancelled: int
    total_quantity: int


class TransferReport(BaseModel):
    generated_at: datetime
    filters: TransferReportFilters
    totals: TransferReportTotals
    items: list[TransferReportItem]


class RoleResponse(BaseModel):
    id: int
    name: str

    model_config = ConfigDict(from_attributes=True)


class UserBase(BaseModel):
    # El campo principal es username; aceptamos 'correo' como alias de entrada mediante _coerce_aliases.
    username: Annotated[str, Field(..., max_length=120)]
    full_name: Annotated[str | None, Field(default=None, max_length=120)]
    telefono: str | None = Field(default=None, max_length=30)

    model_config = ConfigDict(populate_by_name=True)

    @computed_field(alias="correo")
    @property
    def correo(self) -> str:
        return self.username

    @computed_field(alias="nombre")
    @property
    def nombre(self) -> str | None:
        return self.full_name

    @field_validator("username")
    @classmethod
    def _validate_username(cls, value: str) -> str:
        if not isinstance(value, str) or not value.strip():
            raise ValueError("El correo del usuario es obligatorio")
        return value.strip()

    @model_validator(mode="before")
    @classmethod
    def _coerce_aliases(cls, data: Any) -> Any:  # pragma: no cover - lógica simple
        """Permite aceptar claves alternativas (correo/nombre) sin usar validation_alias.

        Evita warnings de Pydantic v2 y mantiene compatibilidad con payloads históricos.
        """
        if not isinstance(data, dict):
            return data
        # username <= correo
        if "username" not in data and "correo" in data:
            data["username"] = data.get("correo")
        # full_name <= nombre
        if "full_name" not in data and "nombre" in data:
            data["full_name"] = data.get("nombre")
        return data


class UserCreate(UserBase):
    password: str = Field(..., min_length=8, max_length=128)
    roles: list[str] = Field(default_factory=list)
    store_id: Annotated[int | None, Field(default=None, ge=1)]


class BootstrapStatusResponse(BaseModel):
    disponible: bool = Field(
        ...,
        description="Indica si el registro inicial de administrador está habilitado.",
    )
    usuarios_registrados: int = Field(
        ...,
        ge=0,
        description="Cantidad total de cuentas existentes en el sistema.",
    )


class UserRolesUpdate(BaseModel):
    roles: list[str] = Field(default_factory=list)


class UserStatusUpdate(BaseModel):
    is_active: bool


class UserResponse(UserBase):
    id: int
    is_active: bool
    rol: str
    estado: str
    created_at: datetime
    roles: list[RoleResponse]
    store: StoreResponse | None = Field(default=None, exclude=True)
    ultima_accion: AuditTrailInfo | None = None

    model_config = ConfigDict(from_attributes=True, populate_by_name=True)

    @field_validator("roles", mode="before")
    @classmethod
    def _flatten_roles(cls, value: Any) -> list[RoleResponse]:
        if value is None:
            return []
        flattened: list[RoleResponse] = []
        for item in value:
            if isinstance(item, RoleResponse):
                flattened.append(item)
                continue
            role_obj = getattr(item, "role", item)
            flattened.append(RoleResponse.model_validate(role_obj))
        return flattened

    @computed_field
    @property
    def store_id(self) -> int | None:
        store_obj = self.store
        if store_obj is None:
            return None
        return store_obj.id

    @computed_field
    @property
    def store_name(self) -> str | None:
        store_obj = self.store
        if store_obj is None:
            return None
        return store_obj.name

    @computed_field(alias="fecha_creacion")
    @property
    def fecha_creacion(self) -> datetime:
        return self.created_at

    @computed_field(alias="sucursal_id")
    @property
    def sucursal_id(self) -> int | None:
        return self.store_id

    @computed_field(alias="rol_id")
    @property
    def primary_role_id(self) -> int | None:
        if not self.roles:
            return None
        return self.roles[0].id


class UserUpdate(BaseModel):
    full_name: Annotated[str | None, Field(default=None, max_length=120)]
    telefono: str | None = Field(default=None, max_length=30)
    password: str | None = Field(default=None, min_length=8, max_length=128)
    store_id: Annotated[int | None, Field(default=None, ge=1)]
    model_config = ConfigDict(populate_by_name=True)

    @model_validator(mode="before")
    @classmethod
    def _coerce_aliases(cls, data: Any) -> Any:  # pragma: no cover - simple
        if not isinstance(data, dict):
            return data
        if "full_name" not in data and "nombre" in data:
            data["full_name"] = data.get("nombre")
        if "store_id" not in data and "sucursal_id" in data:
            data["store_id"] = data.get("sucursal_id")
        return data


class RoleModulePermission(BaseModel):
    module: str = Field(..., min_length=2, max_length=120)
    can_view: bool = Field(default=False)
    can_edit: bool = Field(default=False)
    can_delete: bool = Field(default=False)


class RolePermissionMatrix(BaseModel):
    role: str = Field(..., min_length=2, max_length=60)
    permissions: list[RoleModulePermission] = Field(default_factory=list)


class RolePermissionUpdate(BaseModel):
    permissions: list[RoleModulePermission] = Field(default_factory=list)


class UserDirectoryFilters(BaseModel):
    search: str | None = Field(default=None, max_length=120)
    role: str | None = Field(default=None, max_length=60)
    status: Literal["all", "active", "inactive", "locked"] = "all"
    store_id: int | None = Field(default=None, ge=1)


class UserDirectoryTotals(BaseModel):
    total: int
    active: int
    inactive: int
    locked: int


class UserDirectoryEntry(BaseModel):
    user_id: int = Field(alias="id")
    username: str
    full_name: str | None = Field(default=None)
    telefono: str | None = Field(default=None)
    rol: str
    estado: str
    is_active: bool
    roles: list[str] = Field(default_factory=list)
    store_id: int | None = Field(default=None)
    store_name: str | None = Field(default=None)
    last_login_at: datetime | None = None
    ultima_accion: AuditTrailInfo | None = None

    model_config = ConfigDict(populate_by_name=True)


class UserDirectoryReport(BaseModel):
    generated_at: datetime
    filters: UserDirectoryFilters
    totals: UserDirectoryTotals
    items: list[UserDirectoryEntry]


class UserDashboardActivity(BaseModel):
    id: int
    action: str
    created_at: datetime
    severity: Literal["info", "warning", "critical"]
    performed_by_id: int | None = None
    performed_by_name: str | None = None
    target_user_id: int | None = None
    target_username: str | None = None
    details: dict[str, Any] | None = None


class UserSessionSummary(BaseModel):
    session_id: int
    user_id: int
    username: str
    created_at: datetime
    last_used_at: datetime | None = None
    expires_at: datetime | None = None
    status: Literal["activa", "revocada", "expirada"]
    revoke_reason: str | None = None


class UserDashboardMetrics(BaseModel):
    generated_at: datetime
    totals: UserDirectoryTotals
    recent_activity: list[UserDashboardActivity] = Field(default_factory=list)
    active_sessions: list[UserSessionSummary] = Field(default_factory=list)
    audit_alerts: DashboardAuditAlerts


# // [PACK28-schemas]
class AuthLoginRequest(BaseModel):
    username: str = Field(..., min_length=3, max_length=120)
    password: str = Field(..., min_length=3, max_length=128)
    otp: str | None = Field(default=None, min_length=6, max_length=6)


# // [PACK28-schemas]
class AuthLoginResponse(BaseModel):
    access_token: str
    token_type: Literal["bearer"] = "bearer"


# // [PACK28-schemas]
class AuthProfileResponse(UserResponse):
    name: str
    email: str | None = Field(default=None)
    role: str


class TokenResponse(BaseModel):
    access_token: str
    session_id: int
    token_type: str = "bearer"


class SessionLoginResponse(BaseModel):
    session_id: int
    detail: str


class PasswordRecoveryRequest(BaseModel):
    username: str = Field(..., min_length=3, max_length=120)


class PasswordResetConfirm(BaseModel):
    token: str = Field(..., min_length=20, max_length=128)
    new_password: str = Field(..., min_length=8, max_length=128)


class PasswordResetResponse(BaseModel):
    detail: str
    reset_token: str | None = Field(default=None)


class TokenPayload(BaseModel):
    # // [PACK28-schemas]
    sub: str
    name: str | None = None
    role: str | None = None
    iat: int
    exp: int
    jti: str
    sid: str | None = None
    token_type: str = Field(default="access")


class TokenVerificationRequest(BaseModel):
    token: str = Field(..., min_length=10, max_length=4096)


class TokenVerificationResponse(BaseModel):
    is_valid: bool = Field(...,
                           description="Indica si el token sigue siendo válido.")
    detail: str = Field(...,
                        description="Mensaje descriptivo del estado del token.")
    session_id: int | None = Field(
        default=None,
        description="Identificador interno de la sesión asociada al token.",
    )
    expires_at: datetime | None = Field(
        default=None,
        description="Fecha de expiración registrada para la sesión.",
    )
    user: UserResponse | None = Field(
        default=None,
        description="Información del usuario cuando el token es válido.",
    )

    model_config = ConfigDict(from_attributes=True)


class TOTPSetupResponse(BaseModel):
    secret: str
    otpauth_url: str


class TOTPStatusResponse(BaseModel):
    is_active: bool
    activated_at: datetime | None
    last_verified_at: datetime | None

    model_config = ConfigDict(from_attributes=True)


class TOTPActivateRequest(BaseModel):
    """Payload para activar 2FA TOTP.

    Acepta alias comunes como otp/totp/token/otp_code sin generar warnings de alias.
    """

    code: str = Field(..., min_length=6, max_length=10)

    @model_validator(mode="before")
    @classmethod
    def _coerce_aliases(cls, data: Any) -> Any:  # pragma: no cover
        if not isinstance(data, dict):
            return data
        if "code" not in data:
            for key in ("otp", "totp", "token", "otp_code"):
                if key in data and data[key]:
                    data["code"] = data[key]
                    break
        return data


class ActiveSessionResponse(BaseModel):
    id: int
    user_id: int
    session_token: str
    created_at: datetime
    last_used_at: datetime | None
    expires_at: datetime | None
    revoked_at: datetime | None
    revoked_by_id: int | None
    revoke_reason: str | None
    user: UserResponse | None = None

    model_config = ConfigDict(from_attributes=True)


class SessionRevokeRequest(BaseModel):
    reason: str = Field(..., min_length=5, max_length=255)

    @model_validator(mode="before")
    @classmethod
    def _coerce_reason_alias(cls, data: Any) -> Any:  # pragma: no cover
        if isinstance(data, dict) and "reason" not in data:
            for alias in ("motivo", "revoke_reason"):
                if alias in data:
                    data["reason"] = data[alias]
                    break
        return data


class POSReturnItemRequest(BaseModel):
    """Elemento individual a devolver desde POS (sin warnings de alias)."""

    sale_item_id: int = Field(..., ge=1)
    imei: str | None = Field(default=None, max_length=18)
    qty: int = Field(..., ge=1)

    @model_validator(mode="before")
    @classmethod
    def _coerce_return_item_aliases(cls, data: Any) -> Any:  # pragma: no cover
        if not isinstance(data, dict):
            return data
        mapping = {
            "sale_item_id": ["saleItemId", "item_id", "itemId"],
            "imei": ["imei_1"],
            "qty": ["quantity"],
        }
        for target, sources in mapping.items():
            if target not in data:
                for s in sources:
                    if s in data:
                        data[target] = data[s]
                        break
        return data
    # Eliminamos bloque residual de MovementBase que se insertó por error durante refactor.


class MovementBase(BaseModel):
    """Base para registrar movimientos de inventario (entradas/salidas/ajustes).

    Acepta aliases comunes (device_id, quantity, comment, source_store_id, store_id)
    y los normaliza a las claves en español usadas en nuestra API pública.
    """

    producto_id: int = Field(..., ge=1)
    tipo_movimiento: MovementType
    cantidad: int = Field(..., ge=0)
    comentario: str = Field(..., min_length=5, max_length=255)
    sucursal_origen_id: int | None = Field(default=None, ge=1)
    sucursal_destino_id: int | None = Field(default=None, ge=1)
    unit_cost: Decimal | None = Field(default=None, ge=Decimal("0"))

    @model_validator(mode="before")
    @classmethod
    def _coerce_movement_input(cls, data: Any) -> Any:  # pragma: no cover
        if not isinstance(data, dict):
            return data
        mapping = {
            "producto_id": ["device_id"],
            "tipo_movimiento": ["movement_type"],
            "cantidad": ["quantity"],
            "comentario": ["comment"],
            "sucursal_origen_id": ["tienda_origen_id", "source_store_id"],
            "sucursal_destino_id": ["tienda_destino_id", "branch_id", "store_id"],
        }
        for target, sources in mapping.items():
            if target not in data:
                for s in sources:
                    if s in data:
                        data[target] = data[s]
                        break
        return data

    @field_validator("comentario", mode="before")
    @classmethod
    def _normalize_comment(cls, value: str | None) -> str:
        if value is None:
            raise ValueError("El comentario es obligatorio.")
        normalized = value.strip()
        if len(normalized) < 5:
            raise ValueError("El comentario debe tener al menos 5 caracteres.")
        return normalized

    @model_validator(mode="after")
    def _validate_quantity(self) -> "MovementBase":
        if self.tipo_movimiento in {MovementType.IN, MovementType.OUT} and self.cantidad <= 0:
            raise ValueError(
                "La cantidad debe ser mayor que cero para entradas o salidas.")
        if self.tipo_movimiento == MovementType.ADJUST and self.cantidad < 0:
            raise ValueError("La cantidad no puede ser negativa en un ajuste.")
        return self


class MovementCreate(MovementBase):
    """Carga de datos para registrar movimientos de inventario."""


class MovementResponse(BaseModel):
    """Respuesta de movimiento de inventario con claves en español.

    Se usan nombres internos iguales al modelo (`device_id`, `movement_type`,
    `quantity`, `comment`, `source_store_id`, `store_id`, `performed_by_id`,
    `created_at`) y se serializan a los nombres históricos en español utilizados
    por las pruebas y el frontend (`producto_id`, `tipo_movimiento`, `cantidad`,
    `comentario`, `sucursal_origen_id`, `sucursal_destino_id`, `usuario_id`,
    `fecha`). Esto evita depender de *validation_alias* y reduce warnings.
    """

    id: int
    device_id: int
    movement_type: MovementType
    quantity: int
    comment: str | None = None
    source_store_id: int | None = None
    store_id: int | None = None  # destino
    performed_by_id: int | None = None
    created_at: datetime
    unit_cost: Decimal | None = None
    store_inventory_value: Decimal
    # Propiedades calculadas disponibles en el modelo (usuario, sucursal_origen, sucursal_destino)
    usuario: str | None = None
    sucursal_origen: str | None = None
    sucursal_destino: str | None = None
    referencia_tipo: str | None = None
    referencia_id: str | None = None
    ultima_accion: AuditTrailInfo | None = None

    model_config = ConfigDict(from_attributes=True)

    @field_serializer("unit_cost")
    @classmethod
    def _serialize_unit_cost(cls, value: Decimal | None) -> float | None:
        if value is None:
            return None
        return float(value)

    @field_serializer("store_inventory_value")
    @classmethod
    def _serialize_inventory_total(cls, value: Decimal) -> float:
        return float(value)

    @model_serializer
    def _serialize(self) -> dict[str, Any]:  # pragma: no cover - mapeo directo
        return {
            "id": self.id,
            "producto_id": self.device_id,
            "tipo_movimiento": self.movement_type,
            "cantidad": self.quantity,
            "comentario": self.comment,
            "sucursal_origen_id": self.source_store_id,
            "sucursal_origen": self.sucursal_origen,
            "sucursal_destino_id": self.store_id,
            "sucursal_destino": self.sucursal_destino,
            "usuario_id": self.performed_by_id,
            "usuario": self.usuario,
            "referencia_tipo": self.referencia_tipo,
            "referencia_id": self.referencia_id,
            "fecha": self.created_at,
            "unit_cost": self._serialize_unit_cost(self.unit_cost),
            "store_inventory_value": self._serialize_inventory_total(self.store_inventory_value),
            "ultima_accion": self.ultima_accion,
        }


class InventoryReservationCreate(BaseModel):
    store_id: int = Field(..., ge=1)
    device_id: int = Field(..., ge=1)
    quantity: int = Field(..., ge=1)
    expires_at: datetime


class InventoryReceivingLine(BaseModel):
    device_id: int | None = Field(default=None, ge=1)
    imei: str | None = Field(default=None, min_length=3, max_length=64)
    serial: str | None = Field(default=None, min_length=3, max_length=64)
    quantity: int = Field(..., ge=1)
    unit_cost: Decimal | None = Field(default=None, ge=Decimal("0"))
    comment: str | None = Field(default=None, min_length=5, max_length=255)

    @model_validator(mode="after")
    def _ensure_identifier(self) -> "InventoryReceivingLine":
        if self.device_id is None and not (self.imei or self.serial):
            raise ValueError(
                "Cada línea debe incluir `device_id`, `imei` o `serial`."
            )
        return self


class InventoryReceivingRequest(BaseModel):
    store_id: int = Field(..., ge=1)
    note: str = Field(..., min_length=5, max_length=255)
    responsible: str | None = Field(default=None, max_length=120)
    reference: str | None = Field(default=None, max_length=120)
    lines: list[InventoryReceivingLine] = Field(..., min_length=1)


class InventoryReceivingSummary(BaseModel):
    lines: int = Field(..., ge=0)
    total_quantity: int = Field(..., ge=0)


class InventoryReceivingProcessed(BaseModel):
    identifier: str
    device_id: int
    quantity: int
    movement: MovementResponse


class InventoryReceivingResult(BaseModel):
    store_id: int
    processed: list[InventoryReceivingProcessed]
    totals: InventoryReceivingSummary


class InventoryCountLine(BaseModel):
    device_id: int | None = Field(default=None, ge=1)
    imei: str | None = Field(default=None, min_length=3, max_length=64)
    serial: str | None = Field(default=None, min_length=3, max_length=64)
    counted: int = Field(..., ge=0)
    comment: str | None = Field(default=None, min_length=5, max_length=255)

    @model_validator(mode="after")
    def _ensure_identifier(self) -> "InventoryCountLine":
        if self.device_id is None and not (self.imei or self.serial):
            raise ValueError(
                "Cada línea debe incluir `device_id`, `imei` o `serial`."
            )
        return self


class InventoryCycleCountRequest(BaseModel):
    store_id: int = Field(..., ge=1)
    note: str = Field(..., min_length=5, max_length=255)
    responsible: str | None = Field(default=None, max_length=120)
    reference: str | None = Field(default=None, max_length=120)
    lines: list[InventoryCountLine] = Field(..., min_length=1)


class InventoryCountDiscrepancy(BaseModel):
    device_id: int
    sku: str | None = None
    expected: int
    counted: int
    delta: int
    movement: MovementResponse | None = None
    identifier: str | None = None


class InventoryCycleCountSummary(BaseModel):
    lines: int = Field(..., ge=0)
    adjusted: int = Field(..., ge=0)
    matched: int = Field(..., ge=0)
    total_variance: int = Field(...)


class InventoryCycleCountResult(BaseModel):
    store_id: int
    adjustments: list[InventoryCountDiscrepancy]
    totals: InventoryCycleCountSummary


class InventoryReservationRenew(BaseModel):
    expires_at: datetime


class InventoryReservationResponse(BaseModel):
    id: int
    store_id: int
    device_id: int
    status: InventoryState
    initial_quantity: int
    quantity: int
    reason: str
    resolution_reason: str | None
    reference_type: str | None
    reference_id: str | None
    expires_at: datetime
    created_at: datetime
    updated_at: datetime
    reserved_by_id: int | None = None
    resolved_by_id: int | None = None
    resolved_at: datetime | None = None
    consumed_at: datetime | None = None
    device: DeviceResponse | None = None

    model_config = ConfigDict(from_attributes=True)


class InventorySummary(BaseModel):
    store_id: int
    store_name: str
    total_items: int
    total_value: Decimal
    devices: list[DeviceResponse]

    @field_serializer("total_value")
    @classmethod
    def _serialize_total_value(cls, value: Decimal) -> float:
        return float(value)


class InventoryAvailabilityStore(BaseModel):
    store_id: int
    store_name: str
    quantity: int


class InventoryAvailabilityRecord(BaseModel):
    reference: str
    sku: str | None = None
    product_name: str
    device_ids: list[int]
    total_quantity: int
    stores: list[InventoryAvailabilityStore]


class InventoryAvailabilityResponse(BaseModel):
    generated_at: datetime
    items: list[InventoryAvailabilityRecord]

    model_config = ConfigDict(from_attributes=True)


class InventoryCurrentStore(BaseModel):
    store_id: int
    store_name: str
    device_count: int
    total_units: int
    total_value: Decimal

    @field_serializer("total_value")
    @classmethod
    def _serialize_current_value(cls, value: Decimal) -> float:
        return float(value)


class InventoryCurrentReport(BaseModel):
    stores: list[InventoryCurrentStore]
    totals: InventoryTotals


class InventoryIntegrityDeviceStatus(BaseModel):
    store_id: int
    store_name: str | None
    device_id: int
    sku: str | None
    quantity_actual: int
    quantity_calculada: int
    costo_actual: Decimal
    costo_calculado: Decimal
    last_movement_id: int | None
    last_movement_fecha: datetime | None
    issues: list[str] = Field(default_factory=list)

    @field_serializer("costo_actual")
    @classmethod
    def _serialize_costo_actual(cls, value: Decimal) -> float:
        return float(value)

    @field_serializer("costo_calculado")
    @classmethod
    def _serialize_costo_calculado(cls, value: Decimal) -> float:
        return float(value)


class InventoryIntegritySummary(BaseModel):
    dispositivos_evaluados: int
    dispositivos_inconsistentes: int
    discrepancias_totales: int


class InventoryIntegrityReport(BaseModel):
    resumen: InventoryIntegritySummary
    dispositivos: list[InventoryIntegrityDeviceStatus]


class StoreValueMetric(BaseModel):
    store_id: int
    store_name: str
    device_count: int
    total_units: int
    total_value: Decimal

    @field_serializer("total_value")
    @classmethod
    def _serialize_metric_value(cls, value: Decimal) -> float:
        return float(value)


class LowStockDevice(BaseModel):
    store_id: int
    store_name: str
    device_id: int
    sku: str
    name: str
    quantity: int
    unit_price: Decimal
    minimum_stock: int = Field(default=0, ge=0)
    reorder_point: int = Field(default=0, ge=0)

    @field_serializer("unit_price")
    @classmethod
    def _serialize_low_stock_price(cls, value: Decimal) -> float:
        return float(value)

    @computed_field(return_type=float)  # type: ignore[misc]
    def inventory_value(self) -> float:
        return float(self.quantity * self.unit_price)

    @computed_field(return_type=int)  # type: ignore[misc]
    def reorder_gap(self) -> int:
        return max(self.reorder_point - self.quantity, 0)


class InventoryAlertDevice(LowStockDevice):
    severity: Literal["critical", "warning", "notice"]
    projected_days: int | None = None
    average_daily_sales: float | None = None
    trend: str | None = None
    confidence: float | None = None
    insights: list[str] = Field(default_factory=list)


class InventoryAlertSummary(BaseModel):
    total: int
    critical: int
    warning: int
    notice: int


class InventoryAlertSettingsResponse(BaseModel):
    threshold: int
    minimum_threshold: int
    maximum_threshold: int
    warning_cutoff: int
    critical_cutoff: int
    adjustment_variance_threshold: int


class InventoryAlertsResponse(BaseModel):
    settings: InventoryAlertSettingsResponse
    summary: InventoryAlertSummary
    items: list[InventoryAlertDevice]


class InventoryTotals(BaseModel):
    stores: int
    devices: int
    total_units: int
    total_value: Decimal

    @field_serializer("total_value")
    @classmethod
    def _serialize_totals_value(cls, value: Decimal) -> float:
        return float(value)


class InventoryValuation(BaseModel):
    store_id: int
    store_name: str
    device_id: int
    sku: str
    device_name: str
    categoria: str
    quantity: int
    costo_promedio_ponderado: Decimal
    valor_total_producto: Decimal
    valor_costo_producto: Decimal
    valor_total_tienda: Decimal
    valor_total_general: Decimal
    valor_costo_tienda: Decimal
    valor_costo_general: Decimal
    margen_unitario: Decimal
    margen_producto_porcentaje: Decimal
    valor_total_categoria: Decimal
    margen_categoria_valor: Decimal
    margen_categoria_porcentaje: Decimal
    margen_total_tienda: Decimal
    margen_total_general: Decimal

    @field_serializer(
        "costo_promedio_ponderado",
        "valor_total_producto",
        "valor_costo_producto",
        "valor_total_tienda",
        "valor_total_general",
        "valor_costo_tienda",
        "valor_costo_general",
        "margen_unitario",
        "valor_total_categoria",
        "margen_categoria_valor",
        "margen_total_tienda",
        "margen_total_general",
    )
    @classmethod
    def _serialize_decimal(cls, value: Decimal) -> float:
        return float(value)

    @field_serializer("margen_producto_porcentaje", "margen_categoria_porcentaje")
    @classmethod
    def _serialize_percentage(cls, value: Decimal) -> float:
        return float(value)


class MovementReportEntry(BaseModel):
    id: int
    tipo_movimiento: MovementType
    cantidad: int
    valor_total: Decimal
    sucursal_destino_id: int | None
    sucursal_destino: str | None
    sucursal_origen_id: int | None
    sucursal_origen: str | None
    comentario: str | None
    usuario: str | None
    referencia_tipo: str | None = None
    referencia_id: str | None = None
    fecha: datetime
    ultima_accion: AuditTrailInfo | None = None

    model_config = ConfigDict(from_attributes=True)

    @field_serializer("valor_total")
    @classmethod
    def _serialize_total_value(cls, value: Decimal) -> float:
        return float(value)

    @computed_field(return_type=str | None, alias="referencia")
    def referencia_compuesta(self) -> str | None:
        if self.referencia_tipo and self.referencia_id:
            return f"{self.referencia_tipo}:{self.referencia_id}"
        if self.referencia_id:
            return self.referencia_id
        return None


class MovementTypeSummary(BaseModel):
    tipo_movimiento: MovementType
    total_cantidad: int
    total_valor: Decimal

    @field_serializer("total_valor")
    @classmethod
    def _serialize_summary_value(cls, value: Decimal) -> float:
        return float(value)


class MovementPeriodSummary(BaseModel):
    periodo: date
    tipo_movimiento: MovementType
    total_cantidad: int
    total_valor: Decimal

    @field_serializer("total_valor")
    @classmethod
    def _serialize_period_value(cls, value: Decimal) -> float:
        return float(value)


class InventoryMovementsSummary(BaseModel):
    total_movimientos: int
    total_unidades: int
    total_valor: Decimal
    por_tipo: list[MovementTypeSummary]

    @field_serializer("total_valor")
    @classmethod
    def _serialize_total_value(cls, value: Decimal) -> float:
        return float(value)


class InventoryMovementsReport(BaseModel):
    resumen: InventoryMovementsSummary
    periodos: list[MovementPeriodSummary]
    movimientos: list[MovementReportEntry]


class TopProductReportItem(BaseModel):
    device_id: int
    sku: str
    nombre: str
    store_id: int
    store_name: str
    unidades_vendidas: int
    ingresos_totales: Decimal
    margen_estimado: Decimal

    @field_serializer("ingresos_totales", "margen_estimado")
    @classmethod
    def _serialize_top_values(cls, value: Decimal) -> float:
        return float(value)


class TopProductsReport(BaseModel):
    items: list[TopProductReportItem]
    total_unidades: int
    total_ingresos: Decimal

    @field_serializer("total_ingresos")
    @classmethod
    def _serialize_total_income(cls, value: Decimal) -> float:
        return float(value)


class InventoryValueStore(BaseModel):
    store_id: int
    store_name: str
    valor_total: Decimal
    valor_costo: Decimal
    margen_total: Decimal

    @field_serializer("valor_total", "valor_costo", "margen_total")
    @classmethod
    def _serialize_value_fields(cls, value: Decimal) -> float:
        return float(value)


class InventoryValueTotals(BaseModel):
    valor_total: Decimal
    valor_costo: Decimal
    margen_total: Decimal

    @field_serializer("valor_total", "valor_costo", "margen_total")
    @classmethod
    def _serialize_totals(cls, value: Decimal) -> float:
        return float(value)


class InventoryValueReport(BaseModel):
    stores: list[InventoryValueStore]
    totals: InventoryValueTotals


class AuditUIExportFormat(str, enum.Enum):
    """Formatos válidos para exportar la bitácora de UI."""

    CSV = "csv"
    JSON = "json"


class AuditUIBulkItem(BaseModel):
    ts: datetime = Field(...,
                         description="Marca de tiempo del evento en formato ISO 8601")
    user_id: str | None = Field(
        default=None,
        max_length=120,
        alias=AliasChoices("userId", "user_id"),
        description="Identificador del usuario que generó la acción",
    )
    module: str = Field(..., max_length=80,
                        description="Módulo de la interfaz donde ocurrió")
    action: str = Field(..., max_length=120,
                        description="Acción específica realizada")
    entity_id: str | None = Field(
        default=None,
        max_length=120,
        alias=AliasChoices("entityId", "entity_id"),
        description="Identificador de la entidad relacionada",
    )
    meta: dict[str, Any] | None = Field(
        default=None,
        description="Metadatos adicionales serializados como JSON",
    )

    model_config = ConfigDict(populate_by_name=True)

    @field_validator("ts", mode="before")
    @classmethod
    def _coerce_timestamp(cls, value: Any) -> Any:
        # // [PACK32-33-BE] Acepta números en ms o segundos para compatibilidad con la cola local.
        if isinstance(value, datetime):
            if value.tzinfo is None:
                return value.replace(tzinfo=timezone.utc)
            return value
        if isinstance(value, (int, float)):
            numeric = float(value)
            if numeric > 10**12:
                numeric /= 1000.0
            return datetime.fromtimestamp(numeric, tz=timezone.utc)
        if isinstance(value, str):
            try:
                numeric = float(value)
            except ValueError:
                return value
            if numeric > 10**12:
                numeric /= 1000.0
            return datetime.fromtimestamp(numeric, tz=timezone.utc)
        return value


class AuditUIBulkRequest(BaseModel):
    items: list[AuditUIBulkItem] = Field(
        ...,
        min_length=1,
        max_length=500,
        description="Eventos a persistir en la bitácora",
    )


class AuditUIBulkResponse(BaseModel):
    inserted: int = Field(..., ge=0,
                          description="Cantidad de registros insertados")


class AuditUIRecord(BaseModel):
    id: int
    ts: datetime
    user_id: str | None = None
    module: str
    action: str
    entity_id: str | None = None
    meta: dict[str, Any] | None = None

    model_config = ConfigDict(from_attributes=True)

    @field_serializer("ts")
    @classmethod
    def _serialize_ts(cls, value: datetime) -> str:
        return value.isoformat()


class AuditUIListResponse(BaseModel):
    items: list[AuditUIRecord] = Field(default_factory=list)
    total: int = Field(..., ge=0)
    limit: int = Field(..., ge=1)
    offset: int = Field(..., ge=0)
    has_more: bool = Field(default=False)


class AuditHighlight(BaseModel):
    id: int
    action: str
    created_at: datetime
    severity: Literal["info", "warning", "critical"]
    entity_type: str
    entity_id: str
    status: Literal["pending", "acknowledged"] = Field(default="pending")
    acknowledged_at: datetime | None = None
    acknowledged_by_id: int | None = None
    acknowledged_by_name: str | None = None
    acknowledged_note: str | None = None

    @field_serializer("created_at")
    @classmethod
    def _serialize_created_at(cls, value: datetime) -> str:
        return value.isoformat()


class AuditAcknowledgedEntity(BaseModel):
    entity_type: str
    entity_id: str
    acknowledged_at: datetime
    acknowledged_by_id: int | None = None
    acknowledged_by_name: str | None = None
    note: str | None = None

    @field_serializer("acknowledged_at")
    @classmethod
    def _serialize_ack_time(cls, value: datetime) -> str:
        return value.isoformat()


class DashboardAuditAlerts(BaseModel):
    total: int
    critical: int
    warning: int
    info: int
    pending_count: int = Field(default=0, ge=0)
    acknowledged_count: int = Field(default=0, ge=0)
    highlights: list[AuditHighlight] = Field(default_factory=list)
    acknowledged_entities: list[AuditAcknowledgedEntity] = Field(
        default_factory=list)

    @computed_field(return_type=bool)  # type: ignore[misc]
    def has_alerts(self) -> bool:
        return self.critical > 0 or self.warning > 0


class DashboardGlobalMetrics(BaseModel):
    total_sales: float
    sales_count: int
    total_stock: int
    open_repairs: int
    gross_profit: float


class DashboardChartPoint(BaseModel):
    label: str
    value: float


class InventoryMetricsResponse(BaseModel):
    totals: InventoryTotals
    top_stores: list[StoreValueMetric]
    low_stock_devices: list[LowStockDevice]
    global_performance: DashboardGlobalMetrics
    sales_trend: list[DashboardChartPoint] = Field(default_factory=list)
    stock_breakdown: list[DashboardChartPoint] = Field(default_factory=list)
    repair_mix: list[DashboardChartPoint] = Field(default_factory=list)
    profit_breakdown: list[DashboardChartPoint] = Field(default_factory=list)
    audit_alerts: DashboardAuditAlerts


class RotationMetric(BaseModel):
    store_id: int
    store_name: str
    device_id: int
    sku: str
    name: str
    sold_units: int
    received_units: int
    rotation_rate: float


class AnalyticsRotationResponse(BaseModel):
    items: list[RotationMetric]


class AgingMetric(BaseModel):
    device_id: int
    sku: str
    name: str
    store_id: int
    store_name: str
    days_in_stock: int
    quantity: int


class AnalyticsAgingResponse(BaseModel):
    items: list[AgingMetric]


class StockoutForecastMetric(BaseModel):
    device_id: int
    sku: str
    name: str
    store_id: int
    store_name: str
    average_daily_sales: float
    projected_days: int | None
    quantity: int
    trend: str
    trend_score: float
    confidence: float
    alert_level: str | None
    sold_units: int


class AnalyticsForecastResponse(BaseModel):
    items: list[StockoutForecastMetric]


class SyncSessionResponse(BaseModel):
    id: int
    store_id: int | None
    mode: SyncMode
    status: SyncStatus
    started_at: datetime
    finished_at: datetime | None
    triggered_by_id: int | None
    error_message: str | None

    model_config = ConfigDict(from_attributes=True)


class SyncRequest(BaseModel):
    store_id: int | None = Field(default=None, ge=1)


class SyncOutboxEntryResponse(BaseModel):
    id: int
    entity_type: str
    entity_id: str
    operation: str
    payload: dict[str, Any]
    attempt_count: int
    last_attempt_at: datetime | None
    status: SyncOutboxStatus
    priority: SyncOutboxPriority
    error_message: str | None
    created_at: datetime
    updated_at: datetime

    model_config = ConfigDict(from_attributes=True)

    @field_validator("payload", mode="before")
    @classmethod
    def _parse_payload(cls, value: Any) -> dict[str, Any]:
        if isinstance(value, str):
            try:
                import json

                return json.loads(value)
            except Exception:  # pragma: no cover - fallback to empty payload
                return {}
        if isinstance(value, dict):
            return value
        return {}


class SyncOutboxStatsEntry(BaseModel):
    entity_type: str
    priority: SyncOutboxPriority
    total: int
    pending: int
    failed: int
    latest_update: datetime | None
    oldest_pending: datetime | None


# // [PACK35-backend]
class SyncQueueProgressSummary(BaseModel):
    percent: float
    total: int
    processed: int
    pending: int
    failed: int
    last_updated: datetime | None
    oldest_pending: datetime | None


# // [PACK35-backend]
class SyncHybridComponentSummary(BaseModel):
    total: int
    processed: int
    pending: int
    failed: int
    latest_update: datetime | None
    oldest_pending: datetime | None


# // [PACK35-backend]
class SyncHybridProgressComponents(BaseModel):
    queue: SyncHybridComponentSummary
    outbox: SyncHybridComponentSummary


# // [PACK35-backend]
class SyncHybridProgressSummary(BaseModel):
    percent: float
    total: int
    processed: int
    pending: int
    failed: int
    components: SyncHybridProgressComponents


# // [PACK35-backend]
class SyncHybridForecast(BaseModel):
    lookback_minutes: int
    processed_recent: int
    processed_queue: int
    processed_outbox: int
    attempts_total: int
    attempts_successful: int
    success_rate: float
    events_per_minute: float
    backlog_pending: int
    backlog_failed: int
    backlog_total: int
    estimated_minutes_remaining: float | None
    estimated_completion: datetime | None
    generated_at: datetime
    progress: SyncHybridProgressSummary


# // [PACK35-backend]
class SyncHybridModuleBreakdownComponent(BaseModel):
    total: int
    processed: int
    pending: int
    failed: int


# // [PACK35-backend]
class SyncHybridModuleBreakdownItem(BaseModel):
    module: str
    label: str
    total: int
    processed: int
    pending: int
    failed: int
    percent: float
    queue: SyncHybridModuleBreakdownComponent
    outbox: SyncHybridModuleBreakdownComponent


# // [PACK35-backend]
class SyncHybridRemainingBreakdown(BaseModel):
    total: int
    pending: int
    failed: int
    remote_pending: int
    remote_failed: int
    outbox_pending: int
    outbox_failed: int
    estimated_minutes_remaining: float | None
    estimated_completion: datetime | None


# // [PACK35-backend]
class SyncHybridOverview(BaseModel):
    generated_at: datetime
    percent: float
    total: int
    processed: int
    pending: int
    failed: int
    remaining: SyncHybridRemainingBreakdown
    queue_summary: SyncQueueProgressSummary | None
    progress: SyncHybridProgressSummary
    forecast: SyncHybridForecast
    breakdown: list[SyncHybridModuleBreakdownItem]


# // [PACK35-backend]
class SyncQueueEvent(BaseModel):
    event_type: str = Field(..., min_length=3, max_length=120)
    payload: dict[str, Any] = Field(default_factory=dict)
    idempotency_key: str | None = Field(default=None, max_length=120)

    model_config = ConfigDict(json_schema_extra={
        "example": {
            "event_type": "inventory.movement",
            "payload": {"store_id": 1, "device_id": 42, "quantity": -1},
            "idempotency_key": "inventory-movement-42-20250301",
        }
    })


# // [PACK35-backend]
class SyncQueueEntryResponse(BaseModel):
    id: int
    event_type: str
    payload: dict[str, Any]
    idempotency_key: str | None
    status: SyncQueueStatus
    attempts: int
    last_error: str | None
    created_at: datetime
    updated_at: datetime

    model_config = ConfigDict(from_attributes=True)

    @field_validator("payload", mode="before")
    @classmethod
    def _normalize_payload(cls, value: Any) -> dict[str, Any]:
        if isinstance(value, str):
            try:
                import json

                return json.loads(value)
            except Exception:  # pragma: no cover - fallback to empty payload
                return {}
        if isinstance(value, dict):
            return value
        return {}


# // [PACK35-backend]
class SyncQueueAttemptResponse(BaseModel):
    id: int
    queue_id: int
    attempted_at: datetime
    success: bool
    error_message: str | None

    model_config = ConfigDict(from_attributes=True)


# // [PACK35-backend]
class SyncQueueEnqueueRequest(BaseModel):
    events: list[SyncQueueEvent]

    @model_validator(mode="after")
    def _ensure_events(self) -> "SyncQueueEnqueueRequest":
        if not self.events:
            raise ValueError(
                "Debes proporcionar al menos un evento para encolar")
        return self


# // [PACK35-backend]
class SyncQueueEnqueueResponse(BaseModel):
    queued: list[SyncQueueEntryResponse]
    reused: list[SyncQueueEntryResponse] = Field(default_factory=list)


# // [PACK35-backend]
class SyncQueueDispatchResult(BaseModel):
    processed: int
    sent: int
    failed: int
    retried: int


class SyncSessionCompact(BaseModel):
    id: int
    mode: SyncMode
    status: SyncStatus
    started_at: datetime
    finished_at: datetime | None
    error_message: str | None


class SyncStoreHistory(BaseModel):
    store_id: int | None
    store_name: str
    sessions: list[SyncSessionCompact]


class SyncBranchHealth(str, enum.Enum):
    OPERATIVE = "operativa"
    WARNING = "alerta"
    CRITICAL = "critica"
    UNKNOWN = "sin_registros"


class SyncBranchStoreDetail(BaseModel):
    store_id: int
    store_name: str
    quantity: int


class SyncBranchOverview(BaseModel):
    store_id: int
    store_name: str
    store_code: str
    timezone: str
    inventory_value: Decimal
    last_sync_at: datetime | None
    last_sync_mode: SyncMode | None
    last_sync_status: SyncStatus | None
    health: SyncBranchHealth
    health_label: str
    pending_transfers: int
    open_conflicts: int


class SyncConflictLog(BaseModel):
    id: int
    sku: str
    product_name: str | None
    detected_at: datetime
    difference: int
    severity: SyncBranchHealth
    stores_max: list[SyncBranchStoreDetail]
    stores_min: list[SyncBranchStoreDetail]


class SyncConflictReportFilters(BaseModel):
    store_id: int | None = None
    date_from: datetime | None = None
    date_to: datetime | None = None
    severity: SyncBranchHealth | None = None


class SyncConflictReportTotals(BaseModel):
    count: int
    critical: int
    warning: int
    affected_skus: int


class SyncConflictReport(BaseModel):
    generated_at: datetime
    filters: SyncConflictReportFilters
    totals: SyncConflictReportTotals
    items: list[SyncConflictLog]


class StoreComparativeMetric(BaseModel):
    store_id: int
    store_name: str
    device_count: int
    total_units: int
    inventory_value: float
    average_rotation: float
    average_aging_days: float
    sales_last_30_days: float
    sales_count_last_30_days: int


class AnalyticsComparativeResponse(BaseModel):
    items: list[StoreComparativeMetric]


class ProfitMarginMetric(BaseModel):
    store_id: int
    store_name: str
    revenue: float
    cost: float
    profit: float
    margin_percent: float


class AnalyticsProfitMarginResponse(BaseModel):
    items: list[ProfitMarginMetric]


class SalesProjectionMetric(BaseModel):
    store_id: int
    store_name: str
    average_daily_units: float
    average_ticket: float
    projected_units: float
    projected_revenue: float
    confidence: float
    trend: str
    trend_score: float
    revenue_trend_score: float
    r2_revenue: float


class AnalyticsSalesProjectionResponse(BaseModel):
    items: list[SalesProjectionMetric]


class AnalyticsAlert(BaseModel):
    type: str
    level: str
    message: str
    store_id: int | None
    store_name: str
    device_id: int | None
    sku: str | None


class AnalyticsAlertsResponse(BaseModel):
    items: list[AnalyticsAlert]


class StoreRealtimeWidget(BaseModel):
    store_id: int
    store_name: str
    inventory_value: float
    sales_today: float
    last_sale_at: datetime | None
    low_stock_devices: int
    pending_repairs: int
    last_sync_at: datetime | None
    trend: str
    trend_score: float
    confidence: float


class AnalyticsRealtimeResponse(BaseModel):
    items: list[StoreRealtimeWidget]


class AnalyticsCategoriesResponse(BaseModel):
    categories: list[str]


class SyncOutboxReplayRequest(BaseModel):
    ids: list[int] = Field(..., min_length=1)


class AuditTrailInfo(BaseModel):
    accion: str
    descripcion: str | None = None
    entidad: str
    registro_id: str
    usuario_id: int | None = None
    usuario: str | None = None
    timestamp: datetime
    metadata: dict[str, Any] | None = None

    model_config = ConfigDict(from_attributes=True)


class AuditLogResponse(BaseModel):
    id: int
    action: str
    entity_type: str
    entity_id: str
    details: str | None
    performed_by_id: int | None
    created_at: datetime
    severity: Literal["info", "warning", "critical"] = Field(default="info")
    severity_label: str = Field(default="Informativa")
    module: Annotated[
        str | None,
        Field(
            default=None,
            validation_alias=AliasChoices("module", "modulo"),
            serialization_alias="modulo",
        ),
    ]

    model_config = ConfigDict(from_attributes=True, populate_by_name=True)

    @model_validator(mode="after")
    def _derive_severity(self) -> "AuditLogResponse":
        severity = audit_utils.classify_severity(
            self.action or "", self.details)
        label = audit_utils.severity_label(severity)
        object.__setattr__(self, "severity", severity)
        object.__setattr__(self, "severity_label", label)
        return self

    @computed_field(alias="accion")
    def accion(self) -> str:
        return self.action


class SystemLogEntry(BaseModel):
    id_log: Annotated[int, Field(
        validation_alias=AliasChoices("id_log", "id"))]
    usuario: str | None
    modulo: str
    accion: str
    descripcion: str
    fecha: datetime
    nivel: SystemLogLevel
    ip_origen: str | None = None
    audit_log_id: Annotated[
        int | None,
        Field(
            default=None,
            validation_alias=AliasChoices("audit_log_id"),
            serialization_alias="audit_log_id",
        ),
    ]

    model_config = ConfigDict(from_attributes=True)

    @field_serializer("fecha", when_used="json")
    @classmethod
    def _serialize_fecha(cls, value: datetime) -> str:
        return value.isoformat()


class SystemErrorEntry(BaseModel):
    id_error: Annotated[
        int,
        Field(validation_alias=AliasChoices("id_error", "id")),
    ]
    mensaje: str
    stack_trace: str | None
    modulo: str
    fecha: datetime
    usuario: str | None

    model_config = ConfigDict(from_attributes=True)

    @field_serializer("fecha", when_used="json")
    @classmethod
    def _serialize_fecha(cls, value: datetime) -> str:
        return value.isoformat()


class GlobalReportFiltersState(BaseModel):
    date_from: datetime | None = None
    date_to: datetime | None = None
    module: str | None = None
    severity: SystemLogLevel | None = None

    @field_serializer("date_from", "date_to", when_used="json")
    @classmethod
    def _serialize_datetime(cls, value: datetime | None) -> str | None:
        return value.isoformat() if value else None


class GlobalReportTotals(BaseModel):
    logs: int = Field(default=0, ge=0)
    errors: int = Field(default=0, ge=0)
    info: int = Field(default=0, ge=0)
    warning: int = Field(default=0, ge=0)
    error: int = Field(default=0, ge=0)
    critical: int = Field(default=0, ge=0)
    sync_pending: int = Field(default=0, ge=0)
    sync_failed: int = Field(default=0, ge=0)
    last_activity_at: datetime | None = None

    @field_serializer("last_activity_at", when_used="json")
    @classmethod
    def _serialize_last_activity(cls, value: datetime | None) -> str | None:
        return value.isoformat() if value else None


class GlobalReportBreakdownItem(BaseModel):
    name: str
    total: int = Field(default=0, ge=0)


class GlobalReportAlert(BaseModel):
    type: Literal["critical_log", "system_error", "sync_failure"]
    level: SystemLogLevel
    message: str
    module: str | None = None
    occurred_at: datetime | None = None
    reference: str | None = None
    count: int = Field(default=1, ge=1)

    @field_serializer("occurred_at", when_used="json")
    @classmethod
    def _serialize_occurred_at(cls, value: datetime | None) -> str | None:
        return value.isoformat() if value else None


class GlobalReportOverview(BaseModel):
    generated_at: datetime
    filters: GlobalReportFiltersState
    totals: GlobalReportTotals
    module_breakdown: list[GlobalReportBreakdownItem]
    severity_breakdown: list[GlobalReportBreakdownItem]
    recent_logs: list[SystemLogEntry]
    recent_errors: list[SystemErrorEntry]
    alerts: list[GlobalReportAlert]

    @field_serializer("generated_at", when_used="json")
    @classmethod
    def _serialize_generated_at(cls, value: datetime) -> str:
        return value.isoformat()


class GlobalReportSeriesPoint(BaseModel):
    date: date
    info: int = Field(default=0, ge=0)
    warning: int = Field(default=0, ge=0)
    error: int = Field(default=0, ge=0)
    critical: int = Field(default=0, ge=0)
    system_errors: int = Field(default=0, ge=0)


class GlobalReportDashboard(BaseModel):
    generated_at: datetime
    filters: GlobalReportFiltersState
    activity_series: list[GlobalReportSeriesPoint]
    module_distribution: list[GlobalReportBreakdownItem]
    severity_distribution: list[GlobalReportBreakdownItem]

    @field_serializer("generated_at", when_used="json")
    @classmethod
    def _serialize_generated_at(cls, value: datetime) -> str:
        return value.isoformat()


# // [PACK29-*] DTOs de reportes de ventas (resumen, productos y cierre de caja)
class SalesSummaryReport(BaseModel):
    total_sales: float = Field(default=0.0, alias="totalSales")
    total_orders: int = Field(default=0, alias="totalOrders")
    avg_ticket: float = Field(default=0.0, alias="avgTicket")
    returns_count: int = Field(default=0, alias="returnsCount")
    net: float = Field(default=0.0, alias="net")

    model_config = ConfigDict(populate_by_name=True)


# // [PACK29-*] DTO para filas del top de productos vendidos
class SalesByProductItem(BaseModel):
    sku: str
    name: str
    quantity: int = Field(default=0, alias="qty", ge=0)
    gross: float = Field(default=0.0)
    net: float = Field(default=0.0)

    model_config = ConfigDict(populate_by_name=True)


# // [PACK29-*] DTO de sugerencia de cierre de caja diario
class CashCloseReport(BaseModel):
    opening: float = Field(default=0.0)
    sales_gross: float = Field(default=0.0, alias="salesGross")
    refunds: float = Field(default=0.0)
    expenses: float = Field(default=0.0)
    closing_suggested: float = Field(default=0.0, alias="closingSuggested")

    model_config = ConfigDict(populate_by_name=True)


class AuditReminderEntry(BaseModel):
    entity_type: str
    entity_id: str
    first_seen: datetime
    last_seen: datetime
    occurrences: int = Field(..., ge=1)
    latest_action: str
    latest_details: str | None = None
    status: Literal["pending", "acknowledged"] = Field(default="pending")
    acknowledged_at: datetime | None = None
    acknowledged_by_id: int | None = None
    acknowledged_by_name: str | None = None
    acknowledged_note: str | None = None

    @field_serializer("first_seen", "last_seen", when_used="json")
    @classmethod
    def _serialize_timestamp(cls, value: datetime) -> str:
        return value.isoformat()

    @field_serializer("acknowledged_at")
    @classmethod
    def _serialize_ack(cls, value: datetime | None) -> str | None:
        return value.isoformat() if value else None


class AuditReminderSummary(BaseModel):
    threshold_minutes: int = Field(..., ge=0)
    min_occurrences: int = Field(..., ge=1)
    total: int = Field(..., ge=0)
    pending_count: int = Field(..., ge=0)
    acknowledged_count: int = Field(..., ge=0)
    persistent: list[AuditReminderEntry]


class AuditAcknowledgementCreate(BaseModel):
    entity_type: str = Field(..., min_length=1, max_length=80)
    entity_id: str = Field(..., min_length=1, max_length=80)
    note: str | None = Field(default=None, max_length=255)

    @field_validator("entity_type", "entity_id")
    @classmethod
    def _normalize_identifier(cls, value: str) -> str:
        normalized = value.strip()
        if not normalized:
            raise ValueError("Valor requerido")
        return normalized

    @field_validator("note")
    @classmethod
    def _normalize_note(cls, value: str | None) -> str | None:
        if value is None:
            return None
        normalized = value.strip()
        return normalized or None


class AuditAcknowledgementResponse(BaseModel):
    id: int
    entity_type: str
    entity_id: str
    acknowledged_at: datetime
    acknowledged_by_id: int | None = None
    acknowledged_by_name: str | None = None
    note: str | None = None

    model_config = ConfigDict(from_attributes=True)

    @field_serializer("acknowledged_at")
    @classmethod
    def _serialize_acknowledged_at(cls, value: datetime) -> str:
        return value.isoformat()


class PurchaseOrderItemCreate(BaseModel):
    device_id: int = Field(..., ge=1)
    quantity_ordered: int = Field(..., ge=1)
    unit_cost: Decimal = Field(..., ge=Decimal("0"))

    @field_serializer("unit_cost")
    @classmethod
    def _serialize_unit_cost(cls, value: Decimal) -> float:
        return float(value)


class PurchaseOrderCreate(BaseModel):
    store_id: int = Field(..., ge=1)  # // [PACK30-31-BACKEND]
    supplier: str = Field(..., max_length=120)
    notes: str | None = Field(default=None, max_length=255)
    items: list[PurchaseOrderItemCreate]

    @model_validator(mode="before")
    @classmethod
    def _coerce_store_alias(cls, data: Any) -> Any:  # pragma: no cover - mapeo directo
        if isinstance(data, dict) and "store_id" not in data:
            for k in ("branch_id",):
                if k in data:
                    data["store_id"] = data[k]
                    break
        return data

    @field_validator("supplier")
    @classmethod
    def _validate_supplier(cls, value: str) -> str:
        normalized = value.strip()
        if not normalized:
            raise ValueError("Proveedor requerido")
        return normalized

    @field_validator("notes")
    @classmethod
    def _normalize_notes(cls, value: str | None) -> str | None:
        if value is None:
            return value
        normalized = value.strip()
        return normalized or None

    @field_validator("items")
    @classmethod
    def _ensure_items(cls, value: list[PurchaseOrderItemCreate]) -> list[PurchaseOrderItemCreate]:
        if not value:
            raise ValueError("Debes incluir artículos en la orden de compra.")
        return value


class PurchaseOrderItemResponse(BaseModel):
    id: int
    purchase_order_id: int
    device_id: int
    quantity_ordered: int
    quantity_received: int
    unit_cost: Decimal

    model_config = ConfigDict(from_attributes=True)

    @field_serializer("unit_cost")
    @classmethod
    def _serialize_unit_cost(cls, value: Decimal) -> float:
        return float(value)


class PurchaseReturnCreate(BaseModel):
    device_id: int = Field(..., ge=1)
    quantity: int = Field(..., ge=1)
    reason: str = Field(..., min_length=5, max_length=255)

    @field_validator("reason")
    @classmethod
    def _normalize_reason(cls, value: str) -> str:
        normalized = value.strip()
        if len(normalized) < 5:
            raise ValueError("El motivo debe tener al menos 5 caracteres.")
        return normalized


class PurchaseReturnResponse(BaseModel):
    id: int
    purchase_order_id: int
    device_id: int
    quantity: int
    reason: str
    processed_by_id: int | None
    created_at: datetime

    model_config = ConfigDict(from_attributes=True)


class PurchaseOrderResponse(BaseModel):
    id: int
    store_id: int
    supplier: str
    status: PurchaseStatus
    notes: str | None
    created_at: datetime
    updated_at: datetime
    created_by_id: int | None
    closed_at: datetime | None
    items: list[PurchaseOrderItemResponse]
    returns: list[PurchaseReturnResponse] = []

    model_config = ConfigDict(from_attributes=True)


class PurchaseReceiveItem(BaseModel):
    device_id: int = Field(..., ge=1)
    quantity: int = Field(..., ge=1)
    batch_code: str | None = Field(default=None, max_length=80)

    @field_validator("batch_code")
    @classmethod
    def _normalize_batch_code(cls, value: str | None) -> str | None:
        if value is None:
            return None
        normalized = value.strip()
        return normalized or None


class PurchaseReceiveRequest(BaseModel):
    items: list[PurchaseReceiveItem]

    @field_validator("items")
    @classmethod
    def _ensure_items(cls, value: list[PurchaseReceiveItem]) -> list[PurchaseReceiveItem]:
        if not value:
            raise ValueError("Debes indicar artículos a recibir.")
        return value


class PurchaseImportResponse(BaseModel):
    imported: int = Field(default=0, ge=0)
    orders: list[PurchaseOrderResponse]
    errors: list[str] = Field(default_factory=list)


class PurchaseSuggestionItem(BaseModel):
    store_id: int
    store_name: str
    supplier_id: int | None
    supplier_name: str | None
    device_id: int
    sku: str
    name: str
    current_quantity: int
    minimum_stock: int
    suggested_quantity: int
    average_daily_sales: float
    projected_coverage_days: int | None
    last_30_days_sales: int
    unit_cost: Decimal = Field(default=Decimal("0"))
    reason: Literal["below_minimum", "projected_consumption"]

    @field_serializer("unit_cost")
    @classmethod
    def _serialize_unit_cost(cls, value: Decimal) -> float:
        return float(value)

    @computed_field(return_type=float)  # type: ignore[misc]
    def suggested_value(self) -> float:
        return float(self.unit_cost * Decimal(self.suggested_quantity))


class PurchaseSuggestionStore(BaseModel):
    store_id: int
    store_name: str
    total_suggested: int
    total_value: float
    items: list[PurchaseSuggestionItem]


class PurchaseSuggestionsResponse(BaseModel):
    generated_at: datetime
    lookback_days: int
    planning_horizon_days: int
    minimum_stock: int
    total_items: int
    stores: list[PurchaseSuggestionStore]


class PurchaseVendorBase(BaseModel):
    nombre: str = Field(..., min_length=3, max_length=150)
    telefono: str | None = Field(default=None, max_length=40)
    correo: str | None = Field(default=None, max_length=120)
    direccion: str | None = Field(default=None, max_length=255)
    tipo: str | None = Field(default=None, max_length=60)
    notas: str | None = Field(default=None, max_length=255)

    @field_validator("nombre")
    @classmethod
    def _normalize_nombre(cls, value: str) -> str:
        normalized = value.strip()
        if len(normalized) < 3:
            raise ValueError("El nombre del proveedor es obligatorio.")
        return normalized

    @field_validator("telefono", "correo", "direccion", "tipo", "notas")
    @classmethod
    def _normalize_optional(cls, value: str | None) -> str | None:
        if value is None:
            return None
        normalized = value.strip()
        return normalized or None


class PurchaseVendorCreate(PurchaseVendorBase):
    estado: str = Field(default="activo", max_length=40)


class PurchaseVendorUpdate(BaseModel):
    nombre: str | None = Field(default=None, min_length=3, max_length=150)
    telefono: str | None = Field(default=None, max_length=40)
    correo: str | None = Field(default=None, max_length=120)
    direccion: str | None = Field(default=None, max_length=255)
    tipo: str | None = Field(default=None, max_length=60)
    notas: str | None = Field(default=None, max_length=255)
    estado: str | None = Field(default=None, max_length=40)

    @field_validator("nombre", "telefono", "correo", "direccion", "tipo", "notas", "estado")
    @classmethod
    def _normalize_optional(cls, value: str | None) -> str | None:
        if value is None:
            return None
        normalized = value.strip()
        return normalized or None


class PurchaseVendorResponse(PurchaseVendorBase):
    id: int = Field(alias="id_proveedor")
    estado: str
    total_compras: Decimal = Field(default=Decimal("0"))
    total_impuesto: Decimal = Field(default=Decimal("0"))
    compras_registradas: int = Field(default=0, ge=0)
    ultima_compra: datetime | None = None

    model_config = ConfigDict(from_attributes=True, populate_by_name=True)

    @field_serializer("total_compras", "total_impuesto")
    @classmethod
    def _serialize_decimal(cls, value: Decimal) -> float:
        return float(value)


class PurchaseVendorStatusUpdate(BaseModel):
    estado: Literal["activo", "inactivo"]


class PurchaseRecordItemBase(BaseModel):
    producto_id: int = Field(..., ge=1)
    cantidad: int = Field(..., ge=1)
    costo_unitario: Decimal = Field(..., ge=Decimal("0"))

    @field_serializer("costo_unitario")
    @classmethod
    def _serialize_cost(cls, value: Decimal) -> float:
        return float(value)


class PurchaseRecordItemCreate(PurchaseRecordItemBase):
    """Detalle de ítems utilizados al registrar una compra."""


class PurchaseRecordItemResponse(PurchaseRecordItemBase):
    id: int = Field(alias="id_detalle")
    subtotal: Decimal = Field(default=Decimal("0"))
    producto_nombre: str | None = None

    model_config = ConfigDict(from_attributes=True, populate_by_name=True)

    @field_serializer("subtotal")
    @classmethod
    def _serialize_subtotal(cls, value: Decimal) -> float:
        return float(value)


class PurchaseRecordCreate(BaseModel):
    proveedor_id: int = Field(..., ge=1)
    fecha: datetime | None = None
    forma_pago: str = Field(..., max_length=60)
    estado: str = Field(default="REGISTRADA", max_length=40)
    impuesto_tasa: Decimal = Field(default=Decimal(
        "0.16"), ge=Decimal("0"), le=Decimal("1"))
    items: list[PurchaseRecordItemCreate]

    @field_validator("items")
    @classmethod
    def _ensure_items(cls, value: list[PurchaseRecordItemCreate]) -> list[PurchaseRecordItemCreate]:
        if not value:
            raise ValueError("Debes agregar productos a la compra.")
        return value


class PurchaseRecordResponse(BaseModel):
    id: int = Field(alias="id_compra")
    proveedor_id: int
    proveedor_nombre: str
    usuario_id: int
    usuario_nombre: str | None = None
    fecha: datetime
    forma_pago: str
    estado: str
    subtotal: Decimal
    impuesto: Decimal
    total: Decimal
    items: list[PurchaseRecordItemResponse]

    model_config = ConfigDict(from_attributes=True, populate_by_name=True)

    @field_serializer("subtotal", "impuesto", "total")
    @classmethod
    def _serialize_amount(cls, value: Decimal) -> float:
        return float(value)


class PurchaseVendorHistory(BaseModel):
    proveedor: PurchaseVendorResponse
    compras: list[PurchaseRecordResponse]
    total: Decimal
    impuesto: Decimal
    registros: int

    @field_serializer("total", "impuesto")
    @classmethod
    def _serialize_totals(cls, value: Decimal) -> float:
        return float(value)


class PurchaseReportFilters(BaseModel):
    proveedor_id: int | None = None
    usuario_id: int | None = None
    date_from: datetime | None = None
    date_to: datetime | None = None
    estado: str | None = None
    query: str | None = None


class PurchaseReportTotals(BaseModel):
    count: int = Field(default=0, ge=0)
    subtotal: Decimal = Field(default=Decimal("0"))
    impuesto: Decimal = Field(default=Decimal("0"))
    total: Decimal = Field(default=Decimal("0"))

    @field_serializer("subtotal", "impuesto", "total")
    @classmethod
    def _serialize_decimal(cls, value: Decimal) -> float:
        return float(value)


class PurchaseReportItem(BaseModel):
    compra_id: int
    folio: str
    proveedor_nombre: str
    usuario_nombre: str | None
    forma_pago: str
    estado: str
    subtotal: Decimal
    impuesto: Decimal
    total: Decimal
    fecha: datetime
    items: list[PurchaseRecordItemResponse]

    @field_serializer("subtotal", "impuesto", "total")
    @classmethod
    def _serialize_decimal(cls, value: Decimal) -> float:
        return float(value)


class PurchaseReport(BaseModel):
    generated_at: datetime
    filters: PurchaseReportFilters
    totals: PurchaseReportTotals
    daily_stats: list[DashboardChartPoint]
    items: list[PurchaseReportItem]


class PurchaseVendorRanking(BaseModel):
    vendor_id: int
    vendor_name: str
    total: Decimal
    orders: int

    @field_serializer("total")
    @classmethod
    def _serialize_total(cls, value: Decimal) -> float:
        return float(value)


class PurchaseUserRanking(BaseModel):
    user_id: int
    user_name: str | None
    total: Decimal
    orders: int

    @field_serializer("total")
    @classmethod
    def _serialize_total(cls, value: Decimal) -> float:
        return float(value)


class PurchaseStatistics(BaseModel):
    updated_at: datetime
    compras_registradas: int
    total: Decimal
    impuesto: Decimal
    monthly_totals: list[DashboardChartPoint]
    top_vendors: list[PurchaseVendorRanking]
    top_users: list[PurchaseUserRanking]

    @field_serializer("total", "impuesto")
    @classmethod
    def _serialize_amount(cls, value: Decimal) -> float:
        return float(value)


class RecurringOrderCreate(BaseModel):
    name: str = Field(..., min_length=3, max_length=120)
    description: str | None = Field(default=None, max_length=255)
    order_type: RecurringOrderType
    payload: dict[str, Any]

    @model_validator(mode="after")
    def _validate_payload(self) -> "RecurringOrderCreate":
        if self.order_type is RecurringOrderType.PURCHASE:
            validated = PurchaseOrderCreate.model_validate(self.payload)
            self.payload = validated.model_dump()
        elif self.order_type is RecurringOrderType.TRANSFER:
            validated = TransferOrderCreate.model_validate(self.payload)
            self.payload = validated.model_dump()
        else:  # pragma: no cover - enum exhaustivo
            raise ValueError("Tipo de orden recurrente no soportado.")
        return self


class RecurringOrderResponse(BaseModel):
    id: int
    name: str
    description: str | None
    order_type: RecurringOrderType
    store_id: int | None
    store_name: str | None = None
    payload: dict[str, Any]
    created_by_id: int | None
    created_by_name: str | None = None
    last_used_by_id: int | None
    last_used_by_name: str | None = None
    created_at: datetime
    updated_at: datetime
    last_used_at: datetime | None


class RecurringOrderExecutionResult(BaseModel):
    template_id: int
    order_type: RecurringOrderType
    reference_id: int
    store_id: int | None
    created_at: datetime
    summary: str


class OperationHistoryType(str, enum.Enum):
    PURCHASE = "purchase"
    TRANSFER_DISPATCH = "transfer_dispatch"
    TRANSFER_RECEIVE = "transfer_receive"
    SALE = "sale"


class OperationHistoryEntry(BaseModel):
    id: str
    operation_type: OperationHistoryType
    occurred_at: datetime
    store_id: int | None
    store_name: str | None
    technician_id: int | None
    technician_name: str | None
    reference: str | None
    description: str
    amount: Decimal | None = None

    @field_serializer("amount")
    @classmethod
    def _serialize_amount(cls, value: Decimal | None) -> float | None:
        if value is None:
            return None
        return float(value)


class OperationHistoryTechnician(BaseModel):
    id: int
    name: str


class OperationsHistoryResponse(BaseModel):
    records: list[OperationHistoryEntry]
    technicians: list[OperationHistoryTechnician]


class ReturnRecordType(str, enum.Enum):
    PURCHASE = "purchase"
    SALE = "sale"


class ReturnRecord(BaseModel):
    model_config = ConfigDict(from_attributes=True)

    id: int
    type: ReturnRecordType
    reference_id: int
    reference_label: str
    store_id: int
    store_name: str | None = None
    device_id: int
    device_name: str | None = None
    quantity: int
    reason: str
    processed_by_id: int | None = None
    processed_by_name: str | None = None
    partner_name: str | None = None
    occurred_at: datetime


class ReturnsTotals(BaseModel):
    total: int
    sales: int
    purchases: int


class ReturnsOverview(BaseModel):
    items: list[ReturnRecord]
    totals: ReturnsTotals


class RepairOrderPartPayload(BaseModel):
    device_id: int | None = Field(default=None, ge=1)
    part_name: str | None = Field(default=None, max_length=120)
    source: RepairPartSource = Field(
        default=RepairPartSource.STOCK)  # // [PACK37-backend]
    quantity: int = Field(..., ge=1)
    unit_cost: Decimal | None = Field(default=None, ge=Decimal("0"))

    @field_validator("unit_cost")
    @classmethod
    def _normalize_unit_cost(cls, value: Decimal | None) -> Decimal:
        if value is None:
            return Decimal("0")
        return value

    @field_validator("part_name")
    @classmethod
    def _normalize_part_name(cls, value: str | None) -> str | None:
        if value is None:
            return None
        normalized = value.strip()
        return normalized or None


class RepairOrderCreate(BaseModel):
    store_id: int = Field(..., ge=1)
    customer_id: int | None = Field(default=None, ge=1)
    customer_name: str | None = Field(default=None, max_length=120)
    customer_contact: str | None = Field(
        default=None, max_length=120)  # // [PACK37-backend]
    technician_name: str = Field(..., max_length=120)
    damage_type: str = Field(..., max_length=120)
    diagnosis: str | None = Field(
        default=None, max_length=500)  # // [PACK37-backend]
    device_model: str | None = Field(
        default=None, max_length=120)  # // [PACK37-backend]
    imei: str | None = Field(
        default=None, max_length=40)  # // [PACK37-backend]
    device_description: str | None = Field(default=None, max_length=255)
    notes: str | None = Field(default=None, max_length=500)
    labor_cost: Decimal = Field(default=Decimal("0"), ge=Decimal("0"))
    parts: list[RepairOrderPartPayload] = Field(default_factory=list)

    @model_validator(mode="before")
    @classmethod
    def _coerce_repair_create_aliases(cls, data: Any) -> Any:  # pragma: no cover
        if isinstance(data, dict) and "damage_type" not in data:
            for k in ("issue",):
                if k in data:
                    data["damage_type"] = data[k]
                    break
        return data

    @field_validator(
        "customer_name",
        "customer_contact",
        "technician_name",
        "damage_type",
        "diagnosis",
        "device_model",
        "imei",
        "device_description",
        "notes",
    )
    @classmethod
    def _normalize_text(cls, value: str | None) -> str | None:
        if value is None:
            return None
        normalized = value.strip()
        return normalized or None


class RepairOrderUpdate(BaseModel):
    customer_id: int | None = Field(default=None, ge=1)
    customer_name: str | None = Field(default=None, max_length=120)
    customer_contact: str | None = Field(
        default=None, max_length=120)  # // [PACK37-backend]
    technician_name: str | None = Field(default=None, max_length=120)
    damage_type: str | None = Field(default=None, max_length=120)
    diagnosis: str | None = Field(
        default=None, max_length=500)  # // [PACK37-backend]
    device_model: str | None = Field(
        default=None, max_length=120)  # // [PACK37-backend]
    imei: str | None = Field(
        default=None, max_length=40)  # // [PACK37-backend]
    device_description: str | None = Field(default=None, max_length=255)
    notes: str | None = Field(default=None, max_length=500)
    status: RepairStatus | None = None
    labor_cost: Decimal | None = Field(default=None, ge=Decimal("0"))
    parts: list[RepairOrderPartPayload] | None = None

    @model_validator(mode="before")
    @classmethod
    def _coerce_repair_update_aliases(cls, data: Any) -> Any:  # pragma: no cover
        if isinstance(data, dict) and "damage_type" not in data:
            for k in ("issue",):
                if k in data:
                    data["damage_type"] = data[k]
                    break
        return data

    @field_validator(
        "customer_name",
        "customer_contact",
        "technician_name",
        "damage_type",
        "diagnosis",
        "device_model",
        "imei",
        "device_description",
        "notes",
        mode="before",
    )
    @classmethod
    def _normalize_optional_text(cls, value: str | None) -> str | None:
        if value is None:
            return None
        normalized = value.strip()
        return normalized or None


class RepairOrderPartsRequest(BaseModel):  # // [PACK37-backend]
    parts: list[RepairOrderPartPayload] = Field(default_factory=list)


class RepairOrderCloseRequest(BaseModel):  # // [PACK37-backend]
    labor_cost: Decimal | None = Field(default=None, ge=Decimal("0"))
    parts: list[RepairOrderPartPayload] | None = None


class RepairOrderPartResponse(BaseModel):
    id: int
    repair_order_id: int
    device_id: int | None
    part_name: str | None = None  # // [PACK37-backend]
    source: RepairPartSource = Field(
        default=RepairPartSource.STOCK)  # // [PACK37-backend]
    quantity: int
    unit_cost: Decimal

    model_config = ConfigDict(from_attributes=True)

    @field_serializer("unit_cost")
    @classmethod
    def _serialize_unit_cost(cls, value: Decimal) -> float:
        return float(value)


class RepairOrderResponse(BaseModel):
    id: int
    store_id: int
    customer_id: int | None
    customer_name: str | None
    customer_contact: str | None = None  # // [PACK37-backend]
    technician_name: str
    damage_type: str
    diagnosis: str | None = None  # // [PACK37-backend]
    device_model: str | None = None  # // [PACK37-backend]
    imei: str | None = None  # // [PACK37-backend]
    device_description: str | None
    notes: str | None
    status: RepairStatus
    labor_cost: Decimal
    parts_cost: Decimal
    total_cost: Decimal
    inventory_adjusted: bool
    opened_at: datetime
    updated_at: datetime
    delivered_at: datetime | None
    parts: list[RepairOrderPartResponse]

    model_config = ConfigDict(from_attributes=True)

    @computed_field(return_type=str)  # type: ignore[misc]
    def status_color(self) -> str:
        mapping = {
            RepairStatus.PENDIENTE: "🟡",
            RepairStatus.EN_PROCESO: "🟠",
            RepairStatus.LISTO: "🟢",
            RepairStatus.ENTREGADO: "⚪",
            RepairStatus.CANCELADO: "🔴",  # // [PACK37-backend]
        }
        return mapping.get(self.status, "⬜")

    @field_serializer("labor_cost", "parts_cost", "total_cost")
    @classmethod
    def _serialize_cost(cls, value: Decimal) -> float:
        return float(value)


class SaleItemCreate(BaseModel):
    device_id: int = Field(..., ge=1)
    quantity: int = Field(..., ge=1)
    discount_percent: Decimal | None = Field(
        default=Decimal("0"), ge=Decimal("0"), le=Decimal("100")
    )
    batch_code: str | None = Field(default=None, max_length=80)
    unit_price_override: Annotated[
        Decimal | None,
        Field(
            default=None,
            ge=Decimal("0"),
            validation_alias=AliasChoices("unit_price_override", "price"),
        ),
    ]  # // [PACK34-schema]
    reservation_id: int | None = Field(default=None, ge=1)

    @field_validator("discount_percent")
    @classmethod
    def _normalize_discount(cls, value: Decimal | None) -> Decimal:
        if value is None:
            return Decimal("0")
        return value

    @field_validator("batch_code")
    @classmethod
    def _normalize_sale_batch(cls, value: str | None) -> str | None:
        if value is None:
            return None
        normalized = value.strip()
        return normalized or None


class SaleCreate(BaseModel):
    store_id: int = Field(..., ge=1)  # // [PACK30-31-BACKEND]
    customer_id: int | None = Field(default=None, ge=1)
    customer_name: str | None = Field(default=None, max_length=120)
    payment_method: PaymentMethod = Field(default=PaymentMethod.EFECTIVO)
    discount_percent: Decimal | None = Field(
        default=Decimal("0"), ge=Decimal("0"), le=Decimal("100"))
    status: str = Field(default="COMPLETADA", max_length=30)
    notes: str | None = Field(default=None, max_length=255)
    items: list[SaleItemCreate]

    @model_validator(mode="before")
    @classmethod
    def _coerce_sale_aliases(cls, data: Any) -> Any:  # pragma: no cover
        if not isinstance(data, dict):
            return data
        if "store_id" not in data:
            for k in ("branch_id",):
                if k in data:
                    data["store_id"] = data[k]
                    break
        return data

    @field_validator("customer_name")
    @classmethod
    def _normalize_customer(cls, value: str | None) -> str | None:
        if value is None:
            return value
        normalized = value.strip()
        return normalized or None

    @field_validator("notes")
    @classmethod
    def _normalize_sale_notes(cls, value: str | None) -> str | None:
        if value is None:
            return value
        normalized = value.strip()
        return normalized or None

    @field_validator("status")
    @classmethod
    def _normalize_status(cls, value: str) -> str:
        normalized = value.strip()
        return normalized or "COMPLETADA"

    @field_validator("items")
    @classmethod
    def _ensure_sale_items(cls, value: list[SaleItemCreate]) -> list[SaleItemCreate]:
        if not value:
            raise ValueError("Debes agregar artículos a la venta.")
        return value


class SaleUpdate(BaseModel):
    customer_id: int | None = Field(default=None, ge=1)
    customer_name: str | None = Field(default=None, max_length=120)
    payment_method: PaymentMethod = Field(default=PaymentMethod.EFECTIVO)
    discount_percent: Decimal | None = Field(
        default=Decimal("0"), ge=Decimal("0"), le=Decimal("100"))
    status: str = Field(default="COMPLETADA", max_length=30)
    notes: str | None = Field(default=None, max_length=255)
    items: list[SaleItemCreate]

    @field_validator("customer_name")
    @classmethod
    def _normalize_update_customer(cls, value: str | None) -> str | None:
        if value is None:
            return value
        normalized = value.strip()
        return normalized or None

    @field_validator("notes")
    @classmethod
    def _normalize_update_notes(cls, value: str | None) -> str | None:
        if value is None:
            return value
        normalized = value.strip()
        return normalized or None

    @field_validator("status")
    @classmethod
    def _normalize_update_status(cls, value: str) -> str:
        normalized = value.strip()
        return normalized or "COMPLETADA"

    @field_validator("items")
    @classmethod
    def _ensure_update_items(cls, value: list[SaleItemCreate]) -> list[SaleItemCreate]:
        if not value:
            raise ValueError("Debes agregar artículos a la venta.")
        return value


class SaleStoreSummary(BaseModel):
    id: int
    name: str
    location: str | None = None

    model_config = ConfigDict(from_attributes=True)


class SaleUserSummary(BaseModel):
    id: int
    username: str
    full_name: str | None = None

    model_config = ConfigDict(from_attributes=True)


class SaleDeviceSummary(BaseModel):
    id: int
    sku: str
    name: str
    modelo: str | None = None
    imei: str | None = None
    serial: str | None = None

    model_config = ConfigDict(from_attributes=True)


class SaleItemResponse(BaseModel):
    id: int
    sale_id: int
    device_id: int
    quantity: int
    unit_price: Decimal
    discount_amount: Decimal
    total_line: Decimal
    device: SaleDeviceSummary | None = None
    reservation_id: int | None = None

    model_config = ConfigDict(from_attributes=True)

    @field_serializer("unit_price", "discount_amount", "total_line")
    @classmethod
    def _serialize_amount(cls, value: Decimal) -> float:
        return float(value)


class SaleCustomerSummary(BaseModel):
    id: int
    name: str
    outstanding_debt: Decimal

    model_config = ConfigDict(from_attributes=True)

    @field_serializer("outstanding_debt")
    @classmethod
    def _serialize_debt(cls, value: Decimal) -> float:
        return float(value)


class CashSessionSummary(BaseModel):
    id: int
    status: CashSessionStatus
    opened_at: datetime
    closed_at: datetime | None

    model_config = ConfigDict(from_attributes=True)


class SaleResponse(BaseModel):
    id: int
    store_id: int
    customer_id: int | None
    customer_name: str | None
    payment_method: PaymentMethod
    discount_percent: Decimal
    subtotal_amount: Decimal
    tax_amount: Decimal
    total_amount: Decimal
    status: str
    notes: str | None
    created_at: datetime
    performed_by_id: int | None
    cash_session_id: int | None
    customer: SaleCustomerSummary | None = None
    cash_session: CashSessionSummary | None = None
    items: list[SaleItemResponse]
    returns: list["SaleReturnResponse"] = []
    store: SaleStoreSummary | None = None
    performed_by: SaleUserSummary | None = None
    ultima_accion: AuditTrailInfo | None = None

    model_config = ConfigDict(from_attributes=True)

    @field_serializer("discount_percent", "subtotal_amount", "tax_amount", "total_amount")
    @classmethod
    def _serialize_sale_amount(cls, value: Decimal) -> float:
        return float(value)

    @computed_field(alias="fecha", return_type=datetime)
    def fecha_operacion(self) -> datetime:
        return self.created_at


class SaleReturnItem(BaseModel):
    device_id: int = Field(..., ge=1)
    quantity: int = Field(..., ge=1)
    reason: str = Field(..., min_length=5, max_length=255)

    @field_validator("reason")
    @classmethod
    def _normalize_sale_reason(cls, value: str) -> str:
        normalized = value.strip()
        if len(normalized) < 5:
            raise ValueError("El motivo debe tener al menos 5 caracteres.")
        return normalized


class SaleReturnCreate(BaseModel):
    sale_id: int = Field(..., ge=1)
    items: list[SaleReturnItem]

    @field_validator("items")
    @classmethod
    def _ensure_return_items(cls, value: list[SaleReturnItem]) -> list[SaleReturnItem]:
        if not value:
            raise ValueError("Debes indicar artículos a devolver.")
        return value


class SaleReturnResponse(BaseModel):
    id: int
    sale_id: int
    device_id: int
    quantity: int
    reason: str
    processed_by_id: int | None
    created_at: datetime

    model_config = ConfigDict(from_attributes=True)

    @computed_field(alias="fecha", return_type=datetime)
    def fecha_registro(self) -> datetime:
        return self.created_at


class SalesReportFilters(BaseModel):
    store_id: int | None = None
    customer_id: int | None = None
    performed_by_id: int | None = None
    product_id: int | None = None
    date_from: datetime | None = None
    date_to: datetime | None = None
    query: str | None = None


class SalesReportTotals(BaseModel):
    count: int
    subtotal: Decimal
    tax: Decimal
    total: Decimal
    cost: Decimal = Decimal("0")
    net_income: Decimal = Decimal("0")
    daily_average: Decimal = Decimal("0")

    @field_serializer("subtotal", "tax", "total", "cost", "net_income", "daily_average")
    @classmethod
    def _serialize_totals(cls, value: Decimal) -> float:
        return float(value)


class SalesReportItem(BaseModel):
    sale_id: int
    folio: str
    store_name: str
    customer_name: str | None
    performed_by: str | None
    payment_method: PaymentMethod
    subtotal: Decimal
    tax: Decimal
    total: Decimal
    created_at: datetime
    items: list[SaleItemResponse]
    ultima_accion: AuditTrailInfo | None = None

    @field_serializer("subtotal", "tax", "total")
    @classmethod
    def _serialize_amount(cls, value: Decimal) -> float:
        return float(value)


class SalesReportGroup(BaseModel):
    id: int | None
    name: str
    total: Decimal
    count: int

    @field_serializer("total")
    @classmethod
    def _serialize_total(cls, value: Decimal) -> float:
        return float(value)


class SalesReportProduct(BaseModel):
    product_id: int
    sku: str | None
    name: str
    units: int
    total: Decimal

    @field_serializer("total")
    @classmethod
    def _serialize_total(cls, value: Decimal) -> float:
        return float(value)


class SalesReport(BaseModel):
    generated_at: datetime
    filters: SalesReportFilters
    totals: SalesReportTotals
    daily_stats: list[DashboardChartPoint]
    items: list[SalesReportItem]
    by_store: list[SalesReportGroup] = Field(default_factory=list)
    by_user: list[SalesReportGroup] = Field(default_factory=list)
    top_products: list[SalesReportProduct] = Field(default_factory=list)


class POSCartItem(BaseModel):
    """Elemento del carrito POS aceptando identificadores flexibles."""

    # // [PACK34-schema]
    device_id: int | None = Field(default=None, ge=1)
    imei: str | None = Field(default=None, max_length=18)
    quantity: int = Field(..., ge=1)
    discount_percent: Decimal | None = Field(
        default=Decimal("0"), ge=Decimal("0"), le=Decimal("100"))
    unit_price_override: Decimal | None = Field(default=None, ge=Decimal("0"))
    tax_code: str | None = Field(default=None, max_length=50)
    reservation_id: int | None = Field(default=None, ge=1)

    model_config = ConfigDict(populate_by_name=True)

    @field_validator("discount_percent")
    @classmethod
    def _normalize_pos_discount(cls, value: Decimal | None) -> Decimal:
        if value is None:
            return Decimal("0")
        return value

    @model_validator(mode="before")
    @classmethod
    def _coerce_cart_aliases(cls, data: Any) -> Any:  # pragma: no cover
        if not isinstance(data, dict):
            return data
        mapping = {
            "device_id": ["productId", "product_id"],
            "imei": ["imei_1", "imei1"],
            "quantity": ["qty"],
            "discount_percent": ["discount"],
            "unit_price_override": ["price"],
            "tax_code": ["taxCode"],
        }
        for target, sources in mapping.items():
            if target not in data:
                for s in sources:
                    if s in data:
                        data[target] = data[s]
                        break
        return data


class POSSalePaymentInput(BaseModel):
    """Definición de pago para registrar montos por método."""

    # // [PACK34-schema]
    method: PaymentMethod
    amount: Decimal = Field(..., ge=Decimal("0"))

    @model_validator(mode="before")
    @classmethod
    def _coerce_method_alias(cls, data: Any) -> Any:  # pragma: no cover
        if isinstance(data, dict) and "method" not in data:
            for k in ("paymentMethod",):
                if k in data:
                    data["method"] = data[k]
                    break
        return data


class POSSaleRequest(BaseModel):
    store_id: int = Field(..., ge=1)
    customer_id: int | None = Field(default=None, ge=1)
    customer_name: str | None = Field(default=None, max_length=120)
    payment_method: PaymentMethod = Field(default=PaymentMethod.EFECTIVO)
    discount_percent: Decimal | None = Field(
        default=Decimal("0"), ge=Decimal("0"), le=Decimal("100")
    )
    notes: str | None = Field(default=None, max_length=255)
    items: list[POSCartItem]
    draft_id: int | None = Field(default=None, ge=1)
    save_as_draft: bool = Field(default=False)
    confirm: bool = Field(default=False)
    apply_taxes: bool = Field(default=True)
    cash_session_id: int | None = Field(default=None, ge=1)
    payment_breakdown: dict[str, Decimal] = Field(default_factory=dict)
    payments: list[POSSalePaymentInput] = Field(default_factory=list)

    model_config = ConfigDict(populate_by_name=True)

    @field_validator("customer_name")
    @classmethod
    def _normalize_pos_customer(cls, value: str | None) -> str | None:
        if value is None:
            return None
        normalized = value.strip()
        return normalized or None

    @field_validator("notes")
    @classmethod
    def _normalize_pos_notes(cls, value: str | None) -> str | None:
        if value is None:
            return None
        normalized = value.strip()
        return normalized or None

    @field_validator("items")
    @classmethod
    def _ensure_pos_items(cls, value: list[POSCartItem]) -> list[POSCartItem]:
        if not value:
            raise ValueError("Debes agregar dispositivos al carrito.")
        return value

    @field_validator("payment_breakdown", mode="before")
    @classmethod
    def _normalize_breakdown(cls, value: dict[str, Decimal] | None) -> dict[str, Decimal]:
        if value is None:
            return {}
        normalized: dict[str, Decimal] = {}
        for method_key, amount in value.items():
            method = method_key.strip().upper()
            try:
                PaymentMethod(method)
            except ValueError as exc:  # pragma: no cover - validation error path
                raise ValueError(
                    "Método de pago inválido en el desglose.") from exc
            normalized[method] = Decimal(str(amount))
        return normalized

    @model_validator(mode="before")
    @classmethod
    def _coerce_pos_aliases(cls, data: Any) -> Any:  # pragma: no cover
        if not isinstance(data, dict):
            return data
        mapping = {
            "store_id": ["branchId", "branch_id"],
            "customer_name": ["customer"],
            "payment_method": ["payment_method", "defaultPaymentMethod"],
            "notes": ["note", "notes"],
            "cash_session_id": ["sessionId"],
        }
        for target, sources in mapping.items():
            if target not in data:
                for s in sources:
                    if s in data:
                        data[target] = data[s]
                        break
        return data

    @model_validator(mode="after")
    def _sync_pos_payments(self) -> "POSSaleRequest":
        # // [PACK34-schema]
        if self.payments:
            breakdown: dict[str, Decimal] = {}
            for payment in self.payments:
                method_key = payment.method.value
                breakdown[method_key] = (
                    breakdown.get(method_key, Decimal("0"))
                    + Decimal(str(payment.amount))
                )
            self.payment_breakdown = breakdown
        return self


class POSDraftResponse(BaseModel):
    id: int
    store_id: int
    payload: dict[str, Any]
    created_at: datetime
    updated_at: datetime

    model_config = ConfigDict(from_attributes=True)


class POSSaleResponse(BaseModel):
    status: Literal["draft", "registered"]
    sale: SaleResponse | None = None
    draft: POSDraftResponse | None = None
    receipt_url: str | None = None
    warnings: list[str] = Field(default_factory=list)
    cash_session_id: int | None = None
    payment_breakdown: dict[str, float] = Field(default_factory=dict)
    receipt_pdf_base64: str | None = Field(default=None)

    @field_serializer("payment_breakdown")
    @classmethod
    def _serialize_breakdown(cls, value: dict[str, float]) -> dict[str, float]:
        return {key: float(amount) for key, amount in value.items()}

    @computed_field(return_type=float)  # type: ignore[misc]
    def total_caja(self) -> float:
        if self.sale is not None:
            return float(self.sale.total_amount)
        if self.payment_breakdown:
            return float(sum(self.payment_breakdown.values()))
        return 0.0


class POSReturnItemRequest(BaseModel):
    """Item devuelto desde el POS identificable por producto o IMEI."""

    # // [PACK34-schema]
    product_id: Annotated[
        int | None,
        Field(
            default=None,
            ge=1,
            validation_alias=AliasChoices(
                "product_id", "productId", "device_id"),
        ),
    ]
    imei: Annotated[
        str | None,
        Field(
            default=None,
            max_length=18,
            validation_alias=AliasChoices("imei", "imei_1"),
        ),
    ]
    qty: Annotated[
        int,
        Field(
            ...,
            ge=1,
            validation_alias=AliasChoices("quantity", "qty"),
        ),
    ]


class POSReturnRequest(BaseModel):
    """Solicitud de devolución rápida en POS (alias normalizados)."""

    original_sale_id: int = Field(..., ge=1)
    items: list[POSReturnItemRequest]
    reason: str | None = Field(default=None, max_length=255)

    @model_validator(mode="before")
    @classmethod
    def _coerce_return_aliases(cls, data: Any) -> Any:  # pragma: no cover
        if isinstance(data, dict) and "original_sale_id" not in data:
            for k in ("originalSaleId", "sale_id"):
                if k in data:
                    data["original_sale_id"] = data[k]
                    break
        return data

    @field_validator("items")
    @classmethod
    def _ensure_return_items(cls, value: list[POSReturnItemRequest]) -> list[POSReturnItemRequest]:
        if not value:
            raise ValueError("Debes indicar artículos a devolver.")
        return value

    @field_validator("reason")
    @classmethod
    def _normalize_reason(cls, value: str | None) -> str | None:
        if value is None:
            return None
        normalized = value.strip()
        return normalized or None


class POSReturnResponse(BaseModel):
    """Respuesta estandarizada tras registrar devoluciones POS."""

    # // [PACK34-schema]
    sale_id: int
    return_ids: list[int]
    notes: str | None = None


class POSSaleDetailResponse(BaseModel):
    """Detalle completo de ventas POS con acceso a recibo."""

    # // [PACK34-schema]
    sale: SaleResponse
    receipt_url: str
    receipt_pdf_base64: str | None = None


class CashSessionOpenRequest(BaseModel):
    store_id: int = Field(..., ge=1)
    opening_amount: Decimal = Field(..., ge=Decimal("0"))
    notes: str | None = Field(default=None, max_length=255)

    @field_validator("notes")
    @classmethod
    def _normalize_notes(cls, value: str | None) -> str | None:
        if value is None:
            return None
        normalized = value.strip()
        return normalized or None


class CashSessionCloseRequest(BaseModel):
    session_id: int = Field(..., ge=1)
    closing_amount: Decimal = Field(..., ge=Decimal("0"))
    notes: str | None = Field(default=None, max_length=255)
    payment_breakdown: dict[str, Decimal] = Field(default_factory=dict)

    @field_validator("notes")
    @classmethod
    def _normalize_notes(cls, value: str | None) -> str | None:
        if value is None:
            return None
        normalized = value.strip()
        return normalized or None

    @field_validator("payment_breakdown", mode="before")
    @classmethod
    def _normalize_breakdown(cls, value: dict[str, Decimal] | None) -> dict[str, Decimal]:
        if value is None:
            return {}
        normalized: dict[str, Decimal] = {}
        for method_key, amount in value.items():
            method = method_key.strip().upper()
            try:
                PaymentMethod(method)
            except ValueError as exc:
                raise ValueError("Método de pago inválido.") from exc
            normalized[method] = Decimal(str(amount))
        return normalized


class CashSessionResponse(BaseModel):
    id: int
    store_id: int
    status: CashSessionStatus
    opening_amount: Decimal
    closing_amount: Decimal
    expected_amount: Decimal
    difference_amount: Decimal
    payment_breakdown: dict[str, float]
    notes: str | None
    opened_by_id: int | None
    closed_by_id: int | None
    opened_at: datetime
    closed_at: datetime | None

    model_config = ConfigDict(from_attributes=True)

    @field_serializer(
        "opening_amount",
        "closing_amount",
        "expected_amount",
        "difference_amount",
    )
    @classmethod
    def _serialize_amount(cls, value: Decimal) -> float:
        return float(value)

    @field_serializer("payment_breakdown")
    @classmethod
    def _serialize_breakdown(cls, value: dict[str, float]) -> dict[str, float]:
        return {key: float(amount) for key, amount in value.items()}


class POSSessionOpenPayload(BaseModel):
    """Carga útil para aperturas de caja rápidas desde POS (branch/store alias)."""

    branch_id: int = Field(..., ge=1)
    opening_amount: Decimal = Field(..., ge=Decimal("0"))
    notes: str | None = Field(default=None, max_length=255)

    @model_validator(mode="before")
    @classmethod
    def _coerce_open_aliases(cls, data: Any) -> Any:  # pragma: no cover
        if isinstance(data, dict) and "branch_id" not in data:
            for k in ("branchId", "store_id"):
                if k in data:
                    data["branch_id"] = data[k]
                    break
        return data

    @field_validator("notes")
    @classmethod
    def _normalize_pos_session_notes(cls, value: str | None) -> str | None:
        if value is None:
            return None
        normalized = value.strip()
        return normalized or None


class POSSessionClosePayload(BaseModel):
    """Datos requeridos para cerrar sesiones POS."""

    # // [PACK34-schema]
    session_id: int = Field(..., ge=1)
    closing_amount: Decimal = Field(..., ge=Decimal("0"))
    notes: str | None = Field(default=None, max_length=255)
    payments: dict[str, Decimal] = Field(default_factory=dict)

    @field_validator("notes")
    @classmethod
    def _normalize_close_notes(cls, value: str | None) -> str | None:
        if value is None:
            return None
        normalized = value.strip()
        return normalized or None

    @field_validator("payments", mode="before")
    @classmethod
    def _normalize_payments(
        cls, value: dict[str, Decimal] | list[dict[str, Decimal | str]] | None
    ) -> dict[str, Decimal]:
        normalized: dict[str, Decimal] = {}
        if value is None:
            return normalized
        if isinstance(value, dict):
            source = value.items()
        else:
            source = []
            for entry in value:
                method = str(entry.get("method") or entry.get(
                    "paymentMethod") or "").strip()
                amount = entry.get("amount") or entry.get("value")
                if not method:
                    continue
                source.append((method, amount))
        for raw_method, raw_amount in source:
            method_key = str(raw_method).strip().upper()
            try:
                PaymentMethod(method_key)
            except ValueError as exc:
                raise ValueError("Método de pago inválido.") from exc
            normalized[method_key] = Decimal(str(raw_amount))
        return normalized


class POSSessionSummary(BaseModel):
    """Resumen compacto de sesiones POS para la UI."""

    # // [PACK34-schema]
    session_id: int
    branch_id: int
    status: CashSessionStatus
    opened_at: datetime
    closing_at: datetime | None = None
    opening_amount: Decimal | None = None
    closing_amount: Decimal | None = None
    expected_amount: Decimal | None = None
    difference_amount: Decimal | None = None
    payment_breakdown: dict[str, float] = Field(default_factory=dict)

    @classmethod
    def from_model(cls, session: "models.CashRegisterSession") -> "POSSessionSummary":
        from .. import models  # Importación tardía para evitar ciclos

        # // [PACK34-schema]
        return cls(
            session_id=session.id,
            branch_id=session.store_id,
            status=session.status,
            opened_at=session.opened_at,
            closing_at=session.closed_at,
            opening_amount=getattr(session, "opening_amount", None),
            closing_amount=getattr(session, "closing_amount", None),
            expected_amount=getattr(session, "expected_amount", None),
            difference_amount=getattr(session, "difference_amount", None),
            payment_breakdown={
                key: float(value) for key, value in (session.payment_breakdown or {}).items()
            },
        )

    @field_serializer(
        "opening_amount",
        "closing_amount",
        "expected_amount",
        "difference_amount",
    )
    @classmethod
    def _serialize_optional_amount(cls, value: Decimal | None) -> float | None:
        if value is None:
            return None
        return float(value)


class POSTaxInfo(BaseModel):
    """Catálogo simple de impuestos POS."""

    # // [PACK34-schema]
    code: str
    name: str
    rate: Decimal = Field(..., ge=Decimal("0"), le=Decimal("100"))

    @field_serializer("rate")
    @classmethod
    def _serialize_tax_rate(cls, value: Decimal) -> float:
        return float(value)


class POSConfigResponse(BaseModel):
    store_id: int
    tax_rate: Decimal
    invoice_prefix: str
    printer_name: str | None
    printer_profile: str | None
    quick_product_ids: list[int]
    updated_at: datetime

    model_config = ConfigDict(from_attributes=True)

    @field_serializer("tax_rate")
    @classmethod
    def _serialize_tax(cls, value: Decimal) -> float:
        return float(value)


class POSConfigUpdate(BaseModel):
    store_id: int = Field(..., ge=1)
    tax_rate: Decimal = Field(..., ge=Decimal("0"), le=Decimal("100"))
    invoice_prefix: str = Field(..., min_length=1, max_length=12)
    printer_name: str | None = Field(default=None, max_length=120)
    printer_profile: str | None = Field(default=None, max_length=255)
    quick_product_ids: list[int] = Field(default_factory=list)

    @field_validator("quick_product_ids")
    @classmethod
    def _validate_quick_products(cls, value: list[int]) -> list[int]:
        normalized = []
        for item in value:
            if int(item) < 1:
                raise ValueError(
                    "Los identificadores rápidos deben ser positivos.")
            normalized.append(int(item))
        return normalized


class BackupRunRequest(BaseModel):
    nota: str | None = Field(default=None, max_length=255)
    componentes: set[BackupComponent] | None = Field(
        default=None,
        description=(
            "Componentes específicos a incluir en el respaldo. Si se omite se respaldan todos."
        ),
    )


class BackupJobResponse(BaseModel):
    id: int
    mode: BackupMode
    executed_at: datetime
    pdf_path: str
    archive_path: str
    json_path: str
    sql_path: str
    config_path: str
    metadata_path: str
    critical_directory: str
    components: list[BackupComponent]
    total_size_bytes: int
    notes: str | None
    triggered_by_id: int | None
    created_at: datetime
    updated_at: datetime

    model_config = ConfigDict(from_attributes=True)


class BackupRestoreRequest(BaseModel):
    componentes: set[BackupComponent] | None = Field(
        default=None,
        description="Componentes a restaurar. Si no se especifica se usarán todos los disponibles.",
    )
    destino: str | None = Field(
        default=None,
        max_length=255,
        description="Directorio destino para los archivos restaurados. Se crea si no existe.",
    )
    aplicar_base_datos: bool = Field(
        default=False,
        description=(
            "Cuando es verdadero ejecuta el volcado SQL directamente sobre la base de datos activa."
        ),
    )


class BackupRestoreResponse(BaseModel):
    job_id: int
    componentes: list[BackupComponent]
    destino: str | None
    resultados: dict[str, str]


class ReleaseInfo(BaseModel):
    version: str = Field(..., description="Versión disponible del producto")
    release_date: date = Field(..., description="Fecha oficial de liberación")
    notes: str = Field(..., description="Resumen de cambios relevantes")
    download_url: str = Field(...,
                              description="Enlace de descarga del instalador")


class UpdateStatus(BaseModel):
    current_version: str
    latest_version: str | None
    is_update_available: bool
    latest_release: ReleaseInfo | None = None


class IntegrationCredentialInfo(BaseModel):
    """Resumen de credenciales expuestas a los administradores."""

    token_hint: str = Field(
        ...,
        min_length=4,
        max_length=8,
        description="Últimos caracteres visibles del token activo.",
    )
    rotated_at: datetime = Field(
        ...,
        description="Marca temporal en UTC de la última rotación del token.",
    )
    expires_at: datetime = Field(
        ...,
        description="Fecha en UTC en la que expira el token vigente.",
    )

    model_config = ConfigDict(
        json_schema_extra={
            "example": {
                "token_hint": "a1B3",
                "rotated_at": "2025-11-06T04:00:00+00:00",
                "expires_at": "2026-02-04T04:00:00+00:00",
            }
        }
    )


class IntegrationHealthStatus(BaseModel):
    """Estado de salud reportado por los monitores corporativos."""

    status: str = Field(
        ...,
        min_length=2,
        max_length=40,
        description="Estado declarado (por ejemplo: operational, degraded, offline).",
    )
    checked_at: datetime | None = Field(
        default=None,
        description="Marca temporal en UTC del último chequeo exitoso.",
    )
    message: str | None = Field(
        default=None,
        max_length=200,
        description="Mensaje opcional con detalles del monitoreo.",
    )


class IntegrationProviderSummary(BaseModel):
    """Información general visible en el catálogo de integraciones."""

    slug: str = Field(
        ...,
        min_length=3,
        max_length=60,
        description="Identificador corto de la integración.",
    )
    name: str = Field(
        ...,
        min_length=3,
        max_length=120,
        description="Nombre comercial del conector externo.",
    )
    category: str = Field(
        ...,
        min_length=3,
        max_length=60,
        description="Categoría operativa del conector (analítica, automatización, etc.).",
    )
    status: str = Field(
        ...,
        min_length=2,
        max_length=40,
        description="Estado corporativo actual (active, beta, deprecated, etc.).",
    )
    supports_push: bool = Field(
        default=False,
        description="Indica si Softmobile envía eventos al conector mediante webhooks.",
    )
    supports_pull: bool = Field(
        default=True,
        description="Indica si el conector consulta datos directamente de la API.",
    )
    events: list[str] = Field(
        default_factory=list,
        description="Eventos estándar publicados para la integración.",
    )
    documentation_url: str | None = Field(
        default=None,
        description="Enlace de referencia con la documentación técnica del conector.",
    )
    credential: IntegrationCredentialInfo
    health: IntegrationHealthStatus

    model_config = ConfigDict(
        json_schema_extra={
            "example": {
                "slug": "zapier",
                "name": "Zapier Inventory Bridge",
                "category": "automatizacion",
                "status": "active",
                "supports_push": True,
                "supports_pull": True,
                "events": [
                    "inventory.device.updated",
                    "sales.order.completed",
                ],
                "documentation_url": "https://docs.softmobile.mx/integraciones/zapier",
                "credential": {
                    "token_hint": "XyZ9",
                    "rotated_at": "2025-10-01T06:00:00+00:00",
                    "expires_at": "2025-12-30T06:00:00+00:00",
                },
                "health": {
                    "status": "operational",
                    "checked_at": "2025-11-05T05:00:00+00:00",
                    "message": "Webhook confirmó respuesta 200 en 120 ms",
                },
            }
        }
    )


class IntegrationProviderDetail(IntegrationProviderSummary):
    """Ficha extendida con capacidades y pasos de despliegue."""

    auth_type: str = Field(
        ...,
        min_length=3,
        max_length=40,
        description="Método de autenticación utilizado (api_key, oauth2, etc.).",
    )
    description: str = Field(
        ...,
        min_length=10,
        max_length=500,
        description="Descripción funcional de la integración.",
    )
    features: dict[str, Any] = Field(
        default_factory=dict,
        description="Mapa de capacidades habilitadas para el conector.",
    )
    setup_instructions: list[str] = Field(
        default_factory=list,
        description="Pasos recomendados para habilitar la integración.",
    )


class IntegrationRotateSecretResponse(BaseModel):
    """Respuesta emitida tras rotar el token de una integración."""

    slug: str = Field(
        ...,
        min_length=3,
        max_length=60,
        description="Identificador del conector actualizado.",
    )
    token: str = Field(
        ...,
        min_length=16,
        max_length=200,
        description="Token API recién emitido en formato URL-safe.",
    )
    credential: IntegrationCredentialInfo

    model_config = ConfigDict(
        json_schema_extra={
            "example": {
                "slug": "erp_sync",
                "token": "4sV2k1lM...",
                "credential": {
                    "token_hint": "LmN7",
                    "rotated_at": "2025-11-06T05:32:00+00:00",
                    "expires_at": "2026-02-04T05:32:00+00:00",
                },
            }
        }
    )


class IntegrationHealthUpdateRequest(BaseModel):
    """Carga útil enviada por los monitores corporativos."""

    status: str = Field(
        ...,
        min_length=2,
        max_length=40,
        description="Estado reportado (operational, degraded, offline, etc.).",
    )
    message: str | None = Field(
        default=None,
        max_length=200,
        description="Descripción breve del resultado del monitoreo.",
    )


__all__ = [
    "AgingMetric",
    "AnalyticsAgingResponse",
    "AnalyticsComparativeResponse",
    "AnalyticsForecastResponse",
    "AnalyticsProfitMarginResponse",
    "AnalyticsRotationResponse",
    "AnalyticsSalesProjectionResponse",
    "AuditAcknowledgedEntity",
    "AuditAcknowledgementCreate",
    "AuditAcknowledgementResponse",
    "AuditUIExportFormat",
    "AuditUIBulkItem",
    "AuditUIBulkRequest",
    "AuditUIBulkResponse",
    "AuditUIRecord",
    "AuditUIListResponse",
    "AuditHighlight",
    "AuditTrailInfo",
    "AuditLogResponse",
    "SystemLogEntry",
    "SystemErrorEntry",
    "GlobalReportFiltersState",
    "GlobalReportTotals",
    "GlobalReportBreakdownItem",
    "GlobalReportAlert",
    "GlobalReportOverview",
    "GlobalReportSeriesPoint",
    "GlobalReportDashboard",
    "SalesSummaryReport",
    "SalesByProductItem",
    "CashCloseReport",
    "AuditReminderEntry",
    "AuditReminderSummary",
    "DashboardAuditAlerts",
    "BackupJobResponse",
    "BackupRunRequest",
    "BackupRestoreRequest",
    "BackupRestoreResponse",
    "BinaryFileResponse",
    "HTMLDocumentResponse",
    "IntegrationCredentialInfo",
    "IntegrationHealthStatus",
    "IntegrationProviderSummary",
    "IntegrationProviderDetail",
    "IntegrationRotateSecretResponse",
    "IntegrationHealthUpdateRequest",
    "BackupExportFormat",
    "DeviceBase",
    "DeviceCreate",
    "DeviceResponse",
    "DeviceIdentifierRequest",
    "DeviceIdentifierResponse",
    "DeviceUpdate",
    "SmartImportColumnMatch",
    "InventorySmartImportPreview",
    "InventorySmartImportResult",
    "InventorySmartImportResponse",
    "InventoryImportError",
    "InventoryImportSummary",
    "ImportValidation",
    "ImportValidationDevice",
    "ImportValidationDetail",
    "ImportValidationSummary",
    "InventoryImportHistoryEntry",
    "InventoryMetricsResponse",
    "InventorySummary",
    "InventoryAvailabilityStore",
    "InventoryAvailabilityRecord",
    "InventoryAvailabilityResponse",
    "DashboardChartPoint",
    "DashboardGlobalMetrics",
    "InventoryTotals",
    "LowStockDevice",
    "InventoryAlertDevice",
    "InventoryAlertSummary",
    "InventoryAlertSettingsResponse",
    "InventoryAlertsResponse",
    "MovementBase",
    "MovementCreate",
    "MovementResponse",
    "PurchaseOrderCreate",
    "PurchaseOrderItemCreate",
    "PurchaseOrderItemResponse",
    "PurchaseOrderResponse",
    "PurchaseReceiveItem",
    "PurchaseReceiveRequest",
    "PurchaseImportResponse",
    "PurchaseSuggestionItem",
    "PurchaseSuggestionStore",
    "PurchaseSuggestionsResponse",
    "POSCartItem",
    "POSSalePaymentInput",
    "POSSaleRequest",
    "POSSaleResponse",
    "POSSessionOpenPayload",
    "POSSessionClosePayload",
    "POSSessionSummary",
    "POSTaxInfo",
    "POSReturnItemRequest",
    "PriceListBase",
    "PriceListCreate",
    "PriceListItemBase",
    "PriceListItemCreate",
    "PriceListItemResponse",
    "PriceListItemUpdate",
    "PriceListResponse",
    "PriceListUpdate",
    "PriceResolution",
    "POSReturnRequest",
    "POSReturnResponse",
    "POSSaleDetailResponse",
    "PurchaseVendorBase",
    "PurchaseVendorCreate",
    "PurchaseVendorUpdate",
    "PurchaseVendorResponse",
    "PurchaseVendorStatusUpdate",
    "PurchaseRecordItemBase",
    "PurchaseRecordItemCreate",
    "PurchaseRecordItemResponse",
    "PurchaseRecordCreate",
    "PurchaseRecordResponse",
    "PurchaseVendorHistory",
    "PurchaseReportFilters",
    "PurchaseReportTotals",
    "PurchaseReportItem",
    "PurchaseReport",
    "PurchaseVendorRanking",
    "PurchaseUserRanking",
    "PurchaseStatistics",
    "PurchaseReturnCreate",
    "PurchaseReturnResponse",
    "RecurringOrderCreate",
    "RecurringOrderExecutionResult",
    "RecurringOrderResponse",
    "OperationHistoryEntry",
    "OperationHistoryTechnician",
    "OperationHistoryType",
    "OperationsHistoryResponse",
    "ReturnRecordType",
    "ReturnRecord",
    "ReturnsTotals",
    "ReturnsOverview",
    "SaleCreate",
    "SaleUpdate",
    "SaleItemCreate",
    "SaleItemResponse",
    "SaleStoreSummary",
    "SaleUserSummary",
    "SaleDeviceSummary",
    "SaleResponse",
    "SaleReturnCreate",
    "SaleReturnItem",
    "SaleReturnResponse",
    "SalesReportFilters",
    "SalesReportTotals",
    "SalesReportItem",
    "SalesReportGroup",
    "SalesReportProduct",
    "SalesReport",
    "POSDraftResponse",
    "POSConfigResponse",
    "POSConfigUpdate",
    "ReleaseInfo",
    "RootWelcomeResponse",
    "RoleResponse",
    "StoreBase",
    "StoreCreate",
    "StoreResponse",
    "StoreUpdate",
    "StoreValueMetric",
    "StoreComparativeMetric",
    "SupplierBase",
    "SupplierBatchBase",
    "SupplierBatchCreate",
    "SupplierBatchOverviewItem",
    "SupplierBatchResponse",
    "SupplierBatchUpdate",
    "SupplierCreate",
    "SupplierResponse",
    "SupplierUpdate",
    "SyncRequest",
    "SyncOutboxEntryResponse",
    "SyncOutboxPriority",
    "SyncOutboxStatsEntry",
    "SyncQueueProgressSummary",
    "SyncHybridComponentSummary",
    "SyncHybridProgressComponents",
    "SyncHybridProgressSummary",
    "SyncHybridForecast",
    "SyncHybridModuleBreakdownComponent",
    "SyncHybridModuleBreakdownItem",
    "SyncHybridRemainingBreakdown",
    "SyncHybridOverview",
    "SyncQueueEvent",
    "SyncQueueEntryResponse",
    "SyncQueueAttemptResponse",
    "SyncQueueEnqueueRequest",
    "SyncQueueEnqueueResponse",
    "SyncQueueDispatchResult",
    "SyncBranchHealth",
    "SyncBranchOverview",
    "SyncBranchStoreDetail",
    "SyncConflictLog",
    "SyncConflictReport",
    "SyncConflictReportFilters",
    "SyncConflictReportTotals",
    "SyncSessionCompact",
    "SyncStoreHistory",
    "SyncOutboxReplayRequest",
    "SyncSessionResponse",
    "TransferReport",
    "TransferReportDevice",
    "TransferReportFilters",
    "TransferReportItem",
    "TransferReportTotals",
    "TokenPayload",
    "TokenVerificationRequest",
    "TokenVerificationResponse",
    "TokenResponse",
    "SessionLoginResponse",
    "PasswordRecoveryRequest",
    "PasswordResetConfirm",
    "PasswordResetResponse",
    "UpdateStatus",
    "UserBase",
    "UserCreate",
    "UserUpdate",
    "UserResponse",
    "UserRolesUpdate",
    "UserStatusUpdate",
    "RoleModulePermission",
    "RolePermissionMatrix",
    "RolePermissionUpdate",
    "UserDirectoryFilters",
    "UserDirectoryTotals",
    "UserDirectoryEntry",
    "UserDirectoryReport",
    "UserDashboardActivity",
    "UserSessionSummary",
    "UserDashboardMetrics",
    "ProfitMarginMetric",
    "RotationMetric",
    "SalesProjectionMetric",
    "StockoutForecastMetric",
    "HealthStatusResponse",
]<|MERGE_RESOLUTION|>--- conflicted
+++ resolved
@@ -630,11 +630,8 @@
     store_id: int | None = Field(
         default=None,
         ge=1,
-<<<<<<< HEAD
         description="Identificador de la sucursal asociada, cuando aplica.",
-=======
         description="Sucursal asociada cuando la lista es específica para una tienda.",
->>>>>>> ab8030af
     )
     customer_id: int | None = Field(
         default=None,
@@ -761,7 +758,6 @@
         if len(normalized) < 3:
             raise ValueError("La moneda debe contener al menos 3 caracteres.")
         return normalized
-<<<<<<< HEAD
 
 
 class PriceListUpdate(BaseModel):
@@ -773,8 +769,6 @@
     customer_id: int | None = Field(default=None, ge=1)
     starts_at: datetime | None = Field(default=None)
     ends_at: datetime | None = Field(default=None)
-=======
->>>>>>> ab8030af
 
     @model_validator(mode="after")
     def _validate_dates(self) -> "PriceListUpdate":
@@ -786,10 +780,7 @@
             raise ValueError(
                 "La fecha de inicio no puede ser posterior a la fecha de fin."
             )
-<<<<<<< HEAD
-=======
         if self.starts_at and self.ends_at and self.ends_at <= self.starts_at:
->>>>>>> ab8030af
         if (
             self.starts_at is not None
             and self.ends_at is not None
@@ -874,11 +865,8 @@
     @classmethod
     def _normalize_currency(cls, value: str | None) -> str | None:
         if value is None:
-<<<<<<< HEAD
             return value
-=======
             return None
->>>>>>> ab8030af
         normalized = value.strip().upper()
         if len(normalized) < 3:
             raise ValueError("La moneda debe contener al menos 3 caracteres.")
