--- conflicted
+++ resolved
@@ -7,30 +7,17 @@
 
 from pydantic import BaseModel, ConfigDict, Field, computed_field, field_serializer, field_validator
 
-<<<<<<< HEAD
-=======
 from datetime import datetime
 
->>>>>>> c397bc4b
 from ..models import (
     BackupMode,
     CommercialState,
     MovementType,
-<<<<<<< HEAD
-    PaymentMethod,
-    PurchaseStatus,
-    SyncMode,
-    SyncStatus,
-    SyncOutboxStatus,
-    TransferStatus,
-)
-=======
     SyncMode,
     SyncStatus,
     TransferStatus,
 )
 from ..models import BackupMode, CommercialState, MovementType, SyncMode, SyncStatus
->>>>>>> c397bc4b
 
 
 class StoreBase(BaseModel):
@@ -827,14 +814,6 @@
     "MovementBase",
     "MovementCreate",
     "MovementResponse",
-<<<<<<< HEAD
-    "TOTPSetupResponse",
-    "TOTPActivateRequest",
-    "TOTPStatusResponse",
-    "ActiveSessionResponse",
-    "SessionRevokeRequest",
-=======
->>>>>>> c397bc4b
     "PurchaseOrderCreate",
     "PurchaseOrderItemCreate",
     "PurchaseOrderItemResponse",
@@ -850,15 +829,6 @@
     "SaleReturnCreate",
     "SaleReturnItem",
     "SaleReturnResponse",
-<<<<<<< HEAD
-    "RotationMetric",
-    "AnalyticsRotationResponse",
-    "AgingMetric",
-    "AnalyticsAgingResponse",
-    "StockoutForecastMetric",
-    "AnalyticsForecastResponse",
-=======
->>>>>>> c397bc4b
     "ReleaseInfo",
     "RoleResponse",
     "StoreBase",
