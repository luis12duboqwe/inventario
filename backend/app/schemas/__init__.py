--- conflicted
+++ resolved
@@ -631,10 +631,7 @@
     store_id: int | None = Field(
         default=None,
         ge=1,
-<<<<<<< HEAD
-=======
         description="Sucursal asociada cuando la lista es específica para una tienda.",
->>>>>>> 636cbab4
         description="Identificador de la sucursal asociada, cuando aplica.",
     )
     customer_id: int | None = Field(
@@ -5182,16 +5179,13 @@
     cash_session_id: int | None = None
     payment_breakdown: dict[str, float] = Field(default_factory=dict)
     receipt_pdf_base64: str | None = Field(default=None)
-<<<<<<< HEAD
     debt_summary: CustomerDebtSnapshot | None = None
     credit_schedule: list[CreditScheduleEntry] = Field(default_factory=list)
     debt_receipt_pdf_base64: str | None = None
     payment_receipts: list[CustomerPaymentReceiptResponse] = Field(
         default_factory=list
     )
-=======
     electronic_payments: list["POSElectronicPaymentResult"] = Field(default_factory=list)
->>>>>>> 636cbab4
 
     @field_serializer("payment_breakdown")
     @classmethod
@@ -6329,16 +6323,12 @@
     "SalesProjectionMetric",
     "StockoutForecastMetric",
     "HealthStatusResponse",
-<<<<<<< HEAD
     "CustomerDebtSnapshot",
     "CreditScheduleEntry",
     "CustomerPaymentReceiptResponse",
     "DashboardReceivableCustomer",
     "DashboardReceivableMetrics",
 ]
-=======
-]
 
 CashSessionCloseRequest.model_rebuild()
-CashSessionResponse.model_rebuild()
->>>>>>> 636cbab4
+CashSessionResponse.model_rebuild()