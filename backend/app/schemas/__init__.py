"""Esquemas Pydantic centralizados para la API de Softmobile Central."""
from __future__ import annotations

import enum
from datetime import date, datetime, timezone
from decimal import Decimal
from typing import Annotated, Any, Literal

from pydantic import (
    AliasChoices,
    BaseModel,
    ConfigDict,
    Field,
    WithJsonSchema,
    computed_field,
    field_serializer,
    field_validator,
    model_validator,
    model_serializer,
)

from ..models import (
    BackupComponent,
    BackupMode,
    CashEntryType,
    CashSessionStatus,
    CommercialState,
    RecurringOrderType,
    MovementType,
    PaymentMethod,
    PurchaseStatus,
    RepairPartSource,
    RepairStatus,
    InventoryState,
    WarrantyStatus,
    WarrantyClaimStatus,
    WarrantyClaimType,
    SyncMode,
    SyncOutboxPriority,
    SyncOutboxStatus,
    SyncQueueStatus,
    SyncStatus,
    TransferStatus,
    CustomerLedgerEntryType,
    StoreCreditStatus,
    SystemLogLevel,
    LoyaltyTransactionType,
)
from ..utils import audit as audit_utils


class BackupExportFormat(str, enum.Enum):
    """Formatos disponibles para exportar archivos de respaldo."""

    ZIP = "zip"
    SQL = "sql"
    JSON = "json"


class BinaryFileResponse(BaseModel):
    filename: str = Field(
        ...,
        description="Nombre sugerido del archivo generado.",
    )
    media_type: str = Field(
        ...,
        description="Tipo MIME del recurso entregado como archivo.",
    )
    description: str = Field(
        default="El archivo se entrega como contenido binario en el cuerpo de la respuesta.",
        description="Descripción general del archivo exportado.",
    )

    model_config = ConfigDict(json_schema_extra={"example": {
        "filename": "reporte.pdf",
        "media_type": "application/pdf",
        "description": "El archivo se entrega como contenido binario en el cuerpo de la respuesta.",
    }})

    def content_disposition(self, disposition: str = "attachment") -> dict[str, str]:
        """Construye el encabezado Content-Disposition para descargas."""

        sanitized = self.filename.replace("\n", " ").replace("\r", " ")
        return {"Content-Disposition": f"{disposition}; filename={sanitized}"}


class HTMLDocumentResponse(BaseModel):
    """Describe un documento HTML estático entregado como respuesta."""

    content: str = Field(
        ...,
        description="Contenido HTML completo renderizado por el servicio.",
        min_length=1,
    )

    model_config = ConfigDict(
        from_attributes=True,
        json_schema_extra={
            "example": {
                "content": "<!DOCTYPE html><html lang=\"es\"><head>...</head><body>...</body></html>",
            }
        },
    )


class HealthStatusResponse(BaseModel):
    status: str = Field(
        ...,
        description="Estado operativo general del servicio (por ejemplo: ok, degradado).",
        min_length=2,
        max_length=40,
    )


class RootWelcomeResponse(BaseModel):
    message: str = Field(
        ...,
        description="Mensaje de bienvenida mostrado en la raíz del servicio.",
        min_length=3,
        max_length=120,
    )
    service: str = Field(
        ...,
        description="Nombre visible del servicio o módulo que responde.",
        min_length=3,
        max_length=120,
    )


class StoreBase(BaseModel):
    name: str = Field(..., max_length=120,
                      description="Nombre visible de la sucursal")
    location: str | None = Field(
        default=None, max_length=255, description="Dirección física o referencia de la sucursal"
    )
    phone: str | None = Field(
        default=None, max_length=30, description="Teléfono de contacto principal"
    )
    manager: str | None = Field(
        default=None, max_length=120, description="Responsable operativo de la sucursal"
    )
    status: str = Field(
        default="activa", max_length=30, description="Estado operativo de la sucursal"
    )
    timezone: str = Field(default="UTC", max_length=50,
                          description="Zona horaria de la sucursal")


class StoreCreate(StoreBase):
    """Carga de datos necesaria para registrar una nueva sucursal."""

    code: str | None = Field(
        default=None,
        max_length=20,
        description="Código interno único de la sucursal",
    )


class StoreUpdate(BaseModel):
    name: str | None = Field(default=None, max_length=120)
    location: str | None = Field(default=None, max_length=255)
    phone: str | None = Field(default=None, max_length=30)
    manager: str | None = Field(default=None, max_length=120)
    status: str | None = Field(default=None, max_length=30)
    code: str | None = Field(default=None, max_length=20)
    timezone: str | None = Field(default=None, max_length=50)


class StoreResponse(StoreBase):
    id: int
    code: str
    created_at: datetime
    inventory_value: Decimal = Field(default=Decimal("0"))

    model_config = ConfigDict(from_attributes=True)

    @field_serializer("inventory_value")
    @classmethod
    def _serialize_inventory_value(cls, value: Decimal) -> float:
        return float(value)


class DeviceBase(BaseModel):
    sku: str = Field(..., max_length=80,
                     description="Identificador único del producto")
    name: str = Field(..., max_length=120,
                      description="Descripción del dispositivo")
    quantity: int = Field(
        default=0, ge=0, description="Cantidad disponible en inventario")
    unit_price: Decimal = Field(
        default=Decimal("0"),
        ge=Decimal("0"),
        description="Precio unitario referencial del dispositivo",
    )
    minimum_stock: int = Field(
        default=0,
        ge=0,
        description="Stock mínimo aceptable antes de escalar una alerta",
    )
    reorder_point: int = Field(
        default=0,
        ge=0,
        description="Nivel objetivo para disparar un reabastecimiento",
    )
    precio_venta: Decimal = Field(
        default=Decimal("0"),
        ge=Decimal("0"),
        description="Precio público sugerido del dispositivo",
    )
    imei: str | None = Field(default=None, max_length=18,
                             description="IMEI del dispositivo")
    serial: str | None = Field(
        default=None, max_length=120, description="Número de serie")
    marca: str | None = Field(
        default=None, max_length=80, description="Marca comercial")
    modelo: str | None = Field(
        default=None, max_length=120, description="Modelo detallado")
    categoria: str | None = Field(
        default=None, max_length=80, description="Categoría de catálogo")
    condicion: str | None = Field(
        default=None, max_length=60, description="Condición física")
    color: str | None = Field(
        default=None, max_length=60, description="Color principal")
    capacidad_gb: int | None = Field(
        default=None, ge=0, description="Capacidad de almacenamiento en GB")
    capacidad: str | None = Field(
        default=None, max_length=80, description="Capacidad descriptiva")
    estado_comercial: CommercialState = Field(default=CommercialState.NUEVO)
    estado: str = Field(
        default="disponible",
        max_length=40,
        description="Estado logístico del producto (disponible, apartado, agotado, etc.)",
    )
    proveedor: str | None = Field(
        default=None, max_length=120, description="Proveedor principal")
    costo_unitario: Decimal = Field(
        default=Decimal("0"),
        ge=Decimal("0"),
        description="Costo neto por unidad",
    )
    costo_compra: Decimal = Field(
        default=Decimal("0"),
        ge=Decimal("0"),
        description="Costo de compra registrado para el catálogo",
    )
    margen_porcentaje: Decimal = Field(
        default=Decimal("0"),
        ge=Decimal("0"),
        description="Margen aplicado en porcentaje",
    )
    garantia_meses: int = Field(
        default=0, ge=0, description="Garantía ofrecida en meses")
    lote: str | None = Field(default=None, max_length=80,
                             description="Identificador de lote")
    fecha_compra: date | None = Field(
        default=None, description="Fecha de compra al proveedor")
    fecha_ingreso: date | None = Field(
        default=None, description="Fecha de ingreso al inventario")
    ubicacion: str | None = Field(
        default=None, max_length=120, description="Ubicación física en la sucursal")
    descripcion: str | None = Field(
        default=None,
        max_length=1024,
        description="Descripción extendida o notas del producto",
    )
    imagen_url: str | None = Field(
        default=None,
        max_length=255,
        description="URL de la imagen representativa del producto",
    )
    completo: bool = Field(
        default=True,
        description="Indica si la ficha del producto cuenta con todos los datos obligatorios",
    )

    @model_validator(mode="after")
    def _validate_stock_thresholds(self) -> "DeviceBase":
        if self.reorder_point < self.minimum_stock:
            raise ValueError(
                "El punto de reorden debe ser mayor o igual al stock mínimo."
            )
        return self

    @field_serializer("unit_price")
    @classmethod
    def _serialize_unit_price(cls, value: Decimal) -> float:
        return float(value)

    @field_serializer("precio_venta")
    @classmethod
    def _serialize_sale_price(cls, value: Decimal) -> float:
        return float(value)

    @field_serializer("costo_unitario")
    @classmethod
    def _serialize_cost(cls, value: Decimal) -> float:
        return float(value)

    @field_serializer("costo_compra")
    @classmethod
    def _serialize_purchase_cost(cls, value: Decimal) -> float:
        return float(value)

    @field_serializer("margen_porcentaje")
    @classmethod
    def _serialize_margin(cls, value: Decimal) -> float:
        return float(value)

    @field_validator("imei")
    @classmethod
    def validate_imei(cls, value: str | None) -> str | None:
        if value is None:
            return value
        normalized = value.strip()
        if normalized and not (10 <= len(normalized) <= 18):
            raise ValueError("IMEI inválido")
        return normalized or None

    @field_validator("serial")
    @classmethod
    def validate_serial(cls, value: str | None) -> str | None:
        if value is None:
            return value
        normalized = value.strip()
        if normalized and len(normalized) < 4:
            raise ValueError("Número de serie inválido")
        return normalized or None

    @model_validator(mode="before")
    @classmethod
    def _map_aliases(cls, data: Any) -> Any:
        if isinstance(data, dict):
            if "precio_venta" in data and "unit_price" not in data:
                data["unit_price"] = data["precio_venta"]
            if "costo_compra" in data and "costo_unitario" not in data:
                data["costo_unitario"] = data["costo_compra"]
        return data

    @model_validator(mode="after")
    def _sync_aliases(self) -> "DeviceBase":
        object.__setattr__(self, "precio_venta", self.unit_price)
        object.__setattr__(self, "costo_compra", self.costo_unitario)
        return self

    @field_validator(
        "marca",
        "modelo",
        "color",
        "categoria",
        "condicion",
        "capacidad",
        "estado",
        "proveedor",
        "lote",
        "ubicacion",
        "descripcion",
        "imagen_url",
        mode="before",
    )
    @classmethod
    def _normalize_optional_strings(cls, value: str | None) -> str | None:
        if value is None:
            return value
        normalized = value.strip()
        return normalized or None

    @field_validator("estado")
    @classmethod
    def _default_estado(cls, value: str | None) -> str:
        if not value:
            return "disponible"
        return value


class DeviceCreate(DeviceBase):
    """Datos necesarios para registrar un dispositivo."""


class DeviceUpdate(BaseModel):
    name: str | None = Field(default=None, max_length=120)
    quantity: int | None = Field(default=None, ge=0)
    unit_price: Decimal | None = Field(default=None, ge=Decimal("0"))
    precio_venta: Decimal | None = Field(default=None, ge=Decimal("0"))
    imei: str | None = Field(default=None, max_length=18)
    serial: str | None = Field(default=None, max_length=120)
    marca: str | None = Field(default=None, max_length=80)
    modelo: str | None = Field(default=None, max_length=120)
    categoria: str | None = Field(default=None, max_length=80)
    condicion: str | None = Field(default=None, max_length=60)
    color: str | None = Field(default=None, max_length=60)
    capacidad_gb: int | None = Field(default=None, ge=0)
    capacidad: str | None = Field(default=None, max_length=80)
    estado_comercial: CommercialState | None = Field(default=None)
    estado: str | None = Field(default=None, max_length=40)
    proveedor: str | None = Field(default=None, max_length=120)
    costo_unitario: Decimal | None = Field(default=None, ge=Decimal("0"))
    costo_compra: Decimal | None = Field(default=None, ge=Decimal("0"))
    margen_porcentaje: Decimal | None = Field(default=None, ge=Decimal("0"))
    garantia_meses: int | None = Field(default=None, ge=0)
    lote: str | None = Field(default=None, max_length=80)
    fecha_compra: date | None = Field(default=None)
    fecha_ingreso: date | None = Field(default=None)
    ubicacion: str | None = Field(default=None, max_length=120)
    descripcion: str | None = Field(default=None, max_length=1024)
    imagen_url: str | None = Field(default=None, max_length=255)
    completo: bool | None = Field(default=None)
    minimum_stock: int | None = Field(default=None, ge=0)
    reorder_point: int | None = Field(default=None, ge=0)

    @model_validator(mode="before")
    @classmethod
    def _map_update_aliases(cls, data: Any) -> Any:
        if isinstance(data, dict):
            if "precio_venta" in data and "unit_price" not in data:
                data["unit_price"] = data["precio_venta"]
            if "costo_compra" in data and "costo_unitario" not in data:
                data["costo_unitario"] = data["costo_compra"]
        return data

    @model_validator(mode="after")
    def _validate_partial_thresholds(self) -> "DeviceUpdate":
        minimum = self.minimum_stock
        reorder = self.reorder_point
        if minimum is not None and reorder is not None and reorder < minimum:
            raise ValueError(
                "El punto de reorden debe ser mayor o igual al stock mínimo."
            )
        return self

    @field_validator("imei")
    @classmethod
    def validate_update_imei(cls, value: str | None) -> str | None:
        if value is None:
            return value
        normalized = value.strip()
        if normalized and not (10 <= len(normalized) <= 18):
            raise ValueError("IMEI inválido")
        return normalized or None

    @field_validator("serial")
    @classmethod
    def validate_update_serial(cls, value: str | None) -> str | None:
        if value is None:
            return value
        normalized = value.strip()
        if normalized and len(normalized) < 4:
            raise ValueError("Número de serie inválido")
        return normalized or None

    @field_validator(
        "marca",
        "modelo",
        "color",
        "categoria",
        "condicion",
        "capacidad",
        "estado",
        "proveedor",
        "lote",
        "ubicacion",
        "descripcion",
        "imagen_url",
        mode="before",
    )
    @classmethod
    def _normalize_update_optional_strings(cls, value: str | None) -> str | None:
        if value is None:
            return value
        normalized = value.strip()
        return normalized or None


class DeviceResponse(DeviceBase):
    id: int
    store_id: int
    identifier: DeviceIdentifierResponse | None = Field(default=None)

    model_config = ConfigDict(from_attributes=True)

    @computed_field(return_type=float)  # type: ignore[misc]
    def inventory_value(self) -> float:
        return float(self.quantity * self.unit_price)

    @computed_field(return_type=int)  # type: ignore[misc]
    def variant_count(self) -> int:
        variants = getattr(self, "variants", None)
        if variants is None:
            return 0
        try:
            return len(list(variants))
        except TypeError:
            return 0

    @computed_field(return_type=bool)  # type: ignore[misc]
    def has_variants(self) -> bool:
        return self.variant_count > 0


class ProductVariantBase(BaseModel):
    name: str = Field(..., min_length=1, max_length=120)
    variant_sku: str = Field(..., min_length=1, max_length=80)
    barcode: str | None = Field(default=None, max_length=120)
    unit_price_override: Decimal | None = Field(default=None, ge=Decimal("0"))
    is_default: bool = Field(default=False)
    is_active: bool = Field(default=True)

    @field_serializer("unit_price_override")
    @classmethod
    def _serialize_price(cls, value: Decimal | None) -> float | None:
        if value is None:
            return None
        return float(value)


class ProductVariantCreate(ProductVariantBase):
    pass


class ProductVariantUpdate(BaseModel):
    name: str | None = Field(default=None, max_length=120)
    variant_sku: str | None = Field(default=None, max_length=80)
    barcode: str | None = Field(default=None, max_length=120)
    unit_price_override: Decimal | None = Field(default=None, ge=Decimal("0"))
    is_default: bool | None = Field(default=None)
    is_active: bool | None = Field(default=None)

    @field_serializer("unit_price_override")
    @classmethod
    def _serialize_update_price(cls, value: Decimal | None) -> float | None:
        if value is None:
            return None
        return float(value)


class ProductVariantResponse(ProductVariantBase):
    id: int
    device_id: int
    store_id: int
    device_sku: str
    device_name: str
    created_at: datetime
    updated_at: datetime

    model_config = ConfigDict(from_attributes=True)


class ProductBundleItemBase(BaseModel):
    device_id: int = Field(..., ge=1)
    variant_id: int | None = Field(default=None, ge=1)
    quantity: int = Field(default=1, ge=1)


class ProductBundleItemCreate(ProductBundleItemBase):
    pass


class ProductBundleItemResponse(ProductBundleItemBase):
    id: int
    variant_name: str | None = Field(default=None)
    device_sku: str
    device_name: str

    model_config = ConfigDict(from_attributes=True)


class ProductBundleBase(BaseModel):
    name: str = Field(..., min_length=1, max_length=120)
    bundle_sku: str = Field(..., min_length=1, max_length=80)
    description: str | None = Field(default=None, max_length=500)
    base_price: Decimal = Field(default=Decimal("0"), ge=Decimal("0"))
    is_active: bool = Field(default=True)

    @field_serializer("base_price")
    @classmethod
    def _serialize_base_price(cls, value: Decimal) -> float:
        return float(value)


class ProductBundleCreate(ProductBundleBase):
    store_id: int | None = Field(default=None, ge=1)
    items: list[ProductBundleItemCreate] = Field(default_factory=list)


class ProductBundleUpdate(BaseModel):
    name: str | None = Field(default=None, max_length=120)
    bundle_sku: str | None = Field(default=None, max_length=80)
    description: str | None = Field(default=None, max_length=500)
    base_price: Decimal | None = Field(default=None, ge=Decimal("0"))
    is_active: bool | None = Field(default=None)
    store_id: int | None = Field(default=None, ge=1)
    items: list[ProductBundleItemCreate] | None = Field(default=None)

    @field_serializer("base_price")
    @classmethod
    def _serialize_update_price(cls, value: Decimal | None) -> float | None:
        if value is None:
            return None
        return float(value)


class ProductBundleResponse(ProductBundleBase):
    id: int
    store_id: int | None
    created_at: datetime
    updated_at: datetime
    items: list[ProductBundleItemResponse] = Field(default_factory=list)

    model_config = ConfigDict(from_attributes=True)




class PriceListBase(BaseModel):
    """Información común de una lista de precios corporativa."""

    name: str = Field(
        ...,
        min_length=3,
        max_length=120,
        description="Nombre visible para identificar la lista de precios.",
    )
    description: str | None = Field(
        default=None,
        max_length=500,
        description="Descripción opcional del alcance o uso de la lista.",
    )
    priority: int = Field(
        default=100,
        ge=0,
        le=10000,
        description="Prioridad corporativa (0 = máxima prioridad).",
    )
    is_active: bool = Field(
        default=True,
        description="Indica si la lista está habilitada para resolver precios.",
    )
    store_id: int | None = Field(
        default=None,
        ge=1,
        description="Identificador de la sucursal asociada, cuando aplica.",
        description="Sucursal asociada cuando la lista es específica para una tienda.",
    )
    customer_id: int | None = Field(
        default=None,
        ge=1,
        description="Cliente corporativo preferente ligado a la lista.",
    )
    currency: str = Field(
        default="MXN",
        min_length=3,
        max_length=10,
        description="Moneda ISO 4217 en la que se expresan los precios.",
    )
    valid_from: date | None = Field(
        default=None,
        description="Fecha a partir de la cual la lista entra en vigor.",
    )
    valid_until: date | None = Field(
        default=None,
        description="Fecha límite de vigencia de la lista de precios.",
    )
    starts_at: datetime | None = Field(
        default=None,
        description="Fecha de inicio de vigencia en hora exacta (UTC).",
    )
    ends_at: datetime | None = Field(
        default=None,
        description="Fecha de término de vigencia en hora exacta (UTC).",
    )

    @field_validator("name", mode="before")
    @classmethod
    def _normalize_name(cls, value: str) -> str:
        normalized = value.strip()
        if len(normalized) < 3:
            raise ValueError("El nombre debe tener al menos 3 caracteres.")
        return normalized

    @field_validator("description", mode="before")
    @classmethod
    def _normalize_description(cls, value: str | None) -> str | None:
        if value is None:
            return None
        normalized = value.strip()
        return normalized or None

    @field_validator("currency", mode="before")
    @classmethod
    def _normalize_currency(cls, value: str) -> str:
        normalized = value.strip().upper()
        if len(normalized) < 3:
            raise ValueError("La moneda debe tener al menos 3 caracteres.")
        return normalized

    @model_validator(mode="after")
    def _validate_dates(self) -> "PriceListBase":
        if (
            self.valid_from is not None
            and self.valid_until is not None
            and self.valid_from > self.valid_until
        ):
            raise ValueError(
                "La fecha de inicio no puede ser posterior a la fecha de fin."
            )
        if (
            self.starts_at is not None
            and self.ends_at is not None
            and self.ends_at <= self.starts_at
        ):
            raise ValueError("La fecha de término debe ser posterior al inicio.")
        return self


class PriceListCreate(PriceListBase):
    """Carga útil para registrar una nueva lista de precios."""


class PriceListUpdate(BaseModel):
    """Campos opcionales disponibles para actualizar una lista de precios."""

    name: str | None = Field(default=None, min_length=3, max_length=120)
    description: str | None = Field(default=None, max_length=500)
    priority: int | None = Field(default=None, ge=0, le=10000)
    is_active: bool | None = Field(default=None)
    store_id: int | None = Field(default=None, ge=1)
    customer_id: int | None = Field(default=None, ge=1)
    currency: str | None = Field(default=None, min_length=3, max_length=10)
    valid_from: date | None = Field(default=None)
    valid_until: date | None = Field(default=None)

    @field_validator("name", mode="before")
    @classmethod
    def _normalize_name(cls, value: str | None) -> str | None:
        if value is None:
            return None
        normalized = value.strip()
        if normalized and len(normalized) < 3:
            raise ValueError("El nombre debe tener al menos 3 caracteres.")
        return normalized or None

    @field_validator("description", mode="before")
    @classmethod
    def _normalize_description(cls, value: str | None) -> str | None:
        if value is None:
            return None
        normalized = value.strip()
        return normalized or None

    @field_validator("currency", mode="before")
    @classmethod
    def _normalize_currency(cls, value: str | None) -> str | None:
        if value is None:
            return None
        normalized = value.strip().upper()
        if len(normalized) < 3:
            raise ValueError("La moneda debe contener al menos 3 caracteres.")
        return normalized


class PriceListUpdate(BaseModel):
    name: str | None = Field(default=None, min_length=3, max_length=120)
    description: str | None = Field(default=None, max_length=500)
    priority: int | None = Field(default=None, ge=0, le=10000)
    is_active: bool | None = Field(default=None)
    store_id: int | None = Field(default=None, ge=1)
    customer_id: int | None = Field(default=None, ge=1)
    starts_at: datetime | None = Field(default=None)
    ends_at: datetime | None = Field(default=None)
    valid_from: date | None = Field(default=None)
    valid_until: date | None = Field(default=None)

    @model_validator(mode="after")
    def _validate_dates(self) -> "PriceListUpdate":
        if (
            self.valid_from is not None
            and self.valid_until is not None
            and self.valid_from > self.valid_until
        ):
            raise ValueError(
                "La fecha de inicio no puede ser posterior a la fecha de fin."
            )
        if (
            self.starts_at is not None
            and self.ends_at is not None
            and self.ends_at <= self.starts_at
        ):
            raise ValueError("La fecha de término debe ser posterior al inicio.")
        return self


class PriceListItemBase(BaseModel):
    """Definición de un precio para un producto dentro de una lista."""

    device_id: int = Field(
        ...,
        ge=1,
        description="Identificador del dispositivo dentro del catálogo corporativo.",
    )
    price: Decimal = Field(
        ...,
        gt=Decimal("0"),
        description="Precio específico definido en la lista.",
    )
    discount_percentage: Decimal | None = Field(
        default=None,
        ge=Decimal("0"),
        le=Decimal("100"),
        description="Descuento porcentual adicional aplicado al precio base.",
    )
    currency: str = Field(
        default="MXN",
        min_length=3,
        max_length=8,
        description="Moneda ISO 4217 asociada al precio.",
    )
    notes: str | None = Field(
        default=None,
        max_length=500,
        description="Notas internas sobre la regla de precios.",
    )

    @field_validator("currency", mode="before")
    @classmethod
    def _normalize_currency(cls, value: str) -> str:
        normalized = value.strip().upper()
        if len(normalized) < 3:
            raise ValueError("La moneda debe contener al menos 3 caracteres.")
        return normalized

    @field_validator("notes", mode="before")
    @classmethod
    def _normalize_notes(cls, value: str | None) -> str | None:
        if value is None:
            return None
        normalized = value.strip()
        return normalized or None


class PriceListItemCreate(PriceListItemBase):
    """Carga útil para agregar un producto a una lista de precios."""


class PriceListItemUpdate(BaseModel):
    """Campos disponibles para actualizar un precio de catálogo."""

    price: Decimal | None = Field(default=None, gt=Decimal("0"))
    currency: str | None = Field(default=None, min_length=3, max_length=8)
    discount_percentage: Decimal | None = Field(
        default=None,
        ge=Decimal("0"),
        le=Decimal("100"),
    )
    notes: str | None = Field(default=None, max_length=500)

    @field_validator("currency", mode="before")
    @classmethod
    def _normalize_currency(cls, value: str | None) -> str | None:
        if value is None:
            return None
        normalized = value.strip().upper()
        if len(normalized) < 3:
            raise ValueError("La moneda debe contener al menos 3 caracteres.")
        return normalized

    @field_validator("notes", mode="before")
    @classmethod
    def _normalize_notes(cls, value: str | None) -> str | None:
        if value is None:
            return None
        normalized = value.strip()
        return normalized or None

    @model_validator(mode="after")
    def _ensure_valid_price(self) -> "PriceListItemUpdate":
        if self.price is not None and self.price <= Decimal("0"):
            raise ValueError("El precio debe ser mayor a cero.")
        return self


class PriceListItemResponse(PriceListItemBase):
    id: int
    price_list_id: int
    created_at: datetime
    updated_at: datetime

    model_config = ConfigDict(from_attributes=True)

    @field_serializer("price")
    @classmethod
    def _serialize_price(cls, value: Decimal) -> float:
        return float(value)

    @field_serializer("discount_percentage")
    @classmethod
    def _serialize_discount(cls, value: Decimal | None) -> float | None:
        if value is None:
            return None
        return float(value)


class PriceListResponse(PriceListBase):
    id: int
    scope: str
    created_at: datetime
    updated_at: datetime
    items: list[PriceListItemResponse] = Field(default_factory=list)

    model_config = ConfigDict(from_attributes=True)

class PriceResolution(BaseModel):
    """Resultado de resolver un precio con base en listas disponibles."""

    device_id: int = Field(..., ge=1)
    price_list_id: int | None = Field(default=None, ge=1)
    price_list_name: str | None = Field(default=None, max_length=120)
    scope: Literal[
        "store_customer",
        "customer",
        "store",
        "global",
        "fallback",
    ] = Field(..., description="Ámbito de la lista aplicada al cálculo.")
    source: Literal["price_list", "fallback"] = Field(
        ..., description="Origen del precio devuelto."
    )
    currency: str = Field(..., min_length=3, max_length=10)
    base_price: Decimal = Field(..., ge=Decimal("0"))
    discount_percentage: Decimal | None = Field(
        default=None, ge=Decimal("0"), le=Decimal("100")
    )
    final_price: Decimal = Field(..., ge=Decimal("0"))
    valid_from: date | None = None
    valid_until: date | None = None

    @field_serializer("base_price")
    @classmethod
    def _serialize_base_price(cls, value: Decimal) -> float:
        return float(value)

    @field_serializer("discount_percentage")
    @classmethod
    def _serialize_discount(cls, value: Decimal | None) -> float | None:
        if value is None:
            return None
        return float(value)

    @field_serializer("final_price")
    @classmethod
    def _serialize_final_price(cls, value: Decimal) -> float:
        return float(value)

class PriceEvaluationRequest(BaseModel):
    device_id: int = Field(..., ge=1)
    store_id: int | None = Field(default=None, ge=1)
    customer_id: int | None = Field(default=None, ge=1)


class PriceEvaluationResponse(BaseModel):
    device_id: int
    price_list_id: int | None = None
    scope: str | None = None
    price: float | None = None
    currency: str | None = None

class SmartImportColumnMatch(BaseModel):
    campo: str
    encabezado_origen: str | None = None
    estado: Literal["ok", "pendiente", "falta"]
    tipo_dato: str | None = None
    ejemplos: list[str] = Field(default_factory=list)


class InventorySmartImportPreview(BaseModel):
    columnas: list[SmartImportColumnMatch]
    columnas_detectadas: dict[str, str | None]
    columnas_faltantes: list[str] = Field(default_factory=list)
    total_filas: int
    registros_incompletos_estimados: int
    advertencias: list[str] = Field(default_factory=list)
    patrones_sugeridos: dict[str, str] = Field(default_factory=dict)


class InventorySmartImportResult(BaseModel):
    total_procesados: int
    nuevos: int
    actualizados: int
    registros_incompletos: int
    columnas_faltantes: list[str] = Field(default_factory=list)
    advertencias: list[str] = Field(default_factory=list)
    tiendas_nuevas: list[str] = Field(default_factory=list)
    duracion_segundos: float | None = None
    resumen: str
    validacion_resumen: "ImportValidationSummary | None" = None


class InventorySmartImportResponse(BaseModel):
    preview: InventorySmartImportPreview
    resultado: InventorySmartImportResult | None = None


class InventoryImportError(BaseModel):
    row: int = Field(
        ..., ge=1, description="Número de fila del archivo que provocó la incidencia."
    )
    message: str = Field(
        ..., min_length=1, description="Código interno o descripción del error detectado."
    )


class InventoryImportSummary(BaseModel):
    created: int = Field(
        ..., ge=0, description="Cantidad de productos creados durante la importación."
    )
    updated: int = Field(
        ..., ge=0, description="Cantidad de productos actualizados durante la importación."
    )
    skipped: int = Field(
        ..., ge=0, description="Registros omitidos por datos insuficientes o inconsistencias."
    )
    errors: list[InventoryImportError] = Field(
        default_factory=list,
        description="Listado de errores asociados a filas específicas del archivo.",
    )


class ImportValidationBase(BaseModel):
    tipo: str
    severidad: str
    descripcion: str
    fecha: datetime
    corregido: bool


class ImportValidation(ImportValidationBase):
    id: int
    producto_id: int | None = None

    model_config = ConfigDict(from_attributes=True)


class ImportValidationDevice(BaseModel):
    id: int
    store_id: int
    store_name: str
    sku: str
    name: str
    imei: str | None = None
    serial: str | None = None
    marca: str | None = None
    modelo: str | None = None

    model_config = ConfigDict(from_attributes=True)


class ImportValidationDetail(ImportValidation):
    device: ImportValidationDevice | None = None


class ImportValidationSummary(BaseModel):
    registros_revisados: int
    advertencias: int
    errores: int
    campos_faltantes: list[str] = Field(default_factory=list)
    tiempo_total: float | None = None


class InventoryImportHistoryEntry(BaseModel):
    id: int
    nombre_archivo: str
    fecha: datetime
    columnas_detectadas: dict[str, str | None]
    registros_incompletos: int
    total_registros: int
    nuevos: int
    actualizados: int
    advertencias: list[str]
    duracion_segundos: float | None = None

    model_config = ConfigDict(from_attributes=True)


class DeviceSearchFilters(BaseModel):
    imei: str | None = Field(default=None, max_length=18)
    serial: str | None = Field(default=None, max_length=120)
    capacidad_gb: int | None = Field(default=None, ge=0)
    color: str | None = Field(default=None, max_length=60)
    marca: str | None = Field(default=None, max_length=80)
    modelo: str | None = Field(default=None, max_length=120)
    categoria: str | None = Field(default=None, max_length=80)
    condicion: str | None = Field(default=None, max_length=60)
    estado_comercial: CommercialState | None = Field(default=None)
    estado: str | None = Field(default=None, max_length=40)
    ubicacion: str | None = Field(default=None, max_length=120)
    proveedor: str | None = Field(default=None, max_length=120)
    fecha_ingreso_desde: date | None = Field(default=None)
    fecha_ingreso_hasta: date | None = Field(default=None)

    model_config = ConfigDict(extra="forbid", use_enum_values=True)

    @field_validator("imei", "serial", "color", "marca", "modelo", mode="before")
    @classmethod
    def _normalize_text(cls, value: str | None) -> str | None:
        if value is None:
            return value
        normalized = value.strip()
        return normalized or None

    @field_validator("estado_comercial", mode="before")
    @classmethod
    def _normalize_estado_comercial(
        cls, value: CommercialState | str | None
    ) -> CommercialState | None:
        if value is None:
            return None
        if isinstance(value, CommercialState):
            return value
        normalized = str(value).strip()
        if not normalized:
            return None
        try:
            return CommercialState(normalized)
        except ValueError:
            candidates = {normalized.lower(), normalized.upper()}
            for candidate in candidates:
                try:
                    return CommercialState(candidate)
                except ValueError:
                    continue
            raise ValueError("estado_comercial_invalido")

    @field_validator("categoria", "condicion", "estado", "ubicacion", "proveedor", mode="before")
    @classmethod
    def _normalize_additional_filters(cls, value: str | None) -> str | None:
        if value is None:
            return value
        normalized = value.strip()
        return normalized or None


class CatalogProDeviceResponse(DeviceResponse):
    store_name: str

    model_config = ConfigDict(from_attributes=True)


class DeviceIdentifierBase(BaseModel):
    imei_1: str | None = Field(default=None, max_length=18)
    imei_2: str | None = Field(default=None, max_length=18)
    numero_serie: str | None = Field(default=None, max_length=120)
    estado_tecnico: str | None = Field(default=None, max_length=60)
    observaciones: str | None = Field(default=None, max_length=1024)

    @field_validator("imei_1", "imei_2", "numero_serie", mode="before")
    @classmethod
    def _normalize_identifier(cls, value: str | None) -> str | None:
        if value is None:
            return value
        normalized = value.strip()
        return normalized or None

    @field_validator("estado_tecnico", "observaciones", mode="before")
    @classmethod
    def _normalize_optional_text(cls, value: str | None) -> str | None:
        if value is None:
            return value
        normalized = value.strip()
        return normalized or None

    @model_validator(mode="after")
    def _validate_identifiers(self) -> "DeviceIdentifierBase":
        identifiers = [self.imei_1, self.imei_2, self.numero_serie]
        if not any(identifiers):
            raise ValueError(
                "Debe registrar al menos un IMEI o número de serie.")
        if self.imei_1 and self.imei_2 and self.imei_1 == self.imei_2:
            raise ValueError("El IMEI 1 y el IMEI 2 no pueden ser idénticos.")
        return self


class DeviceIdentifierRequest(DeviceIdentifierBase):
    """Payload utilizado para registrar identificadores de dispositivos."""


class DeviceIdentifierResponse(DeviceIdentifierBase):
    id: int
    producto_id: int

    model_config = ConfigDict(from_attributes=True)


class WMSBinBase(BaseModel):
    codigo: str = Field(
        ..., min_length=1, max_length=60, description="Código único del bin dentro de la sucursal"
    )
    pasillo: str | None = Field(default=None, max_length=60)
    rack: str | None = Field(default=None, max_length=60)
    nivel: str | None = Field(default=None, max_length=60)
    descripcion: str | None = Field(default=None, max_length=255)

    @model_validator(mode="before")
    @classmethod
    def _coerce_bin_aliases(cls, data: Any) -> Any:  # pragma: no cover - simple mapeo
        if not isinstance(data, dict):
            return data
        alias_map = {
            "codigo": ["code"],
            "pasillo": ["aisle"],
            "nivel": ["level"],
            "descripcion": ["description"],
        }
        for target, sources in alias_map.items():
            if target not in data:
                for source in sources:
                    if source in data:
                        data[target] = data[source]
                        break
        return data

    @field_validator("codigo", mode="before")
    @classmethod
    def _normalize_code(cls, value: str | None) -> str:
        if value is None:
            raise ValueError("codigo_requerido")
        normalized = value.strip()
        if not normalized:
            raise ValueError("codigo_requerido")
        return normalized


class WMSBinCreate(WMSBinBase):
    """Carga de datos necesaria para registrar un bin."""


class WMSBinUpdate(BaseModel):
    codigo: str | None = Field(default=None, max_length=60)
    pasillo: str | None = Field(default=None, max_length=60)
    rack: str | None = Field(default=None, max_length=60)
    nivel: str | None = Field(default=None, max_length=60)
    descripcion: str | None = Field(default=None, max_length=255)


class WMSBinResponse(BaseModel):
    """Respuesta de un bin WMS con claves en español.

    Internamente usamos los nombres de atributos reales del modelo SQLAlchemy
    (code, store_id, created_at, updated_at) y los convertimos a las claves
    originales en español mediante un serializer personalizado para no depender
    de *validation_alias*/"serialization_alias" que generan warnings en Pydantic v2.
    """

    id: int
    code: str
    store_id: int
    created_at: datetime
    updated_at: datetime

    model_config = ConfigDict(from_attributes=True)

    @model_serializer
    def _serialize(self) -> dict[str, Any]:  # pragma: no cover - mapeo directo
        return {
            "id": self.id,
            "codigo": self.code,
            "sucursal_id": self.store_id,
            "fecha_creacion": self.created_at,
            "fecha_actualizacion": self.updated_at,
        }


class DeviceBinAssignmentResponse(BaseModel):
    producto_id: int = Field(..., ge=1)
    bin: WMSBinResponse
    asignado_en: datetime
    desasignado_en: datetime | None = None

    model_config = ConfigDict(from_attributes=True)


class StoreMembershipBase(BaseModel):
    user_id: int = Field(..., ge=1)
    store_id: int = Field(..., ge=1)
    can_create_transfer: bool = Field(default=False)
    can_receive_transfer: bool = Field(default=False)


class StoreMembershipResponse(StoreMembershipBase):
    id: int
    created_at: datetime

    model_config = ConfigDict(from_attributes=True)


class StoreMembershipUpdate(StoreMembershipBase):
    """Actualiza los permisos de pertenencia de un usuario en una sucursal."""


class ContactHistoryEntry(BaseModel):
    timestamp: datetime = Field(default_factory=datetime.utcnow)
    note: str = Field(..., min_length=3, max_length=255)

    @field_validator("note")
    @classmethod
    def _normalize_note(cls, value: str) -> str:
        normalized = value.strip()
        if len(normalized) < 3:
            raise ValueError("La nota debe tener al menos 3 caracteres.")
        return normalized

    @field_serializer("timestamp")
    @classmethod
    def _serialize_timestamp(cls, value: datetime) -> str:
        return value.isoformat()


class CustomerBase(BaseModel):
    contact_name: str | None = Field(default=None, max_length=120)
    email: str | None = Field(default=None, max_length=120)
    phone: str = Field(..., min_length=5, max_length=40)
    address: str | None = Field(default=None, max_length=255)
    customer_type: str = Field(
        default="minorista", min_length=3, max_length=30)
    status: str = Field(default="activo", min_length=3, max_length=20)
    tax_id: str = Field(..., min_length=5, max_length=30)
    segment_category: str | None = Field(default=None, max_length=60)
    tags: list[str] = Field(default_factory=list)
    credit_limit: Decimal = Field(default=Decimal("0"))
    notes: str | None = Field(default=None, max_length=500)
    outstanding_debt: Decimal = Field(default=Decimal("0"))
    history: list[ContactHistoryEntry] = Field(default_factory=list)

    @field_validator(
        "contact_name",
        "email",
        "phone",
        "address",
        "customer_type",
        "status",
        "notes",
        "segment_category",
        mode="before",
    )
    @classmethod
    def _normalize_optional_text(cls, value: str | None) -> str | None:
        if value is None:
            return None
        normalized = value.strip()
        return normalized or None

    @field_validator("tax_id", mode="before")
    @classmethod
    def _normalize_tax_id(cls, value: str) -> str:
        normalized = value.strip().upper()
        normalized = normalized.replace(" ", "")
        if len(normalized) < 5:
            raise ValueError("El RTN debe tener al menos 5 caracteres.")
        return normalized

    @field_validator("segment_category", mode="before")
    @classmethod
    def _normalize_segment_category(cls, value: str | None) -> str | None:
        if value is None:
            return None
        normalized = value.strip().lower()
        return normalized or None

    @field_validator("tags", mode="before")
    @classmethod
    def _normalize_tags(
        cls, value: list[str] | str | None
    ) -> list[str]:
        if value is None:
            return []
        if isinstance(value, str):
            raw_items = value.split(",")
        else:
            raw_items = value
        normalized: list[str] = []
        for item in raw_items:
            if not isinstance(item, str):
                continue
            cleaned = item.strip().lower()
            if cleaned and cleaned not in normalized:
                normalized.append(cleaned)
        return normalized

    @field_serializer("outstanding_debt")
    @classmethod
    def _serialize_debt(cls, value: Decimal) -> float:
        return float(value)

    @field_serializer("credit_limit")
    @classmethod
    def _serialize_credit_limit(cls, value: Decimal) -> float:
        return float(value)

    @field_validator("phone", mode="after")
    @classmethod
    def _ensure_phone(cls, value: str) -> str:
        normalized = value.strip()
        if not normalized:
            raise ValueError("El teléfono del cliente es obligatorio.")
        return normalized


class CustomerCreate(CustomerBase):
    name: str = Field(..., max_length=120)

    @field_validator("name")
    @classmethod
    def _normalize_name(cls, value: str) -> str:
        normalized = value.strip()
        if not normalized:
            raise ValueError("El nombre es obligatorio.")
        return normalized


class CustomerUpdate(BaseModel):
    name: str | None = Field(default=None, max_length=120)
    contact_name: str | None = Field(default=None, max_length=120)
    email: str | None = Field(default=None, max_length=120)
    phone: str | None = Field(default=None, max_length=40)
    address: str | None = Field(default=None, max_length=255)
    customer_type: str | None = Field(default=None, max_length=30)
    status: str | None = Field(default=None, max_length=20)
    tax_id: str | None = Field(default=None, min_length=5, max_length=30)
    segment_category: str | None = Field(default=None, max_length=60)
    tags: list[str] | None = Field(default=None)
    credit_limit: Decimal | None = Field(default=None)
    notes: str | None = Field(default=None, max_length=500)
    outstanding_debt: Decimal | None = Field(default=None)
    history: list[ContactHistoryEntry] | None = Field(default=None)

    @field_validator(
        "name",
        "contact_name",
        "email",
        "phone",
        "address",
        "customer_type",
        "status",
        "notes",
        "segment_category",
        mode="before",
    )
    @classmethod
    def _normalize_update_text(cls, value: str | None) -> str | None:
        if value is None:
            return None
        normalized = value.strip()
        return normalized or None

    @field_validator("tax_id", mode="before")
    @classmethod
    def _normalize_update_tax_id(cls, value: str | None) -> str | None:
        if value is None:
            return None
        normalized = value.strip().upper().replace(" ", "")
        if len(normalized) < 5:
            raise ValueError("El RTN debe tener al menos 5 caracteres.")
        return normalized

    @field_validator("segment_category", mode="before")
    @classmethod
    def _normalize_update_segment_category(cls, value: str | None) -> str | None:
        if value is None:
            return None
        normalized = value.strip().lower()
        return normalized or None

    @field_validator("tags", mode="before")
    @classmethod
    def _normalize_update_tags(
        cls, value: list[str] | str | None
    ) -> list[str] | None:
        if value is None:
            return None
        if isinstance(value, str):
            raw_items = value.split(",")
        else:
            raw_items = value
        normalized: list[str] = []
        for item in raw_items:
            if not isinstance(item, str):
                continue
            cleaned = item.strip().lower()
            if cleaned and cleaned not in normalized:
                normalized.append(cleaned)
        return normalized


class LoyaltyAccountBase(BaseModel):
    accrual_rate: Decimal = Field(default=Decimal("1"), ge=Decimal("0"))
    redemption_rate: Decimal = Field(default=Decimal("1"), gt=Decimal("0"))
    expiration_days: int = Field(default=365, ge=0)
    is_active: bool = Field(default=True)
    rule_config: dict[str, Any] = Field(default_factory=dict)

    @field_validator("rule_config", mode="before")
    @classmethod
    def _ensure_rule_config(cls, value: Any) -> dict[str, Any]:
        if value is None:
            return {}
        if isinstance(value, dict):
            return {str(k): v for k, v in value.items()}
        raise ValueError("rule_config debe ser un objeto JSON válido")


class LoyaltyAccountCreate(LoyaltyAccountBase):
    customer_id: int = Field(..., ge=1)


class LoyaltyAccountUpdate(BaseModel):
    accrual_rate: Decimal | None = Field(default=None, ge=Decimal("0"))
    redemption_rate: Decimal | None = Field(default=None, gt=Decimal("0"))
    expiration_days: int | None = Field(default=None, ge=0)
    is_active: bool | None = None
    rule_config: dict[str, Any] | None = None

    @field_validator("rule_config", mode="before")
    @classmethod
    def _normalize_rule_config(cls, value: Any) -> dict[str, Any] | None:
        if value is None:
            return None
        if isinstance(value, dict):
            return {str(k): v for k, v in value.items()}
        raise ValueError("rule_config debe ser un objeto JSON válido")


class LoyaltyAccountSummary(BaseModel):
    id: int
    balance_points: Decimal = Field(default=Decimal("0"))
    lifetime_points_earned: Decimal = Field(default=Decimal("0"))
    lifetime_points_redeemed: Decimal = Field(default=Decimal("0"))
    expired_points_total: Decimal = Field(default=Decimal("0"))
    accrual_rate: Decimal = Field(default=Decimal("0"))
    redemption_rate: Decimal = Field(default=Decimal("0"))
    expiration_days: int = Field(default=0)
    is_active: bool = Field(default=True)
    last_accrual_at: datetime | None = None
    last_redemption_at: datetime | None = None
    last_expiration_at: datetime | None = None

    model_config = ConfigDict(from_attributes=True)

    @field_serializer(
        "balance_points",
        "lifetime_points_earned",
        "lifetime_points_redeemed",
        "expired_points_total",
        "accrual_rate",
        "redemption_rate",
    )
    @classmethod
    def _serialize_decimal(cls, value: Decimal) -> float:
        return float(value)


class LoyaltyAccountResponse(LoyaltyAccountSummary):
    customer_id: int
    rule_config: dict[str, Any] = Field(default_factory=dict)
    created_at: datetime
    updated_at: datetime


class LoyaltyTransactionResponse(BaseModel):
    id: int
    account_id: int
    sale_id: int | None = None
    transaction_type: LoyaltyTransactionType
    points: Decimal
    balance_after: Decimal
    currency_amount: Decimal
    description: str | None = None
    details: dict[str, Any] = Field(default_factory=dict)
    registered_at: datetime
    expires_at: datetime | None = None
    registered_by_id: int | None = None

    model_config = ConfigDict(from_attributes=True)

    @field_serializer("points", "balance_after", "currency_amount")
    @classmethod
    def _serialize_transaction_decimal(cls, value: Decimal) -> float:
        return float(value)


class LoyaltyReportSummary(BaseModel):
    total_accounts: int
    active_accounts: int
    inactive_accounts: int
    total_balance: Decimal = Field(default=Decimal("0"))
    total_earned: Decimal = Field(default=Decimal("0"))
    total_redeemed: Decimal = Field(default=Decimal("0"))
    total_expired: Decimal = Field(default=Decimal("0"))
    last_activity: datetime | None = None

    @field_serializer(
        "total_balance",
        "total_earned",
        "total_redeemed",
        "total_expired",
    )
    @classmethod
    def _serialize_summary_decimal(cls, value: Decimal) -> float:
        return float(value)


class CustomerResponse(CustomerBase):
    id: int
    name: str
    last_interaction_at: datetime | None
    created_at: datetime
    updated_at: datetime
<<<<<<< HEAD
    loyalty_account: LoyaltyAccountResponse | None = None
=======
    annual_purchase_amount: float = Field(default=0.0)
    orders_last_year: int = Field(default=0)
    purchase_frequency: str = Field(default="sin_datos")
    segment_labels: list[str] = Field(default_factory=list)
    last_purchase_at: datetime | None = None
>>>>>>> d5b1c466

    model_config = ConfigDict(from_attributes=True)


class CustomerNoteCreate(BaseModel):
    note: str = Field(..., min_length=3, max_length=255)

    @field_validator("note", mode="before")
    @classmethod
    def _normalize_note(cls, value: str) -> str:
        normalized = value.strip()
        if not normalized:
            raise ValueError("La nota del cliente es obligatoria.")
        return normalized


class CustomerPaymentCreate(BaseModel):
    amount: Decimal = Field(..., gt=Decimal("0"))
    method: str = Field(default="manual", min_length=3, max_length=40)
    reference: str | None = Field(default=None, max_length=120)
    note: str | None = Field(default=None, max_length=255)
    sale_id: int | None = Field(default=None, ge=1)

    @field_validator("method", mode="before")
    @classmethod
    def _normalize_method(cls, value: str | None) -> str:
        if value is None:
            return "manual"
        normalized = value.strip()
        if not normalized:
            raise ValueError("Indica un método de pago válido.")
        return normalized

    @field_validator("reference", "note", mode="before")
    @classmethod
    def _normalize_optional(cls, value: str | None) -> str | None:
        if value is None:
            return None
        normalized = value.strip()
        return normalized or None


class CustomerLedgerEntryResponse(BaseModel):
    id: int
    entry_type: CustomerLedgerEntryType
    reference_type: str | None
    reference_id: str | None
    amount: float
    balance_after: float
    note: str | None
    details: dict[str, Any]
    created_at: datetime
    created_by: str | None

    model_config = ConfigDict(from_attributes=True)

    @field_serializer("amount")
    @classmethod
    def _serialize_amount(cls, value: Decimal) -> float:
        return float(value)


class StoreCreditRedemptionResponse(BaseModel):
    id: int
    store_credit_id: int
    sale_id: int | None
    amount: float
    notes: str | None
    created_at: datetime
    created_by: str | None = None

    model_config = ConfigDict(from_attributes=True)

    @model_validator(mode="before")
    @classmethod
    def _coerce_author(cls, data: Any) -> Any:
        try:
            from .. import models  # type: ignore
        except ImportError:  # pragma: no cover - fallback en tiempo de import
            models = None  # type: ignore
        if models is not None and isinstance(data, models.StoreCreditRedemption):
            author = getattr(data, "created_by", None)
            return {
                "id": data.id,
                "store_credit_id": data.store_credit_id,
                "sale_id": data.sale_id,
                "amount": data.amount,
                "notes": data.notes,
                "created_at": data.created_at,
                "created_by": getattr(author, "full_name", None)
                or getattr(author, "username", None),
            }
        if isinstance(data, dict) and "created_by" in data:
            author_obj = data["created_by"]
            if hasattr(author_obj, "full_name") or hasattr(author_obj, "username"):
                data = dict(data)
                data["created_by"] = getattr(author_obj, "full_name", None) or getattr(
                    author_obj, "username", None
                )
        return data

    @field_serializer("amount")
    @classmethod
    def _serialize_amount(cls, value: Decimal) -> float:
        return float(value)

    @field_serializer("created_at")
    @classmethod
    def _serialize_created_at(cls, value: datetime) -> str:
        return value.isoformat()


class StoreCreditResponse(BaseModel):
    id: int
    code: str
    customer_id: int
    issued_amount: float
    balance_amount: float
    status: StoreCreditStatus
    notes: str | None
    context: dict[str, Any] = Field(
        default_factory=dict,
        validation_alias=AliasChoices("context", "metadata"),
        serialization_alias="context",
    )
    issued_at: datetime
    redeemed_at: datetime | None
    expires_at: datetime | None
    redemptions: list[StoreCreditRedemptionResponse]

    model_config = ConfigDict(from_attributes=True)

    @model_validator(mode="before")
    @classmethod
    def _normalize_payload(cls, data: Any) -> Any:
        try:
            from .. import models  # type: ignore
        except ImportError:  # pragma: no cover
            models = None  # type: ignore
        if models is not None and isinstance(data, models.StoreCredit):
            return {
                "id": data.id,
                "code": data.code,
                "customer_id": data.customer_id,
                "issued_amount": data.issued_amount,
                "balance_amount": data.balance_amount,
                "status": data.status,
                "notes": data.notes,
                "context": getattr(data, "context", {}) or {},
                "issued_at": data.issued_at,
                "redeemed_at": data.redeemed_at,
                "expires_at": data.expires_at,
                "redemptions": list(getattr(data, "redemptions", []) or []),
            }
        if isinstance(data, dict):
            payload = dict(data)
            context_payload = payload.get("context")
            metadata_payload = payload.get("metadata")
            if context_payload is None and metadata_payload is not None:
                payload["context"] = metadata_payload
            payload.setdefault("context", {})
            return payload
        return data

    @field_serializer("issued_amount", "balance_amount")
    @classmethod
    def _serialize_credit_amount(cls, value: Decimal) -> float:
        return float(value)

    @field_serializer("issued_at", when_used="json")
    @classmethod
    def _serialize_issued_at(cls, value: datetime) -> str:
        return value.isoformat()

    @field_serializer("redeemed_at", "expires_at", when_used="json")
    @classmethod
    def _serialize_optional_datetime(cls, value: datetime | None) -> str | None:
        return value.isoformat() if value else None


class StoreCreditIssueRequest(BaseModel):
    customer_id: int = Field(..., ge=1)
    amount: Decimal = Field(..., gt=Decimal("0"))
    notes: str | None = Field(default=None, max_length=255)
    expires_at: datetime | None = None
    code: str | None = Field(default=None, max_length=32)
    context: dict[str, Any] = Field(
        default_factory=dict,
        validation_alias=AliasChoices("context", "metadata"),
        serialization_alias="context",
    )

    @field_validator("context", mode="before")
    @classmethod
    def _ensure_context(cls, value: Any) -> dict[str, Any]:
        if value is None:
            return {}
        if isinstance(value, dict):
            return dict(value)
        raise ValueError("context debe ser un diccionario")


class StoreCreditRedeemRequest(BaseModel):
    store_credit_id: int | None = Field(default=None, ge=1)
    code: str | None = Field(default=None, max_length=32)
    amount: Decimal = Field(..., gt=Decimal("0"))
    sale_id: int | None = Field(default=None, ge=1)
    notes: str | None = Field(default=None, max_length=255)

    @model_validator(mode="after")
    def _ensure_reference(self) -> "StoreCreditRedeemRequest":
        if self.store_credit_id is None and not (self.code and self.code.strip()):
            raise ValueError(
                "Debes indicar el identificador o el código de la nota de crédito."
            )
        return self


class CustomerDebtSnapshot(BaseModel):
    previous_balance: Decimal
    new_charges: Decimal
    payments_applied: Decimal
    remaining_balance: Decimal

    model_config = ConfigDict(arbitrary_types_allowed=True)

    @field_serializer("previous_balance", "new_charges", "payments_applied", "remaining_balance")
    @classmethod
    def _serialize_snapshot_decimal(cls, value: Decimal) -> float:
        return float(value)


class CreditScheduleEntry(BaseModel):
    sequence: int
    due_date: datetime
    amount: Decimal
    status: Literal["pending", "due_soon", "overdue"]
    reminder: str | None = None

    @field_serializer("amount")
    @classmethod
    def _serialize_amount(cls, value: Decimal) -> float:
        return float(value)

    @field_serializer("due_date")
    @classmethod
    def _serialize_due_date(cls, value: datetime) -> str:
        return value.isoformat()


class AccountsReceivableEntry(BaseModel):
    ledger_entry_id: int
    reference_type: str | None = None
    reference_id: str | None = None
    reference: str | None = None
    issued_at: datetime
    original_amount: float
    balance_due: float
    days_outstanding: int
    status: Literal["current", "overdue"]
    note: str | None = None
    details: dict[str, Any] | None = None

    @field_serializer("issued_at")
    @classmethod
    def _serialize_issued_at(cls, value: datetime) -> str:
        return value.isoformat()


class AccountsReceivableBucket(BaseModel):
    label: str
    days_from: int
    days_to: int | None = None
    amount: float
    percentage: float
    count: int


class AccountsReceivableSummary(BaseModel):
    total_outstanding: float
    available_credit: float
    credit_limit: float
    last_payment_at: datetime | None = None
    next_due_date: datetime | None = None
    average_days_outstanding: float
    contact_email: str | None = None
    contact_phone: str | None = None

    @field_serializer("last_payment_at", "next_due_date")
    @classmethod
    def _serialize_optional_datetime(cls, value: datetime | None) -> str | None:
        return value.isoformat() if value else None


class CustomerAccountsReceivableResponse(BaseModel):
    customer: CustomerResponse
    summary: AccountsReceivableSummary
    aging: list[AccountsReceivableBucket] = Field(default_factory=list)
    open_entries: list[AccountsReceivableEntry] = Field(default_factory=list)
    credit_schedule: list[CreditScheduleEntry] = Field(default_factory=list)
    recent_activity: list[CustomerLedgerEntryResponse] = Field(default_factory=list)
    generated_at: datetime

    @field_serializer("generated_at")
    @classmethod
    def _serialize_generated_at(cls, value: datetime) -> str:
        return value.isoformat()


class CustomerStatementLine(BaseModel):
    created_at: datetime
    description: str
    reference: str | None = None
    entry_type: CustomerLedgerEntryType
    amount: float
    balance_after: float

    @field_serializer("created_at")
    @classmethod
    def _serialize_created_at(cls, value: datetime) -> str:
        return value.isoformat()


class CustomerStatementReport(BaseModel):
    customer: CustomerResponse
    summary: AccountsReceivableSummary
    lines: list[CustomerStatementLine] = Field(default_factory=list)
    generated_at: datetime

    @field_serializer("generated_at")
    @classmethod
    def _serialize_generated_at(cls, value: datetime) -> str:
        return value.isoformat()


class CustomerPaymentReceiptResponse(BaseModel):
    ledger_entry: CustomerLedgerEntryResponse
    debt_summary: CustomerDebtSnapshot
    credit_schedule: list[CreditScheduleEntry] = Field(default_factory=list)
    receipt_pdf_base64: str


class CustomerSaleSummary(BaseModel):
    sale_id: int
    store_id: int
    store_name: str | None
    payment_method: PaymentMethod
    status: str
    subtotal_amount: float
    tax_amount: float
    total_amount: float
    created_at: datetime


class CustomerInvoiceSummary(BaseModel):
    sale_id: int
    invoice_number: str
    total_amount: float
    status: str
    created_at: datetime
    store_id: int


class CustomerFinancialSnapshot(BaseModel):
    credit_limit: float
    outstanding_debt: float
    available_credit: float
    total_sales_credit: float
    total_payments: float
    store_credit_issued: float
    store_credit_available: float
    store_credit_redeemed: float


class CustomerSummaryResponse(BaseModel):
    customer: CustomerResponse
    totals: CustomerFinancialSnapshot
    sales: list[CustomerSaleSummary]
    invoices: list[CustomerInvoiceSummary]
    payments: list[CustomerLedgerEntryResponse]
    ledger: list[CustomerLedgerEntryResponse]
    store_credits: list[StoreCreditResponse]


class PaymentCenterSummary(BaseModel):
    collections_today: float = 0.0
    collections_month: float = 0.0
    pending_balance: float = 0.0
    refunds_month: float = 0.0


class PaymentCenterTransaction(BaseModel):
    id: int
    type: Literal["PAYMENT", "REFUND", "CREDIT_NOTE"]
    amount: float
    created_at: datetime
    order_id: int | None = None
    order_number: str | None = None
    customer_id: int
    customer_name: str
    method: str | None = None
    note: str | None = None
    status: Literal["POSTED", "VOID"] = "POSTED"


class PaymentCenterResponse(BaseModel):
    summary: PaymentCenterSummary
    transactions: list[PaymentCenterTransaction]


class PaymentCenterPaymentCreate(CustomerPaymentCreate):
    customer_id: int = Field(gt=0)


class PaymentCenterRefundCreate(BaseModel):
    customer_id: int = Field(gt=0)
    amount: Decimal = Field(..., gt=Decimal("0"))
    method: str = Field(min_length=3, max_length=40)
    reason: str = Field(min_length=3, max_length=120)
    note: str | None = Field(default=None, max_length=255)
    sale_id: int | None = Field(default=None, ge=1)

    @field_validator("method", "reason", mode="before")
    @classmethod
    def _normalize_text(cls, value: str) -> str:
        normalized = value.strip()
        if not normalized:
            raise ValueError("El campo es obligatorio")
        return normalized

    @field_validator("note", mode="before")
    @classmethod
    def _normalize_note(cls, value: str | None) -> str | None:
        if value is None:
            return None
        normalized = value.strip()
        return normalized or None


class PaymentCenterCreditNoteLine(BaseModel):
    description: str = Field(min_length=1, max_length=160)
    quantity: int = Field(default=1, ge=0)
    amount: Decimal = Field(default=Decimal("0"), ge=Decimal("0"))

    @field_validator("description", mode="before")
    @classmethod
    def _normalize_description(cls, value: str) -> str:
        normalized = value.strip()
        if not normalized:
            raise ValueError("La descripción es obligatoria")
        return normalized


class PaymentCenterCreditNoteCreate(BaseModel):
    customer_id: int = Field(gt=0)
    lines: list[PaymentCenterCreditNoteLine]
    total: Decimal = Field(..., gt=Decimal("0"))
    note: str | None = Field(default=None, max_length=255)
    sale_id: int | None = Field(default=None, ge=1)

    @field_validator("lines")
    @classmethod
    def _ensure_lines(cls, value: list[PaymentCenterCreditNoteLine]) -> list[PaymentCenterCreditNoteLine]:
        if not value:
            raise ValueError(
                "La nota de crédito requiere al menos un concepto")
        return value

    @field_validator("note", mode="before")
    @classmethod
    def _normalize_note(cls, value: str | None) -> str | None:
        if value is None:
            return None
        normalized = value.strip()
        return normalized or None


class CustomerPortfolioFilters(BaseModel):
    category: Literal["delinquent", "frequent"]
    date_from: date | None = None
    date_to: date | None = None
    limit: int = Field(default=50, ge=1, le=500)


class CustomerPortfolioTotals(BaseModel):
    customers: int
    moroso_flagged: int
    outstanding_debt: float
    sales_total: float


class CustomerPortfolioItem(BaseModel):
    customer_id: int
    name: str
    status: str
    customer_type: str
    credit_limit: float
    outstanding_debt: float
    available_credit: float
    sales_total: float
    sales_count: int
    last_sale_at: datetime | None
    last_interaction_at: datetime | None


class CustomerPortfolioReport(BaseModel):
    generated_at: datetime
    category: Literal["delinquent", "frequent"]
    filters: CustomerPortfolioFilters
    items: list[CustomerPortfolioItem]
    totals: CustomerPortfolioTotals


class CustomerLeaderboardEntry(BaseModel):
    customer_id: int
    name: str
    status: str
    customer_type: str
    sales_total: float
    sales_count: int
    last_sale_at: datetime | None
    outstanding_debt: float


class CustomerDelinquentSummary(BaseModel):
    customers_with_debt: int
    moroso_flagged: int
    total_outstanding_debt: float


class CustomerDashboardMetrics(BaseModel):
    generated_at: datetime
    months: int
    new_customers_per_month: list[DashboardChartPoint]
    top_customers: list[CustomerLeaderboardEntry]
    delinquent_summary: CustomerDelinquentSummary


class SupplierBase(BaseModel):
    contact_name: str | None = Field(default=None, max_length=120)
    email: str | None = Field(default=None, max_length=120)
    phone: str | None = Field(default=None, max_length=40)
    address: str | None = Field(default=None, max_length=255)
    notes: str | None = Field(default=None, max_length=500)
    outstanding_debt: Decimal = Field(default=Decimal("0"))
    history: list[ContactHistoryEntry] = Field(default_factory=list)

    @field_validator("contact_name", "email", "phone", "address", "notes", mode="before")
    @classmethod
    def _normalize_optional_text(cls, value: str | None) -> str | None:
        if value is None:
            return None
        normalized = value.strip()
        return normalized or None

    @field_serializer("outstanding_debt")
    @classmethod
    def _serialize_debt(cls, value: Decimal) -> float:
        return float(value)


class SupplierCreate(SupplierBase):
    name: str = Field(..., max_length=120)

    @field_validator("name")
    @classmethod
    def _normalize_name(cls, value: str) -> str:
        normalized = value.strip()
        if not normalized:
            raise ValueError("El nombre es obligatorio.")
        return normalized


class SupplierUpdate(BaseModel):
    name: str | None = Field(default=None, max_length=120)
    contact_name: str | None = Field(default=None, max_length=120)
    email: str | None = Field(default=None, max_length=120)
    phone: str | None = Field(default=None, max_length=40)
    address: str | None = Field(default=None, max_length=255)
    notes: str | None = Field(default=None, max_length=500)
    outstanding_debt: Decimal | None = Field(default=None)
    history: list[ContactHistoryEntry] | None = Field(default=None)

    @field_validator("name", "contact_name", "email", "phone", "address", "notes", mode="before")
    @classmethod
    def _normalize_update_text(cls, value: str | None) -> str | None:
        if value is None:
            return None
        normalized = value.strip()
        return normalized or None


class SupplierResponse(SupplierBase):
    id: int
    name: str
    created_at: datetime
    updated_at: datetime

    model_config = ConfigDict(from_attributes=True)


class SupplierBatchBase(BaseModel):
    model_name: str = Field(..., max_length=120)
    batch_code: str = Field(..., max_length=80)
    unit_cost: Decimal = Field(..., ge=Decimal("0"))
    quantity: int = Field(default=0, ge=0)
    purchase_date: date
    notes: str | None = Field(default=None, max_length=255)
    store_id: int | None = Field(default=None, ge=1)
    device_id: int | None = Field(default=None, ge=1)

    model_config = ConfigDict(protected_namespaces=())

    @field_validator("model_name", "batch_code", "notes", mode="before")
    @classmethod
    def _normalize_batch_text(cls, value: str | None) -> str | None:
        if value is None:
            return None
        normalized = value.strip()
        return normalized or None

    @field_serializer("unit_cost")
    @classmethod
    def _serialize_unit_cost(cls, value: Decimal) -> float:
        return float(value)


class SupplierBatchCreate(SupplierBatchBase):
    """Datos requeridos para registrar un nuevo lote de proveedor."""


class SupplierBatchUpdate(BaseModel):
    model_name: str | None = Field(default=None, max_length=120)
    batch_code: str | None = Field(default=None, max_length=80)
    unit_cost: Decimal | None = Field(default=None, ge=Decimal("0"))
    quantity: int | None = Field(default=None, ge=0)
    purchase_date: date | None = None
    notes: str | None = Field(default=None, max_length=255)
    store_id: int | None = Field(default=None, ge=1)
    device_id: int | None = Field(default=None, ge=1)

    model_config = ConfigDict(protected_namespaces=())

    @field_validator("model_name", "batch_code", "notes", mode="before")
    @classmethod
    def _normalize_optional_batch_text(cls, value: str | None) -> str | None:
        if value is None:
            return None
        normalized = value.strip()
        return normalized or None


class SupplierBatchResponse(SupplierBatchBase):
    id: int
    supplier_id: int
    created_at: datetime
    updated_at: datetime

    model_config = ConfigDict(from_attributes=True, protected_namespaces=())


class SupplierBatchOverviewItem(BaseModel):
    supplier_id: int
    supplier_name: str
    batch_count: int = Field(ge=0)
    total_quantity: int = Field(ge=0)
    total_value: float = Field(ge=0)
    latest_purchase_date: date
    latest_batch_code: str | None = None
    latest_unit_cost: float | None = Field(default=None, ge=0)


class TransferOrderItemBase(BaseModel):
    device_id: int = Field(..., ge=1)
    quantity: int = Field(..., ge=1)
    reservation_id: int | None = Field(default=None, ge=1)


class TransferOrderItemCreate(TransferOrderItemBase):
    """Elemento incluido en la creación de una orden de transferencia."""


class TransferOrderTransition(BaseModel):
    reason: str | None = Field(default=None, max_length=255)


class TransferOrderCreate(BaseModel):
    origin_store_id: int = Field(..., ge=1)
    destination_store_id: int = Field(..., ge=1)
    reason: str | None = Field(default=None, max_length=255)
    items: list[TransferOrderItemCreate]

    @field_validator("reason")
    @classmethod
    def _normalize_reason(cls, value: str | None) -> str | None:
        if value is None:
            return value
        normalized = value.strip()
        return normalized or None

    @field_validator("items")
    @classmethod
    def _ensure_items(cls, value: list[TransferOrderItemCreate]) -> list[TransferOrderItemCreate]:
        if not value:
            raise ValueError(
                "Debes incluir al menos un dispositivo en la transferencia.")
        return value


class TransferOrderItemResponse(TransferOrderItemBase):
    id: int
    transfer_order_id: int

    model_config = ConfigDict(from_attributes=True)


class TransferOrderResponse(BaseModel):
    id: int
    origin_store_id: int
    destination_store_id: int
    status: TransferStatus
    reason: str | None
    created_at: datetime
    updated_at: datetime
    dispatched_at: datetime | None
    received_at: datetime | None
    cancelled_at: datetime | None
    items: list[TransferOrderItemResponse]
    ultima_accion: AuditTrailInfo | None = None

    model_config = ConfigDict(from_attributes=True)


class TransferReportFilters(BaseModel):
    store_id: int | None = None
    origin_store_id: int | None = None
    destination_store_id: int | None = None
    status: TransferStatus | None = None
    date_from: datetime | None = None
    date_to: datetime | None = None


class TransferReportDevice(BaseModel):
    sku: str | None
    name: str | None
    quantity: int


class TransferReportItem(BaseModel):
    id: int
    folio: str
    origin_store: str
    destination_store: str
    status: TransferStatus
    reason: str | None
    requested_at: datetime
    dispatched_at: datetime | None
    received_at: datetime | None
    cancelled_at: datetime | None
    requested_by: str | None
    dispatched_by: str | None
    received_by: str | None
    cancelled_by: str | None
    total_quantity: int
    devices: list[TransferReportDevice]
    ultima_accion: AuditTrailInfo | None = None


class TransferReportTotals(BaseModel):
    total_transfers: int
    pending: int
    in_transit: int
    completed: int
    cancelled: int
    total_quantity: int


class TransferReport(BaseModel):
    generated_at: datetime
    filters: TransferReportFilters
    totals: TransferReportTotals
    items: list[TransferReportItem]


class RoleResponse(BaseModel):
    id: int
    name: str

    model_config = ConfigDict(from_attributes=True)


class UserBase(BaseModel):
    # El campo principal es username; aceptamos 'correo' como alias de entrada mediante _coerce_aliases.
    username: Annotated[str, Field(..., max_length=120)]
    full_name: Annotated[str | None, Field(default=None, max_length=120)]
    telefono: str | None = Field(default=None, max_length=30)

    model_config = ConfigDict(populate_by_name=True)

    @computed_field(alias="correo")
    @property
    def correo(self) -> str:
        return self.username

    @computed_field(alias="nombre")
    @property
    def nombre(self) -> str | None:
        return self.full_name

    @field_validator("username")
    @classmethod
    def _validate_username(cls, value: str) -> str:
        if not isinstance(value, str) or not value.strip():
            raise ValueError("El correo del usuario es obligatorio")
        return value.strip()

    @model_validator(mode="before")
    @classmethod
    def _coerce_aliases(cls, data: Any) -> Any:  # pragma: no cover - lógica simple
        """Permite aceptar claves alternativas (correo/nombre) sin usar validation_alias.

        Evita warnings de Pydantic v2 y mantiene compatibilidad con payloads históricos.
        """
        if not isinstance(data, dict):
            return data
        # username <= correo
        if "username" not in data and "correo" in data:
            data["username"] = data.get("correo")
        # full_name <= nombre
        if "full_name" not in data and "nombre" in data:
            data["full_name"] = data.get("nombre")
        return data


class UserCreate(UserBase):
    password: str = Field(..., min_length=8, max_length=128)
    roles: list[str] = Field(default_factory=list)
    store_id: Annotated[int | None, Field(default=None, ge=1)]


class BootstrapStatusResponse(BaseModel):
    disponible: bool = Field(
        ...,
        description="Indica si el registro inicial de administrador está habilitado.",
    )
    usuarios_registrados: int = Field(
        ...,
        ge=0,
        description="Cantidad total de cuentas existentes en el sistema.",
    )


class UserRolesUpdate(BaseModel):
    roles: list[str] = Field(default_factory=list)


class UserStatusUpdate(BaseModel):
    is_active: bool


class UserResponse(UserBase):
    id: int
    is_active: bool
    rol: str
    estado: str
    created_at: datetime
    roles: list[RoleResponse]
    store: StoreResponse | None = Field(default=None, exclude=True)
    ultima_accion: AuditTrailInfo | None = None

    model_config = ConfigDict(from_attributes=True, populate_by_name=True)

    @field_validator("roles", mode="before")
    @classmethod
    def _flatten_roles(cls, value: Any) -> list[RoleResponse]:
        if value is None:
            return []
        flattened: list[RoleResponse] = []
        for item in value:
            if isinstance(item, RoleResponse):
                flattened.append(item)
                continue
            role_obj = getattr(item, "role", item)
            flattened.append(RoleResponse.model_validate(role_obj))
        return flattened

    @computed_field
    @property
    def store_id(self) -> int | None:
        store_obj = self.store
        if store_obj is None:
            return None
        return store_obj.id

    @computed_field
    @property
    def store_name(self) -> str | None:
        store_obj = self.store
        if store_obj is None:
            return None
        return store_obj.name

    @computed_field(alias="fecha_creacion")
    @property
    def fecha_creacion(self) -> datetime:
        return self.created_at

    @computed_field(alias="sucursal_id")
    @property
    def sucursal_id(self) -> int | None:
        return self.store_id

    @computed_field(alias="rol_id")
    @property
    def primary_role_id(self) -> int | None:
        if not self.roles:
            return None
        return self.roles[0].id


class UserUpdate(BaseModel):
    full_name: Annotated[str | None, Field(default=None, max_length=120)]
    telefono: str | None = Field(default=None, max_length=30)
    password: str | None = Field(default=None, min_length=8, max_length=128)
    store_id: Annotated[int | None, Field(default=None, ge=1)]
    model_config = ConfigDict(populate_by_name=True)

    @model_validator(mode="before")
    @classmethod
    def _coerce_aliases(cls, data: Any) -> Any:  # pragma: no cover - simple
        if not isinstance(data, dict):
            return data
        if "full_name" not in data and "nombre" in data:
            data["full_name"] = data.get("nombre")
        if "store_id" not in data and "sucursal_id" in data:
            data["store_id"] = data.get("sucursal_id")
        return data


class RoleModulePermission(BaseModel):
    module: str = Field(..., min_length=2, max_length=120)
    can_view: bool = Field(default=False)
    can_edit: bool = Field(default=False)
    can_delete: bool = Field(default=False)


class RolePermissionMatrix(BaseModel):
    role: str = Field(..., min_length=2, max_length=60)
    permissions: list[RoleModulePermission] = Field(default_factory=list)


class RolePermissionUpdate(BaseModel):
    permissions: list[RoleModulePermission] = Field(default_factory=list)


class UserDirectoryFilters(BaseModel):
    search: str | None = Field(default=None, max_length=120)
    role: str | None = Field(default=None, max_length=60)
    status: Literal["all", "active", "inactive", "locked"] = "all"
    store_id: int | None = Field(default=None, ge=1)


class UserDirectoryTotals(BaseModel):
    total: int
    active: int
    inactive: int
    locked: int


class UserDirectoryEntry(BaseModel):
    user_id: int = Field(alias="id")
    username: str
    full_name: str | None = Field(default=None)
    telefono: str | None = Field(default=None)
    rol: str
    estado: str
    is_active: bool
    roles: list[str] = Field(default_factory=list)
    store_id: int | None = Field(default=None)
    store_name: str | None = Field(default=None)
    last_login_at: datetime | None = None
    ultima_accion: AuditTrailInfo | None = None

    model_config = ConfigDict(populate_by_name=True)


class UserDirectoryReport(BaseModel):
    generated_at: datetime
    filters: UserDirectoryFilters
    totals: UserDirectoryTotals
    items: list[UserDirectoryEntry]


class UserDashboardActivity(BaseModel):
    id: int
    action: str
    created_at: datetime
    severity: Literal["info", "warning", "critical"]
    performed_by_id: int | None = None
    performed_by_name: str | None = None
    target_user_id: int | None = None
    target_username: str | None = None
    details: dict[str, Any] | None = None


class UserSessionSummary(BaseModel):
    session_id: int
    user_id: int
    username: str
    created_at: datetime
    last_used_at: datetime | None = None
    expires_at: datetime | None = None
    status: Literal["activa", "revocada", "expirada"]
    revoke_reason: str | None = None


class UserDashboardMetrics(BaseModel):
    generated_at: datetime
    totals: UserDirectoryTotals
    recent_activity: list[UserDashboardActivity] = Field(default_factory=list)
    active_sessions: list[UserSessionSummary] = Field(default_factory=list)
    audit_alerts: DashboardAuditAlerts


# // [PACK28-schemas]
class AuthLoginRequest(BaseModel):
    username: str = Field(..., min_length=3, max_length=120)
    password: str = Field(..., min_length=3, max_length=128)
    otp: str | None = Field(default=None, min_length=6, max_length=6)


# // [PACK28-schemas]
class AuthLoginResponse(BaseModel):
    access_token: str
    token_type: Literal["bearer"] = "bearer"


# // [PACK28-schemas]
class AuthProfileResponse(UserResponse):
    name: str
    email: str | None = Field(default=None)
    role: str


class TokenResponse(BaseModel):
    access_token: str
    session_id: int
    token_type: str = "bearer"


class SessionLoginResponse(BaseModel):
    session_id: int
    detail: str


class PasswordRecoveryRequest(BaseModel):
    username: str = Field(..., min_length=3, max_length=120)


class PasswordResetConfirm(BaseModel):
    token: str = Field(..., min_length=20, max_length=128)
    new_password: str = Field(..., min_length=8, max_length=128)


class PasswordResetResponse(BaseModel):
    detail: str
    reset_token: str | None = Field(default=None)


class TokenPayload(BaseModel):
    # // [PACK28-schemas]
    sub: str
    name: str | None = None
    role: str | None = None
    iat: int
    exp: int
    jti: str
    sid: str | None = None
    token_type: str = Field(default="access")


class TokenVerificationRequest(BaseModel):
    token: str = Field(..., min_length=10, max_length=4096)


class TokenVerificationResponse(BaseModel):
    is_valid: bool = Field(...,
                           description="Indica si el token sigue siendo válido.")
    detail: str = Field(...,
                        description="Mensaje descriptivo del estado del token.")
    session_id: int | None = Field(
        default=None,
        description="Identificador interno de la sesión asociada al token.",
    )
    expires_at: datetime | None = Field(
        default=None,
        description="Fecha de expiración registrada para la sesión.",
    )
    user: UserResponse | None = Field(
        default=None,
        description="Información del usuario cuando el token es válido.",
    )

    model_config = ConfigDict(from_attributes=True)


class TOTPSetupResponse(BaseModel):
    secret: str
    otpauth_url: str


class TOTPStatusResponse(BaseModel):
    is_active: bool
    activated_at: datetime | None
    last_verified_at: datetime | None

    model_config = ConfigDict(from_attributes=True)


class TOTPActivateRequest(BaseModel):
    """Payload para activar 2FA TOTP.

    Acepta alias comunes como otp/totp/token/otp_code sin generar warnings de alias.
    """

    code: str = Field(..., min_length=6, max_length=10)

    @model_validator(mode="before")
    @classmethod
    def _coerce_aliases(cls, data: Any) -> Any:  # pragma: no cover
        if not isinstance(data, dict):
            return data
        if "code" not in data:
            for key in ("otp", "totp", "token", "otp_code"):
                if key in data and data[key]:
                    data["code"] = data[key]
                    break
        return data


class ActiveSessionResponse(BaseModel):
    id: int
    user_id: int
    session_token: str
    created_at: datetime
    last_used_at: datetime | None
    expires_at: datetime | None
    revoked_at: datetime | None
    revoked_by_id: int | None
    revoke_reason: str | None
    user: UserResponse | None = None

    model_config = ConfigDict(from_attributes=True)


class SessionRevokeRequest(BaseModel):
    reason: str = Field(..., min_length=5, max_length=255)

    @model_validator(mode="before")
    @classmethod
    def _coerce_reason_alias(cls, data: Any) -> Any:  # pragma: no cover
        if isinstance(data, dict) and "reason" not in data:
            for alias in ("motivo", "revoke_reason"):
                if alias in data:
                    data["reason"] = data[alias]
                    break
        return data


class POSReturnItemRequest(BaseModel):
    """Item devuelto desde el POS identificable por producto, línea o IMEI."""

    sale_item_id: Annotated[
        int | None,
        Field(
            default=None,
            ge=1,
            validation_alias=AliasChoices(
                "sale_item_id",
                "saleItemId",
                "item_id",
                "itemId",
            ),
        ),
    ]
    product_id: Annotated[
        int | None,
        Field(
            default=None,
            ge=1,
            validation_alias=AliasChoices(
                "product_id",
                "productId",
                "device_id",
            ),
        ),
    ]
    imei: Annotated[
        str | None,
        Field(
            default=None,
            max_length=18,
            validation_alias=AliasChoices("imei", "imei_1"),
        ),
    ]
    qty: Annotated[
        int,
        Field(
            ...,
            ge=1,
            validation_alias=AliasChoices("quantity", "qty"),
        ),
    ]
    disposition: Annotated[
        ReturnDisposition,
        Field(
            default=ReturnDisposition.VENDIBLE,
            validation_alias=AliasChoices("disposition", "estado"),
        ),
    ]
    warehouse_id: Annotated[
        int | None,
        Field(
            default=None,
            ge=1,
            validation_alias=AliasChoices("warehouse_id", "warehouseId", "almacen_id"),
        ),
    ]

    @model_validator(mode="after")
    def _ensure_identifier(self) -> "POSReturnItemRequest":
        if not (self.sale_item_id or self.product_id or self.imei):
            raise ValueError(
                "Debes proporcionar sale_item_id, product_id o imei para la devolución."
            )
        return self

class MovementBase(BaseModel):
    """Base para registrar movimientos de inventario (entradas/salidas/ajustes).

    Acepta aliases comunes (device_id, quantity, comment, source_store_id, store_id)
    y los normaliza a las claves en español usadas en nuestra API pública.
    """

    producto_id: int = Field(..., ge=1)
    tipo_movimiento: MovementType
    cantidad: int = Field(..., ge=0)
    comentario: str = Field(..., min_length=5, max_length=255)
    sucursal_origen_id: int | None = Field(default=None, ge=1)
    sucursal_destino_id: int | None = Field(default=None, ge=1)
    unit_cost: Decimal | None = Field(default=None, ge=Decimal("0"))

    @model_validator(mode="before")
    @classmethod
    def _coerce_movement_input(cls, data: Any) -> Any:  # pragma: no cover
        if not isinstance(data, dict):
            return data
        mapping = {
            "producto_id": ["device_id"],
            "tipo_movimiento": ["movement_type"],
            "cantidad": ["quantity"],
            "comentario": ["comment"],
            "sucursal_origen_id": ["tienda_origen_id", "source_store_id"],
            "sucursal_destino_id": ["tienda_destino_id", "branch_id", "store_id"],
        }
        for target, sources in mapping.items():
            if target not in data:
                for s in sources:
                    if s in data:
                        data[target] = data[s]
                        break
        return data

    @field_validator("comentario", mode="before")
    @classmethod
    def _normalize_comment(cls, value: str | None) -> str:
        if value is None:
            raise ValueError("El comentario es obligatorio.")
        normalized = value.strip()
        if len(normalized) < 5:
            raise ValueError("El comentario debe tener al menos 5 caracteres.")
        return normalized

    @model_validator(mode="after")
    def _validate_quantity(self) -> "MovementBase":
        if self.tipo_movimiento in {MovementType.IN, MovementType.OUT} and self.cantidad <= 0:
            raise ValueError(
                "La cantidad debe ser mayor que cero para entradas o salidas.")
        if self.tipo_movimiento == MovementType.ADJUST and self.cantidad < 0:
            raise ValueError("La cantidad no puede ser negativa en un ajuste.")
        return self


class MovementCreate(MovementBase):
    """Carga de datos para registrar movimientos de inventario."""


class MovementResponse(BaseModel):
    """Respuesta de movimiento de inventario con claves en español.

    Se usan nombres internos iguales al modelo (`device_id`, `movement_type`,
    `quantity`, `comment`, `source_store_id`, `store_id`, `performed_by_id`,
    `created_at`) y se serializan a los nombres históricos en español utilizados
    por las pruebas y el frontend (`producto_id`, `tipo_movimiento`, `cantidad`,
    `comentario`, `sucursal_origen_id`, `sucursal_destino_id`, `usuario_id`,
    `fecha`). Esto evita depender de *validation_alias* y reduce warnings.
    """

    id: int
    device_id: int
    movement_type: MovementType
    quantity: int
    comment: str | None = None
    source_store_id: int | None = None
    store_id: int | None = None  # destino
    performed_by_id: int | None = None
    created_at: datetime
    unit_cost: Decimal | None = None
    store_inventory_value: Decimal
    # Propiedades calculadas disponibles en el modelo (usuario, sucursal_origen, sucursal_destino)
    usuario: str | None = None
    sucursal_origen: str | None = None
    sucursal_destino: str | None = None
    referencia_tipo: str | None = None
    referencia_id: str | None = None
    ultima_accion: AuditTrailInfo | None = None

    model_config = ConfigDict(from_attributes=True)

    @field_serializer("unit_cost")
    @classmethod
    def _serialize_unit_cost(cls, value: Decimal | None) -> float | None:
        if value is None:
            return None
        return float(value)

    @field_serializer("store_inventory_value")
    @classmethod
    def _serialize_inventory_total(cls, value: Decimal) -> float:
        return float(value)

    @model_serializer
    def _serialize(self) -> dict[str, Any]:  # pragma: no cover - mapeo directo
        return {
            "id": self.id,
            "producto_id": self.device_id,
            "tipo_movimiento": self.movement_type,
            "cantidad": self.quantity,
            "comentario": self.comment,
            "sucursal_origen_id": self.source_store_id,
            "sucursal_origen": self.sucursal_origen,
            "sucursal_destino_id": self.store_id,
            "sucursal_destino": self.sucursal_destino,
            "usuario_id": self.performed_by_id,
            "usuario": self.usuario,
            "referencia_tipo": self.referencia_tipo,
            "referencia_id": self.referencia_id,
            "fecha": self.created_at,
            "unit_cost": self._serialize_unit_cost(self.unit_cost),
            "store_inventory_value": self._serialize_inventory_total(self.store_inventory_value),
            "ultima_accion": self.ultima_accion,
        }


class InventoryReservationCreate(BaseModel):
    store_id: int = Field(..., ge=1)
    device_id: int = Field(..., ge=1)
    quantity: int = Field(..., ge=1)
    expires_at: datetime


class InventoryReceivingLine(BaseModel):
    device_id: int | None = Field(default=None, ge=1)
    imei: str | None = Field(default=None, min_length=3, max_length=64)
    serial: str | None = Field(default=None, min_length=3, max_length=64)
    quantity: int = Field(..., ge=1)
    unit_cost: Decimal | None = Field(default=None, ge=Decimal("0"))
    comment: str | None = Field(default=None, min_length=5, max_length=255)

    @model_validator(mode="after")
    def _ensure_identifier(self) -> "InventoryReceivingLine":
        if self.device_id is None and not (self.imei or self.serial):
            raise ValueError(
                "Cada línea debe incluir `device_id`, `imei` o `serial`."
            )
        return self


class InventoryReceivingRequest(BaseModel):
    store_id: int = Field(..., ge=1)
    note: str = Field(..., min_length=5, max_length=255)
    responsible: str | None = Field(default=None, max_length=120)
    reference: str | None = Field(default=None, max_length=120)
    lines: list[InventoryReceivingLine] = Field(..., min_length=1)


class InventoryReceivingSummary(BaseModel):
    lines: int = Field(..., ge=0)
    total_quantity: int = Field(..., ge=0)


class InventoryReceivingProcessed(BaseModel):
    identifier: str
    device_id: int
    quantity: int
    movement: MovementResponse


class InventoryReceivingResult(BaseModel):
    store_id: int
    processed: list[InventoryReceivingProcessed]
    totals: InventoryReceivingSummary


class InventoryCountLine(BaseModel):
    device_id: int | None = Field(default=None, ge=1)
    imei: str | None = Field(default=None, min_length=3, max_length=64)
    serial: str | None = Field(default=None, min_length=3, max_length=64)
    counted: int = Field(..., ge=0)
    comment: str | None = Field(default=None, min_length=5, max_length=255)

    @model_validator(mode="after")
    def _ensure_identifier(self) -> "InventoryCountLine":
        if self.device_id is None and not (self.imei or self.serial):
            raise ValueError(
                "Cada línea debe incluir `device_id`, `imei` o `serial`."
            )
        return self


class InventoryCycleCountRequest(BaseModel):
    store_id: int = Field(..., ge=1)
    note: str = Field(..., min_length=5, max_length=255)
    responsible: str | None = Field(default=None, max_length=120)
    reference: str | None = Field(default=None, max_length=120)
    lines: list[InventoryCountLine] = Field(..., min_length=1)


class InventoryCountDiscrepancy(BaseModel):
    device_id: int
    sku: str | None = None
    expected: int
    counted: int
    delta: int
    movement: MovementResponse | None = None
    identifier: str | None = None


class InventoryCycleCountSummary(BaseModel):
    lines: int = Field(..., ge=0)
    adjusted: int = Field(..., ge=0)
    matched: int = Field(..., ge=0)
    total_variance: int = Field(...)


class InventoryCycleCountResult(BaseModel):
    store_id: int
    adjustments: list[InventoryCountDiscrepancy]
    totals: InventoryCycleCountSummary


class InventoryReservationRenew(BaseModel):
    expires_at: datetime


class InventoryReservationResponse(BaseModel):
    id: int
    store_id: int
    device_id: int
    status: InventoryState
    initial_quantity: int
    quantity: int
    reason: str
    resolution_reason: str | None
    reference_type: str | None
    reference_id: str | None
    expires_at: datetime
    created_at: datetime
    updated_at: datetime
    reserved_by_id: int | None = None
    resolved_by_id: int | None = None
    resolved_at: datetime | None = None
    consumed_at: datetime | None = None
    device: DeviceResponse | None = None

    model_config = ConfigDict(from_attributes=True)


class InventorySummary(BaseModel):
    store_id: int
    store_name: str
    total_items: int
    total_value: Decimal
    devices: list[DeviceResponse]

    @field_serializer("total_value")
    @classmethod
    def _serialize_total_value(cls, value: Decimal) -> float:
        return float(value)


class InventoryAvailabilityStore(BaseModel):
    store_id: int
    store_name: str
    quantity: int


class InventoryAvailabilityRecord(BaseModel):
    reference: str
    sku: str | None = None
    product_name: str
    device_ids: list[int]
    total_quantity: int
    stores: list[InventoryAvailabilityStore]


class InventoryAvailabilityResponse(BaseModel):
    generated_at: datetime
    items: list[InventoryAvailabilityRecord]

    model_config = ConfigDict(from_attributes=True)


class InventoryCurrentStore(BaseModel):
    store_id: int
    store_name: str
    device_count: int
    total_units: int
    total_value: Decimal

    @field_serializer("total_value")
    @classmethod
    def _serialize_current_value(cls, value: Decimal) -> float:
        return float(value)


class InventoryCurrentReport(BaseModel):
    stores: list[InventoryCurrentStore]
    totals: InventoryTotals


class InventoryIntegrityDeviceStatus(BaseModel):
    store_id: int
    store_name: str | None
    device_id: int
    sku: str | None
    quantity_actual: int
    quantity_calculada: int
    costo_actual: Decimal
    costo_calculado: Decimal
    last_movement_id: int | None
    last_movement_fecha: datetime | None
    issues: list[str] = Field(default_factory=list)

    @field_serializer("costo_actual")
    @classmethod
    def _serialize_costo_actual(cls, value: Decimal) -> float:
        return float(value)

    @field_serializer("costo_calculado")
    @classmethod
    def _serialize_costo_calculado(cls, value: Decimal) -> float:
        return float(value)


class InventoryIntegritySummary(BaseModel):
    dispositivos_evaluados: int
    dispositivos_inconsistentes: int
    discrepancias_totales: int


class InventoryIntegrityReport(BaseModel):
    resumen: InventoryIntegritySummary
    dispositivos: list[InventoryIntegrityDeviceStatus]


class StoreValueMetric(BaseModel):
    store_id: int
    store_name: str
    device_count: int
    total_units: int
    total_value: Decimal

    @field_serializer("total_value")
    @classmethod
    def _serialize_metric_value(cls, value: Decimal) -> float:
        return float(value)


class LowStockDevice(BaseModel):
    store_id: int
    store_name: str
    device_id: int
    sku: str
    name: str
    quantity: int
    unit_price: Decimal
    minimum_stock: int = Field(default=0, ge=0)
    reorder_point: int = Field(default=0, ge=0)

    @field_serializer("unit_price")
    @classmethod
    def _serialize_low_stock_price(cls, value: Decimal) -> float:
        return float(value)

    @computed_field(return_type=float)  # type: ignore[misc]
    def inventory_value(self) -> float:
        return float(self.quantity * self.unit_price)

    @computed_field(return_type=int)  # type: ignore[misc]
    def reorder_gap(self) -> int:
        return max(self.reorder_point - self.quantity, 0)


class InventoryAlertDevice(LowStockDevice):
    severity: Literal["critical", "warning", "notice"]
    projected_days: int | None = None
    average_daily_sales: float | None = None
    trend: str | None = None
    confidence: float | None = None
    insights: list[str] = Field(default_factory=list)


class InventoryAlertSummary(BaseModel):
    total: int
    critical: int
    warning: int
    notice: int


class InventoryAlertSettingsResponse(BaseModel):
    threshold: int
    minimum_threshold: int
    maximum_threshold: int
    warning_cutoff: int
    critical_cutoff: int
    adjustment_variance_threshold: int


class InventoryAlertsResponse(BaseModel):
    settings: InventoryAlertSettingsResponse
    summary: InventoryAlertSummary
    items: list[InventoryAlertDevice]


class InventoryTotals(BaseModel):
    stores: int
    devices: int
    total_units: int
    total_value: Decimal

    @field_serializer("total_value")
    @classmethod
    def _serialize_totals_value(cls, value: Decimal) -> float:
        return float(value)


class InventoryValuation(BaseModel):
    store_id: int
    store_name: str
    device_id: int
    sku: str
    device_name: str
    categoria: str
    quantity: int
    costo_promedio_ponderado: Decimal
    valor_total_producto: Decimal
    valor_costo_producto: Decimal
    valor_total_tienda: Decimal
    valor_total_general: Decimal
    valor_costo_tienda: Decimal
    valor_costo_general: Decimal
    margen_unitario: Decimal
    margen_producto_porcentaje: Decimal
    valor_total_categoria: Decimal
    margen_categoria_valor: Decimal
    margen_categoria_porcentaje: Decimal
    margen_total_tienda: Decimal
    margen_total_general: Decimal

    @field_serializer(
        "costo_promedio_ponderado",
        "valor_total_producto",
        "valor_costo_producto",
        "valor_total_tienda",
        "valor_total_general",
        "valor_costo_tienda",
        "valor_costo_general",
        "margen_unitario",
        "valor_total_categoria",
        "margen_categoria_valor",
        "margen_total_tienda",
        "margen_total_general",
    )
    @classmethod
    def _serialize_decimal(cls, value: Decimal) -> float:
        return float(value)

    @field_serializer("margen_producto_porcentaje", "margen_categoria_porcentaje")
    @classmethod
    def _serialize_percentage(cls, value: Decimal) -> float:
        return float(value)


class MovementReportEntry(BaseModel):
    id: int
    tipo_movimiento: MovementType
    cantidad: int
    valor_total: Decimal
    sucursal_destino_id: int | None
    sucursal_destino: str | None
    sucursal_origen_id: int | None
    sucursal_origen: str | None
    comentario: str | None
    usuario: str | None
    referencia_tipo: str | None = None
    referencia_id: str | None = None
    fecha: datetime
    ultima_accion: AuditTrailInfo | None = None

    model_config = ConfigDict(from_attributes=True)

    @field_serializer("valor_total")
    @classmethod
    def _serialize_total_value(cls, value: Decimal) -> float:
        return float(value)

    @computed_field(return_type=str | None, alias="referencia")
    def referencia_compuesta(self) -> str | None:
        if self.referencia_tipo and self.referencia_id:
            return f"{self.referencia_tipo}:{self.referencia_id}"
        if self.referencia_id:
            return self.referencia_id
        return None


class MovementTypeSummary(BaseModel):
    tipo_movimiento: MovementType
    total_cantidad: int
    total_valor: Decimal

    @field_serializer("total_valor")
    @classmethod
    def _serialize_summary_value(cls, value: Decimal) -> float:
        return float(value)


class MovementPeriodSummary(BaseModel):
    periodo: date
    tipo_movimiento: MovementType
    total_cantidad: int
    total_valor: Decimal

    @field_serializer("total_valor")
    @classmethod
    def _serialize_period_value(cls, value: Decimal) -> float:
        return float(value)


class InventoryMovementsSummary(BaseModel):
    total_movimientos: int
    total_unidades: int
    total_valor: Decimal
    por_tipo: list[MovementTypeSummary]

    @field_serializer("total_valor")
    @classmethod
    def _serialize_total_value(cls, value: Decimal) -> float:
        return float(value)


class InventoryMovementsReport(BaseModel):
    resumen: InventoryMovementsSummary
    periodos: list[MovementPeriodSummary]
    movimientos: list[MovementReportEntry]


class TopProductReportItem(BaseModel):
    device_id: int
    sku: str
    nombre: str
    store_id: int
    store_name: str
    unidades_vendidas: int
    ingresos_totales: Decimal
    margen_estimado: Decimal

    @field_serializer("ingresos_totales", "margen_estimado")
    @classmethod
    def _serialize_top_values(cls, value: Decimal) -> float:
        return float(value)


class TopProductsReport(BaseModel):
    items: list[TopProductReportItem]
    total_unidades: int
    total_ingresos: Decimal

    @field_serializer("total_ingresos")
    @classmethod
    def _serialize_total_income(cls, value: Decimal) -> float:
        return float(value)


class InventoryValueStore(BaseModel):
    store_id: int
    store_name: str
    valor_total: Decimal
    valor_costo: Decimal
    margen_total: Decimal

    @field_serializer("valor_total", "valor_costo", "margen_total")
    @classmethod
    def _serialize_value_fields(cls, value: Decimal) -> float:
        return float(value)


class InventoryValueTotals(BaseModel):
    valor_total: Decimal
    valor_costo: Decimal
    margen_total: Decimal

    @field_serializer("valor_total", "valor_costo", "margen_total")
    @classmethod
    def _serialize_totals(cls, value: Decimal) -> float:
        return float(value)


class InventoryValueReport(BaseModel):
    stores: list[InventoryValueStore]
    totals: InventoryValueTotals


class AuditUIExportFormat(str, enum.Enum):
    """Formatos válidos para exportar la bitácora de UI."""

    CSV = "csv"
    JSON = "json"


class AuditUIBulkItem(BaseModel):
    ts: datetime = Field(...,
                         description="Marca de tiempo del evento en formato ISO 8601")
    user_id: str | None = Field(
        default=None,
        max_length=120,
        alias=AliasChoices("userId", "user_id"),
        description="Identificador del usuario que generó la acción",
    )
    module: str = Field(..., max_length=80,
                        description="Módulo de la interfaz donde ocurrió")
    action: str = Field(..., max_length=120,
                        description="Acción específica realizada")
    entity_id: str | None = Field(
        default=None,
        max_length=120,
        alias=AliasChoices("entityId", "entity_id"),
        description="Identificador de la entidad relacionada",
    )
    meta: dict[str, Any] | None = Field(
        default=None,
        description="Metadatos adicionales serializados como JSON",
    )

    model_config = ConfigDict(populate_by_name=True)

    @field_validator("ts", mode="before")
    @classmethod
    def _coerce_timestamp(cls, value: Any) -> Any:
        # // [PACK32-33-BE] Acepta números en ms o segundos para compatibilidad con la cola local.
        if isinstance(value, datetime):
            if value.tzinfo is None:
                return value.replace(tzinfo=timezone.utc)
            return value
        if isinstance(value, (int, float)):
            numeric = float(value)
            if numeric > 10**12:
                numeric /= 1000.0
            return datetime.fromtimestamp(numeric, tz=timezone.utc)
        if isinstance(value, str):
            try:
                numeric = float(value)
            except ValueError:
                return value
            if numeric > 10**12:
                numeric /= 1000.0
            return datetime.fromtimestamp(numeric, tz=timezone.utc)
        return value


class AuditUIBulkRequest(BaseModel):
    items: list[AuditUIBulkItem] = Field(
        ...,
        min_length=1,
        max_length=500,
        description="Eventos a persistir en la bitácora",
    )


class AuditUIBulkResponse(BaseModel):
    inserted: int = Field(..., ge=0,
                          description="Cantidad de registros insertados")


class AuditUIRecord(BaseModel):
    id: int
    ts: datetime
    user_id: str | None = None
    module: str
    action: str
    entity_id: str | None = None
    meta: dict[str, Any] | None = None

    model_config = ConfigDict(from_attributes=True)

    @field_serializer("ts")
    @classmethod
    def _serialize_ts(cls, value: datetime) -> str:
        return value.isoformat()


class AuditUIListResponse(BaseModel):
    items: list[AuditUIRecord] = Field(default_factory=list)
    total: int = Field(..., ge=0)
    limit: int = Field(..., ge=1)
    offset: int = Field(..., ge=0)
    has_more: bool = Field(default=False)


class AuditHighlight(BaseModel):
    id: int
    action: str
    created_at: datetime
    severity: Literal["info", "warning", "critical"]
    entity_type: str
    entity_id: str
    status: Literal["pending", "acknowledged"] = Field(default="pending")
    acknowledged_at: datetime | None = None
    acknowledged_by_id: int | None = None
    acknowledged_by_name: str | None = None
    acknowledged_note: str | None = None

    @field_serializer("created_at")
    @classmethod
    def _serialize_created_at(cls, value: datetime) -> str:
        return value.isoformat()


class AuditAcknowledgedEntity(BaseModel):
    entity_type: str
    entity_id: str
    acknowledged_at: datetime
    acknowledged_by_id: int | None = None
    acknowledged_by_name: str | None = None
    note: str | None = None

    @field_serializer("acknowledged_at")
    @classmethod
    def _serialize_ack_time(cls, value: datetime) -> str:
        return value.isoformat()


class DashboardAuditAlerts(BaseModel):
    total: int
    critical: int
    warning: int
    info: int
    pending_count: int = Field(default=0, ge=0)
    acknowledged_count: int = Field(default=0, ge=0)
    highlights: list[AuditHighlight] = Field(default_factory=list)
    acknowledged_entities: list[AuditAcknowledgedEntity] = Field(
        default_factory=list)

    @computed_field(return_type=bool)  # type: ignore[misc]
    def has_alerts(self) -> bool:
        return self.critical > 0 or self.warning > 0


class DashboardGlobalMetrics(BaseModel):
    total_sales: float
    sales_count: int
    total_stock: int
    open_repairs: int
    gross_profit: float


class DashboardReceivableCustomer(BaseModel):
    customer_id: int
    name: str
    outstanding_debt: float
    available_credit: float | None = None


class DashboardReceivableMetrics(BaseModel):
    total_outstanding_debt: float
    customers_with_debt: int
    moroso_flagged: int
    top_debtors: list[DashboardReceivableCustomer] = Field(default_factory=list)


class DashboardChartPoint(BaseModel):
    label: str
    value: float


class InventoryMetricsResponse(BaseModel):
    totals: InventoryTotals
    top_stores: list[StoreValueMetric]
    low_stock_devices: list[LowStockDevice]
    global_performance: DashboardGlobalMetrics
    accounts_receivable: DashboardReceivableMetrics
    sales_trend: list[DashboardChartPoint] = Field(default_factory=list)
    stock_breakdown: list[DashboardChartPoint] = Field(default_factory=list)
    repair_mix: list[DashboardChartPoint] = Field(default_factory=list)
    profit_breakdown: list[DashboardChartPoint] = Field(default_factory=list)
    audit_alerts: DashboardAuditAlerts


class RotationMetric(BaseModel):
    store_id: int
    store_name: str
    device_id: int
    sku: str
    name: str
    sold_units: int
    received_units: int
    rotation_rate: float


class AnalyticsRotationResponse(BaseModel):
    items: list[RotationMetric]


class AgingMetric(BaseModel):
    device_id: int
    sku: str
    name: str
    store_id: int
    store_name: str
    days_in_stock: int
    quantity: int


class AnalyticsAgingResponse(BaseModel):
    items: list[AgingMetric]


class StockoutForecastMetric(BaseModel):
    device_id: int
    sku: str
    name: str
    store_id: int
    store_name: str
    average_daily_sales: float
    projected_days: int | None
    quantity: int
    trend: str
    trend_score: float
    confidence: float
    alert_level: str | None
    sold_units: int


class AnalyticsForecastResponse(BaseModel):
    items: list[StockoutForecastMetric]


class SyncSessionResponse(BaseModel):
    id: int
    store_id: int | None
    mode: SyncMode
    status: SyncStatus
    started_at: datetime
    finished_at: datetime | None
    triggered_by_id: int | None
    error_message: str | None

    model_config = ConfigDict(from_attributes=True)


class SyncRequest(BaseModel):
    store_id: int | None = Field(default=None, ge=1)


class SyncOutboxEntryResponse(BaseModel):
    id: int
    entity_type: str
    entity_id: str
    operation: str
    payload: dict[str, Any]
    attempt_count: int
    last_attempt_at: datetime | None
    status: SyncOutboxStatus
    priority: SyncOutboxPriority
    error_message: str | None
    created_at: datetime
    updated_at: datetime

    model_config = ConfigDict(from_attributes=True)

    @field_validator("payload", mode="before")
    @classmethod
    def _parse_payload(cls, value: Any) -> dict[str, Any]:
        if isinstance(value, str):
            try:
                import json

                return json.loads(value)
            except Exception:  # pragma: no cover - fallback to empty payload
                return {}
        if isinstance(value, dict):
            return value
        return {}


class SyncOutboxStatsEntry(BaseModel):
    entity_type: str
    priority: SyncOutboxPriority
    total: int
    pending: int
    failed: int
    latest_update: datetime | None
    oldest_pending: datetime | None


# // [PACK35-backend]
class SyncQueueProgressSummary(BaseModel):
    percent: float
    total: int
    processed: int
    pending: int
    failed: int
    last_updated: datetime | None
    oldest_pending: datetime | None


# // [PACK35-backend]
class SyncHybridComponentSummary(BaseModel):
    total: int
    processed: int
    pending: int
    failed: int
    latest_update: datetime | None
    oldest_pending: datetime | None


# // [PACK35-backend]
class SyncHybridProgressComponents(BaseModel):
    queue: SyncHybridComponentSummary
    outbox: SyncHybridComponentSummary


# // [PACK35-backend]
class SyncHybridProgressSummary(BaseModel):
    percent: float
    total: int
    processed: int
    pending: int
    failed: int
    components: SyncHybridProgressComponents


# // [PACK35-backend]
class SyncHybridForecast(BaseModel):
    lookback_minutes: int
    processed_recent: int
    processed_queue: int
    processed_outbox: int
    attempts_total: int
    attempts_successful: int
    success_rate: float
    events_per_minute: float
    backlog_pending: int
    backlog_failed: int
    backlog_total: int
    estimated_minutes_remaining: float | None
    estimated_completion: datetime | None
    generated_at: datetime
    progress: SyncHybridProgressSummary


# // [PACK35-backend]
class SyncHybridModuleBreakdownComponent(BaseModel):
    total: int
    processed: int
    pending: int
    failed: int


# // [PACK35-backend]
class SyncHybridModuleBreakdownItem(BaseModel):
    module: str
    label: str
    total: int
    processed: int
    pending: int
    failed: int
    percent: float
    queue: SyncHybridModuleBreakdownComponent
    outbox: SyncHybridModuleBreakdownComponent


# // [PACK35-backend]
class SyncHybridRemainingBreakdown(BaseModel):
    total: int
    pending: int
    failed: int
    remote_pending: int
    remote_failed: int
    outbox_pending: int
    outbox_failed: int
    estimated_minutes_remaining: float | None
    estimated_completion: datetime | None


# // [PACK35-backend]
class SyncHybridOverview(BaseModel):
    generated_at: datetime
    percent: float
    total: int
    processed: int
    pending: int
    failed: int
    remaining: SyncHybridRemainingBreakdown
    queue_summary: SyncQueueProgressSummary | None
    progress: SyncHybridProgressSummary
    forecast: SyncHybridForecast
    breakdown: list[SyncHybridModuleBreakdownItem]


# // [PACK35-backend]
class SyncQueueEvent(BaseModel):
    event_type: str = Field(..., min_length=3, max_length=120)
    payload: dict[str, Any] = Field(default_factory=dict)
    idempotency_key: str | None = Field(default=None, max_length=120)

    model_config = ConfigDict(json_schema_extra={
        "example": {
            "event_type": "inventory.movement",
            "payload": {"store_id": 1, "device_id": 42, "quantity": -1},
            "idempotency_key": "inventory-movement-42-20250301",
        }
    })


# // [PACK35-backend]
class SyncQueueEntryResponse(BaseModel):
    id: int
    event_type: str
    payload: dict[str, Any]
    idempotency_key: str | None
    status: SyncQueueStatus
    attempts: int
    last_error: str | None
    created_at: datetime
    updated_at: datetime

    model_config = ConfigDict(from_attributes=True)

    @field_validator("payload", mode="before")
    @classmethod
    def _normalize_payload(cls, value: Any) -> dict[str, Any]:
        if isinstance(value, str):
            try:
                import json

                return json.loads(value)
            except Exception:  # pragma: no cover - fallback to empty payload
                return {}
        if isinstance(value, dict):
            return value
        return {}


# // [PACK35-backend]
class SyncQueueAttemptResponse(BaseModel):
    id: int
    queue_id: int
    attempted_at: datetime
    success: bool
    error_message: str | None

    model_config = ConfigDict(from_attributes=True)


# // [PACK35-backend]
class SyncQueueEnqueueRequest(BaseModel):
    events: list[SyncQueueEvent]

    @model_validator(mode="after")
    def _ensure_events(self) -> "SyncQueueEnqueueRequest":
        if not self.events:
            raise ValueError(
                "Debes proporcionar al menos un evento para encolar")
        return self


# // [PACK35-backend]
class SyncQueueEnqueueResponse(BaseModel):
    queued: list[SyncQueueEntryResponse]
    reused: list[SyncQueueEntryResponse] = Field(default_factory=list)


# // [PACK35-backend]
class SyncQueueDispatchResult(BaseModel):
    processed: int
    sent: int
    failed: int
    retried: int


class SyncSessionCompact(BaseModel):
    id: int
    mode: SyncMode
    status: SyncStatus
    started_at: datetime
    finished_at: datetime | None
    error_message: str | None


class SyncStoreHistory(BaseModel):
    store_id: int | None
    store_name: str
    sessions: list[SyncSessionCompact]


class SyncBranchHealth(str, enum.Enum):
    OPERATIVE = "operativa"
    WARNING = "alerta"
    CRITICAL = "critica"
    UNKNOWN = "sin_registros"


class SyncBranchStoreDetail(BaseModel):
    store_id: int
    store_name: str
    quantity: int


class SyncBranchOverview(BaseModel):
    store_id: int
    store_name: str
    store_code: str
    timezone: str
    inventory_value: Decimal
    last_sync_at: datetime | None
    last_sync_mode: SyncMode | None
    last_sync_status: SyncStatus | None
    health: SyncBranchHealth
    health_label: str
    pending_transfers: int
    open_conflicts: int


class SyncConflictLog(BaseModel):
    id: int
    sku: str
    product_name: str | None
    detected_at: datetime
    difference: int
    severity: SyncBranchHealth
    stores_max: list[SyncBranchStoreDetail]
    stores_min: list[SyncBranchStoreDetail]


class SyncConflictReportFilters(BaseModel):
    store_id: int | None = None
    date_from: datetime | None = None
    date_to: datetime | None = None
    severity: SyncBranchHealth | None = None


class SyncConflictReportTotals(BaseModel):
    count: int
    critical: int
    warning: int
    affected_skus: int


class SyncConflictReport(BaseModel):
    generated_at: datetime
    filters: SyncConflictReportFilters
    totals: SyncConflictReportTotals
    items: list[SyncConflictLog]


class StoreComparativeMetric(BaseModel):
    store_id: int
    store_name: str
    device_count: int
    total_units: int
    inventory_value: float
    average_rotation: float
    average_aging_days: float
    sales_last_30_days: float
    sales_count_last_30_days: int


class AnalyticsComparativeResponse(BaseModel):
    items: list[StoreComparativeMetric]


class ProfitMarginMetric(BaseModel):
    store_id: int
    store_name: str
    revenue: float
    cost: float
    profit: float
    margin_percent: float


class AnalyticsProfitMarginResponse(BaseModel):
    items: list[ProfitMarginMetric]


class SalesProjectionMetric(BaseModel):
    store_id: int
    store_name: str
    average_daily_units: float
    average_ticket: float
    projected_units: float
    projected_revenue: float
    confidence: float
    trend: str
    trend_score: float
    revenue_trend_score: float
    r2_revenue: float


class AnalyticsSalesProjectionResponse(BaseModel):
    items: list[SalesProjectionMetric]


class AnalyticsAlert(BaseModel):
    type: str
    level: str
    message: str
    store_id: int | None
    store_name: str
    device_id: int | None
    sku: str | None


class AnalyticsAlertsResponse(BaseModel):
    items: list[AnalyticsAlert]


class StoreRealtimeWidget(BaseModel):
    store_id: int
    store_name: str
    inventory_value: float
    sales_today: float
    last_sale_at: datetime | None
    low_stock_devices: int
    pending_repairs: int
    last_sync_at: datetime | None
    trend: str
    trend_score: float
    confidence: float


class AnalyticsRealtimeResponse(BaseModel):
    items: list[StoreRealtimeWidget]


class AnalyticsCategoriesResponse(BaseModel):
    categories: list[str]


class SyncOutboxReplayRequest(BaseModel):
    ids: list[int] = Field(..., min_length=1)


class AuditTrailInfo(BaseModel):
    accion: str
    descripcion: str | None = None
    entidad: str
    registro_id: str
    usuario_id: int | None = None
    usuario: str | None = None
    timestamp: datetime
    metadata: dict[str, Any] | None = None

    model_config = ConfigDict(from_attributes=True)


class AuditLogResponse(BaseModel):
    id: int
    action: str
    entity_type: str
    entity_id: str
    details: str | None
    performed_by_id: int | None
    created_at: datetime
    severity: Literal["info", "warning", "critical"] = Field(default="info")
    severity_label: str = Field(default="Informativa")
    module: Annotated[
        str | None,
        Field(
            default=None,
            validation_alias=AliasChoices("module", "modulo"),
            serialization_alias="modulo",
        ),
    ]

    model_config = ConfigDict(from_attributes=True, populate_by_name=True)

    @model_validator(mode="after")
    def _derive_severity(self) -> "AuditLogResponse":
        severity = audit_utils.classify_severity(
            self.action or "", self.details)
        label = audit_utils.severity_label(severity)
        object.__setattr__(self, "severity", severity)
        object.__setattr__(self, "severity_label", label)
        return self

    @computed_field(alias="accion")
    def accion(self) -> str:
        return self.action


class SystemLogEntry(BaseModel):
    id_log: Annotated[int, Field(
        validation_alias=AliasChoices("id_log", "id"))]
    usuario: str | None
    modulo: str
    accion: str
    descripcion: str
    fecha: datetime
    nivel: SystemLogLevel
    ip_origen: str | None = None
    audit_log_id: Annotated[
        int | None,
        Field(
            default=None,
            validation_alias=AliasChoices("audit_log_id"),
            serialization_alias="audit_log_id",
        ),
    ]

    model_config = ConfigDict(from_attributes=True)

    @field_serializer("fecha", when_used="json")
    @classmethod
    def _serialize_fecha(cls, value: datetime) -> str:
        return value.isoformat()


class SystemErrorEntry(BaseModel):
    id_error: Annotated[
        int,
        Field(validation_alias=AliasChoices("id_error", "id")),
    ]
    mensaje: str
    stack_trace: str | None
    modulo: str
    fecha: datetime
    usuario: str | None

    model_config = ConfigDict(from_attributes=True)

    @field_serializer("fecha", when_used="json")
    @classmethod
    def _serialize_fecha(cls, value: datetime) -> str:
        return value.isoformat()


class GlobalReportFiltersState(BaseModel):
    date_from: datetime | None = None
    date_to: datetime | None = None
    module: str | None = None
    severity: SystemLogLevel | None = None

    @field_serializer("date_from", "date_to", when_used="json")
    @classmethod
    def _serialize_datetime(cls, value: datetime | None) -> str | None:
        return value.isoformat() if value else None


class GlobalReportTotals(BaseModel):
    logs: int = Field(default=0, ge=0)
    errors: int = Field(default=0, ge=0)
    info: int = Field(default=0, ge=0)
    warning: int = Field(default=0, ge=0)
    error: int = Field(default=0, ge=0)
    critical: int = Field(default=0, ge=0)
    sync_pending: int = Field(default=0, ge=0)
    sync_failed: int = Field(default=0, ge=0)
    last_activity_at: datetime | None = None

    @field_serializer("last_activity_at", when_used="json")
    @classmethod
    def _serialize_last_activity(cls, value: datetime | None) -> str | None:
        return value.isoformat() if value else None


class GlobalReportBreakdownItem(BaseModel):
    name: str
    total: int = Field(default=0, ge=0)


class GlobalReportAlert(BaseModel):
    type: Literal["critical_log", "system_error", "sync_failure"]
    level: SystemLogLevel
    message: str
    module: str | None = None
    occurred_at: datetime | None = None
    reference: str | None = None
    count: int = Field(default=1, ge=1)

    @field_serializer("occurred_at", when_used="json")
    @classmethod
    def _serialize_occurred_at(cls, value: datetime | None) -> str | None:
        return value.isoformat() if value else None


class GlobalReportOverview(BaseModel):
    generated_at: datetime
    filters: GlobalReportFiltersState
    totals: GlobalReportTotals
    module_breakdown: list[GlobalReportBreakdownItem]
    severity_breakdown: list[GlobalReportBreakdownItem]
    recent_logs: list[SystemLogEntry]
    recent_errors: list[SystemErrorEntry]
    alerts: list[GlobalReportAlert]

    @field_serializer("generated_at", when_used="json")
    @classmethod
    def _serialize_generated_at(cls, value: datetime) -> str:
        return value.isoformat()


class GlobalReportSeriesPoint(BaseModel):
    date: date
    info: int = Field(default=0, ge=0)
    warning: int = Field(default=0, ge=0)
    error: int = Field(default=0, ge=0)
    critical: int = Field(default=0, ge=0)
    system_errors: int = Field(default=0, ge=0)


class GlobalReportDashboard(BaseModel):
    generated_at: datetime
    filters: GlobalReportFiltersState
    activity_series: list[GlobalReportSeriesPoint]
    module_distribution: list[GlobalReportBreakdownItem]
    severity_distribution: list[GlobalReportBreakdownItem]

    @field_serializer("generated_at", when_used="json")
    @classmethod
    def _serialize_generated_at(cls, value: datetime) -> str:
        return value.isoformat()


# // [PACK29-*] DTOs de reportes de ventas (resumen, productos y cierre de caja)
class SalesSummaryReport(BaseModel):
    total_sales: float = Field(default=0.0, alias="totalSales")
    total_orders: int = Field(default=0, alias="totalOrders")
    avg_ticket: float = Field(default=0.0, alias="avgTicket")
    returns_count: int = Field(default=0, alias="returnsCount")
    net: float = Field(default=0.0, alias="net")

    model_config = ConfigDict(populate_by_name=True)


# // [PACK29-*] DTO para filas del top de productos vendidos
class SalesByProductItem(BaseModel):
    sku: str
    name: str
    quantity: int = Field(default=0, alias="qty", ge=0)
    gross: float = Field(default=0.0)
    net: float = Field(default=0.0)

    model_config = ConfigDict(populate_by_name=True)


# // [PACK29-*] DTO de sugerencia de cierre de caja diario
class CashCloseReport(BaseModel):
    opening: float = Field(default=0.0)
    sales_gross: float = Field(default=0.0, alias="salesGross")
    refunds: float = Field(default=0.0)
    incomes: float = Field(default=0.0)
    expenses: float = Field(default=0.0)
    closing_suggested: float = Field(default=0.0, alias="closingSuggested")

    model_config = ConfigDict(populate_by_name=True)


class AuditReminderEntry(BaseModel):
    entity_type: str
    entity_id: str
    first_seen: datetime
    last_seen: datetime
    occurrences: int = Field(..., ge=1)
    latest_action: str
    latest_details: str | None = None
    status: Literal["pending", "acknowledged"] = Field(default="pending")
    acknowledged_at: datetime | None = None
    acknowledged_by_id: int | None = None
    acknowledged_by_name: str | None = None
    acknowledged_note: str | None = None

    @field_serializer("first_seen", "last_seen", when_used="json")
    @classmethod
    def _serialize_timestamp(cls, value: datetime) -> str:
        return value.isoformat()

    @field_serializer("acknowledged_at")
    @classmethod
    def _serialize_ack(cls, value: datetime | None) -> str | None:
        return value.isoformat() if value else None


class AuditReminderSummary(BaseModel):
    threshold_minutes: int = Field(..., ge=0)
    min_occurrences: int = Field(..., ge=1)
    total: int = Field(..., ge=0)
    pending_count: int = Field(..., ge=0)
    acknowledged_count: int = Field(..., ge=0)
    persistent: list[AuditReminderEntry]


class AuditAcknowledgementCreate(BaseModel):
    entity_type: str = Field(..., min_length=1, max_length=80)
    entity_id: str = Field(..., min_length=1, max_length=80)
    note: str | None = Field(default=None, max_length=255)

    @field_validator("entity_type", "entity_id")
    @classmethod
    def _normalize_identifier(cls, value: str) -> str:
        normalized = value.strip()
        if not normalized:
            raise ValueError("Valor requerido")
        return normalized

    @field_validator("note")
    @classmethod
    def _normalize_note(cls, value: str | None) -> str | None:
        if value is None:
            return None
        normalized = value.strip()
        return normalized or None


class AuditAcknowledgementResponse(BaseModel):
    id: int
    entity_type: str
    entity_id: str
    acknowledged_at: datetime
    acknowledged_by_id: int | None = None
    acknowledged_by_name: str | None = None
    note: str | None = None

    model_config = ConfigDict(from_attributes=True)

    @field_serializer("acknowledged_at")
    @classmethod
    def _serialize_acknowledged_at(cls, value: datetime) -> str:
        return value.isoformat()


class PurchaseOrderItemCreate(BaseModel):
    device_id: int = Field(..., ge=1)
    quantity_ordered: int = Field(..., ge=1)
    unit_cost: Decimal = Field(..., ge=Decimal("0"))

    @field_serializer("unit_cost")
    @classmethod
    def _serialize_unit_cost(cls, value: Decimal) -> float:
        return float(value)


class PurchaseOrderCreate(BaseModel):
    store_id: int = Field(..., ge=1)  # // [PACK30-31-BACKEND]
    supplier: str = Field(..., max_length=120)
    notes: str | None = Field(default=None, max_length=255)
    items: list[PurchaseOrderItemCreate]

    @model_validator(mode="before")
    @classmethod
    def _coerce_store_alias(cls, data: Any) -> Any:  # pragma: no cover - mapeo directo
        if isinstance(data, dict) and "store_id" not in data:
            for k in ("branch_id",):
                if k in data:
                    data["store_id"] = data[k]
                    break
        return data

    @field_validator("supplier")
    @classmethod
    def _validate_supplier(cls, value: str) -> str:
        normalized = value.strip()
        if not normalized:
            raise ValueError("Proveedor requerido")
        return normalized

    @field_validator("notes")
    @classmethod
    def _normalize_notes(cls, value: str | None) -> str | None:
        if value is None:
            return value
        normalized = value.strip()
        return normalized or None

    @field_validator("items")
    @classmethod
    def _ensure_items(cls, value: list[PurchaseOrderItemCreate]) -> list[PurchaseOrderItemCreate]:
        if not value:
            raise ValueError("Debes incluir artículos en la orden de compra.")
        return value


class PurchaseOrderItemResponse(BaseModel):
    id: int
    purchase_order_id: int
    device_id: int
    quantity_ordered: int
    quantity_received: int
    unit_cost: Decimal

    model_config = ConfigDict(from_attributes=True)

    @field_serializer("unit_cost")
    @classmethod
    def _serialize_unit_cost(cls, value: Decimal) -> float:
        return float(value)


class ReturnDisposition(str, enum.Enum):
    VENDIBLE = "vendible"
    DEFECTUOSO = "defectuoso"
    NO_VENDIBLE = "no_vendible"
    REPARACION = "reparacion"


class ReturnReasonCategory(str, enum.Enum):
    DEFECTO = "defecto"
    LOGISTICA = "logistica"
    CLIENTE = "cliente"
    PRECIO = "precio"
    OTRO = "otro"


class PurchaseReturnCreate(BaseModel):
    device_id: int = Field(..., ge=1)
    quantity: int = Field(..., ge=1)
    reason: str = Field(..., min_length=5, max_length=255)
    disposition: ReturnDisposition = Field(
        default=ReturnDisposition.DEFECTUOSO
    )
    warehouse_id: int | None = Field(default=None, ge=1)
    category: ReturnReasonCategory = Field(
        default=ReturnReasonCategory.DEFECTO
    )

    @field_validator("reason")
    @classmethod
    def _normalize_reason(cls, value: str) -> str:
        normalized = value.strip()
        if len(normalized) < 5:
            raise ValueError("El motivo debe tener al menos 5 caracteres.")
        return normalized


class PurchaseReturnResponse(BaseModel):
    id: int
    purchase_order_id: int
    device_id: int
    quantity: int
    reason: str
    reason_category: ReturnReasonCategory
    disposition: ReturnDisposition
    warehouse_id: int | None
    processed_by_id: int | None
    approved_by_id: int | None
    approved_by_name: str | None
    created_at: datetime

    model_config = ConfigDict(from_attributes=True)


class PurchaseOrderResponse(BaseModel):
    id: int
    store_id: int
    supplier: str
    status: PurchaseStatus
    notes: str | None
    created_at: datetime
    updated_at: datetime
    created_by_id: int | None
    closed_at: datetime | None
    items: list[PurchaseOrderItemResponse]
    returns: list[PurchaseReturnResponse] = []

    model_config = ConfigDict(from_attributes=True)


class PurchaseReceiveItem(BaseModel):
    device_id: int = Field(..., ge=1)
    quantity: int = Field(..., ge=1)
    batch_code: str | None = Field(default=None, max_length=80)

    @field_validator("batch_code")
    @classmethod
    def _normalize_batch_code(cls, value: str | None) -> str | None:
        if value is None:
            return None
        normalized = value.strip()
        return normalized or None


class PurchaseReceiveRequest(BaseModel):
    items: list[PurchaseReceiveItem]

    @field_validator("items")
    @classmethod
    def _ensure_items(cls, value: list[PurchaseReceiveItem]) -> list[PurchaseReceiveItem]:
        if not value:
            raise ValueError("Debes indicar artículos a recibir.")
        return value


class PurchaseImportResponse(BaseModel):
    imported: int = Field(default=0, ge=0)
    orders: list[PurchaseOrderResponse]
    errors: list[str] = Field(default_factory=list)


class PurchaseSuggestionItem(BaseModel):
    store_id: int
    store_name: str
    supplier_id: int | None
    supplier_name: str | None
    device_id: int
    sku: str
    name: str
    current_quantity: int
    minimum_stock: int
    suggested_quantity: int
    average_daily_sales: float
    projected_coverage_days: int | None
    last_30_days_sales: int
    unit_cost: Decimal = Field(default=Decimal("0"))
    reason: Literal["below_minimum", "projected_consumption"]

    @field_serializer("unit_cost")
    @classmethod
    def _serialize_unit_cost(cls, value: Decimal) -> float:
        return float(value)

    @computed_field(return_type=float)  # type: ignore[misc]
    def suggested_value(self) -> float:
        return float(self.unit_cost * Decimal(self.suggested_quantity))


class PurchaseSuggestionStore(BaseModel):
    store_id: int
    store_name: str
    total_suggested: int
    total_value: float
    items: list[PurchaseSuggestionItem]


class PurchaseSuggestionsResponse(BaseModel):
    generated_at: datetime
    lookback_days: int
    planning_horizon_days: int
    minimum_stock: int
    total_items: int
    stores: list[PurchaseSuggestionStore]


class PurchaseVendorBase(BaseModel):
    nombre: str = Field(..., min_length=3, max_length=150)
    telefono: str | None = Field(default=None, max_length=40)
    correo: str | None = Field(default=None, max_length=120)
    direccion: str | None = Field(default=None, max_length=255)
    tipo: str | None = Field(default=None, max_length=60)
    notas: str | None = Field(default=None, max_length=255)

    @field_validator("nombre")
    @classmethod
    def _normalize_nombre(cls, value: str) -> str:
        normalized = value.strip()
        if len(normalized) < 3:
            raise ValueError("El nombre del proveedor es obligatorio.")
        return normalized

    @field_validator("telefono", "correo", "direccion", "tipo", "notas")
    @classmethod
    def _normalize_optional(cls, value: str | None) -> str | None:
        if value is None:
            return None
        normalized = value.strip()
        return normalized or None


class PurchaseVendorCreate(PurchaseVendorBase):
    estado: str = Field(default="activo", max_length=40)


class PurchaseVendorUpdate(BaseModel):
    nombre: str | None = Field(default=None, min_length=3, max_length=150)
    telefono: str | None = Field(default=None, max_length=40)
    correo: str | None = Field(default=None, max_length=120)
    direccion: str | None = Field(default=None, max_length=255)
    tipo: str | None = Field(default=None, max_length=60)
    notas: str | None = Field(default=None, max_length=255)
    estado: str | None = Field(default=None, max_length=40)

    @field_validator("nombre", "telefono", "correo", "direccion", "tipo", "notas", "estado")
    @classmethod
    def _normalize_optional(cls, value: str | None) -> str | None:
        if value is None:
            return None
        normalized = value.strip()
        return normalized or None


class PurchaseVendorResponse(PurchaseVendorBase):
    id: int = Field(alias="id_proveedor")
    estado: str
    total_compras: Decimal = Field(default=Decimal("0"))
    total_impuesto: Decimal = Field(default=Decimal("0"))
    compras_registradas: int = Field(default=0, ge=0)
    ultima_compra: datetime | None = None

    model_config = ConfigDict(from_attributes=True, populate_by_name=True)

    @field_serializer("total_compras", "total_impuesto")
    @classmethod
    def _serialize_decimal(cls, value: Decimal) -> float:
        return float(value)


class PurchaseVendorStatusUpdate(BaseModel):
    estado: Literal["activo", "inactivo"]


class PurchaseRecordItemBase(BaseModel):
    producto_id: int = Field(..., ge=1)
    cantidad: int = Field(..., ge=1)
    costo_unitario: Decimal = Field(..., ge=Decimal("0"))

    @field_serializer("costo_unitario")
    @classmethod
    def _serialize_cost(cls, value: Decimal) -> float:
        return float(value)


class PurchaseRecordItemCreate(PurchaseRecordItemBase):
    """Detalle de ítems utilizados al registrar una compra."""


class PurchaseRecordItemResponse(PurchaseRecordItemBase):
    id: int = Field(alias="id_detalle")
    subtotal: Decimal = Field(default=Decimal("0"))
    producto_nombre: str | None = None

    model_config = ConfigDict(from_attributes=True, populate_by_name=True)

    @field_serializer("subtotal")
    @classmethod
    def _serialize_subtotal(cls, value: Decimal) -> float:
        return float(value)


class PurchaseRecordCreate(BaseModel):
    proveedor_id: int = Field(..., ge=1)
    fecha: datetime | None = None
    forma_pago: str = Field(..., max_length=60)
    estado: str = Field(default="REGISTRADA", max_length=40)
    impuesto_tasa: Decimal = Field(default=Decimal(
        "0.16"), ge=Decimal("0"), le=Decimal("1"))
    items: list[PurchaseRecordItemCreate]

    @field_validator("items")
    @classmethod
    def _ensure_items(cls, value: list[PurchaseRecordItemCreate]) -> list[PurchaseRecordItemCreate]:
        if not value:
            raise ValueError("Debes agregar productos a la compra.")
        return value


class PurchaseRecordResponse(BaseModel):
    id: int = Field(alias="id_compra")
    proveedor_id: int
    proveedor_nombre: str
    usuario_id: int
    usuario_nombre: str | None = None
    fecha: datetime
    forma_pago: str
    estado: str
    subtotal: Decimal
    impuesto: Decimal
    total: Decimal
    items: list[PurchaseRecordItemResponse]

    model_config = ConfigDict(from_attributes=True, populate_by_name=True)

    @field_serializer("subtotal", "impuesto", "total")
    @classmethod
    def _serialize_amount(cls, value: Decimal) -> float:
        return float(value)


class PurchaseVendorHistory(BaseModel):
    proveedor: PurchaseVendorResponse
    compras: list[PurchaseRecordResponse]
    total: Decimal
    impuesto: Decimal
    registros: int

    @field_serializer("total", "impuesto")
    @classmethod
    def _serialize_totals(cls, value: Decimal) -> float:
        return float(value)


class PurchaseReportFilters(BaseModel):
    proveedor_id: int | None = None
    usuario_id: int | None = None
    date_from: datetime | None = None
    date_to: datetime | None = None
    estado: str | None = None
    query: str | None = None


class PurchaseReportTotals(BaseModel):
    count: int = Field(default=0, ge=0)
    subtotal: Decimal = Field(default=Decimal("0"))
    impuesto: Decimal = Field(default=Decimal("0"))
    total: Decimal = Field(default=Decimal("0"))

    @field_serializer("subtotal", "impuesto", "total")
    @classmethod
    def _serialize_decimal(cls, value: Decimal) -> float:
        return float(value)


class PurchaseReportItem(BaseModel):
    compra_id: int
    folio: str
    proveedor_nombre: str
    usuario_nombre: str | None
    forma_pago: str
    estado: str
    subtotal: Decimal
    impuesto: Decimal
    total: Decimal
    fecha: datetime
    items: list[PurchaseRecordItemResponse]

    @field_serializer("subtotal", "impuesto", "total")
    @classmethod
    def _serialize_decimal(cls, value: Decimal) -> float:
        return float(value)


class PurchaseReport(BaseModel):
    generated_at: datetime
    filters: PurchaseReportFilters
    totals: PurchaseReportTotals
    daily_stats: list[DashboardChartPoint]
    items: list[PurchaseReportItem]


class PurchaseVendorRanking(BaseModel):
    vendor_id: int
    vendor_name: str
    total: Decimal
    orders: int

    @field_serializer("total")
    @classmethod
    def _serialize_total(cls, value: Decimal) -> float:
        return float(value)


class PurchaseUserRanking(BaseModel):
    user_id: int
    user_name: str | None
    total: Decimal
    orders: int

    @field_serializer("total")
    @classmethod
    def _serialize_total(cls, value: Decimal) -> float:
        return float(value)


class PurchaseStatistics(BaseModel):
    updated_at: datetime
    compras_registradas: int
    total: Decimal
    impuesto: Decimal
    monthly_totals: list[DashboardChartPoint]
    top_vendors: list[PurchaseVendorRanking]
    top_users: list[PurchaseUserRanking]

    @field_serializer("total", "impuesto")
    @classmethod
    def _serialize_amount(cls, value: Decimal) -> float:
        return float(value)


class RecurringOrderCreate(BaseModel):
    name: str = Field(..., min_length=3, max_length=120)
    description: str | None = Field(default=None, max_length=255)
    order_type: RecurringOrderType
    payload: dict[str, Any]

    @model_validator(mode="after")
    def _validate_payload(self) -> "RecurringOrderCreate":
        if self.order_type is RecurringOrderType.PURCHASE:
            validated = PurchaseOrderCreate.model_validate(self.payload)
            self.payload = validated.model_dump()
        elif self.order_type is RecurringOrderType.TRANSFER:
            validated = TransferOrderCreate.model_validate(self.payload)
            self.payload = validated.model_dump()
        else:  # pragma: no cover - enum exhaustivo
            raise ValueError("Tipo de orden recurrente no soportado.")
        return self


class RecurringOrderResponse(BaseModel):
    id: int
    name: str
    description: str | None
    order_type: RecurringOrderType
    store_id: int | None
    store_name: str | None = None
    payload: dict[str, Any]
    created_by_id: int | None
    created_by_name: str | None = None
    last_used_by_id: int | None
    last_used_by_name: str | None = None
    created_at: datetime
    updated_at: datetime
    last_used_at: datetime | None


class RecurringOrderExecutionResult(BaseModel):
    template_id: int
    order_type: RecurringOrderType
    reference_id: int
    store_id: int | None
    created_at: datetime
    summary: str


class OperationHistoryType(str, enum.Enum):
    PURCHASE = "purchase"
    TRANSFER_DISPATCH = "transfer_dispatch"
    TRANSFER_RECEIVE = "transfer_receive"
    SALE = "sale"


class OperationHistoryEntry(BaseModel):
    id: str
    operation_type: OperationHistoryType
    occurred_at: datetime
    store_id: int | None
    store_name: str | None
    technician_id: int | None
    technician_name: str | None
    reference: str | None
    description: str
    amount: Decimal | None = None

    @field_serializer("amount")
    @classmethod
    def _serialize_amount(cls, value: Decimal | None) -> float | None:
        if value is None:
            return None
        return float(value)


class OperationHistoryTechnician(BaseModel):
    id: int
    name: str


class OperationsHistoryResponse(BaseModel):
    records: list[OperationHistoryEntry]
    technicians: list[OperationHistoryTechnician]


class ReturnRecordType(str, enum.Enum):
    PURCHASE = "purchase"
    SALE = "sale"


class ReturnRecord(BaseModel):
    model_config = ConfigDict(from_attributes=True)

    id: int
    type: ReturnRecordType
    reference_id: int
    reference_label: str
    store_id: int
    store_name: str | None = None
    warehouse_id: int | None = None
    warehouse_name: str | None = None
    device_id: int
    device_name: str | None = None
    quantity: int
    reason: str
    reason_category: ReturnReasonCategory = ReturnReasonCategory.OTRO
    disposition: ReturnDisposition = ReturnDisposition.VENDIBLE
    processed_by_id: int | None = None
    processed_by_name: str | None = None
    approved_by_id: int | None = None
    approved_by_name: str | None = None
    partner_name: str | None = None
    occurred_at: datetime
    refund_amount: Decimal | None = None
    payment_method: PaymentMethod | None = None

    @field_serializer("refund_amount")
    @classmethod
    def _serialize_refund_amount(cls, value: Decimal | None) -> float | None:
        if value is None:
            return None
        return float(value)


class ReturnsTotals(BaseModel):
    total: int
    sales: int
    purchases: int
    refunds_by_method: dict[str, Decimal] = Field(default_factory=dict)
    refund_total_amount: Decimal = Field(default=Decimal("0"))
    categories: dict[str, int] = Field(default_factory=dict)

    @field_serializer("refunds_by_method")
    @classmethod
    def _serialize_refunds(cls, value: dict[str, Decimal]) -> dict[str, float]:
        return {key: float(amount) for key, amount in value.items()}

    @field_serializer("refund_total_amount")
    @classmethod
    def _serialize_refund_total(cls, value: Decimal) -> float:
        return float(value)


class ReturnsOverview(BaseModel):
    items: list[ReturnRecord]
    totals: ReturnsTotals


class WarrantyClaimCreate(BaseModel):
    claim_type: WarrantyClaimType
    notes: str | None = None
    repair_order: "RepairOrderCreate | None" = None

    model_config = ConfigDict(json_schema_extra={
        "example": {
            "claim_type": "REPARACION",
            "notes": "Pantalla con píxeles muertos dentro del periodo de garantía",
        }
    })


class WarrantyClaimStatusUpdate(BaseModel):
    status: WarrantyClaimStatus
    notes: str | None = None
    repair_order_id: int | None = None


class WarrantyMetrics(BaseModel):
    total_assignments: int
    active_assignments: int
    expired_assignments: int
    claims_open: int
    claims_resolved: int
    expiring_soon: int
    average_coverage_days: float
    generated_at: datetime


class RepairOrderPartPayload(BaseModel):
    device_id: int | None = Field(default=None, ge=1)
    part_name: str | None = Field(default=None, max_length=120)
    source: RepairPartSource = Field(
        default=RepairPartSource.STOCK)  # // [PACK37-backend]
    quantity: int = Field(..., ge=1)
    unit_cost: Decimal | None = Field(default=None, ge=Decimal("0"))

    @field_validator("unit_cost")
    @classmethod
    def _normalize_unit_cost(cls, value: Decimal | None) -> Decimal:
        if value is None:
            return Decimal("0")
        return value

    @field_validator("part_name")
    @classmethod
    def _normalize_part_name(cls, value: str | None) -> str | None:
        if value is None:
            return None
        normalized = value.strip()
        return normalized or None


class RepairOrderCreate(BaseModel):
    store_id: int = Field(..., ge=1)
    customer_id: int | None = Field(default=None, ge=1)
    customer_name: str | None = Field(default=None, max_length=120)
    customer_contact: str | None = Field(
        default=None, max_length=120)  # // [PACK37-backend]
    technician_name: str = Field(..., max_length=120)
    damage_type: str = Field(..., max_length=120)
    diagnosis: str | None = Field(
        default=None, max_length=500)  # // [PACK37-backend]
    device_model: str | None = Field(
        default=None, max_length=120)  # // [PACK37-backend]
    imei: str | None = Field(
        default=None, max_length=40)  # // [PACK37-backend]
    device_description: str | None = Field(default=None, max_length=255)
    notes: str | None = Field(default=None, max_length=500)
    labor_cost: Decimal = Field(default=Decimal("0"), ge=Decimal("0"))
    parts: list[RepairOrderPartPayload] = Field(default_factory=list)

    @model_validator(mode="before")
    @classmethod
    def _coerce_repair_create_aliases(cls, data: Any) -> Any:  # pragma: no cover
        if isinstance(data, dict) and "damage_type" not in data:
            for k in ("issue",):
                if k in data:
                    data["damage_type"] = data[k]
                    break
        return data

    @field_validator(
        "customer_name",
        "customer_contact",
        "technician_name",
        "damage_type",
        "diagnosis",
        "device_model",
        "imei",
        "device_description",
        "notes",
    )
    @classmethod
    def _normalize_text(cls, value: str | None) -> str | None:
        if value is None:
            return None
        normalized = value.strip()
        return normalized or None


class RepairOrderUpdate(BaseModel):
    customer_id: int | None = Field(default=None, ge=1)
    customer_name: str | None = Field(default=None, max_length=120)
    customer_contact: str | None = Field(
        default=None, max_length=120)  # // [PACK37-backend]
    technician_name: str | None = Field(default=None, max_length=120)
    damage_type: str | None = Field(default=None, max_length=120)
    diagnosis: str | None = Field(
        default=None, max_length=500)  # // [PACK37-backend]
    device_model: str | None = Field(
        default=None, max_length=120)  # // [PACK37-backend]
    imei: str | None = Field(
        default=None, max_length=40)  # // [PACK37-backend]
    device_description: str | None = Field(default=None, max_length=255)
    notes: str | None = Field(default=None, max_length=500)
    status: RepairStatus | None = None
    labor_cost: Decimal | None = Field(default=None, ge=Decimal("0"))
    parts: list[RepairOrderPartPayload] | None = None

    @model_validator(mode="before")
    @classmethod
    def _coerce_repair_update_aliases(cls, data: Any) -> Any:  # pragma: no cover
        if isinstance(data, dict) and "damage_type" not in data:
            for k in ("issue",):
                if k in data:
                    data["damage_type"] = data[k]
                    break
        return data

    @field_validator(
        "customer_name",
        "customer_contact",
        "technician_name",
        "damage_type",
        "diagnosis",
        "device_model",
        "imei",
        "device_description",
        "notes",
        mode="before",
    )
    @classmethod
    def _normalize_optional_text(cls, value: str | None) -> str | None:
        if value is None:
            return None
        normalized = value.strip()
        return normalized or None


class RepairOrderPartsRequest(BaseModel):  # // [PACK37-backend]
    parts: list[RepairOrderPartPayload] = Field(default_factory=list)


class RepairOrderCloseRequest(BaseModel):  # // [PACK37-backend]
    labor_cost: Decimal | None = Field(default=None, ge=Decimal("0"))
    parts: list[RepairOrderPartPayload] | None = None


class RepairOrderPartResponse(BaseModel):
    id: int
    repair_order_id: int
    device_id: int | None
    part_name: str | None = None  # // [PACK37-backend]
    source: RepairPartSource = Field(
        default=RepairPartSource.STOCK)  # // [PACK37-backend]
    quantity: int
    unit_cost: Decimal

    model_config = ConfigDict(from_attributes=True)

    @field_serializer("unit_cost")
    @classmethod
    def _serialize_unit_cost(cls, value: Decimal) -> float:
        return float(value)


class RepairOrderResponse(BaseModel):
    id: int
    store_id: int
    customer_id: int | None
    customer_name: str | None
    customer_contact: str | None = None  # // [PACK37-backend]
    technician_name: str
    damage_type: str
    diagnosis: str | None = None  # // [PACK37-backend]
    device_model: str | None = None  # // [PACK37-backend]
    imei: str | None = None  # // [PACK37-backend]
    device_description: str | None
    notes: str | None
    status: RepairStatus
    labor_cost: Decimal
    parts_cost: Decimal
    total_cost: Decimal
    inventory_adjusted: bool
    opened_at: datetime
    updated_at: datetime
    delivered_at: datetime | None
    parts: list[RepairOrderPartResponse]

    model_config = ConfigDict(from_attributes=True)

    @computed_field(return_type=str)  # type: ignore[misc]
    def status_color(self) -> str:
        mapping = {
            RepairStatus.PENDIENTE: "🟡",
            RepairStatus.EN_PROCESO: "🟠",
            RepairStatus.LISTO: "🟢",
            RepairStatus.ENTREGADO: "⚪",
            RepairStatus.CANCELADO: "🔴",  # // [PACK37-backend]
        }
        return mapping.get(self.status, "⬜")

    @field_serializer("labor_cost", "parts_cost", "total_cost")
    @classmethod
    def _serialize_cost(cls, value: Decimal) -> float:
        return float(value)


class SaleItemCreate(BaseModel):
    device_id: int = Field(..., ge=1)
    quantity: int = Field(..., ge=1)
    discount_percent: Decimal | None = Field(
        default=Decimal("0"), ge=Decimal("0"), le=Decimal("100")
    )
    batch_code: str | None = Field(default=None, max_length=80)
    unit_price_override: Annotated[
        Decimal | None,
        Field(
            default=None,
            ge=Decimal("0"),
            validation_alias=AliasChoices("unit_price_override", "price"),
        ),
    ]  # // [PACK34-schema]
    reservation_id: int | None = Field(default=None, ge=1)

    @field_validator("discount_percent")
    @classmethod
    def _normalize_discount(cls, value: Decimal | None) -> Decimal:
        if value is None:
            return Decimal("0")
        return value

    @field_validator("batch_code")
    @classmethod
    def _normalize_sale_batch(cls, value: str | None) -> str | None:
        if value is None:
            return None
        normalized = value.strip()
        return normalized or None


class SaleCreate(BaseModel):
    store_id: int = Field(..., ge=1)  # // [PACK30-31-BACKEND]
    customer_id: int | None = Field(default=None, ge=1)
    customer_name: str | None = Field(default=None, max_length=120)
    payment_method: PaymentMethod = Field(default=PaymentMethod.EFECTIVO)
    discount_percent: Decimal | None = Field(
        default=Decimal("0"), ge=Decimal("0"), le=Decimal("100"))
    status: str = Field(default="COMPLETADA", max_length=30)
    notes: str | None = Field(default=None, max_length=255)
    items: list[SaleItemCreate]

    @model_validator(mode="before")
    @classmethod
    def _coerce_sale_aliases(cls, data: Any) -> Any:  # pragma: no cover
        if not isinstance(data, dict):
            return data
        if "store_id" not in data:
            for k in ("branch_id",):
                if k in data:
                    data["store_id"] = data[k]
                    break
        return data

    @field_validator("customer_name")
    @classmethod
    def _normalize_customer(cls, value: str | None) -> str | None:
        if value is None:
            return value
        normalized = value.strip()
        return normalized or None

    @field_validator("notes")
    @classmethod
    def _normalize_sale_notes(cls, value: str | None) -> str | None:
        if value is None:
            return value
        normalized = value.strip()
        return normalized or None

    @field_validator("status")
    @classmethod
    def _normalize_status(cls, value: str) -> str:
        normalized = value.strip()
        return normalized or "COMPLETADA"

    @field_validator("items")
    @classmethod
    def _ensure_sale_items(cls, value: list[SaleItemCreate]) -> list[SaleItemCreate]:
        if not value:
            raise ValueError("Debes agregar artículos a la venta.")
        return value


class SaleUpdate(BaseModel):
    customer_id: int | None = Field(default=None, ge=1)
    customer_name: str | None = Field(default=None, max_length=120)
    payment_method: PaymentMethod = Field(default=PaymentMethod.EFECTIVO)
    discount_percent: Decimal | None = Field(
        default=Decimal("0"), ge=Decimal("0"), le=Decimal("100"))
    status: str = Field(default="COMPLETADA", max_length=30)
    notes: str | None = Field(default=None, max_length=255)
    items: list[SaleItemCreate]

    @field_validator("customer_name")
    @classmethod
    def _normalize_update_customer(cls, value: str | None) -> str | None:
        if value is None:
            return value
        normalized = value.strip()
        return normalized or None

    @field_validator("notes")
    @classmethod
    def _normalize_update_notes(cls, value: str | None) -> str | None:
        if value is None:
            return value
        normalized = value.strip()
        return normalized or None

    @field_validator("status")
    @classmethod
    def _normalize_update_status(cls, value: str) -> str:
        normalized = value.strip()
        return normalized or "COMPLETADA"

    @field_validator("items")
    @classmethod
    def _ensure_update_items(cls, value: list[SaleItemCreate]) -> list[SaleItemCreate]:
        if not value:
            raise ValueError("Debes agregar artículos a la venta.")
        return value


class SaleStoreSummary(BaseModel):
    id: int
    name: str
    location: str | None = None

    model_config = ConfigDict(from_attributes=True)


class SaleUserSummary(BaseModel):
    id: int
    username: str
    full_name: str | None = None

    model_config = ConfigDict(from_attributes=True)


class SaleDeviceSummary(BaseModel):
    id: int
    sku: str
    name: str
    modelo: str | None = None
    imei: str | None = None
    serial: str | None = None

    model_config = ConfigDict(from_attributes=True)


class WarrantyDeviceSummary(BaseModel):
    id: int
    sku: str
    name: str
    imei: str | None = None
    serial: str | None = None

    model_config = ConfigDict(from_attributes=True)


class WarrantySaleSummary(BaseModel):
    id: int
    store_id: int
    customer_id: int | None = None
    customer_name: str | None = None
    created_at: datetime

    model_config = ConfigDict(from_attributes=True)


class WarrantyClaimResponse(BaseModel):
    id: int
    claim_type: WarrantyClaimType
    status: WarrantyClaimStatus
    notes: str | None = None
    opened_at: datetime
    resolved_at: datetime | None = None
    repair_order_id: int | None = None
    performed_by_id: int | None = None

    model_config = ConfigDict(from_attributes=True)


class WarrantyAssignmentResponse(BaseModel):
    id: int
    sale_item_id: int
    device_id: int
    coverage_months: int
    activation_date: date
    expiration_date: date
    status: WarrantyStatus
    serial_number: str | None = None
    activation_channel: str | None = None
    created_at: datetime
    updated_at: datetime
    device: WarrantyDeviceSummary | None = None
    sale: WarrantySaleSummary | None = None
    claims: list[WarrantyClaimResponse] = []

    model_config = ConfigDict(from_attributes=True)

    @computed_field
    @property
    def remaining_days(self) -> int:
        today = date.today()
        return max((self.expiration_date - today).days, 0)

    @computed_field
    @property
    def is_expired(self) -> bool:
        return self.expiration_date < date.today()


class SaleItemResponse(BaseModel):
    id: int
    sale_id: int
    device_id: int
    quantity: int
    unit_price: Decimal
    discount_amount: Decimal
    total_line: Decimal
    device: SaleDeviceSummary | None = None
    reservation_id: int | None = None
    warranty_status: WarrantyStatus | None = None
    warranty: WarrantyAssignmentResponse | None = None

    model_config = ConfigDict(from_attributes=True)

    @field_serializer("unit_price", "discount_amount", "total_line")
    @classmethod
    def _serialize_amount(cls, value: Decimal) -> float:
        return float(value)


class SaleCustomerSummary(BaseModel):
    id: int
    name: str
    outstanding_debt: Decimal
    loyalty_account: LoyaltyAccountSummary | None = None

    model_config = ConfigDict(from_attributes=True)

    @field_serializer("outstanding_debt")
    @classmethod
    def _serialize_debt(cls, value: Decimal) -> float:
        return float(value)


class CashSessionSummary(BaseModel):
    id: int
    status: CashSessionStatus
    opened_at: datetime
    closed_at: datetime | None

    model_config = ConfigDict(from_attributes=True)


class SaleResponse(BaseModel):
    id: int
    store_id: int
    customer_id: int | None
    customer_name: str | None
    payment_method: PaymentMethod
    discount_percent: Decimal
    subtotal_amount: Decimal
    tax_amount: Decimal
    total_amount: Decimal
    loyalty_points_earned: Decimal = Field(default=Decimal("0"))
    loyalty_points_redeemed: Decimal = Field(default=Decimal("0"))
    status: str
    notes: str | None
    created_at: datetime
    performed_by_id: int | None
    cash_session_id: int | None
    customer: SaleCustomerSummary | None = None
    cash_session: CashSessionSummary | None = None
    items: list[SaleItemResponse]
    returns: list["SaleReturnResponse"] = []
    store: SaleStoreSummary | None = None
    performed_by: SaleUserSummary | None = None
    ultima_accion: AuditTrailInfo | None = None
    loyalty_account: LoyaltyAccountSummary | None = None

    model_config = ConfigDict(from_attributes=True)

    @field_serializer(
        "discount_percent",
        "subtotal_amount",
        "tax_amount",
        "total_amount",
        "loyalty_points_earned",
        "loyalty_points_redeemed",
    )
    @classmethod
    def _serialize_sale_amount(cls, value: Decimal) -> float:
        return float(value)

    @computed_field(alias="fecha", return_type=datetime)
    def fecha_operacion(self) -> datetime:
        return self.created_at


class SaleReturnItem(BaseModel):
    device_id: int = Field(..., ge=1)
    quantity: int = Field(..., ge=1)
    reason: str = Field(..., min_length=5, max_length=255)
    disposition: ReturnDisposition = Field(
        default=ReturnDisposition.VENDIBLE
    )
    warehouse_id: int | None = Field(default=None, ge=1)
    category: ReturnReasonCategory = Field(
        default=ReturnReasonCategory.CLIENTE
    )

    @field_validator("reason")
    @classmethod
    def _normalize_sale_reason(cls, value: str) -> str:
        normalized = value.strip()
        if len(normalized) < 5:
            raise ValueError("El motivo debe tener al menos 5 caracteres.")
        return normalized


class ReturnApprovalRequest(BaseModel):
    supervisor_username: str = Field(..., min_length=3, max_length=120)
    pin: str = Field(..., min_length=4, max_length=64)


class SaleReturnCreate(BaseModel):
    sale_id: int = Field(..., ge=1)
    items: list[SaleReturnItem]
    approval: ReturnApprovalRequest | None = None

    @field_validator("items")
    @classmethod
    def _ensure_return_items(cls, value: list[SaleReturnItem]) -> list[SaleReturnItem]:
        if not value:
            raise ValueError("Debes indicar artículos a devolver.")
        return value


class SaleReturnResponse(BaseModel):
    id: int
    sale_id: int
    device_id: int
    quantity: int
    reason: str
    reason_category: ReturnReasonCategory
    disposition: ReturnDisposition
    warehouse_id: int | None
    processed_by_id: int | None
    approved_by_id: int | None
    approved_by_name: str | None
    created_at: datetime

    model_config = ConfigDict(from_attributes=True)

    @computed_field(alias="fecha", return_type=datetime)
    def fecha_registro(self) -> datetime:
        return self.created_at


class SaleHistorySearchResponse(BaseModel):
    by_ticket: list[SaleResponse] = Field(default_factory=list)
    by_date: list[SaleResponse] = Field(default_factory=list)
    by_customer: list[SaleResponse] = Field(default_factory=list)
    by_qr: list[SaleResponse] = Field(default_factory=list)


class SalesReportFilters(BaseModel):
    store_id: int | None = None
    customer_id: int | None = None
    performed_by_id: int | None = None
    product_id: int | None = None
    date_from: datetime | None = None
    date_to: datetime | None = None
    query: str | None = None


class SalesReportTotals(BaseModel):
    count: int
    subtotal: Decimal
    tax: Decimal
    total: Decimal
    cost: Decimal = Decimal("0")
    net_income: Decimal = Decimal("0")
    daily_average: Decimal = Decimal("0")

    @field_serializer("subtotal", "tax", "total", "cost", "net_income", "daily_average")
    @classmethod
    def _serialize_totals(cls, value: Decimal) -> float:
        return float(value)


class SalesReportItem(BaseModel):
    sale_id: int
    folio: str
    store_name: str
    customer_name: str | None
    performed_by: str | None
    payment_method: PaymentMethod
    subtotal: Decimal
    tax: Decimal
    total: Decimal
    created_at: datetime
    items: list[SaleItemResponse]
    ultima_accion: AuditTrailInfo | None = None

    @field_serializer("subtotal", "tax", "total")
    @classmethod
    def _serialize_amount(cls, value: Decimal) -> float:
        return float(value)


class SalesReportGroup(BaseModel):
    id: int | None
    name: str
    total: Decimal
    count: int

    @field_serializer("total")
    @classmethod
    def _serialize_total(cls, value: Decimal) -> float:
        return float(value)


class SalesReportProduct(BaseModel):
    product_id: int
    sku: str | None
    name: str
    units: int
    total: Decimal

    @field_serializer("total")
    @classmethod
    def _serialize_total(cls, value: Decimal) -> float:
        return float(value)


class SalesReport(BaseModel):
    generated_at: datetime
    filters: SalesReportFilters
    totals: SalesReportTotals
    daily_stats: list[DashboardChartPoint]
    items: list[SalesReportItem]
    by_store: list[SalesReportGroup] = Field(default_factory=list)
    by_user: list[SalesReportGroup] = Field(default_factory=list)
    top_products: list[SalesReportProduct] = Field(default_factory=list)


class POSCartItem(BaseModel):
    """Elemento del carrito POS aceptando identificadores flexibles."""

    # // [PACK34-schema]
    device_id: int | None = Field(default=None, ge=1)
    imei: str | None = Field(default=None, max_length=18)
    quantity: int = Field(..., ge=1)
    discount_percent: Decimal | None = Field(
        default=Decimal("0"), ge=Decimal("0"), le=Decimal("100"))
    unit_price_override: Decimal | None = Field(default=None, ge=Decimal("0"))
    tax_code: str | None = Field(default=None, max_length=50)
    reservation_id: int | None = Field(default=None, ge=1)

    model_config = ConfigDict(populate_by_name=True)

    @field_validator("discount_percent")
    @classmethod
    def _normalize_pos_discount(cls, value: Decimal | None) -> Decimal:
        if value is None:
            return Decimal("0")
        return value

    @model_validator(mode="before")
    @classmethod
    def _coerce_cart_aliases(cls, data: Any) -> Any:  # pragma: no cover
        if not isinstance(data, dict):
            return data
        mapping = {
            "device_id": ["productId", "product_id"],
            "imei": ["imei_1", "imei1"],
            "quantity": ["qty"],
            "discount_percent": ["discount"],
            "unit_price_override": ["price"],
            "tax_code": ["taxCode"],
        }
        for target, sources in mapping.items():
            if target not in data:
                for s in sources:
                    if s in data:
                        data[target] = data[s]
                        break
        return data


class POSSalePaymentInput(BaseModel):
    """Definición de pago para registrar montos por método."""

    # // [PACK34-schema]
    method: PaymentMethod
    amount: Decimal = Field(..., ge=Decimal("0"))
    reference: str | None = Field(default=None, max_length=64)
    terminal_id: str | None = Field(default=None, max_length=40, alias="terminalId")
    tip_amount: Decimal | None = Field(default=None, ge=Decimal("0"), alias="tipAmount")
    token: str | None = Field(default=None, max_length=128)
    metadata: dict[str, str] = Field(default_factory=dict)

    @model_validator(mode="before")
    @classmethod
    def _coerce_method_alias(cls, data: Any) -> Any:  # pragma: no cover
        if isinstance(data, dict) and "method" not in data:
            for k in ("paymentMethod",):
                if k in data:
                    data["method"] = data[k]
                    break
        return data

    @field_validator("reference", "terminal_id", "token")
    @classmethod
    def _normalize_optional_str(cls, value: str | None) -> str | None:
        if value is None:
            return None
        normalized = value.strip()
        return normalized or None

    @field_validator("metadata", mode="before")
    @classmethod
    def _ensure_metadata(cls, value: Any) -> dict[str, str]:
        if value is None:
            return {}
        if isinstance(value, dict):
            return {str(k): str(v) for k, v in value.items()}
        raise ValueError("metadata debe ser un diccionario de texto")


class POSSaleRequest(BaseModel):
    store_id: int = Field(..., ge=1)
    customer_id: int | None = Field(default=None, ge=1)
    customer_name: str | None = Field(default=None, max_length=120)
    payment_method: PaymentMethod = Field(default=PaymentMethod.EFECTIVO)
    discount_percent: Decimal | None = Field(
        default=Decimal("0"), ge=Decimal("0"), le=Decimal("100")
    )
    notes: str | None = Field(default=None, max_length=255)
    items: list[POSCartItem]
    draft_id: int | None = Field(default=None, ge=1)
    save_as_draft: bool = Field(default=False)
    confirm: bool = Field(default=False)
    apply_taxes: bool = Field(default=True)
    coupons: list[str] = Field(default_factory=list)
    cash_session_id: int | None = Field(default=None, ge=1)
    payment_breakdown: dict[str, Decimal] = Field(default_factory=dict)
    payments: list[POSSalePaymentInput] = Field(default_factory=list)

    model_config = ConfigDict(populate_by_name=True)

    @field_validator("customer_name")
    @classmethod
    def _normalize_pos_customer(cls, value: str | None) -> str | None:
        if value is None:
            return None
        normalized = value.strip()
        return normalized or None

    @field_validator("notes")
    @classmethod
    def _normalize_pos_notes(cls, value: str | None) -> str | None:
        if value is None:
            return None
        normalized = value.strip()
        return normalized or None

    @field_validator("items")
    @classmethod
    def _ensure_pos_items(cls, value: list[POSCartItem]) -> list[POSCartItem]:
        if not value:
            raise ValueError("Debes agregar dispositivos al carrito.")
        return value

    @field_validator("payment_breakdown", mode="before")
    @classmethod
    def _normalize_breakdown(cls, value: dict[str, Decimal] | None) -> dict[str, Decimal]:
        if value is None:
            return {}
        normalized: dict[str, Decimal] = {}
        for method_key, amount in value.items():
            method = method_key.strip().upper()
            try:
                PaymentMethod(method)
            except ValueError as exc:  # pragma: no cover - validation error path
                raise ValueError(
                    "Método de pago inválido en el desglose.") from exc
            normalized[method] = Decimal(str(amount))
        return normalized

    @field_validator("coupons")
    @classmethod
    def _normalize_coupons(cls, value: list[str]) -> list[str]:
        normalized: list[str] = []
        seen: set[str] = set()
        for raw in value:
            trimmed = (raw or "").strip()
            if len(trimmed) < 3:
                continue
            code = trimmed.upper()
            if code in seen:
                continue
            seen.add(code)
            normalized.append(code)
        return normalized

    @model_validator(mode="before")
    @classmethod
    def _coerce_pos_aliases(cls, data: Any) -> Any:  # pragma: no cover
        if not isinstance(data, dict):
            return data
        mapping = {
            "store_id": ["branchId", "branch_id"],
            "customer_name": ["customer"],
            "payment_method": ["payment_method", "defaultPaymentMethod"],
            "notes": ["note", "notes"],
            "cash_session_id": ["sessionId"],
        }
        for target, sources in mapping.items():
            if target not in data:
                for s in sources:
                    if s in data:
                        data[target] = data[s]
                        break
        return data

    @model_validator(mode="after")
    def _sync_pos_payments(self) -> "POSSaleRequest":
        # // [PACK34-schema]
        if self.payments:
            breakdown: dict[str, Decimal] = {}
            for payment in self.payments:
                method_key = payment.method.value
                total_amount = Decimal(str(payment.amount))
                if payment.tip_amount is not None:
                    total_amount += Decimal(str(payment.tip_amount))
                breakdown[method_key] = (
                    breakdown.get(method_key, Decimal("0")) + total_amount
                )
            self.payment_breakdown = breakdown
        return self


class POSDraftResponse(BaseModel):
    id: int
    store_id: int
    payload: dict[str, Any]
    created_at: datetime
    updated_at: datetime

    model_config = ConfigDict(from_attributes=True)


class POSLoyaltySaleSummary(BaseModel):
    account_id: int
    earned_points: Decimal = Field(default=Decimal("0"))
    redeemed_points: Decimal = Field(default=Decimal("0"))
    balance_points: Decimal = Field(default=Decimal("0"))
    redemption_amount: Decimal = Field(default=Decimal("0"))
    expiration_days: int | None = None
    expires_at: datetime | None = None

    @field_serializer(
        "earned_points",
        "redeemed_points",
        "balance_points",
        "redemption_amount",
    )
    @classmethod
    def _serialize_loyalty_decimal(cls, value: Decimal) -> float:
        return float(value)


class POSSaleResponse(BaseModel):
    status: Literal["draft", "registered"]
    sale: SaleResponse | None = None
    draft: POSDraftResponse | None = None
    receipt_url: str | None = None
    warnings: list[str] = Field(default_factory=list)
    cash_session_id: int | None = None
    payment_breakdown: dict[str, float] = Field(default_factory=dict)
    receipt_pdf_base64: str | None = Field(default=None)
    applied_promotions: list[POSAppliedPromotion] = Field(default_factory=list)
    debt_summary: CustomerDebtSnapshot | None = None
    credit_schedule: list[CreditScheduleEntry] = Field(default_factory=list)
    debt_receipt_pdf_base64: str | None = None
    payment_receipts: list[CustomerPaymentReceiptResponse] = Field(
        default_factory=list
    )
    electronic_payments: list["POSElectronicPaymentResult"] = Field(default_factory=list)
    loyalty_summary: POSLoyaltySaleSummary | None = None

    @field_serializer("payment_breakdown")
    @classmethod
    def _serialize_breakdown(cls, value: dict[str, float]) -> dict[str, float]:
        return {key: float(amount) for key, amount in value.items()}

    @computed_field(return_type=float)  # type: ignore[misc]
    def total_caja(self) -> float:
        if self.sale is not None:
            return float(self.sale.total_amount)
        if self.payment_breakdown:
            return float(sum(self.payment_breakdown.values()))
        return 0.0


class POSReceiptDeliveryChannel(str, enum.Enum):
    EMAIL = "email"
    WHATSAPP = "whatsapp"
class POSElectronicPaymentResult(BaseModel):
    terminal_id: str
    method: PaymentMethod
    transaction_id: str
    status: str
    approval_code: str | None = None
    reconciled: bool = Field(default=False)
    tip_amount: Decimal | None = None

    @field_serializer("tip_amount")
    @classmethod
    def _serialize_tip(cls, value: Decimal | None) -> float | None:
        if value is None:
            return None
        return float(value)


class POSReturnItemRequest(BaseModel):
    """Item devuelto desde el POS identificable por producto o IMEI."""


class POSReceiptDeliveryRequest(BaseModel):
    channel: POSReceiptDeliveryChannel
    recipient: str = Field(..., min_length=5, max_length=255)
    message: str | None = Field(default=None, max_length=500)
    subject: str | None = Field(default=None, max_length=120)

    @field_validator("recipient")
    @classmethod
    def _normalize_recipient(cls, value: str) -> str:
        normalized = value.strip()
        if not normalized:
            raise ValueError("recipient_required")
        return normalized


class POSReceiptDeliveryResponse(BaseModel):
    channel: POSReceiptDeliveryChannel
    status: str


class POSReturnRequest(BaseModel):
    """Solicitud de devolución rápida en POS (alias normalizados)."""

    original_sale_id: int = Field(..., ge=1)
    items: list[POSReturnItemRequest]
    reason: str | None = Field(default=None, max_length=255)

    @model_validator(mode="before")
    @classmethod
    def _coerce_return_aliases(cls, data: Any) -> Any:  # pragma: no cover
        if isinstance(data, dict) and "original_sale_id" not in data:
            for k in ("originalSaleId", "sale_id"):
                if k in data:
                    data["original_sale_id"] = data[k]
                    break
        return data

    @field_validator("items")
    @classmethod
    def _ensure_return_items(cls, value: list[POSReturnItemRequest]) -> list[POSReturnItemRequest]:
        if not value:
            raise ValueError("Debes indicar artículos a devolver.")
        return value

    @field_validator("reason")
    @classmethod
    def _normalize_reason(cls, value: str | None) -> str | None:
        if value is None:
            return None
        normalized = value.strip()
        return normalized or None


class POSReturnResponse(BaseModel):
    """Respuesta estandarizada tras registrar devoluciones POS."""

    # // [PACK34-schema]
    sale_id: int
    return_ids: list[int]
    notes: str | None = None
    dispositions: list[ReturnDisposition] = Field(default_factory=list)


class POSSaleDetailResponse(BaseModel):
    """Detalle completo de ventas POS con acceso a recibo."""

    # // [PACK34-schema]
    sale: SaleResponse
    receipt_url: str
    receipt_pdf_base64: str | None = None
    debt_summary: CustomerDebtSnapshot | None = None
    credit_schedule: list[CreditScheduleEntry] = Field(default_factory=list)


class CashDenominationInput(BaseModel):
    value: Decimal = Field(..., gt=Decimal("0"))
    quantity: int = Field(default=0, ge=0)

    @field_serializer("value")
    @classmethod
    def _serialize_value(cls, value: Decimal) -> float:
        return float(value)


class CashRegisterEntryBase(BaseModel):
    session_id: int = Field(..., ge=1)
    entry_type: CashEntryType
    amount: Decimal = Field(..., gt=Decimal("0"))
    reason: str = Field(..., min_length=5, max_length=255)
    notes: str | None = Field(default=None, max_length=255)

    @field_validator("reason")
    @classmethod
    def _normalize_reason(cls, value: str) -> str:
        normalized = value.strip()
        if len(normalized) < 5:
            raise ValueError("El motivo debe tener al menos 5 caracteres.")
        return normalized

    @field_validator("notes")
    @classmethod
    def _normalize_notes(cls, value: str | None) -> str | None:
        if value is None:
            return None
        normalized = value.strip()
        return normalized or None


class CashRegisterEntryCreate(CashRegisterEntryBase):
    pass


class CashRegisterEntryResponse(CashRegisterEntryBase):
    id: int
    created_by_id: int | None = None
    created_at: datetime

    model_config = ConfigDict(from_attributes=True)

    @field_serializer("amount")
    @classmethod
    def _serialize_amount(cls, value: Decimal) -> float:
        return float(value)


class CashSessionOpenRequest(BaseModel):
    store_id: int = Field(..., ge=1)
    opening_amount: Decimal = Field(..., ge=Decimal("0"))
    notes: str | None = Field(default=None, max_length=255)

    @field_validator("notes")
    @classmethod
    def _normalize_notes(cls, value: str | None) -> str | None:
        if value is None:
            return None
        normalized = value.strip()
        return normalized or None


class CashSessionCloseRequest(BaseModel):
    session_id: int = Field(..., ge=1)
    closing_amount: Decimal = Field(..., ge=Decimal("0"))
    notes: str | None = Field(default=None, max_length=255)
    payment_breakdown: dict[str, Decimal] = Field(default_factory=dict)
    denominations: list["CashDenominationInput"] = Field(default_factory=list)
    reconciliation_notes: str | None = Field(default=None, max_length=255)
    difference_reason: str | None = Field(default=None, max_length=255)

    @field_validator("notes")
    @classmethod
    def _normalize_notes(cls, value: str | None) -> str | None:
        if value is None:
            return None
        normalized = value.strip()
        return normalized or None

    @field_validator("payment_breakdown", mode="before")
    @classmethod
    def _normalize_breakdown(cls, value: dict[str, Decimal] | None) -> dict[str, Decimal]:
        if value is None:
            return {}
        normalized: dict[str, Decimal] = {}
        for method_key, amount in value.items():
            method = method_key.strip().upper()
            try:
                PaymentMethod(method)
            except ValueError as exc:
                raise ValueError("Método de pago inválido.") from exc
            normalized[method] = Decimal(str(amount))
        return normalized

    @field_validator("reconciliation_notes", "difference_reason")
    @classmethod
    def _normalize_optional_text(cls, value: str | None) -> str | None:
        if value is None:
            return None
        normalized = value.strip()
        return normalized or None


class CashSessionResponse(BaseModel):
    id: int
    store_id: int
    status: CashSessionStatus
    opening_amount: Decimal
    closing_amount: Decimal
    expected_amount: Decimal
    difference_amount: Decimal
    payment_breakdown: dict[str, float]
    denomination_breakdown: dict[str, int]
    reconciliation_notes: str | None
    difference_reason: str | None
    notes: str | None
    opened_by_id: int | None
    closed_by_id: int | None
    opened_at: datetime
    closed_at: datetime | None
    entries: list["CashRegisterEntryResponse"] | None = None

    model_config = ConfigDict(from_attributes=True)

    @field_serializer(
        "opening_amount",
        "closing_amount",
        "expected_amount",
        "difference_amount",
    )
    @classmethod
    def _serialize_amount(cls, value: Decimal) -> float:
        return float(value)

    @field_serializer("payment_breakdown")
    @classmethod
    def _serialize_breakdown(cls, value: dict[str, float]) -> dict[str, float]:
        return {key: float(amount) for key, amount in value.items()}

    @field_serializer("denomination_breakdown")
    @classmethod
    def _serialize_denominations(cls, value: dict[str, int]) -> dict[str, int]:
        return {str(denomination): int(count) for denomination, count in value.items()}


class POSSessionOpenPayload(BaseModel):
    """Carga útil para aperturas de caja rápidas desde POS (branch/store alias)."""

    branch_id: int = Field(..., ge=1)
    opening_amount: Decimal = Field(..., ge=Decimal("0"))
    notes: str | None = Field(default=None, max_length=255)

    @model_validator(mode="before")
    @classmethod
    def _coerce_open_aliases(cls, data: Any) -> Any:  # pragma: no cover
        if isinstance(data, dict) and "branch_id" not in data:
            for k in ("branchId", "store_id"):
                if k in data:
                    data["branch_id"] = data[k]
                    break
        return data

    @field_validator("notes")
    @classmethod
    def _normalize_pos_session_notes(cls, value: str | None) -> str | None:
        if value is None:
            return None
        normalized = value.strip()
        return normalized or None


class POSSessionClosePayload(BaseModel):
    """Datos requeridos para cerrar sesiones POS."""

    # // [PACK34-schema]
    session_id: int = Field(..., ge=1)
    closing_amount: Decimal = Field(..., ge=Decimal("0"))
    notes: str | None = Field(default=None, max_length=255)
    payments: dict[str, Decimal] = Field(default_factory=dict)

    @field_validator("notes")
    @classmethod
    def _normalize_close_notes(cls, value: str | None) -> str | None:
        if value is None:
            return None
        normalized = value.strip()
        return normalized or None

    @field_validator("payments", mode="before")
    @classmethod
    def _normalize_payments(
        cls, value: dict[str, Decimal] | list[dict[str, Decimal | str]] | None
    ) -> dict[str, Decimal]:
        normalized: dict[str, Decimal] = {}
        if value is None:
            return normalized
        if isinstance(value, dict):
            source = value.items()
        else:
            source = []
            for entry in value:
                method = str(entry.get("method") or entry.get(
                    "paymentMethod") or "").strip()
                amount = entry.get("amount") or entry.get("value")
                if not method:
                    continue
                source.append((method, amount))
        for raw_method, raw_amount in source:
            method_key = str(raw_method).strip().upper()
            try:
                PaymentMethod(method_key)
            except ValueError as exc:
                raise ValueError("Método de pago inválido.") from exc
            normalized[method_key] = Decimal(str(raw_amount))
        return normalized


class POSSessionSummary(BaseModel):
    """Resumen compacto de sesiones POS para la UI."""

    # // [PACK34-schema]
    session_id: int
    branch_id: int
    status: CashSessionStatus
    opened_at: datetime
    closing_at: datetime | None = None
    opening_amount: Decimal | None = None
    closing_amount: Decimal | None = None
    expected_amount: Decimal | None = None
    difference_amount: Decimal | None = None
    payment_breakdown: dict[str, float] = Field(default_factory=dict)
    denomination_breakdown: dict[str, int] = Field(default_factory=dict)
    reconciliation_notes: str | None = None
    difference_reason: str | None = None

    @classmethod
    def from_model(cls, session: "models.CashRegisterSession") -> "POSSessionSummary":
        from .. import models  # Importación tardía para evitar ciclos

        # // [PACK34-schema]
        return cls(
            session_id=session.id,
            branch_id=session.store_id,
            status=session.status,
            opened_at=session.opened_at,
            closing_at=session.closed_at,
            opening_amount=getattr(session, "opening_amount", None),
            closing_amount=getattr(session, "closing_amount", None),
            expected_amount=getattr(session, "expected_amount", None),
            difference_amount=getattr(session, "difference_amount", None),
            payment_breakdown={
                key: float(value) for key, value in (session.payment_breakdown or {}).items()
            },
            denomination_breakdown={
                str(key): int(count)
                for key, count in (session.denomination_breakdown or {}).items()
            },
            reconciliation_notes=getattr(session, "reconciliation_notes", None),
            difference_reason=getattr(session, "difference_reason", None),
        )

    @field_serializer(
        "opening_amount",
        "closing_amount",
        "expected_amount",
        "difference_amount",
    )
    @classmethod
    def _serialize_optional_amount(cls, value: Decimal | None) -> float | None:
        if value is None:
            return None
        return float(value)

    @field_serializer("denomination_breakdown")
    @classmethod
    def _serialize_optional_denominations(cls, value: dict[str, int]) -> dict[str, int]:
        return {str(denomination): int(count) for denomination, count in value.items()}


class POSTaxInfo(BaseModel):
    """Catálogo simple de impuestos POS."""

    # // [PACK34-schema]
    code: str
    name: str
    rate: Decimal = Field(..., ge=Decimal("0"), le=Decimal("100"))

    @field_serializer("rate")
    @classmethod
    def _serialize_tax_rate(cls, value: Decimal) -> float:
        return float(value)


class POSConnectorType(str, enum.Enum):
    """Tipos de conectores de hardware permitidos."""

    USB = "usb"
    NETWORK = "network"


class POSPrinterMode(str, enum.Enum):
    """Tipos de impresoras POS disponibles."""

    THERMAL = "thermal"
    FISCAL = "fiscal"


class POSConnectorSettings(BaseModel):
    """Configura el punto de conexión del dispositivo POS."""

    type: POSConnectorType = Field(default=POSConnectorType.USB)
    identifier: str = Field(default="predeterminado", max_length=120)
    path: str | None = Field(default=None, max_length=255)
    host: str | None = Field(default=None, max_length=255)
    port: int | None = Field(default=None, ge=1, le=65535)

    @model_validator(mode="after")
    def _validate_target(self) -> "POSConnectorSettings":
        if self.type is POSConnectorType.NETWORK:
            if not self.host:
                raise ValueError("Los conectores de red requieren host configurado.")
        return self


class POSPrinterSettings(BaseModel):
    """Describe impresoras térmicas o fiscales."""

    name: str = Field(..., max_length=120)
    mode: POSPrinterMode = Field(default=POSPrinterMode.THERMAL)
    connector: POSConnectorSettings = Field(default_factory=POSConnectorSettings)
    paper_width_mm: int | None = Field(default=None, ge=40, le=120)
    is_default: bool = Field(default=False)
    vendor: str | None = Field(default=None, max_length=80)
    supports_qr: bool = Field(default=False)


class POSCashDrawerSettings(BaseModel):
    """Define la gaveta de efectivo conectada al POS."""

    enabled: bool = Field(default=False)
    connector: POSConnectorSettings | None = Field(default=None)
    auto_open_on_cash_sale: bool = Field(default=True)
    pulse_duration_ms: int = Field(default=150, ge=50, le=500)


class POSCustomerDisplaySettings(BaseModel):
    """Configura la pantalla de cliente enlazada al POS."""

    enabled: bool = Field(default=False)
    channel: Literal["websocket", "local"] = Field(default="websocket")
    brightness: int = Field(default=100, ge=10, le=100)
    theme: Literal["dark", "light"] = Field(default="dark")
    message_template: str | None = Field(default=None, max_length=160)


class POSHardwareSettings(BaseModel):
    """Agrupa la configuración de hardware POS por sucursal."""

    printers: list[POSPrinterSettings] = Field(default_factory=list)
    cash_drawer: POSCashDrawerSettings = Field(default_factory=POSCashDrawerSettings)
    customer_display: POSCustomerDisplaySettings = Field(
        default_factory=POSCustomerDisplaySettings
    )
class POSTerminalConfig(BaseModel):
    id: str
    label: str
    adapter: str
    currency: str

    @field_validator("id", "label", "adapter", "currency")
    @classmethod
    def _normalize_terminal_str(cls, value: str) -> str:
        normalized = value.strip()
        if not normalized:
            raise ValueError("Los campos de terminal no pueden estar vacíos")
        return normalized


class POSConfigResponse(BaseModel):
    store_id: int
    tax_rate: Decimal
    invoice_prefix: str
    printer_name: str | None
    printer_profile: str | None
    quick_product_ids: list[int]
    hardware_settings: POSHardwareSettings = Field(
        default_factory=POSHardwareSettings
    )
    updated_at: datetime
    terminals: list[POSTerminalConfig] = Field(default_factory=list)
    tip_suggestions: list[float] = Field(default_factory=list)

    model_config = ConfigDict(from_attributes=True)

    @field_serializer("tax_rate")
    @classmethod
    def _serialize_tax(cls, value: Decimal) -> float:
        return float(value)

    @classmethod
    def from_model(
        cls,
        config: "models.POSConfig",
        *,
        terminals: dict[str, dict[str, Any]],
        tip_suggestions: list[Decimal],
    ) -> "POSConfigResponse":
        from .. import models  # Importación tardía para evitar ciclos

        terminals_payload = [
            POSTerminalConfig(
                id=terminal_id,
                label=str(data.get("label") or terminal_id),
                adapter=str(data.get("adapter") or "").strip() or "banco_atlantida",
                currency=str(data.get("currency") or "HNL"),
            )
            for terminal_id, data in terminals.items()
        ]
        return cls(
            store_id=config.store_id,
            tax_rate=config.tax_rate,
            invoice_prefix=config.invoice_prefix,
            printer_name=config.printer_name,
            printer_profile=config.printer_profile,
            quick_product_ids=list(config.quick_product_ids or []),
            updated_at=config.updated_at,
            terminals=terminals_payload,
            tip_suggestions=[float(Decimal(str(value))) for value in tip_suggestions],
        )


class POSPromotionFeatureFlags(BaseModel):
    volume: bool = False
    combos: bool = False
    coupons: bool = False


class POSVolumePromotion(BaseModel):
    id: str = Field(..., min_length=1, max_length=60)
    device_id: int = Field(..., ge=1)
    min_quantity: int = Field(..., ge=1)
    discount_percent: Decimal = Field(..., gt=Decimal("0"), le=Decimal("100"))

    @field_serializer("discount_percent")
    @classmethod
    def _serialize_discount(cls, value: Decimal) -> float:
        return float(value)


class POSComboPromotionItem(BaseModel):
    device_id: int = Field(..., ge=1)
    quantity: int = Field(..., ge=1)


class POSComboPromotion(BaseModel):
    id: str = Field(..., min_length=1, max_length=60)
    items: list[POSComboPromotionItem] = Field(default_factory=list)
    discount_percent: Decimal = Field(..., gt=Decimal("0"), le=Decimal("100"))

    @field_serializer("discount_percent")
    @classmethod
    def _serialize_discount(cls, value: Decimal) -> float:
        return float(value)

    @field_validator("items")
    @classmethod
    def _ensure_items(cls, value: list[POSComboPromotionItem]) -> list[POSComboPromotionItem]:
        if not value:
            raise ValueError("Los combos deben incluir al menos un artículo.")
        return value


class POSCouponPromotion(BaseModel):
    code: str = Field(..., min_length=3, max_length=40)
    discount_percent: Decimal = Field(..., gt=Decimal("0"), le=Decimal("100"))
    description: str | None = Field(default=None, max_length=120)

    @field_serializer("discount_percent")
    @classmethod
    def _serialize_discount(cls, value: Decimal) -> float:
        return float(value)


class POSPromotionsConfig(BaseModel):
    feature_flags: POSPromotionFeatureFlags = Field(default_factory=POSPromotionFeatureFlags)
    volume_promotions: list[POSVolumePromotion] = Field(default_factory=list)
    combo_promotions: list[POSComboPromotion] = Field(default_factory=list)
    coupons: list[POSCouponPromotion] = Field(default_factory=list)


class POSPromotionsUpdate(POSPromotionsConfig):
    store_id: int = Field(..., ge=1)


class POSPromotionsResponse(POSPromotionsConfig):
    store_id: int
    updated_at: datetime | None = None

    model_config = ConfigDict(from_attributes=True)


class POSAppliedPromotion(BaseModel):
    id: str
    promotion_type: Literal["volume", "combo", "coupon"]
    description: str
    discount_percent: Decimal = Field(default=Decimal("0"), ge=Decimal("0"), le=Decimal("100"))
    discount_amount: Decimal = Field(default=Decimal("0"), ge=Decimal("0"))
    affected_items: list[int] = Field(default_factory=list)
    coupon_code: str | None = Field(default=None, max_length=60)

    @field_serializer("discount_percent", "discount_amount")
    @classmethod
    def _serialize_amount(cls, value: Decimal) -> float:
        return float(value)


class POSConfigUpdate(BaseModel):
    store_id: int = Field(..., ge=1)
    tax_rate: Decimal = Field(..., ge=Decimal("0"), le=Decimal("100"))
    invoice_prefix: str = Field(..., min_length=1, max_length=12)
    printer_name: str | None = Field(default=None, max_length=120)
    printer_profile: str | None = Field(default=None, max_length=255)
    quick_product_ids: list[int] = Field(default_factory=list)
    hardware_settings: POSHardwareSettings | None = Field(default=None)

    @field_validator("quick_product_ids")
    @classmethod
    def _validate_quick_products(cls, value: list[int]) -> list[int]:
        normalized = []
        for item in value:
            if int(item) < 1:
                raise ValueError(
                    "Los identificadores rápidos deben ser positivos.")
            normalized.append(int(item))
        return normalized


class POSHardwarePrintTestRequest(BaseModel):
    """Solicitud de impresión de prueba."""

    store_id: int = Field(..., ge=1)
    printer_name: str | None = Field(default=None, max_length=120)
    mode: POSPrinterMode = Field(default=POSPrinterMode.THERMAL)
    sample: str = Field(default="*** PRUEBA DE IMPRESIÓN POS ***", max_length=512)


class POSHardwareDrawerOpenRequest(BaseModel):
    """Solicitud para apertura de gaveta."""

    store_id: int = Field(..., ge=1)
    connector_identifier: str | None = Field(default=None, max_length=120)
    pulse_duration_ms: int | None = Field(default=None, ge=50, le=500)


class POSHardwareDisplayPushRequest(BaseModel):
    """Eventos a mostrar en la pantalla de cliente."""

    store_id: int = Field(..., ge=1)
    headline: str = Field(..., max_length=80)
    message: str | None = Field(default=None, max_length=240)
    total_amount: float | None = Field(default=None, ge=0)


class POSHardwareActionResponse(BaseModel):
    """Respuesta estandarizada para acciones de hardware."""

    status: Literal["queued", "ok", "error"] = Field(default="queued")
    message: str = Field(default="")
    details: dict[str, Any] | None = Field(default=None)


class BackupRunRequest(BaseModel):
    nota: str | None = Field(default=None, max_length=255)
    componentes: set[BackupComponent] | None = Field(
        default=None,
        description=(
            "Componentes específicos a incluir en el respaldo. Si se omite se respaldan todos."
        ),
    )


class BackupJobResponse(BaseModel):
    id: int
    mode: BackupMode
    executed_at: datetime
    pdf_path: str
    archive_path: str
    json_path: str
    sql_path: str
    config_path: str
    metadata_path: str
    critical_directory: str
    components: list[BackupComponent]
    total_size_bytes: int
    notes: str | None
    triggered_by_id: int | None
    created_at: datetime
    updated_at: datetime

    model_config = ConfigDict(from_attributes=True)


class BackupRestoreRequest(BaseModel):
    componentes: set[BackupComponent] | None = Field(
        default=None,
        description="Componentes a restaurar. Si no se especifica se usarán todos los disponibles.",
    )
    destino: str | None = Field(
        default=None,
        max_length=255,
        description="Directorio destino para los archivos restaurados. Se crea si no existe.",
    )
    aplicar_base_datos: bool = Field(
        default=False,
        description=(
            "Cuando es verdadero ejecuta el volcado SQL directamente sobre la base de datos activa."
        ),
    )


class BackupRestoreResponse(BaseModel):
    job_id: int
    componentes: list[BackupComponent]
    destino: str | None
    resultados: dict[str, str]


class ReleaseInfo(BaseModel):
    version: str = Field(..., description="Versión disponible del producto")
    release_date: date = Field(..., description="Fecha oficial de liberación")
    notes: str = Field(..., description="Resumen de cambios relevantes")
    download_url: str = Field(...,
                              description="Enlace de descarga del instalador")


class UpdateStatus(BaseModel):
    current_version: str
    latest_version: str | None
    is_update_available: bool
    latest_release: ReleaseInfo | None = None


class IntegrationCredentialInfo(BaseModel):
    """Resumen de credenciales expuestas a los administradores."""

    token_hint: str = Field(
        ...,
        min_length=4,
        max_length=8,
        description="Últimos caracteres visibles del token activo.",
    )
    rotated_at: datetime = Field(
        ...,
        description="Marca temporal en UTC de la última rotación del token.",
    )
    expires_at: datetime = Field(
        ...,
        description="Fecha en UTC en la que expira el token vigente.",
    )

    model_config = ConfigDict(
        json_schema_extra={
            "example": {
                "token_hint": "a1B3",
                "rotated_at": "2025-11-06T04:00:00+00:00",
                "expires_at": "2026-02-04T04:00:00+00:00",
            }
        }
    )


class IntegrationHealthStatus(BaseModel):
    """Estado de salud reportado por los monitores corporativos."""

    status: str = Field(
        ...,
        min_length=2,
        max_length=40,
        description="Estado declarado (por ejemplo: operational, degraded, offline).",
    )
    checked_at: datetime | None = Field(
        default=None,
        description="Marca temporal en UTC del último chequeo exitoso.",
    )
    message: str | None = Field(
        default=None,
        max_length=200,
        description="Mensaje opcional con detalles del monitoreo.",
    )


class IntegrationProviderSummary(BaseModel):
    """Información general visible en el catálogo de integraciones."""

    slug: str = Field(
        ...,
        min_length=3,
        max_length=60,
        description="Identificador corto de la integración.",
    )
    name: str = Field(
        ...,
        min_length=3,
        max_length=120,
        description="Nombre comercial del conector externo.",
    )
    category: str = Field(
        ...,
        min_length=3,
        max_length=60,
        description="Categoría operativa del conector (analítica, automatización, etc.).",
    )
    status: str = Field(
        ...,
        min_length=2,
        max_length=40,
        description="Estado corporativo actual (active, beta, deprecated, etc.).",
    )
    supports_push: bool = Field(
        default=False,
        description="Indica si Softmobile envía eventos al conector mediante webhooks.",
    )
    supports_pull: bool = Field(
        default=True,
        description="Indica si el conector consulta datos directamente de la API.",
    )
    events: list[str] = Field(
        default_factory=list,
        description="Eventos estándar publicados para la integración.",
    )
    documentation_url: str | None = Field(
        default=None,
        description="Enlace de referencia con la documentación técnica del conector.",
    )
    credential: IntegrationCredentialInfo
    health: IntegrationHealthStatus

    model_config = ConfigDict(
        json_schema_extra={
            "example": {
                "slug": "zapier",
                "name": "Zapier Inventory Bridge",
                "category": "automatizacion",
                "status": "active",
                "supports_push": True,
                "supports_pull": True,
                "events": [
                    "inventory.device.updated",
                    "sales.order.completed",
                ],
                "documentation_url": "https://docs.softmobile.mx/integraciones/zapier",
                "credential": {
                    "token_hint": "XyZ9",
                    "rotated_at": "2025-10-01T06:00:00+00:00",
                    "expires_at": "2025-12-30T06:00:00+00:00",
                },
                "health": {
                    "status": "operational",
                    "checked_at": "2025-11-05T05:00:00+00:00",
                    "message": "Webhook confirmó respuesta 200 en 120 ms",
                },
            }
        }
    )


class IntegrationProviderDetail(IntegrationProviderSummary):
    """Ficha extendida con capacidades y pasos de despliegue."""

    auth_type: str = Field(
        ...,
        min_length=3,
        max_length=40,
        description="Método de autenticación utilizado (api_key, oauth2, etc.).",
    )
    description: str = Field(
        ...,
        min_length=10,
        max_length=500,
        description="Descripción funcional de la integración.",
    )
    features: dict[str, Any] = Field(
        default_factory=dict,
        description="Mapa de capacidades habilitadas para el conector.",
    )
    setup_instructions: list[str] = Field(
        default_factory=list,
        description="Pasos recomendados para habilitar la integración.",
    )


class IntegrationRotateSecretResponse(BaseModel):
    """Respuesta emitida tras rotar el token de una integración."""

    slug: str = Field(
        ...,
        min_length=3,
        max_length=60,
        description="Identificador del conector actualizado.",
    )
    token: str = Field(
        ...,
        min_length=16,
        max_length=200,
        description="Token API recién emitido en formato URL-safe.",
    )
    credential: IntegrationCredentialInfo

    model_config = ConfigDict(
        json_schema_extra={
            "example": {
                "slug": "erp_sync",
                "token": "4sV2k1lM...",
                "credential": {
                    "token_hint": "LmN7",
                    "rotated_at": "2025-11-06T05:32:00+00:00",
                    "expires_at": "2026-02-04T05:32:00+00:00",
                },
            }
        }
    )


class IntegrationHealthUpdateRequest(BaseModel):
    """Carga útil enviada por los monitores corporativos."""

    status: str = Field(
        ...,
        min_length=2,
        max_length=40,
        description="Estado reportado (operational, degraded, offline, etc.).",
    )
    message: str | None = Field(
        default=None,
        max_length=200,
        description="Descripción breve del resultado del monitoreo.",
    )


__all__ = [
    "AgingMetric",
    "AnalyticsAgingResponse",
    "AnalyticsComparativeResponse",
    "AnalyticsForecastResponse",
    "AnalyticsProfitMarginResponse",
    "AnalyticsRotationResponse",
    "AnalyticsSalesProjectionResponse",
    "AuditAcknowledgedEntity",
    "AuditAcknowledgementCreate",
    "AuditAcknowledgementResponse",
    "AuditUIExportFormat",
    "AuditUIBulkItem",
    "AuditUIBulkRequest",
    "AuditUIBulkResponse",
    "AuditUIRecord",
    "AuditUIListResponse",
    "AuditHighlight",
    "AuditTrailInfo",
    "AuditLogResponse",
    "SystemLogEntry",
    "SystemErrorEntry",
    "GlobalReportFiltersState",
    "GlobalReportTotals",
    "GlobalReportBreakdownItem",
    "GlobalReportAlert",
    "GlobalReportOverview",
    "GlobalReportSeriesPoint",
    "GlobalReportDashboard",
    "SalesSummaryReport",
    "SalesByProductItem",
    "CashCloseReport",
    "CashDenominationInput",
    "CashRegisterEntryCreate",
    "CashRegisterEntryResponse",
    "CashSessionOpenRequest",
    "CashSessionCloseRequest",
    "CashSessionResponse",
    "AuditReminderEntry",
    "AuditReminderSummary",
    "DashboardAuditAlerts",
    "BackupJobResponse",
    "BackupRunRequest",
    "BackupRestoreRequest",
    "BackupRestoreResponse",
    "BinaryFileResponse",
    "HTMLDocumentResponse",
    "IntegrationCredentialInfo",
    "IntegrationHealthStatus",
    "IntegrationProviderSummary",
    "IntegrationProviderDetail",
    "IntegrationRotateSecretResponse",
    "IntegrationHealthUpdateRequest",
    "BackupExportFormat",
    "DeviceBase",
    "DeviceCreate",
    "DeviceResponse",
    "DeviceIdentifierRequest",
    "DeviceIdentifierResponse",
    "DeviceUpdate",
    "SmartImportColumnMatch",
    "InventorySmartImportPreview",
    "InventorySmartImportResult",
    "InventorySmartImportResponse",
    "InventoryImportError",
    "InventoryImportSummary",
    "ImportValidation",
    "ImportValidationDevice",
    "ImportValidationDetail",
    "ImportValidationSummary",
    "InventoryImportHistoryEntry",
    "InventoryMetricsResponse",
    "InventorySummary",
    "InventoryAvailabilityStore",
    "InventoryAvailabilityRecord",
    "InventoryAvailabilityResponse",
    "DashboardChartPoint",
    "DashboardGlobalMetrics",
    "InventoryTotals",
    "LowStockDevice",
    "InventoryAlertDevice",
    "InventoryAlertSummary",
    "InventoryAlertSettingsResponse",
    "InventoryAlertsResponse",
    "MovementBase",
    "MovementCreate",
    "MovementResponse",
    "PurchaseOrderCreate",
    "PurchaseOrderItemCreate",
    "PurchaseOrderItemResponse",
    "PurchaseOrderResponse",
    "PurchaseReceiveItem",
    "PurchaseReceiveRequest",
    "PurchaseImportResponse",
    "PurchaseSuggestionItem",
    "PurchaseSuggestionStore",
    "PurchaseSuggestionsResponse",
    "POSCartItem",
    "POSSalePaymentInput",
    "POSSaleRequest",
    "POSSaleResponse",
    "POSPromotionFeatureFlags",
    "POSVolumePromotion",
    "POSComboPromotionItem",
    "POSComboPromotion",
    "POSCouponPromotion",
    "POSPromotionsConfig",
    "POSPromotionsUpdate",
    "POSPromotionsResponse",
    "POSAppliedPromotion",
    "POSReceiptDeliveryChannel",
    "POSReceiptDeliveryRequest",
    "POSReceiptDeliveryResponse",
    "POSSessionOpenPayload",
    "POSSessionClosePayload",
    "POSSessionSummary",
    "POSTaxInfo",
    "POSReturnItemRequest",
    "PriceListBase",
    "PriceListCreate",
    "PriceListItemBase",
    "PriceListItemCreate",
    "PriceListItemResponse",
    "PriceListItemUpdate",
    "PriceListResponse",
    "PriceListUpdate",
    "PriceResolution",
    "POSReturnRequest",
    "POSReturnResponse",
    "POSSaleDetailResponse",
    "POSElectronicPaymentResult",
    "PurchaseVendorBase",
    "PurchaseVendorCreate",
    "PurchaseVendorUpdate",
    "PurchaseVendorResponse",
    "PurchaseVendorStatusUpdate",
    "PurchaseRecordItemBase",
    "PurchaseRecordItemCreate",
    "PurchaseRecordItemResponse",
    "PurchaseRecordCreate",
    "PurchaseRecordResponse",
    "PurchaseVendorHistory",
    "PurchaseReportFilters",
    "PurchaseReportTotals",
    "PurchaseReportItem",
    "PurchaseReport",
    "PurchaseVendorRanking",
    "PurchaseUserRanking",
    "PurchaseStatistics",
    "PurchaseReturnCreate",
    "PurchaseReturnResponse",
    "RecurringOrderCreate",
    "RecurringOrderExecutionResult",
    "RecurringOrderResponse",
    "OperationHistoryEntry",
    "OperationHistoryTechnician",
    "OperationHistoryType",
    "OperationsHistoryResponse",
    "ReturnDisposition",
    "ReturnReasonCategory",
    "ReturnApprovalRequest",
    "ReturnRecordType",
    "ReturnRecord",
    "ReturnsTotals",
    "ReturnsOverview",
    "SaleCreate",
    "SaleUpdate",
    "SaleItemCreate",
    "SaleItemResponse",
    "SaleStoreSummary",
    "SaleUserSummary",
    "SaleDeviceSummary",
    "WarrantyDeviceSummary",
    "WarrantySaleSummary",
    "WarrantyClaimResponse",
    "WarrantyAssignmentResponse",
    "WarrantyClaimCreate",
    "WarrantyClaimStatusUpdate",
    "WarrantyMetrics",
    "SaleResponse",
    "SaleReturnCreate",
    "SaleReturnItem",
    "SaleReturnResponse",
    "SaleHistorySearchResponse",
    "SalesReportFilters",
    "SalesReportTotals",
    "SalesReportItem",
    "SalesReportGroup",
    "SalesReportProduct",
    "SalesReport",
    "POSConnectorType",
    "POSPrinterMode",
    "POSConnectorSettings",
    "POSPrinterSettings",
    "POSCashDrawerSettings",
    "POSCustomerDisplaySettings",
    "POSHardwareSettings",
    "POSHardwarePrintTestRequest",
    "POSHardwareDrawerOpenRequest",
    "POSHardwareDisplayPushRequest",
    "POSHardwareActionResponse",
    "POSDraftResponse",
    "POSConfigResponse",
    "POSTerminalConfig",
    "POSConfigUpdate",
    "ReleaseInfo",
    "RootWelcomeResponse",
    "RoleResponse",
    "StoreBase",
    "StoreCreate",
    "StoreResponse",
    "StoreUpdate",
    "StoreValueMetric",
    "StoreComparativeMetric",
    "SupplierBase",
    "SupplierBatchBase",
    "SupplierBatchCreate",
    "SupplierBatchOverviewItem",
    "SupplierBatchResponse",
    "SupplierBatchUpdate",
    "SupplierCreate",
    "SupplierResponse",
    "SupplierUpdate",
    "SyncRequest",
    "SyncOutboxEntryResponse",
    "SyncOutboxPriority",
    "SyncOutboxStatsEntry",
    "SyncQueueProgressSummary",
    "SyncHybridComponentSummary",
    "SyncHybridProgressComponents",
    "SyncHybridProgressSummary",
    "SyncHybridForecast",
    "SyncHybridModuleBreakdownComponent",
    "SyncHybridModuleBreakdownItem",
    "SyncHybridRemainingBreakdown",
    "SyncHybridOverview",
    "SyncQueueEvent",
    "SyncQueueEntryResponse",
    "SyncQueueAttemptResponse",
    "SyncQueueEnqueueRequest",
    "SyncQueueEnqueueResponse",
    "SyncQueueDispatchResult",
    "SyncBranchHealth",
    "SyncBranchOverview",
    "SyncBranchStoreDetail",
    "SyncConflictLog",
    "SyncConflictReport",
    "SyncConflictReportFilters",
    "SyncConflictReportTotals",
    "SyncSessionCompact",
    "SyncStoreHistory",
    "SyncOutboxReplayRequest",
    "SyncSessionResponse",
    "TransferReport",
    "TransferReportDevice",
    "TransferReportFilters",
    "TransferReportItem",
    "TransferReportTotals",
    "TokenPayload",
    "TokenVerificationRequest",
    "TokenVerificationResponse",
    "TokenResponse",
    "SessionLoginResponse",
    "PasswordRecoveryRequest",
    "PasswordResetConfirm",
    "PasswordResetResponse",
    "UpdateStatus",
    "UserBase",
    "UserCreate",
    "UserUpdate",
    "UserResponse",
    "UserRolesUpdate",
    "UserStatusUpdate",
    "RoleModulePermission",
    "RolePermissionMatrix",
    "RolePermissionUpdate",
    "UserDirectoryFilters",
    "UserDirectoryTotals",
    "UserDirectoryEntry",
    "UserDirectoryReport",
    "UserDashboardActivity",
    "UserSessionSummary",
    "UserDashboardMetrics",
    "ProfitMarginMetric",
    "RotationMetric",
    "SalesProjectionMetric",
    "StockoutForecastMetric",
    "HealthStatusResponse",
    "CustomerDebtSnapshot",
    "CreditScheduleEntry",
    "AccountsReceivableEntry",
    "AccountsReceivableBucket",
    "AccountsReceivableSummary",
    "CustomerAccountsReceivableResponse",
    "CustomerStatementLine",
    "CustomerStatementReport",
    "CustomerPaymentReceiptResponse",
    "StoreCreditResponse",
    "StoreCreditRedemptionResponse",
    "StoreCreditIssueRequest",
    "StoreCreditRedeemRequest",
    "DashboardReceivableCustomer",
    "DashboardReceivableMetrics",
]

CashSessionCloseRequest.model_rebuild()
CashSessionResponse.model_rebuild()
WarrantyClaimCreate.model_rebuild()
WarrantyClaimStatusUpdate.model_rebuild()<|MERGE_RESOLUTION|>--- conflicted
+++ resolved
@@ -1611,15 +1611,12 @@
     last_interaction_at: datetime | None
     created_at: datetime
     updated_at: datetime
-<<<<<<< HEAD
     loyalty_account: LoyaltyAccountResponse | None = None
-=======
     annual_purchase_amount: float = Field(default=0.0)
     orders_last_year: int = Field(default=0)
     purchase_frequency: str = Field(default="sin_datos")
     segment_labels: list[str] = Field(default_factory=list)
     last_purchase_at: datetime | None = None
->>>>>>> d5b1c466
 
     model_config = ConfigDict(from_attributes=True)
 
