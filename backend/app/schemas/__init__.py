"""Esquemas Pydantic centralizados para la API de Softmobile Central."""
from __future__ import annotations

import enum
from datetime import date, datetime, timezone
from decimal import Decimal
from typing import Annotated, Any, Literal

from pydantic import (
    AliasChoices,
    BaseModel,
    ConfigDict,
    Field,
    WithJsonSchema,
    computed_field,
    field_serializer,
    field_validator,
    model_validator,
    model_serializer,
)

from ..models import (
    BackupComponent,
    BackupMode,
    CashSessionStatus,
    CommercialState,
    RecurringOrderType,
    MovementType,
    PaymentMethod,
    PurchaseStatus,
    RepairPartSource,
    RepairStatus,
    InventoryState,
    SyncMode,
    SyncOutboxPriority,
    SyncOutboxStatus,
    SyncQueueStatus,
    SyncStatus,
    TransferStatus,
    CustomerLedgerEntryType,
    SystemLogLevel,
)
from ..utils import audit as audit_utils


class BackupExportFormat(str, enum.Enum):
    """Formatos disponibles para exportar archivos de respaldo."""

    ZIP = "zip"
    SQL = "sql"
    JSON = "json"


class BinaryFileResponse(BaseModel):
    filename: str = Field(
        ...,
        description="Nombre sugerido del archivo generado.",
    )
    media_type: str = Field(
        ...,
        description="Tipo MIME del recurso entregado como archivo.",
    )
    description: str = Field(
        default="El archivo se entrega como contenido binario en el cuerpo de la respuesta.",
        description="Descripción general del archivo exportado.",
    )

    model_config = ConfigDict(json_schema_extra={"example": {
        "filename": "reporte.pdf",
        "media_type": "application/pdf",
        "description": "El archivo se entrega como contenido binario en el cuerpo de la respuesta.",
    }})

    def content_disposition(self, disposition: str = "attachment") -> dict[str, str]:
        """Construye el encabezado Content-Disposition para descargas."""

        sanitized = self.filename.replace("\n", " ").replace("\r", " ")
        return {"Content-Disposition": f"{disposition}; filename={sanitized}"}


class HTMLDocumentResponse(BaseModel):
    """Describe un documento HTML estático entregado como respuesta."""

    content: str = Field(
        ...,
        description="Contenido HTML completo renderizado por el servicio.",
        min_length=1,
    )

    model_config = ConfigDict(
        from_attributes=True,
        json_schema_extra={
            "example": {
                "content": "<!DOCTYPE html><html lang=\"es\"><head>...</head><body>...</body></html>",
            }
        },
    )


class HealthStatusResponse(BaseModel):
    status: str = Field(
        ...,
        description="Estado operativo general del servicio (por ejemplo: ok, degradado).",
        min_length=2,
        max_length=40,
    )


class RootWelcomeResponse(BaseModel):
    message: str = Field(
        ...,
        description="Mensaje de bienvenida mostrado en la raíz del servicio.",
        min_length=3,
        max_length=120,
    )
    service: str = Field(
        ...,
        description="Nombre visible del servicio o módulo que responde.",
        min_length=3,
        max_length=120,
    )


class StoreBase(BaseModel):
    name: str = Field(..., max_length=120,
                      description="Nombre visible de la sucursal")
    location: str | None = Field(
        default=None, max_length=255, description="Dirección física o referencia de la sucursal"
    )
    phone: str | None = Field(
        default=None, max_length=30, description="Teléfono de contacto principal"
    )
    manager: str | None = Field(
        default=None, max_length=120, description="Responsable operativo de la sucursal"
    )
    status: str = Field(
        default="activa", max_length=30, description="Estado operativo de la sucursal"
    )
    timezone: str = Field(default="UTC", max_length=50,
                          description="Zona horaria de la sucursal")


class StoreCreate(StoreBase):
    """Carga de datos necesaria para registrar una nueva sucursal."""

    code: str | None = Field(
        default=None,
        max_length=20,
        description="Código interno único de la sucursal",
    )


class StoreUpdate(BaseModel):
    name: str | None = Field(default=None, max_length=120)
    location: str | None = Field(default=None, max_length=255)
    phone: str | None = Field(default=None, max_length=30)
    manager: str | None = Field(default=None, max_length=120)
    status: str | None = Field(default=None, max_length=30)
    code: str | None = Field(default=None, max_length=20)
    timezone: str | None = Field(default=None, max_length=50)


class StoreResponse(StoreBase):
    id: int
    code: str
    created_at: datetime
    inventory_value: Decimal = Field(default=Decimal("0"))

    model_config = ConfigDict(from_attributes=True)

    @field_serializer("inventory_value")
    @classmethod
    def _serialize_inventory_value(cls, value: Decimal) -> float:
        return float(value)


class DeviceBase(BaseModel):
    sku: str = Field(..., max_length=80,
                     description="Identificador único del producto")
    name: str = Field(..., max_length=120,
                      description="Descripción del dispositivo")
    quantity: int = Field(
        default=0, ge=0, description="Cantidad disponible en inventario")
    unit_price: Decimal = Field(
        default=Decimal("0"),
        ge=Decimal("0"),
        description="Precio unitario referencial del dispositivo",
    )
    precio_venta: Decimal = Field(
        default=Decimal("0"),
        ge=Decimal("0"),
        description="Precio público sugerido del dispositivo",
    )
    imei: str | None = Field(default=None, max_length=18,
                             description="IMEI del dispositivo")
    serial: str | None = Field(
        default=None, max_length=120, description="Número de serie")
    marca: str | None = Field(
        default=None, max_length=80, description="Marca comercial")
    modelo: str | None = Field(
        default=None, max_length=120, description="Modelo detallado")
    categoria: str | None = Field(
        default=None, max_length=80, description="Categoría de catálogo")
    condicion: str | None = Field(
        default=None, max_length=60, description="Condición física")
    color: str | None = Field(
        default=None, max_length=60, description="Color principal")
    capacidad_gb: int | None = Field(
        default=None, ge=0, description="Capacidad de almacenamiento en GB")
    capacidad: str | None = Field(
        default=None, max_length=80, description="Capacidad descriptiva")
    estado_comercial: CommercialState = Field(default=CommercialState.NUEVO)
    estado: str = Field(
        default="disponible",
        max_length=40,
        description="Estado logístico del producto (disponible, apartado, agotado, etc.)",
    )
    proveedor: str | None = Field(
        default=None, max_length=120, description="Proveedor principal")
    costo_unitario: Decimal = Field(
        default=Decimal("0"),
        ge=Decimal("0"),
        description="Costo neto por unidad",
    )
    costo_compra: Decimal = Field(
        default=Decimal("0"),
        ge=Decimal("0"),
        description="Costo de compra registrado para el catálogo",
    )
    margen_porcentaje: Decimal = Field(
        default=Decimal("0"),
        ge=Decimal("0"),
        description="Margen aplicado en porcentaje",
    )
    garantia_meses: int = Field(
        default=0, ge=0, description="Garantía ofrecida en meses")
    lote: str | None = Field(default=None, max_length=80,
                             description="Identificador de lote")
    fecha_compra: date | None = Field(
        default=None, description="Fecha de compra al proveedor")
    fecha_ingreso: date | None = Field(
        default=None, description="Fecha de ingreso al inventario")
    ubicacion: str | None = Field(
        default=None, max_length=120, description="Ubicación física en la sucursal")
    descripcion: str | None = Field(
        default=None,
        max_length=1024,
        description="Descripción extendida o notas del producto",
    )
    imagen_url: str | None = Field(
        default=None,
        max_length=255,
        description="URL de la imagen representativa del producto",
    )
    completo: bool = Field(
        default=True,
        description="Indica si la ficha del producto cuenta con todos los datos obligatorios",
    )

    @field_serializer("unit_price")
    @classmethod
    def _serialize_unit_price(cls, value: Decimal) -> float:
        return float(value)

    @field_serializer("precio_venta")
    @classmethod
    def _serialize_sale_price(cls, value: Decimal) -> float:
        return float(value)

    @field_serializer("costo_unitario")
    @classmethod
    def _serialize_cost(cls, value: Decimal) -> float:
        return float(value)

    @field_serializer("costo_compra")
    @classmethod
    def _serialize_purchase_cost(cls, value: Decimal) -> float:
        return float(value)

    @field_serializer("margen_porcentaje")
    @classmethod
    def _serialize_margin(cls, value: Decimal) -> float:
        return float(value)

    @field_validator("imei")
    @classmethod
    def validate_imei(cls, value: str | None) -> str | None:
        if value is None:
            return value
        normalized = value.strip()
        if normalized and not (10 <= len(normalized) <= 18):
            raise ValueError("IMEI inválido")
        return normalized or None

    @field_validator("serial")
    @classmethod
    def validate_serial(cls, value: str | None) -> str | None:
        if value is None:
            return value
        normalized = value.strip()
        if normalized and len(normalized) < 4:
            raise ValueError("Número de serie inválido")
        return normalized or None

    @model_validator(mode="before")
    @classmethod
    def _map_aliases(cls, data: Any) -> Any:
        if isinstance(data, dict):
            if "precio_venta" in data and "unit_price" not in data:
                data["unit_price"] = data["precio_venta"]
            if "costo_compra" in data and "costo_unitario" not in data:
                data["costo_unitario"] = data["costo_compra"]
        return data

    @model_validator(mode="after")
    def _sync_aliases(self) -> "DeviceBase":
        object.__setattr__(self, "precio_venta", self.unit_price)
        object.__setattr__(self, "costo_compra", self.costo_unitario)
        return self

    @field_validator(
        "marca",
        "modelo",
        "color",
        "categoria",
        "condicion",
        "capacidad",
        "estado",
        "proveedor",
        "lote",
        "ubicacion",
        "descripcion",
        "imagen_url",
        mode="before",
    )
    @classmethod
    def _normalize_optional_strings(cls, value: str | None) -> str | None:
        if value is None:
            return value
        normalized = value.strip()
        return normalized or None

    @field_validator("estado")
    @classmethod
    def _default_estado(cls, value: str | None) -> str:
        if not value:
            return "disponible"
        return value


class DeviceCreate(DeviceBase):
    """Datos necesarios para registrar un dispositivo."""


class DeviceUpdate(BaseModel):
    name: str | None = Field(default=None, max_length=120)
    quantity: int | None = Field(default=None, ge=0)
    unit_price: Decimal | None = Field(default=None, ge=Decimal("0"))
    precio_venta: Decimal | None = Field(default=None, ge=Decimal("0"))
    imei: str | None = Field(default=None, max_length=18)
    serial: str | None = Field(default=None, max_length=120)
    marca: str | None = Field(default=None, max_length=80)
    modelo: str | None = Field(default=None, max_length=120)
    categoria: str | None = Field(default=None, max_length=80)
    condicion: str | None = Field(default=None, max_length=60)
    color: str | None = Field(default=None, max_length=60)
    capacidad_gb: int | None = Field(default=None, ge=0)
    capacidad: str | None = Field(default=None, max_length=80)
    estado_comercial: CommercialState | None = Field(default=None)
    estado: str | None = Field(default=None, max_length=40)
    proveedor: str | None = Field(default=None, max_length=120)
    costo_unitario: Decimal | None = Field(default=None, ge=Decimal("0"))
    costo_compra: Decimal | None = Field(default=None, ge=Decimal("0"))
    margen_porcentaje: Decimal | None = Field(default=None, ge=Decimal("0"))
    garantia_meses: int | None = Field(default=None, ge=0)
    lote: str | None = Field(default=None, max_length=80)
    fecha_compra: date | None = Field(default=None)
    fecha_ingreso: date | None = Field(default=None)
    ubicacion: str | None = Field(default=None, max_length=120)
    descripcion: str | None = Field(default=None, max_length=1024)
    imagen_url: str | None = Field(default=None, max_length=255)
    completo: bool | None = Field(default=None)

    @model_validator(mode="before")
    @classmethod
    def _map_update_aliases(cls, data: Any) -> Any:
        if isinstance(data, dict):
            if "precio_venta" in data and "unit_price" not in data:
                data["unit_price"] = data["precio_venta"]
            if "costo_compra" in data and "costo_unitario" not in data:
                data["costo_unitario"] = data["costo_compra"]
        return data

    @field_validator("imei")
    @classmethod
    def validate_update_imei(cls, value: str | None) -> str | None:
        if value is None:
            return value
        normalized = value.strip()
        if normalized and not (10 <= len(normalized) <= 18):
            raise ValueError("IMEI inválido")
        return normalized or None

    @field_validator("serial")
    @classmethod
    def validate_update_serial(cls, value: str | None) -> str | None:
        if value is None:
            return value
        normalized = value.strip()
        if normalized and len(normalized) < 4:
            raise ValueError("Número de serie inválido")
        return normalized or None

    @field_validator(
        "marca",
        "modelo",
        "color",
        "categoria",
        "condicion",
        "capacidad",
        "estado",
        "proveedor",
        "lote",
        "ubicacion",
        "descripcion",
        "imagen_url",
        mode="before",
    )
    @classmethod
    def _normalize_update_optional_strings(cls, value: str | None) -> str | None:
        if value is None:
            return value
        normalized = value.strip()
        return normalized or None


class DeviceResponse(DeviceBase):
    id: int
    store_id: int
    identifier: DeviceIdentifierResponse | None = Field(default=None)

    model_config = ConfigDict(from_attributes=True)

    @computed_field(return_type=float)  # type: ignore[misc]
    def inventory_value(self) -> float:
        return float(self.quantity * self.unit_price)


class PriceListBase(BaseModel):
<<<<<<< HEAD
    """Información común de una lista de precios."""

=======
>>>>>>> 79882bb9
    name: str = Field(
        ...,
        min_length=3,
        max_length=120,
<<<<<<< HEAD
        description="Nombre visible para identificar la lista de precios.",
=======
        description="Nombre visible de la lista de precios.",
>>>>>>> 79882bb9
    )
    description: str | None = Field(
        default=None,
        max_length=500,
<<<<<<< HEAD
        description="Descripción opcional del alcance o uso de la lista.",
    )
    is_active: bool = Field(
        default=True,
        description="Indica si la lista está habilitada para resolver precios.",
=======
        description="Descripción interna para identificar la lista.",
    )
    priority: int = Field(
        default=100,
        ge=0,
        le=10000,
        description="Prioridad corporativa (0 = máxima prioridad).",
    )
    is_active: bool = Field(
        default=True,
        description="Indica si la lista puede aplicarse en cálculos de precios.",
>>>>>>> 79882bb9
    )
    store_id: int | None = Field(
        default=None,
        ge=1,
<<<<<<< HEAD
        description="Identificador de la sucursal asociada, cuando aplica.",
=======
        description="Sucursal asociada cuando la lista es específica para una tienda.",
>>>>>>> 79882bb9
    )
    customer_id: int | None = Field(
        default=None,
        ge=1,
<<<<<<< HEAD
        description="Identificador del cliente asociado, cuando aplica.",
    )
    currency: str = Field(
        default="MXN",
        min_length=3,
        max_length=10,
        description="Moneda en la que se expresan los precios.",
    )
    valid_from: date | None = Field(
        default=None,
        description="Fecha a partir de la cual la lista entra en vigor.",
    )
    valid_until: date | None = Field(
        default=None,
        description="Fecha límite de vigencia de la lista de precios.",
    )

    @field_validator("name")
=======
        description="Cliente corporativo preferente ligado a la lista.",
    )
    starts_at: datetime | None = Field(
        default=None,
        description="Fecha de inicio de vigencia (UTC).",
    )
    ends_at: datetime | None = Field(
        default=None,
        description="Fecha de término de vigencia (UTC).",
    )

    @field_validator("name", mode="before")
>>>>>>> 79882bb9
    @classmethod
    def _normalize_name(cls, value: str) -> str:
        normalized = value.strip()
        if len(normalized) < 3:
<<<<<<< HEAD
            raise ValueError("El nombre debe tener al menos 3 caracteres.")
        return normalized

    @field_validator("description", mode="before")
    @classmethod
    def _normalize_description(cls, value: str | None) -> str | None:
        if value is None:
            return None
        normalized = value.strip()
        return normalized or None

    @field_validator("currency")
    @classmethod
    def _normalize_currency(cls, value: str) -> str:
        normalized = value.strip().upper()
        if len(normalized) < 3:
            raise ValueError("La moneda debe tener al menos 3 caracteres.")
=======
            raise ValueError("El nombre de la lista debe tener al menos 3 caracteres.")
>>>>>>> 79882bb9
        return normalized

    @model_validator(mode="after")
    def _validate_dates(self) -> "PriceListBase":
<<<<<<< HEAD
        if (
            self.valid_from
            and self.valid_until
            and self.valid_from > self.valid_until
        ):
            raise ValueError(
                "La fecha de inicio no puede ser posterior a la fecha de fin."
            )
=======
        if self.starts_at and self.ends_at and self.ends_at <= self.starts_at:
            raise ValueError("La fecha de término debe ser posterior al inicio.")
>>>>>>> 79882bb9
        return self


class PriceListCreate(PriceListBase):
<<<<<<< HEAD
    """Carga útil para crear una lista de precios."""


class PriceListUpdate(BaseModel):
    """Campos disponibles para actualizar una lista de precios."""

    name: str | None = Field(default=None, min_length=3, max_length=120)
    description: str | None = Field(default=None, max_length=500)
    is_active: bool | None = Field(default=None)
    store_id: int | None = Field(default=None, ge=1)
    customer_id: int | None = Field(default=None, ge=1)
    currency: str | None = Field(default=None, min_length=3, max_length=10)
    valid_from: date | None = Field(default=None)
    valid_until: date | None = Field(default=None)

    @field_validator("name")
    @classmethod
    def _normalize_name(cls, value: str | None) -> str | None:
        if value is None:
            return None
        normalized = value.strip()
        if normalized and len(normalized) < 3:
            raise ValueError("El nombre debe tener al menos 3 caracteres.")
        return normalized or None

    @field_validator("description", mode="before")
    @classmethod
    def _normalize_description(cls, value: str | None) -> str | None:
        if value is None:
            return None
        normalized = value.strip()
        return normalized or None

    @field_validator("currency")
    @classmethod
    def _normalize_currency(cls, value: str | None) -> str | None:
        if value is None:
            return None
        normalized = value.strip().upper()
        if len(normalized) < 3:
            raise ValueError("La moneda debe tener al menos 3 caracteres.")
        return normalized
=======
    pass


class PriceListUpdate(BaseModel):
    name: str | None = Field(default=None, min_length=3, max_length=120)
    description: str | None = Field(default=None, max_length=500)
    priority: int | None = Field(default=None, ge=0, le=10000)
    is_active: bool | None = Field(default=None)
    store_id: int | None = Field(default=None, ge=1)
    customer_id: int | None = Field(default=None, ge=1)
    starts_at: datetime | None = Field(default=None)
    ends_at: datetime | None = Field(default=None)
>>>>>>> 79882bb9

    @model_validator(mode="after")
    def _validate_dates(self) -> "PriceListUpdate":
        if (
<<<<<<< HEAD
            self.valid_from
            and self.valid_until
            and self.valid_from > self.valid_until
        ):
            raise ValueError(
                "La fecha de inicio no puede ser posterior a la fecha de fin."
            )
=======
            self.starts_at is not None
            and self.ends_at is not None
            and self.ends_at <= self.starts_at
        ):
            raise ValueError("La fecha de término debe ser posterior al inicio.")
>>>>>>> 79882bb9
        return self


class PriceListItemBase(BaseModel):
<<<<<<< HEAD
    """Definición de un precio para un producto dentro de una lista."""

    device_id: int = Field(
        ...,
        ge=1,
        description="Identificador del dispositivo dentro del catálogo.",
    )
    price: Decimal = Field(
        ...,
        gt=Decimal("0"),
        description="Precio base asignado al dispositivo.",
    )
    discount_percentage: Decimal | None = Field(
        default=None,
        ge=Decimal("0"),
        le=Decimal("100"),
        description="Descuento porcentual adicional aplicado al precio base.",
=======
    device_id: int = Field(
        ...,
        ge=1,
        description="Identificador del dispositivo dentro del catálogo corporativo.",
    )
    price: Decimal = Field(
        ...,
        ge=Decimal("0"),
        description="Precio específico definido en la lista.",
    )
    currency: str = Field(
        default="MXN",
        min_length=3,
        max_length=8,
        description="Moneda ISO 4217 asociada al precio.",
>>>>>>> 79882bb9
    )
    notes: str | None = Field(
        default=None,
        max_length=500,
<<<<<<< HEAD
        description="Notas internas sobre la regla de precios.",
    )

    @field_validator("notes", mode="before")
    @classmethod
    def _normalize_notes(cls, value: str | None) -> str | None:
        if value is None:
            return None
        normalized = value.strip()
        return normalized or None


class PriceListItemCreate(PriceListItemBase):
    """Carga útil para agregar un producto a una lista de precios."""


class PriceListItemUpdate(BaseModel):
    """Campos disponibles para actualizar un precio de catálogo."""

    price: Decimal | None = Field(default=None, gt=Decimal("0"))
    discount_percentage: Decimal | None = Field(
        default=None, ge=Decimal("0"), le=Decimal("100")
    )
    notes: str | None = Field(default=None, max_length=500)

    @field_validator("notes", mode="before")
    @classmethod
    def _normalize_notes(cls, value: str | None) -> str | None:
        if value is None:
            return None
        normalized = value.strip()
        return normalized or None

    @model_validator(mode="after")
    def _ensure_valid_price(self) -> "PriceListItemUpdate":
        if self.price is not None and self.price <= Decimal("0"):
            raise ValueError("El precio debe ser mayor a cero.")
        return self
=======
        description="Comentarios internos sobre el ajuste de precio.",
    )

    @field_validator("currency", mode="before")
    @classmethod
    def _normalize_currency(cls, value: str) -> str:
        normalized = value.strip().upper()
        if len(normalized) < 3:
            raise ValueError("La moneda debe contener al menos 3 caracteres.")
        return normalized


class PriceListItemCreate(PriceListItemBase):
    pass


class PriceListItemUpdate(BaseModel):
    price: Decimal | None = Field(default=None, ge=Decimal("0"))
    currency: str | None = Field(default=None, min_length=3, max_length=8)
    notes: str | None = Field(default=None, max_length=500)

    @field_validator("currency", mode="before")
    @classmethod
    def _normalize_currency(cls, value: str | None) -> str | None:
        if value is None:
            return value
        normalized = value.strip().upper()
        if len(normalized) < 3:
            raise ValueError("La moneda debe contener al menos 3 caracteres.")
        return normalized
>>>>>>> 79882bb9


class PriceListItemResponse(PriceListItemBase):
    id: int
    price_list_id: int
    created_at: datetime
    updated_at: datetime

    model_config = ConfigDict(from_attributes=True)

    @field_serializer("price")
    @classmethod
    def _serialize_price(cls, value: Decimal) -> float:
        return float(value)

<<<<<<< HEAD
    @field_serializer("discount_percentage")
    @classmethod
    def _serialize_discount(cls, value: Decimal | None) -> float | None:
        if value is None:
            return None
        return float(value)


class PriceListResponse(PriceListBase):
    id: int
=======

class PriceListResponse(PriceListBase):
    id: int
    scope: str
>>>>>>> 79882bb9
    created_at: datetime
    updated_at: datetime
    items: list[PriceListItemResponse] = Field(default_factory=list)

    model_config = ConfigDict(from_attributes=True)


<<<<<<< HEAD
class PriceResolution(BaseModel):
    """Resultado de resolver un precio con base en listas disponibles."""

    device_id: int = Field(..., ge=1)
    price_list_id: int | None = Field(default=None, ge=1)
    price_list_name: str | None = Field(default=None, max_length=120)
    scope: Literal[
        "store_customer",
        "customer",
        "store",
        "global",
        "fallback",
    ] = Field(..., description="Ámbito de la lista aplicada al cálculo.")
    source: Literal["price_list", "fallback"] = Field(
        ..., description="Origen del precio devuelto."
    )
    currency: str = Field(..., min_length=3, max_length=10)
    base_price: Decimal = Field(..., ge=Decimal("0"))
    discount_percentage: Decimal | None = Field(
        default=None, ge=Decimal("0"), le=Decimal("100")
    )
    final_price: Decimal = Field(..., ge=Decimal("0"))
    valid_from: date | None = None
    valid_until: date | None = None

    @field_serializer("base_price")
    @classmethod
    def _serialize_base_price(cls, value: Decimal) -> float:
        return float(value)

    @field_serializer("discount_percentage")
    @classmethod
    def _serialize_discount(cls, value: Decimal | None) -> float | None:
        if value is None:
            return None
        return float(value)

    @field_serializer("final_price")
    @classmethod
    def _serialize_final_price(cls, value: Decimal) -> float:
        return float(value)

=======
class PriceEvaluationRequest(BaseModel):
    device_id: int = Field(..., ge=1)
    store_id: int | None = Field(default=None, ge=1)
    customer_id: int | None = Field(default=None, ge=1)


class PriceEvaluationResponse(BaseModel):
    device_id: int
    price_list_id: int | None = None
    scope: str | None = None
    price: float | None = None
    currency: str | None = None
>>>>>>> 79882bb9

class SmartImportColumnMatch(BaseModel):
    campo: str
    encabezado_origen: str | None = None
    estado: Literal["ok", "pendiente", "falta"]
    tipo_dato: str | None = None
    ejemplos: list[str] = Field(default_factory=list)


class InventorySmartImportPreview(BaseModel):
    columnas: list[SmartImportColumnMatch]
    columnas_detectadas: dict[str, str | None]
    columnas_faltantes: list[str] = Field(default_factory=list)
    total_filas: int
    registros_incompletos_estimados: int
    advertencias: list[str] = Field(default_factory=list)
    patrones_sugeridos: dict[str, str] = Field(default_factory=dict)


class InventorySmartImportResult(BaseModel):
    total_procesados: int
    nuevos: int
    actualizados: int
    registros_incompletos: int
    columnas_faltantes: list[str] = Field(default_factory=list)
    advertencias: list[str] = Field(default_factory=list)
    tiendas_nuevas: list[str] = Field(default_factory=list)
    duracion_segundos: float | None = None
    resumen: str
    validacion_resumen: "ImportValidationSummary | None" = None


class InventorySmartImportResponse(BaseModel):
    preview: InventorySmartImportPreview
    resultado: InventorySmartImportResult | None = None


class InventoryImportError(BaseModel):
    row: int = Field(
        ..., ge=1, description="Número de fila del archivo que provocó la incidencia."
    )
    message: str = Field(
        ..., min_length=1, description="Código interno o descripción del error detectado."
    )


class InventoryImportSummary(BaseModel):
    created: int = Field(
        ..., ge=0, description="Cantidad de productos creados durante la importación."
    )
    updated: int = Field(
        ..., ge=0, description="Cantidad de productos actualizados durante la importación."
    )
    skipped: int = Field(
        ..., ge=0, description="Registros omitidos por datos insuficientes o inconsistencias."
    )
    errors: list[InventoryImportError] = Field(
        default_factory=list,
        description="Listado de errores asociados a filas específicas del archivo.",
    )


class ImportValidationBase(BaseModel):
    tipo: str
    severidad: str
    descripcion: str
    fecha: datetime
    corregido: bool


class ImportValidation(ImportValidationBase):
    id: int
    producto_id: int | None = None

    model_config = ConfigDict(from_attributes=True)


class ImportValidationDevice(BaseModel):
    id: int
    store_id: int
    store_name: str
    sku: str
    name: str
    imei: str | None = None
    serial: str | None = None
    marca: str | None = None
    modelo: str | None = None

    model_config = ConfigDict(from_attributes=True)


class ImportValidationDetail(ImportValidation):
    device: ImportValidationDevice | None = None


class ImportValidationSummary(BaseModel):
    registros_revisados: int
    advertencias: int
    errores: int
    campos_faltantes: list[str] = Field(default_factory=list)
    tiempo_total: float | None = None


class InventoryImportHistoryEntry(BaseModel):
    id: int
    nombre_archivo: str
    fecha: datetime
    columnas_detectadas: dict[str, str | None]
    registros_incompletos: int
    total_registros: int
    nuevos: int
    actualizados: int
    advertencias: list[str]
    duracion_segundos: float | None = None

    model_config = ConfigDict(from_attributes=True)


class DeviceSearchFilters(BaseModel):
    imei: str | None = Field(default=None, max_length=18)
    serial: str | None = Field(default=None, max_length=120)
    capacidad_gb: int | None = Field(default=None, ge=0)
    color: str | None = Field(default=None, max_length=60)
    marca: str | None = Field(default=None, max_length=80)
    modelo: str | None = Field(default=None, max_length=120)
    categoria: str | None = Field(default=None, max_length=80)
    condicion: str | None = Field(default=None, max_length=60)
    estado_comercial: CommercialState | None = Field(default=None)
    estado: str | None = Field(default=None, max_length=40)
    ubicacion: str | None = Field(default=None, max_length=120)
    proveedor: str | None = Field(default=None, max_length=120)
    fecha_ingreso_desde: date | None = Field(default=None)
    fecha_ingreso_hasta: date | None = Field(default=None)

    model_config = ConfigDict(extra="forbid", use_enum_values=True)

    @field_validator("imei", "serial", "color", "marca", "modelo", mode="before")
    @classmethod
    def _normalize_text(cls, value: str | None) -> str | None:
        if value is None:
            return value
        normalized = value.strip()
        return normalized or None

    @field_validator("estado_comercial", mode="before")
    @classmethod
    def _normalize_estado_comercial(
        cls, value: CommercialState | str | None
    ) -> CommercialState | None:
        if value is None:
            return None
        if isinstance(value, CommercialState):
            return value
        normalized = str(value).strip()
        if not normalized:
            return None
        try:
            return CommercialState(normalized)
        except ValueError:
            candidates = {normalized.lower(), normalized.upper()}
            for candidate in candidates:
                try:
                    return CommercialState(candidate)
                except ValueError:
                    continue
            raise ValueError("estado_comercial_invalido")

    @field_validator("categoria", "condicion", "estado", "ubicacion", "proveedor", mode="before")
    @classmethod
    def _normalize_additional_filters(cls, value: str | None) -> str | None:
        if value is None:
            return value
        normalized = value.strip()
        return normalized or None


class CatalogProDeviceResponse(DeviceResponse):
    store_name: str

    model_config = ConfigDict(from_attributes=True)


class DeviceIdentifierBase(BaseModel):
    imei_1: str | None = Field(default=None, max_length=18)
    imei_2: str | None = Field(default=None, max_length=18)
    numero_serie: str | None = Field(default=None, max_length=120)
    estado_tecnico: str | None = Field(default=None, max_length=60)
    observaciones: str | None = Field(default=None, max_length=1024)

    @field_validator("imei_1", "imei_2", "numero_serie", mode="before")
    @classmethod
    def _normalize_identifier(cls, value: str | None) -> str | None:
        if value is None:
            return value
        normalized = value.strip()
        return normalized or None

    @field_validator("estado_tecnico", "observaciones", mode="before")
    @classmethod
    def _normalize_optional_text(cls, value: str | None) -> str | None:
        if value is None:
            return value
        normalized = value.strip()
        return normalized or None

    @model_validator(mode="after")
    def _validate_identifiers(self) -> "DeviceIdentifierBase":
        identifiers = [self.imei_1, self.imei_2, self.numero_serie]
        if not any(identifiers):
            raise ValueError(
                "Debe registrar al menos un IMEI o número de serie.")
        if self.imei_1 and self.imei_2 and self.imei_1 == self.imei_2:
            raise ValueError("El IMEI 1 y el IMEI 2 no pueden ser idénticos.")
        return self


class DeviceIdentifierRequest(DeviceIdentifierBase):
    """Payload utilizado para registrar identificadores de dispositivos."""


class DeviceIdentifierResponse(DeviceIdentifierBase):
    id: int
    producto_id: int

    model_config = ConfigDict(from_attributes=True)


class WMSBinBase(BaseModel):
    codigo: str = Field(
        ..., min_length=1, max_length=60, description="Código único del bin dentro de la sucursal"
    )
    pasillo: str | None = Field(default=None, max_length=60)
    rack: str | None = Field(default=None, max_length=60)
    nivel: str | None = Field(default=None, max_length=60)
    descripcion: str | None = Field(default=None, max_length=255)

    @model_validator(mode="before")
    @classmethod
    def _coerce_bin_aliases(cls, data: Any) -> Any:  # pragma: no cover - simple mapeo
        if not isinstance(data, dict):
            return data
        alias_map = {
            "codigo": ["code"],
            "pasillo": ["aisle"],
            "nivel": ["level"],
            "descripcion": ["description"],
        }
        for target, sources in alias_map.items():
            if target not in data:
                for source in sources:
                    if source in data:
                        data[target] = data[source]
                        break
        return data

    @field_validator("codigo", mode="before")
    @classmethod
    def _normalize_code(cls, value: str | None) -> str:
        if value is None:
            raise ValueError("codigo_requerido")
        normalized = value.strip()
        if not normalized:
            raise ValueError("codigo_requerido")
        return normalized


class WMSBinCreate(WMSBinBase):
    """Carga de datos necesaria para registrar un bin."""


class WMSBinUpdate(BaseModel):
    codigo: str | None = Field(default=None, max_length=60)
    pasillo: str | None = Field(default=None, max_length=60)
    rack: str | None = Field(default=None, max_length=60)
    nivel: str | None = Field(default=None, max_length=60)
    descripcion: str | None = Field(default=None, max_length=255)


class WMSBinResponse(BaseModel):
    """Respuesta de un bin WMS con claves en español.

    Internamente usamos los nombres de atributos reales del modelo SQLAlchemy
    (code, store_id, created_at, updated_at) y los convertimos a las claves
    originales en español mediante un serializer personalizado para no depender
    de *validation_alias*/"serialization_alias" que generan warnings en Pydantic v2.
    """

    id: int
    code: str
    store_id: int
    created_at: datetime
    updated_at: datetime

    model_config = ConfigDict(from_attributes=True)

    @model_serializer
    def _serialize(self) -> dict[str, Any]:  # pragma: no cover - mapeo directo
        return {
            "id": self.id,
            "codigo": self.code,
            "sucursal_id": self.store_id,
            "fecha_creacion": self.created_at,
            "fecha_actualizacion": self.updated_at,
        }


class DeviceBinAssignmentResponse(BaseModel):
    producto_id: int = Field(..., ge=1)
    bin: WMSBinResponse
    asignado_en: datetime
    desasignado_en: datetime | None = None

    model_config = ConfigDict(from_attributes=True)


class StoreMembershipBase(BaseModel):
    user_id: int = Field(..., ge=1)
    store_id: int = Field(..., ge=1)
    can_create_transfer: bool = Field(default=False)
    can_receive_transfer: bool = Field(default=False)


class StoreMembershipResponse(StoreMembershipBase):
    id: int
    created_at: datetime

    model_config = ConfigDict(from_attributes=True)


class StoreMembershipUpdate(StoreMembershipBase):
    """Actualiza los permisos de pertenencia de un usuario en una sucursal."""


class ContactHistoryEntry(BaseModel):
    timestamp: datetime = Field(default_factory=datetime.utcnow)
    note: str = Field(..., min_length=3, max_length=255)

    @field_validator("note")
    @classmethod
    def _normalize_note(cls, value: str) -> str:
        normalized = value.strip()
        if len(normalized) < 3:
            raise ValueError("La nota debe tener al menos 3 caracteres.")
        return normalized

    @field_serializer("timestamp")
    @classmethod
    def _serialize_timestamp(cls, value: datetime) -> str:
        return value.isoformat()


class CustomerBase(BaseModel):
    contact_name: str | None = Field(default=None, max_length=120)
    email: str | None = Field(default=None, max_length=120)
    phone: str = Field(..., min_length=5, max_length=40)
    address: str | None = Field(default=None, max_length=255)
    customer_type: str = Field(
        default="minorista", min_length=3, max_length=30)
    status: str = Field(default="activo", min_length=3, max_length=20)
    credit_limit: Decimal = Field(default=Decimal("0"))
    notes: str | None = Field(default=None, max_length=500)
    outstanding_debt: Decimal = Field(default=Decimal("0"))
    history: list[ContactHistoryEntry] = Field(default_factory=list)

    @field_validator(
        "contact_name",
        "email",
        "phone",
        "address",
        "customer_type",
        "status",
        "notes",
        mode="before",
    )
    @classmethod
    def _normalize_optional_text(cls, value: str | None) -> str | None:
        if value is None:
            return None
        normalized = value.strip()
        return normalized or None

    @field_serializer("outstanding_debt")
    @classmethod
    def _serialize_debt(cls, value: Decimal) -> float:
        return float(value)

    @field_serializer("credit_limit")
    @classmethod
    def _serialize_credit_limit(cls, value: Decimal) -> float:
        return float(value)

    @field_validator("phone", mode="after")
    @classmethod
    def _ensure_phone(cls, value: str) -> str:
        normalized = value.strip()
        if not normalized:
            raise ValueError("El teléfono del cliente es obligatorio.")
        return normalized


class CustomerCreate(CustomerBase):
    name: str = Field(..., max_length=120)

    @field_validator("name")
    @classmethod
    def _normalize_name(cls, value: str) -> str:
        normalized = value.strip()
        if not normalized:
            raise ValueError("El nombre es obligatorio.")
        return normalized


class CustomerUpdate(BaseModel):
    name: str | None = Field(default=None, max_length=120)
    contact_name: str | None = Field(default=None, max_length=120)
    email: str | None = Field(default=None, max_length=120)
    phone: str | None = Field(default=None, max_length=40)
    address: str | None = Field(default=None, max_length=255)
    customer_type: str | None = Field(default=None, max_length=30)
    status: str | None = Field(default=None, max_length=20)
    credit_limit: Decimal | None = Field(default=None)
    notes: str | None = Field(default=None, max_length=500)
    outstanding_debt: Decimal | None = Field(default=None)
    history: list[ContactHistoryEntry] | None = Field(default=None)

    @field_validator(
        "name",
        "contact_name",
        "email",
        "phone",
        "address",
        "customer_type",
        "status",
        "notes",
        mode="before",
    )
    @classmethod
    def _normalize_update_text(cls, value: str | None) -> str | None:
        if value is None:
            return None
        normalized = value.strip()
        return normalized or None


class CustomerResponse(CustomerBase):
    id: int
    name: str
    last_interaction_at: datetime | None
    created_at: datetime
    updated_at: datetime

    model_config = ConfigDict(from_attributes=True)


class CustomerNoteCreate(BaseModel):
    note: str = Field(..., min_length=3, max_length=255)

    @field_validator("note", mode="before")
    @classmethod
    def _normalize_note(cls, value: str) -> str:
        normalized = value.strip()
        if not normalized:
            raise ValueError("La nota del cliente es obligatoria.")
        return normalized


class CustomerPaymentCreate(BaseModel):
    amount: Decimal = Field(..., gt=Decimal("0"))
    method: str = Field(default="manual", min_length=3, max_length=40)
    reference: str | None = Field(default=None, max_length=120)
    note: str | None = Field(default=None, max_length=255)
    sale_id: int | None = Field(default=None, ge=1)

    @field_validator("method", mode="before")
    @classmethod
    def _normalize_method(cls, value: str | None) -> str:
        if value is None:
            return "manual"
        normalized = value.strip()
        if not normalized:
            raise ValueError("Indica un método de pago válido.")
        return normalized

    @field_validator("reference", "note", mode="before")
    @classmethod
    def _normalize_optional(cls, value: str | None) -> str | None:
        if value is None:
            return None
        normalized = value.strip()
        return normalized or None


class CustomerLedgerEntryResponse(BaseModel):
    id: int
    entry_type: CustomerLedgerEntryType
    reference_type: str | None
    reference_id: str | None
    amount: float
    balance_after: float
    note: str | None
    details: dict[str, Any]
    created_at: datetime
    created_by: str | None

    model_config = ConfigDict(from_attributes=True)

    @field_serializer("amount")
    @classmethod
    def _serialize_amount(cls, value: Decimal) -> float:
        return float(value)

    @field_serializer("balance_after")
    @classmethod
    def _serialize_balance_after(cls, value: Decimal) -> float:
        return float(value)

    @field_validator("created_by", mode="before")
    @classmethod
    def _normalize_created_by(cls, value: Any) -> str | None:
        if value is None:
            return None
        full_name = getattr(value, "full_name", None)
        if isinstance(full_name, str) and full_name.strip():
            return full_name.strip()
        username = getattr(value, "username", None)
        if isinstance(username, str) and username.strip():
            return username.strip()
        return None


class CustomerSaleSummary(BaseModel):
    sale_id: int
    store_id: int
    store_name: str | None
    payment_method: PaymentMethod
    status: str
    subtotal_amount: float
    tax_amount: float
    total_amount: float
    created_at: datetime


class CustomerInvoiceSummary(BaseModel):
    sale_id: int
    invoice_number: str
    total_amount: float
    status: str
    created_at: datetime
    store_id: int


class CustomerFinancialSnapshot(BaseModel):
    credit_limit: float
    outstanding_debt: float
    available_credit: float
    total_sales_credit: float
    total_payments: float


class CustomerSummaryResponse(BaseModel):
    customer: CustomerResponse
    totals: CustomerFinancialSnapshot
    sales: list[CustomerSaleSummary]
    invoices: list[CustomerInvoiceSummary]
    payments: list[CustomerLedgerEntryResponse]
    ledger: list[CustomerLedgerEntryResponse]


class PaymentCenterSummary(BaseModel):
    collections_today: float = 0.0
    collections_month: float = 0.0
    pending_balance: float = 0.0
    refunds_month: float = 0.0


class PaymentCenterTransaction(BaseModel):
    id: int
    type: Literal["PAYMENT", "REFUND", "CREDIT_NOTE"]
    amount: float
    created_at: datetime
    order_id: int | None = None
    order_number: str | None = None
    customer_id: int
    customer_name: str
    method: str | None = None
    note: str | None = None
    status: Literal["POSTED", "VOID"] = "POSTED"


class PaymentCenterResponse(BaseModel):
    summary: PaymentCenterSummary
    transactions: list[PaymentCenterTransaction]


class PaymentCenterPaymentCreate(CustomerPaymentCreate):
    customer_id: int = Field(gt=0)


class PaymentCenterRefundCreate(BaseModel):
    customer_id: int = Field(gt=0)
    amount: Decimal = Field(..., gt=Decimal("0"))
    method: str = Field(min_length=3, max_length=40)
    reason: str = Field(min_length=3, max_length=120)
    note: str | None = Field(default=None, max_length=255)
    sale_id: int | None = Field(default=None, ge=1)

    @field_validator("method", "reason", mode="before")
    @classmethod
    def _normalize_text(cls, value: str) -> str:
        normalized = value.strip()
        if not normalized:
            raise ValueError("El campo es obligatorio")
        return normalized

    @field_validator("note", mode="before")
    @classmethod
    def _normalize_note(cls, value: str | None) -> str | None:
        if value is None:
            return None
        normalized = value.strip()
        return normalized or None


class PaymentCenterCreditNoteLine(BaseModel):
    description: str = Field(min_length=1, max_length=160)
    quantity: int = Field(default=1, ge=0)
    amount: Decimal = Field(default=Decimal("0"), ge=Decimal("0"))

    @field_validator("description", mode="before")
    @classmethod
    def _normalize_description(cls, value: str) -> str:
        normalized = value.strip()
        if not normalized:
            raise ValueError("La descripción es obligatoria")
        return normalized


class PaymentCenterCreditNoteCreate(BaseModel):
    customer_id: int = Field(gt=0)
    lines: list[PaymentCenterCreditNoteLine]
    total: Decimal = Field(..., gt=Decimal("0"))
    note: str | None = Field(default=None, max_length=255)
    sale_id: int | None = Field(default=None, ge=1)

    @field_validator("lines")
    @classmethod
    def _ensure_lines(cls, value: list[PaymentCenterCreditNoteLine]) -> list[PaymentCenterCreditNoteLine]:
        if not value:
            raise ValueError(
                "La nota de crédito requiere al menos un concepto")
        return value

    @field_validator("note", mode="before")
    @classmethod
    def _normalize_note(cls, value: str | None) -> str | None:
        if value is None:
            return None
        normalized = value.strip()
        return normalized or None


class CustomerPortfolioFilters(BaseModel):
    category: Literal["delinquent", "frequent"]
    date_from: date | None = None
    date_to: date | None = None
    limit: int = Field(default=50, ge=1, le=500)


class CustomerPortfolioTotals(BaseModel):
    customers: int
    moroso_flagged: int
    outstanding_debt: float
    sales_total: float


class CustomerPortfolioItem(BaseModel):
    customer_id: int
    name: str
    status: str
    customer_type: str
    credit_limit: float
    outstanding_debt: float
    available_credit: float
    sales_total: float
    sales_count: int
    last_sale_at: datetime | None
    last_interaction_at: datetime | None


class CustomerPortfolioReport(BaseModel):
    generated_at: datetime
    category: Literal["delinquent", "frequent"]
    filters: CustomerPortfolioFilters
    items: list[CustomerPortfolioItem]
    totals: CustomerPortfolioTotals


class CustomerLeaderboardEntry(BaseModel):
    customer_id: int
    name: str
    status: str
    customer_type: str
    sales_total: float
    sales_count: int
    last_sale_at: datetime | None
    outstanding_debt: float


class CustomerDelinquentSummary(BaseModel):
    customers_with_debt: int
    moroso_flagged: int
    total_outstanding_debt: float


class CustomerDashboardMetrics(BaseModel):
    generated_at: datetime
    months: int
    new_customers_per_month: list[DashboardChartPoint]
    top_customers: list[CustomerLeaderboardEntry]
    delinquent_summary: CustomerDelinquentSummary


class SupplierBase(BaseModel):
    contact_name: str | None = Field(default=None, max_length=120)
    email: str | None = Field(default=None, max_length=120)
    phone: str | None = Field(default=None, max_length=40)
    address: str | None = Field(default=None, max_length=255)
    notes: str | None = Field(default=None, max_length=500)
    outstanding_debt: Decimal = Field(default=Decimal("0"))
    history: list[ContactHistoryEntry] = Field(default_factory=list)

    @field_validator("contact_name", "email", "phone", "address", "notes", mode="before")
    @classmethod
    def _normalize_optional_text(cls, value: str | None) -> str | None:
        if value is None:
            return None
        normalized = value.strip()
        return normalized or None

    @field_serializer("outstanding_debt")
    @classmethod
    def _serialize_debt(cls, value: Decimal) -> float:
        return float(value)


class SupplierCreate(SupplierBase):
    name: str = Field(..., max_length=120)

    @field_validator("name")
    @classmethod
    def _normalize_name(cls, value: str) -> str:
        normalized = value.strip()
        if not normalized:
            raise ValueError("El nombre es obligatorio.")
        return normalized


class SupplierUpdate(BaseModel):
    name: str | None = Field(default=None, max_length=120)
    contact_name: str | None = Field(default=None, max_length=120)
    email: str | None = Field(default=None, max_length=120)
    phone: str | None = Field(default=None, max_length=40)
    address: str | None = Field(default=None, max_length=255)
    notes: str | None = Field(default=None, max_length=500)
    outstanding_debt: Decimal | None = Field(default=None)
    history: list[ContactHistoryEntry] | None = Field(default=None)

    @field_validator("name", "contact_name", "email", "phone", "address", "notes", mode="before")
    @classmethod
    def _normalize_update_text(cls, value: str | None) -> str | None:
        if value is None:
            return None
        normalized = value.strip()
        return normalized or None


class SupplierResponse(SupplierBase):
    id: int
    name: str
    created_at: datetime
    updated_at: datetime

    model_config = ConfigDict(from_attributes=True)


class SupplierBatchBase(BaseModel):
    model_name: str = Field(..., max_length=120)
    batch_code: str = Field(..., max_length=80)
    unit_cost: Decimal = Field(..., ge=Decimal("0"))
    quantity: int = Field(default=0, ge=0)
    purchase_date: date
    notes: str | None = Field(default=None, max_length=255)
    store_id: int | None = Field(default=None, ge=1)
    device_id: int | None = Field(default=None, ge=1)

    model_config = ConfigDict(protected_namespaces=())

    @field_validator("model_name", "batch_code", "notes", mode="before")
    @classmethod
    def _normalize_batch_text(cls, value: str | None) -> str | None:
        if value is None:
            return None
        normalized = value.strip()
        return normalized or None

    @field_serializer("unit_cost")
    @classmethod
    def _serialize_unit_cost(cls, value: Decimal) -> float:
        return float(value)


class SupplierBatchCreate(SupplierBatchBase):
    """Datos requeridos para registrar un nuevo lote de proveedor."""


class SupplierBatchUpdate(BaseModel):
    model_name: str | None = Field(default=None, max_length=120)
    batch_code: str | None = Field(default=None, max_length=80)
    unit_cost: Decimal | None = Field(default=None, ge=Decimal("0"))
    quantity: int | None = Field(default=None, ge=0)
    purchase_date: date | None = None
    notes: str | None = Field(default=None, max_length=255)
    store_id: int | None = Field(default=None, ge=1)
    device_id: int | None = Field(default=None, ge=1)

    model_config = ConfigDict(protected_namespaces=())

    @field_validator("model_name", "batch_code", "notes", mode="before")
    @classmethod
    def _normalize_optional_batch_text(cls, value: str | None) -> str | None:
        if value is None:
            return None
        normalized = value.strip()
        return normalized or None


class SupplierBatchResponse(SupplierBatchBase):
    id: int
    supplier_id: int
    created_at: datetime
    updated_at: datetime

    model_config = ConfigDict(from_attributes=True, protected_namespaces=())


class SupplierBatchOverviewItem(BaseModel):
    supplier_id: int
    supplier_name: str
    batch_count: int = Field(ge=0)
    total_quantity: int = Field(ge=0)
    total_value: float = Field(ge=0)
    latest_purchase_date: date
    latest_batch_code: str | None = None
    latest_unit_cost: float | None = Field(default=None, ge=0)


class TransferOrderItemBase(BaseModel):
    device_id: int = Field(..., ge=1)
    quantity: int = Field(..., ge=1)
    reservation_id: int | None = Field(default=None, ge=1)


class TransferOrderItemCreate(TransferOrderItemBase):
    """Elemento incluido en la creación de una orden de transferencia."""


class TransferOrderTransition(BaseModel):
    reason: str | None = Field(default=None, max_length=255)


class TransferOrderCreate(BaseModel):
    origin_store_id: int = Field(..., ge=1)
    destination_store_id: int = Field(..., ge=1)
    reason: str | None = Field(default=None, max_length=255)
    items: list[TransferOrderItemCreate]

    @field_validator("reason")
    @classmethod
    def _normalize_reason(cls, value: str | None) -> str | None:
        if value is None:
            return value
        normalized = value.strip()
        return normalized or None

    @field_validator("items")
    @classmethod
    def _ensure_items(cls, value: list[TransferOrderItemCreate]) -> list[TransferOrderItemCreate]:
        if not value:
            raise ValueError(
                "Debes incluir al menos un dispositivo en la transferencia.")
        return value


class TransferOrderItemResponse(TransferOrderItemBase):
    id: int
    transfer_order_id: int

    model_config = ConfigDict(from_attributes=True)


class TransferOrderResponse(BaseModel):
    id: int
    origin_store_id: int
    destination_store_id: int
    status: TransferStatus
    reason: str | None
    created_at: datetime
    updated_at: datetime
    dispatched_at: datetime | None
    received_at: datetime | None
    cancelled_at: datetime | None
    items: list[TransferOrderItemResponse]
    ultima_accion: AuditTrailInfo | None = None

    model_config = ConfigDict(from_attributes=True)


class TransferReportFilters(BaseModel):
    store_id: int | None = None
    origin_store_id: int | None = None
    destination_store_id: int | None = None
    status: TransferStatus | None = None
    date_from: datetime | None = None
    date_to: datetime | None = None


class TransferReportDevice(BaseModel):
    sku: str | None
    name: str | None
    quantity: int


class TransferReportItem(BaseModel):
    id: int
    folio: str
    origin_store: str
    destination_store: str
    status: TransferStatus
    reason: str | None
    requested_at: datetime
    dispatched_at: datetime | None
    received_at: datetime | None
    cancelled_at: datetime | None
    requested_by: str | None
    dispatched_by: str | None
    received_by: str | None
    cancelled_by: str | None
    total_quantity: int
    devices: list[TransferReportDevice]
    ultima_accion: AuditTrailInfo | None = None


class TransferReportTotals(BaseModel):
    total_transfers: int
    pending: int
    in_transit: int
    completed: int
    cancelled: int
    total_quantity: int


class TransferReport(BaseModel):
    generated_at: datetime
    filters: TransferReportFilters
    totals: TransferReportTotals
    items: list[TransferReportItem]


class RoleResponse(BaseModel):
    id: int
    name: str

    model_config = ConfigDict(from_attributes=True)


class UserBase(BaseModel):
    # El campo principal es username; aceptamos 'correo' como alias de entrada mediante _coerce_aliases.
    username: Annotated[str, Field(..., max_length=120)]
    full_name: Annotated[str | None, Field(default=None, max_length=120)]
    telefono: str | None = Field(default=None, max_length=30)

    model_config = ConfigDict(populate_by_name=True)

    @computed_field(alias="correo")
    @property
    def correo(self) -> str:
        return self.username

    @computed_field(alias="nombre")
    @property
    def nombre(self) -> str | None:
        return self.full_name

    @field_validator("username")
    @classmethod
    def _validate_username(cls, value: str) -> str:
        if not isinstance(value, str) or not value.strip():
            raise ValueError("El correo del usuario es obligatorio")
        return value.strip()

    @model_validator(mode="before")
    @classmethod
    def _coerce_aliases(cls, data: Any) -> Any:  # pragma: no cover - lógica simple
        """Permite aceptar claves alternativas (correo/nombre) sin usar validation_alias.

        Evita warnings de Pydantic v2 y mantiene compatibilidad con payloads históricos.
        """
        if not isinstance(data, dict):
            return data
        # username <= correo
        if "username" not in data and "correo" in data:
            data["username"] = data.get("correo")
        # full_name <= nombre
        if "full_name" not in data and "nombre" in data:
            data["full_name"] = data.get("nombre")
        return data


class UserCreate(UserBase):
    password: str = Field(..., min_length=8, max_length=128)
    roles: list[str] = Field(default_factory=list)
    store_id: Annotated[int | None, Field(default=None, ge=1)]


class BootstrapStatusResponse(BaseModel):
    disponible: bool = Field(
        ...,
        description="Indica si el registro inicial de administrador está habilitado.",
    )
    usuarios_registrados: int = Field(
        ...,
        ge=0,
        description="Cantidad total de cuentas existentes en el sistema.",
    )


class UserRolesUpdate(BaseModel):
    roles: list[str] = Field(default_factory=list)


class UserStatusUpdate(BaseModel):
    is_active: bool


class UserResponse(UserBase):
    id: int
    is_active: bool
    rol: str
    estado: str
    created_at: datetime
    roles: list[RoleResponse]
    store: StoreResponse | None = Field(default=None, exclude=True)
    ultima_accion: AuditTrailInfo | None = None

    model_config = ConfigDict(from_attributes=True, populate_by_name=True)

    @field_validator("roles", mode="before")
    @classmethod
    def _flatten_roles(cls, value: Any) -> list[RoleResponse]:
        if value is None:
            return []
        flattened: list[RoleResponse] = []
        for item in value:
            if isinstance(item, RoleResponse):
                flattened.append(item)
                continue
            role_obj = getattr(item, "role", item)
            flattened.append(RoleResponse.model_validate(role_obj))
        return flattened

    @computed_field
    @property
    def store_id(self) -> int | None:
        store_obj = self.store
        if store_obj is None:
            return None
        return store_obj.id

    @computed_field
    @property
    def store_name(self) -> str | None:
        store_obj = self.store
        if store_obj is None:
            return None
        return store_obj.name

    @computed_field(alias="fecha_creacion")
    @property
    def fecha_creacion(self) -> datetime:
        return self.created_at

    @computed_field(alias="sucursal_id")
    @property
    def sucursal_id(self) -> int | None:
        return self.store_id

    @computed_field(alias="rol_id")
    @property
    def primary_role_id(self) -> int | None:
        if not self.roles:
            return None
        return self.roles[0].id


class UserUpdate(BaseModel):
    full_name: Annotated[str | None, Field(default=None, max_length=120)]
    telefono: str | None = Field(default=None, max_length=30)
    password: str | None = Field(default=None, min_length=8, max_length=128)
    store_id: Annotated[int | None, Field(default=None, ge=1)]
    model_config = ConfigDict(populate_by_name=True)

    @model_validator(mode="before")
    @classmethod
    def _coerce_aliases(cls, data: Any) -> Any:  # pragma: no cover - simple
        if not isinstance(data, dict):
            return data
        if "full_name" not in data and "nombre" in data:
            data["full_name"] = data.get("nombre")
        if "store_id" not in data and "sucursal_id" in data:
            data["store_id"] = data.get("sucursal_id")
        return data


class RoleModulePermission(BaseModel):
    module: str = Field(..., min_length=2, max_length=120)
    can_view: bool = Field(default=False)
    can_edit: bool = Field(default=False)
    can_delete: bool = Field(default=False)


class RolePermissionMatrix(BaseModel):
    role: str = Field(..., min_length=2, max_length=60)
    permissions: list[RoleModulePermission] = Field(default_factory=list)


class RolePermissionUpdate(BaseModel):
    permissions: list[RoleModulePermission] = Field(default_factory=list)


class UserDirectoryFilters(BaseModel):
    search: str | None = Field(default=None, max_length=120)
    role: str | None = Field(default=None, max_length=60)
    status: Literal["all", "active", "inactive", "locked"] = "all"
    store_id: int | None = Field(default=None, ge=1)


class UserDirectoryTotals(BaseModel):
    total: int
    active: int
    inactive: int
    locked: int


class UserDirectoryEntry(BaseModel):
    user_id: int = Field(alias="id")
    username: str
    full_name: str | None = Field(default=None)
    telefono: str | None = Field(default=None)
    rol: str
    estado: str
    is_active: bool
    roles: list[str] = Field(default_factory=list)
    store_id: int | None = Field(default=None)
    store_name: str | None = Field(default=None)
    last_login_at: datetime | None = None
    ultima_accion: AuditTrailInfo | None = None

    model_config = ConfigDict(populate_by_name=True)


class UserDirectoryReport(BaseModel):
    generated_at: datetime
    filters: UserDirectoryFilters
    totals: UserDirectoryTotals
    items: list[UserDirectoryEntry]


class UserDashboardActivity(BaseModel):
    id: int
    action: str
    created_at: datetime
    severity: Literal["info", "warning", "critical"]
    performed_by_id: int | None = None
    performed_by_name: str | None = None
    target_user_id: int | None = None
    target_username: str | None = None
    details: dict[str, Any] | None = None


class UserSessionSummary(BaseModel):
    session_id: int
    user_id: int
    username: str
    created_at: datetime
    last_used_at: datetime | None = None
    expires_at: datetime | None = None
    status: Literal["activa", "revocada", "expirada"]
    revoke_reason: str | None = None


class UserDashboardMetrics(BaseModel):
    generated_at: datetime
    totals: UserDirectoryTotals
    recent_activity: list[UserDashboardActivity] = Field(default_factory=list)
    active_sessions: list[UserSessionSummary] = Field(default_factory=list)
    audit_alerts: DashboardAuditAlerts


# // [PACK28-schemas]
class AuthLoginRequest(BaseModel):
    username: str = Field(..., min_length=3, max_length=120)
    password: str = Field(..., min_length=3, max_length=128)
    otp: str | None = Field(default=None, min_length=6, max_length=6)


# // [PACK28-schemas]
class AuthLoginResponse(BaseModel):
    access_token: str
    token_type: Literal["bearer"] = "bearer"


# // [PACK28-schemas]
class AuthProfileResponse(UserResponse):
    name: str
    email: str | None = Field(default=None)
    role: str


class TokenResponse(BaseModel):
    access_token: str
    session_id: int
    token_type: str = "bearer"


class SessionLoginResponse(BaseModel):
    session_id: int
    detail: str


class PasswordRecoveryRequest(BaseModel):
    username: str = Field(..., min_length=3, max_length=120)


class PasswordResetConfirm(BaseModel):
    token: str = Field(..., min_length=20, max_length=128)
    new_password: str = Field(..., min_length=8, max_length=128)


class PasswordResetResponse(BaseModel):
    detail: str
    reset_token: str | None = Field(default=None)


class TokenPayload(BaseModel):
    # // [PACK28-schemas]
    sub: str
    name: str | None = None
    role: str | None = None
    iat: int
    exp: int
    jti: str
    sid: str | None = None
    token_type: str = Field(default="access")


class TokenVerificationRequest(BaseModel):
    token: str = Field(..., min_length=10, max_length=4096)


class TokenVerificationResponse(BaseModel):
    is_valid: bool = Field(...,
                           description="Indica si el token sigue siendo válido.")
    detail: str = Field(...,
                        description="Mensaje descriptivo del estado del token.")
    session_id: int | None = Field(
        default=None,
        description="Identificador interno de la sesión asociada al token.",
    )
    expires_at: datetime | None = Field(
        default=None,
        description="Fecha de expiración registrada para la sesión.",
    )
    user: UserResponse | None = Field(
        default=None,
        description="Información del usuario cuando el token es válido.",
    )

    model_config = ConfigDict(from_attributes=True)


class TOTPSetupResponse(BaseModel):
    secret: str
    otpauth_url: str


class TOTPStatusResponse(BaseModel):
    is_active: bool
    activated_at: datetime | None
    last_verified_at: datetime | None

    model_config = ConfigDict(from_attributes=True)


class TOTPActivateRequest(BaseModel):
    """Payload para activar 2FA TOTP.

    Acepta alias comunes como otp/totp/token/otp_code sin generar warnings de alias.
    """

    code: str = Field(..., min_length=6, max_length=10)

    @model_validator(mode="before")
    @classmethod
    def _coerce_aliases(cls, data: Any) -> Any:  # pragma: no cover
        if not isinstance(data, dict):
            return data
        if "code" not in data:
            for key in ("otp", "totp", "token", "otp_code"):
                if key in data and data[key]:
                    data["code"] = data[key]
                    break
        return data


class ActiveSessionResponse(BaseModel):
    id: int
    user_id: int
    session_token: str
    created_at: datetime
    last_used_at: datetime | None
    expires_at: datetime | None
    revoked_at: datetime | None
    revoked_by_id: int | None
    revoke_reason: str | None
    user: UserResponse | None = None

    model_config = ConfigDict(from_attributes=True)


class SessionRevokeRequest(BaseModel):
    reason: str = Field(..., min_length=5, max_length=255)

    @model_validator(mode="before")
    @classmethod
    def _coerce_reason_alias(cls, data: Any) -> Any:  # pragma: no cover
        if isinstance(data, dict) and "reason" not in data:
            for alias in ("motivo", "revoke_reason"):
                if alias in data:
                    data["reason"] = data[alias]
                    break
        return data


class POSReturnItemRequest(BaseModel):
    """Elemento individual a devolver desde POS (sin warnings de alias)."""

    sale_item_id: int = Field(..., ge=1)
    imei: str | None = Field(default=None, max_length=18)
    qty: int = Field(..., ge=1)

    @model_validator(mode="before")
    @classmethod
    def _coerce_return_item_aliases(cls, data: Any) -> Any:  # pragma: no cover
        if not isinstance(data, dict):
            return data
        mapping = {
            "sale_item_id": ["saleItemId", "item_id", "itemId"],
            "imei": ["imei_1"],
            "qty": ["quantity"],
        }
        for target, sources in mapping.items():
            if target not in data:
                for s in sources:
                    if s in data:
                        data[target] = data[s]
                        break
        return data
    # Eliminamos bloque residual de MovementBase que se insertó por error durante refactor.


class MovementBase(BaseModel):
    """Base para registrar movimientos de inventario (entradas/salidas/ajustes).

    Acepta aliases comunes (device_id, quantity, comment, source_store_id, store_id)
    y los normaliza a las claves en español usadas en nuestra API pública.
    """

    producto_id: int = Field(..., ge=1)
    tipo_movimiento: MovementType
    cantidad: int = Field(..., ge=0)
    comentario: str = Field(..., min_length=5, max_length=255)
    sucursal_origen_id: int | None = Field(default=None, ge=1)
    sucursal_destino_id: int | None = Field(default=None, ge=1)
    unit_cost: Decimal | None = Field(default=None, ge=Decimal("0"))

    @model_validator(mode="before")
    @classmethod
    def _coerce_movement_input(cls, data: Any) -> Any:  # pragma: no cover
        if not isinstance(data, dict):
            return data
        mapping = {
            "producto_id": ["device_id"],
            "tipo_movimiento": ["movement_type"],
            "cantidad": ["quantity"],
            "comentario": ["comment"],
            "sucursal_origen_id": ["tienda_origen_id", "source_store_id"],
            "sucursal_destino_id": ["tienda_destino_id", "branch_id", "store_id"],
        }
        for target, sources in mapping.items():
            if target not in data:
                for s in sources:
                    if s in data:
                        data[target] = data[s]
                        break
        return data

    @field_validator("comentario", mode="before")
    @classmethod
    def _normalize_comment(cls, value: str | None) -> str:
        if value is None:
            raise ValueError("El comentario es obligatorio.")
        normalized = value.strip()
        if len(normalized) < 5:
            raise ValueError("El comentario debe tener al menos 5 caracteres.")
        return normalized

    @model_validator(mode="after")
    def _validate_quantity(self) -> "MovementBase":
        if self.tipo_movimiento in {MovementType.IN, MovementType.OUT} and self.cantidad <= 0:
            raise ValueError(
                "La cantidad debe ser mayor que cero para entradas o salidas.")
        if self.tipo_movimiento == MovementType.ADJUST and self.cantidad < 0:
            raise ValueError("La cantidad no puede ser negativa en un ajuste.")
        return self


class MovementCreate(MovementBase):
    """Carga de datos para registrar movimientos de inventario."""


class MovementResponse(BaseModel):
    """Respuesta de movimiento de inventario con claves en español.

    Se usan nombres internos iguales al modelo (`device_id`, `movement_type`,
    `quantity`, `comment`, `source_store_id`, `store_id`, `performed_by_id`,
    `created_at`) y se serializan a los nombres históricos en español utilizados
    por las pruebas y el frontend (`producto_id`, `tipo_movimiento`, `cantidad`,
    `comentario`, `sucursal_origen_id`, `sucursal_destino_id`, `usuario_id`,
    `fecha`). Esto evita depender de *validation_alias* y reduce warnings.
    """

    id: int
    device_id: int
    movement_type: MovementType
    quantity: int
    comment: str | None = None
    source_store_id: int | None = None
    store_id: int | None = None  # destino
    performed_by_id: int | None = None
    created_at: datetime
    unit_cost: Decimal | None = None
    store_inventory_value: Decimal
    # Propiedades calculadas disponibles en el modelo (usuario, sucursal_origen, sucursal_destino)
    usuario: str | None = None
    sucursal_origen: str | None = None
    sucursal_destino: str | None = None
    referencia_tipo: str | None = None
    referencia_id: str | None = None
    ultima_accion: AuditTrailInfo | None = None

    model_config = ConfigDict(from_attributes=True)

    @field_serializer("unit_cost")
    @classmethod
    def _serialize_unit_cost(cls, value: Decimal | None) -> float | None:
        if value is None:
            return None
        return float(value)

    @field_serializer("store_inventory_value")
    @classmethod
    def _serialize_inventory_total(cls, value: Decimal) -> float:
        return float(value)

    @model_serializer
    def _serialize(self) -> dict[str, Any]:  # pragma: no cover - mapeo directo
        return {
            "id": self.id,
            "producto_id": self.device_id,
            "tipo_movimiento": self.movement_type,
            "cantidad": self.quantity,
            "comentario": self.comment,
            "sucursal_origen_id": self.source_store_id,
            "sucursal_origen": self.sucursal_origen,
            "sucursal_destino_id": self.store_id,
            "sucursal_destino": self.sucursal_destino,
            "usuario_id": self.performed_by_id,
            "usuario": self.usuario,
            "referencia_tipo": self.referencia_tipo,
            "referencia_id": self.referencia_id,
            "fecha": self.created_at,
            "unit_cost": self._serialize_unit_cost(self.unit_cost),
            "store_inventory_value": self._serialize_inventory_total(self.store_inventory_value),
            "ultima_accion": self.ultima_accion,
        }


class InventoryReservationCreate(BaseModel):
    store_id: int = Field(..., ge=1)
    device_id: int = Field(..., ge=1)
    quantity: int = Field(..., ge=1)
    expires_at: datetime


class InventoryReservationRenew(BaseModel):
    expires_at: datetime


class InventoryReservationResponse(BaseModel):
    id: int
    store_id: int
    device_id: int
    status: InventoryState
    initial_quantity: int
    quantity: int
    reason: str
    resolution_reason: str | None
    reference_type: str | None
    reference_id: str | None
    expires_at: datetime
    created_at: datetime
    updated_at: datetime
    reserved_by_id: int | None = None
    resolved_by_id: int | None = None
    resolved_at: datetime | None = None
    consumed_at: datetime | None = None
    device: DeviceResponse | None = None

    model_config = ConfigDict(from_attributes=True)


class InventorySummary(BaseModel):
    store_id: int
    store_name: str
    total_items: int
    total_value: Decimal
    devices: list[DeviceResponse]

    @field_serializer("total_value")
    @classmethod
    def _serialize_total_value(cls, value: Decimal) -> float:
        return float(value)


class InventoryCurrentStore(BaseModel):
    store_id: int
    store_name: str
    device_count: int
    total_units: int
    total_value: Decimal

    @field_serializer("total_value")
    @classmethod
    def _serialize_current_value(cls, value: Decimal) -> float:
        return float(value)


class InventoryCurrentReport(BaseModel):
    stores: list[InventoryCurrentStore]
    totals: InventoryTotals


class InventoryIntegrityDeviceStatus(BaseModel):
    store_id: int
    store_name: str | None
    device_id: int
    sku: str | None
    quantity_actual: int
    quantity_calculada: int
    costo_actual: Decimal
    costo_calculado: Decimal
    last_movement_id: int | None
    last_movement_fecha: datetime | None
    issues: list[str] = Field(default_factory=list)

    @field_serializer("costo_actual")
    @classmethod
    def _serialize_costo_actual(cls, value: Decimal) -> float:
        return float(value)

    @field_serializer("costo_calculado")
    @classmethod
    def _serialize_costo_calculado(cls, value: Decimal) -> float:
        return float(value)


class InventoryIntegritySummary(BaseModel):
    dispositivos_evaluados: int
    dispositivos_inconsistentes: int
    discrepancias_totales: int


class InventoryIntegrityReport(BaseModel):
    resumen: InventoryIntegritySummary
    dispositivos: list[InventoryIntegrityDeviceStatus]


class StoreValueMetric(BaseModel):
    store_id: int
    store_name: str
    device_count: int
    total_units: int
    total_value: Decimal

    @field_serializer("total_value")
    @classmethod
    def _serialize_metric_value(cls, value: Decimal) -> float:
        return float(value)


class LowStockDevice(BaseModel):
    store_id: int
    store_name: str
    device_id: int
    sku: str
    name: str
    quantity: int
    unit_price: Decimal

    @field_serializer("unit_price")
    @classmethod
    def _serialize_low_stock_price(cls, value: Decimal) -> float:
        return float(value)

    @computed_field(return_type=float)  # type: ignore[misc]
    def inventory_value(self) -> float:
        return float(self.quantity * self.unit_price)


class InventoryAlertDevice(LowStockDevice):
    severity: Literal["critical", "warning", "notice"]


class InventoryAlertSummary(BaseModel):
    total: int
    critical: int
    warning: int
    notice: int


class InventoryAlertSettingsResponse(BaseModel):
    threshold: int
    minimum_threshold: int
    maximum_threshold: int
    warning_cutoff: int
    critical_cutoff: int
    adjustment_variance_threshold: int


class InventoryAlertsResponse(BaseModel):
    settings: InventoryAlertSettingsResponse
    summary: InventoryAlertSummary
    items: list[InventoryAlertDevice]


class InventoryTotals(BaseModel):
    stores: int
    devices: int
    total_units: int
    total_value: Decimal

    @field_serializer("total_value")
    @classmethod
    def _serialize_totals_value(cls, value: Decimal) -> float:
        return float(value)


class InventoryValuation(BaseModel):
    store_id: int
    store_name: str
    device_id: int
    sku: str
    device_name: str
    categoria: str
    quantity: int
    costo_promedio_ponderado: Decimal
    valor_total_producto: Decimal
    valor_costo_producto: Decimal
    valor_total_tienda: Decimal
    valor_total_general: Decimal
    valor_costo_tienda: Decimal
    valor_costo_general: Decimal
    margen_unitario: Decimal
    margen_producto_porcentaje: Decimal
    valor_total_categoria: Decimal
    margen_categoria_valor: Decimal
    margen_categoria_porcentaje: Decimal
    margen_total_tienda: Decimal
    margen_total_general: Decimal

    @field_serializer(
        "costo_promedio_ponderado",
        "valor_total_producto",
        "valor_costo_producto",
        "valor_total_tienda",
        "valor_total_general",
        "valor_costo_tienda",
        "valor_costo_general",
        "margen_unitario",
        "valor_total_categoria",
        "margen_categoria_valor",
        "margen_total_tienda",
        "margen_total_general",
    )
    @classmethod
    def _serialize_decimal(cls, value: Decimal) -> float:
        return float(value)

    @field_serializer("margen_producto_porcentaje", "margen_categoria_porcentaje")
    @classmethod
    def _serialize_percentage(cls, value: Decimal) -> float:
        return float(value)


class MovementReportEntry(BaseModel):
    id: int
    tipo_movimiento: MovementType
    cantidad: int
    valor_total: Decimal
    sucursal_destino_id: int | None
    sucursal_destino: str | None
    sucursal_origen_id: int | None
    sucursal_origen: str | None
    comentario: str | None
    usuario: str | None
    referencia_tipo: str | None = None
    referencia_id: str | None = None
    fecha: datetime
    ultima_accion: AuditTrailInfo | None = None

    model_config = ConfigDict(from_attributes=True)

    @field_serializer("valor_total")
    @classmethod
    def _serialize_total_value(cls, value: Decimal) -> float:
        return float(value)

    @computed_field(return_type=str | None, alias="referencia")
    def referencia_compuesta(self) -> str | None:
        if self.referencia_tipo and self.referencia_id:
            return f"{self.referencia_tipo}:{self.referencia_id}"
        if self.referencia_id:
            return self.referencia_id
        return None


class MovementTypeSummary(BaseModel):
    tipo_movimiento: MovementType
    total_cantidad: int
    total_valor: Decimal

    @field_serializer("total_valor")
    @classmethod
    def _serialize_summary_value(cls, value: Decimal) -> float:
        return float(value)


class MovementPeriodSummary(BaseModel):
    periodo: date
    tipo_movimiento: MovementType
    total_cantidad: int
    total_valor: Decimal

    @field_serializer("total_valor")
    @classmethod
    def _serialize_period_value(cls, value: Decimal) -> float:
        return float(value)


class InventoryMovementsSummary(BaseModel):
    total_movimientos: int
    total_unidades: int
    total_valor: Decimal
    por_tipo: list[MovementTypeSummary]

    @field_serializer("total_valor")
    @classmethod
    def _serialize_total_value(cls, value: Decimal) -> float:
        return float(value)


class InventoryMovementsReport(BaseModel):
    resumen: InventoryMovementsSummary
    periodos: list[MovementPeriodSummary]
    movimientos: list[MovementReportEntry]


class TopProductReportItem(BaseModel):
    device_id: int
    sku: str
    nombre: str
    store_id: int
    store_name: str
    unidades_vendidas: int
    ingresos_totales: Decimal
    margen_estimado: Decimal

    @field_serializer("ingresos_totales", "margen_estimado")
    @classmethod
    def _serialize_top_values(cls, value: Decimal) -> float:
        return float(value)


class TopProductsReport(BaseModel):
    items: list[TopProductReportItem]
    total_unidades: int
    total_ingresos: Decimal

    @field_serializer("total_ingresos")
    @classmethod
    def _serialize_total_income(cls, value: Decimal) -> float:
        return float(value)


class InventoryValueStore(BaseModel):
    store_id: int
    store_name: str
    valor_total: Decimal
    valor_costo: Decimal
    margen_total: Decimal

    @field_serializer("valor_total", "valor_costo", "margen_total")
    @classmethod
    def _serialize_value_fields(cls, value: Decimal) -> float:
        return float(value)


class InventoryValueTotals(BaseModel):
    valor_total: Decimal
    valor_costo: Decimal
    margen_total: Decimal

    @field_serializer("valor_total", "valor_costo", "margen_total")
    @classmethod
    def _serialize_totals(cls, value: Decimal) -> float:
        return float(value)


class InventoryValueReport(BaseModel):
    stores: list[InventoryValueStore]
    totals: InventoryValueTotals


class AuditUIExportFormat(str, enum.Enum):
    """Formatos válidos para exportar la bitácora de UI."""

    CSV = "csv"
    JSON = "json"


class AuditUIBulkItem(BaseModel):
    ts: datetime = Field(...,
                         description="Marca de tiempo del evento en formato ISO 8601")
    user_id: str | None = Field(
        default=None,
        max_length=120,
        alias=AliasChoices("userId", "user_id"),
        description="Identificador del usuario que generó la acción",
    )
    module: str = Field(..., max_length=80,
                        description="Módulo de la interfaz donde ocurrió")
    action: str = Field(..., max_length=120,
                        description="Acción específica realizada")
    entity_id: str | None = Field(
        default=None,
        max_length=120,
        alias=AliasChoices("entityId", "entity_id"),
        description="Identificador de la entidad relacionada",
    )
    meta: dict[str, Any] | None = Field(
        default=None,
        description="Metadatos adicionales serializados como JSON",
    )

    model_config = ConfigDict(populate_by_name=True)

    @field_validator("ts", mode="before")
    @classmethod
    def _coerce_timestamp(cls, value: Any) -> Any:
        # // [PACK32-33-BE] Acepta números en ms o segundos para compatibilidad con la cola local.
        if isinstance(value, datetime):
            if value.tzinfo is None:
                return value.replace(tzinfo=timezone.utc)
            return value
        if isinstance(value, (int, float)):
            numeric = float(value)
            if numeric > 10**12:
                numeric /= 1000.0
            return datetime.fromtimestamp(numeric, tz=timezone.utc)
        if isinstance(value, str):
            try:
                numeric = float(value)
            except ValueError:
                return value
            if numeric > 10**12:
                numeric /= 1000.0
            return datetime.fromtimestamp(numeric, tz=timezone.utc)
        return value


class AuditUIBulkRequest(BaseModel):
    items: list[AuditUIBulkItem] = Field(
        ...,
        min_length=1,
        max_length=500,
        description="Eventos a persistir en la bitácora",
    )


class AuditUIBulkResponse(BaseModel):
    inserted: int = Field(..., ge=0,
                          description="Cantidad de registros insertados")


class AuditUIRecord(BaseModel):
    id: int
    ts: datetime
    user_id: str | None = None
    module: str
    action: str
    entity_id: str | None = None
    meta: dict[str, Any] | None = None

    model_config = ConfigDict(from_attributes=True)

    @field_serializer("ts")
    @classmethod
    def _serialize_ts(cls, value: datetime) -> str:
        return value.isoformat()


class AuditUIListResponse(BaseModel):
    items: list[AuditUIRecord] = Field(default_factory=list)
    total: int = Field(..., ge=0)
    limit: int = Field(..., ge=1)
    offset: int = Field(..., ge=0)
    has_more: bool = Field(default=False)


class AuditHighlight(BaseModel):
    id: int
    action: str
    created_at: datetime
    severity: Literal["info", "warning", "critical"]
    entity_type: str
    entity_id: str
    status: Literal["pending", "acknowledged"] = Field(default="pending")
    acknowledged_at: datetime | None = None
    acknowledged_by_id: int | None = None
    acknowledged_by_name: str | None = None
    acknowledged_note: str | None = None

    @field_serializer("created_at")
    @classmethod
    def _serialize_created_at(cls, value: datetime) -> str:
        return value.isoformat()


class AuditAcknowledgedEntity(BaseModel):
    entity_type: str
    entity_id: str
    acknowledged_at: datetime
    acknowledged_by_id: int | None = None
    acknowledged_by_name: str | None = None
    note: str | None = None

    @field_serializer("acknowledged_at")
    @classmethod
    def _serialize_ack_time(cls, value: datetime) -> str:
        return value.isoformat()


class DashboardAuditAlerts(BaseModel):
    total: int
    critical: int
    warning: int
    info: int
    pending_count: int = Field(default=0, ge=0)
    acknowledged_count: int = Field(default=0, ge=0)
    highlights: list[AuditHighlight] = Field(default_factory=list)
    acknowledged_entities: list[AuditAcknowledgedEntity] = Field(
        default_factory=list)

    @computed_field(return_type=bool)  # type: ignore[misc]
    def has_alerts(self) -> bool:
        return self.critical > 0 or self.warning > 0


class DashboardGlobalMetrics(BaseModel):
    total_sales: float
    sales_count: int
    total_stock: int
    open_repairs: int
    gross_profit: float


class DashboardChartPoint(BaseModel):
    label: str
    value: float


class InventoryMetricsResponse(BaseModel):
    totals: InventoryTotals
    top_stores: list[StoreValueMetric]
    low_stock_devices: list[LowStockDevice]
    global_performance: DashboardGlobalMetrics
    sales_trend: list[DashboardChartPoint] = Field(default_factory=list)
    stock_breakdown: list[DashboardChartPoint] = Field(default_factory=list)
    repair_mix: list[DashboardChartPoint] = Field(default_factory=list)
    profit_breakdown: list[DashboardChartPoint] = Field(default_factory=list)
    audit_alerts: DashboardAuditAlerts


class RotationMetric(BaseModel):
    store_id: int
    store_name: str
    device_id: int
    sku: str
    name: str
    sold_units: int
    received_units: int
    rotation_rate: float


class AnalyticsRotationResponse(BaseModel):
    items: list[RotationMetric]


class AgingMetric(BaseModel):
    device_id: int
    sku: str
    name: str
    store_id: int
    store_name: str
    days_in_stock: int
    quantity: int


class AnalyticsAgingResponse(BaseModel):
    items: list[AgingMetric]


class StockoutForecastMetric(BaseModel):
    device_id: int
    sku: str
    name: str
    store_id: int
    store_name: str
    average_daily_sales: float
    projected_days: int | None
    quantity: int
    trend: str
    trend_score: float
    confidence: float
    alert_level: str | None
    sold_units: int


class AnalyticsForecastResponse(BaseModel):
    items: list[StockoutForecastMetric]


class SyncSessionResponse(BaseModel):
    id: int
    store_id: int | None
    mode: SyncMode
    status: SyncStatus
    started_at: datetime
    finished_at: datetime | None
    triggered_by_id: int | None
    error_message: str | None

    model_config = ConfigDict(from_attributes=True)


class SyncRequest(BaseModel):
    store_id: int | None = Field(default=None, ge=1)


class SyncOutboxEntryResponse(BaseModel):
    id: int
    entity_type: str
    entity_id: str
    operation: str
    payload: dict[str, Any]
    attempt_count: int
    last_attempt_at: datetime | None
    status: SyncOutboxStatus
    priority: SyncOutboxPriority
    error_message: str | None
    created_at: datetime
    updated_at: datetime

    model_config = ConfigDict(from_attributes=True)

    @field_validator("payload", mode="before")
    @classmethod
    def _parse_payload(cls, value: Any) -> dict[str, Any]:
        if isinstance(value, str):
            try:
                import json

                return json.loads(value)
            except Exception:  # pragma: no cover - fallback to empty payload
                return {}
        if isinstance(value, dict):
            return value
        return {}


class SyncOutboxStatsEntry(BaseModel):
    entity_type: str
    priority: SyncOutboxPriority
    total: int
    pending: int
    failed: int
    latest_update: datetime | None
    oldest_pending: datetime | None


# // [PACK35-backend]
class SyncQueueProgressSummary(BaseModel):
    percent: float
    total: int
    processed: int
    pending: int
    failed: int
    last_updated: datetime | None
    oldest_pending: datetime | None


# // [PACK35-backend]
class SyncHybridComponentSummary(BaseModel):
    total: int
    processed: int
    pending: int
    failed: int
    latest_update: datetime | None
    oldest_pending: datetime | None


# // [PACK35-backend]
class SyncHybridProgressComponents(BaseModel):
    queue: SyncHybridComponentSummary
    outbox: SyncHybridComponentSummary


# // [PACK35-backend]
class SyncHybridProgressSummary(BaseModel):
    percent: float
    total: int
    processed: int
    pending: int
    failed: int
    components: SyncHybridProgressComponents


# // [PACK35-backend]
class SyncHybridForecast(BaseModel):
    lookback_minutes: int
    processed_recent: int
    processed_queue: int
    processed_outbox: int
    attempts_total: int
    attempts_successful: int
    success_rate: float
    events_per_minute: float
    backlog_pending: int
    backlog_failed: int
    backlog_total: int
    estimated_minutes_remaining: float | None
    estimated_completion: datetime | None
    generated_at: datetime
    progress: SyncHybridProgressSummary


# // [PACK35-backend]
class SyncHybridModuleBreakdownComponent(BaseModel):
    total: int
    processed: int
    pending: int
    failed: int


# // [PACK35-backend]
class SyncHybridModuleBreakdownItem(BaseModel):
    module: str
    label: str
    total: int
    processed: int
    pending: int
    failed: int
    percent: float
    queue: SyncHybridModuleBreakdownComponent
    outbox: SyncHybridModuleBreakdownComponent


# // [PACK35-backend]
class SyncHybridRemainingBreakdown(BaseModel):
    total: int
    pending: int
    failed: int
    remote_pending: int
    remote_failed: int
    outbox_pending: int
    outbox_failed: int
    estimated_minutes_remaining: float | None
    estimated_completion: datetime | None


# // [PACK35-backend]
class SyncHybridOverview(BaseModel):
    generated_at: datetime
    percent: float
    total: int
    processed: int
    pending: int
    failed: int
    remaining: SyncHybridRemainingBreakdown
    queue_summary: SyncQueueProgressSummary | None
    progress: SyncHybridProgressSummary
    forecast: SyncHybridForecast
    breakdown: list[SyncHybridModuleBreakdownItem]


# // [PACK35-backend]
class SyncQueueEvent(BaseModel):
    event_type: str = Field(..., min_length=3, max_length=120)
    payload: dict[str, Any] = Field(default_factory=dict)
    idempotency_key: str | None = Field(default=None, max_length=120)

    model_config = ConfigDict(json_schema_extra={
        "example": {
            "event_type": "inventory.movement",
            "payload": {"store_id": 1, "device_id": 42, "quantity": -1},
            "idempotency_key": "inventory-movement-42-20250301",
        }
    })


# // [PACK35-backend]
class SyncQueueEntryResponse(BaseModel):
    id: int
    event_type: str
    payload: dict[str, Any]
    idempotency_key: str | None
    status: SyncQueueStatus
    attempts: int
    last_error: str | None
    created_at: datetime
    updated_at: datetime

    model_config = ConfigDict(from_attributes=True)

    @field_validator("payload", mode="before")
    @classmethod
    def _normalize_payload(cls, value: Any) -> dict[str, Any]:
        if isinstance(value, str):
            try:
                import json

                return json.loads(value)
            except Exception:  # pragma: no cover - fallback to empty payload
                return {}
        if isinstance(value, dict):
            return value
        return {}


# // [PACK35-backend]
class SyncQueueAttemptResponse(BaseModel):
    id: int
    queue_id: int
    attempted_at: datetime
    success: bool
    error_message: str | None

    model_config = ConfigDict(from_attributes=True)


# // [PACK35-backend]
class SyncQueueEnqueueRequest(BaseModel):
    events: list[SyncQueueEvent]

    @model_validator(mode="after")
    def _ensure_events(self) -> "SyncQueueEnqueueRequest":
        if not self.events:
            raise ValueError(
                "Debes proporcionar al menos un evento para encolar")
        return self


# // [PACK35-backend]
class SyncQueueEnqueueResponse(BaseModel):
    queued: list[SyncQueueEntryResponse]
    reused: list[SyncQueueEntryResponse] = Field(default_factory=list)


# // [PACK35-backend]
class SyncQueueDispatchResult(BaseModel):
    processed: int
    sent: int
    failed: int
    retried: int


class SyncSessionCompact(BaseModel):
    id: int
    mode: SyncMode
    status: SyncStatus
    started_at: datetime
    finished_at: datetime | None
    error_message: str | None


class SyncStoreHistory(BaseModel):
    store_id: int | None
    store_name: str
    sessions: list[SyncSessionCompact]


class SyncBranchHealth(str, enum.Enum):
    OPERATIVE = "operativa"
    WARNING = "alerta"
    CRITICAL = "critica"
    UNKNOWN = "sin_registros"


class SyncBranchStoreDetail(BaseModel):
    store_id: int
    store_name: str
    quantity: int


class SyncBranchOverview(BaseModel):
    store_id: int
    store_name: str
    store_code: str
    timezone: str
    inventory_value: Decimal
    last_sync_at: datetime | None
    last_sync_mode: SyncMode | None
    last_sync_status: SyncStatus | None
    health: SyncBranchHealth
    health_label: str
    pending_transfers: int
    open_conflicts: int


class SyncConflictLog(BaseModel):
    id: int
    sku: str
    product_name: str | None
    detected_at: datetime
    difference: int
    severity: SyncBranchHealth
    stores_max: list[SyncBranchStoreDetail]
    stores_min: list[SyncBranchStoreDetail]


class SyncConflictReportFilters(BaseModel):
    store_id: int | None = None
    date_from: datetime | None = None
    date_to: datetime | None = None
    severity: SyncBranchHealth | None = None


class SyncConflictReportTotals(BaseModel):
    count: int
    critical: int
    warning: int
    affected_skus: int


class SyncConflictReport(BaseModel):
    generated_at: datetime
    filters: SyncConflictReportFilters
    totals: SyncConflictReportTotals
    items: list[SyncConflictLog]


class StoreComparativeMetric(BaseModel):
    store_id: int
    store_name: str
    device_count: int
    total_units: int
    inventory_value: float
    average_rotation: float
    average_aging_days: float
    sales_last_30_days: float
    sales_count_last_30_days: int


class AnalyticsComparativeResponse(BaseModel):
    items: list[StoreComparativeMetric]


class ProfitMarginMetric(BaseModel):
    store_id: int
    store_name: str
    revenue: float
    cost: float
    profit: float
    margin_percent: float


class AnalyticsProfitMarginResponse(BaseModel):
    items: list[ProfitMarginMetric]


class SalesProjectionMetric(BaseModel):
    store_id: int
    store_name: str
    average_daily_units: float
    average_ticket: float
    projected_units: float
    projected_revenue: float
    confidence: float
    trend: str
    trend_score: float
    revenue_trend_score: float
    r2_revenue: float


class AnalyticsSalesProjectionResponse(BaseModel):
    items: list[SalesProjectionMetric]


class AnalyticsAlert(BaseModel):
    type: str
    level: str
    message: str
    store_id: int | None
    store_name: str
    device_id: int | None
    sku: str | None


class AnalyticsAlertsResponse(BaseModel):
    items: list[AnalyticsAlert]


class StoreRealtimeWidget(BaseModel):
    store_id: int
    store_name: str
    inventory_value: float
    sales_today: float
    last_sale_at: datetime | None
    low_stock_devices: int
    pending_repairs: int
    last_sync_at: datetime | None
    trend: str
    trend_score: float
    confidence: float


class AnalyticsRealtimeResponse(BaseModel):
    items: list[StoreRealtimeWidget]


class AnalyticsCategoriesResponse(BaseModel):
    categories: list[str]


class SyncOutboxReplayRequest(BaseModel):
    ids: list[int] = Field(..., min_length=1)


class AuditTrailInfo(BaseModel):
    accion: str
    descripcion: str | None = None
    entidad: str
    registro_id: str
    usuario_id: int | None = None
    usuario: str | None = None
    timestamp: datetime
    metadata: dict[str, Any] | None = None

    model_config = ConfigDict(from_attributes=True)


class AuditLogResponse(BaseModel):
    id: int
    action: str
    entity_type: str
    entity_id: str
    details: str | None
    performed_by_id: int | None
    created_at: datetime
    severity: Literal["info", "warning", "critical"] = Field(default="info")
    severity_label: str = Field(default="Informativa")
    module: Annotated[
        str | None,
        Field(
            default=None,
            validation_alias=AliasChoices("module", "modulo"),
            serialization_alias="modulo",
        ),
    ]

    model_config = ConfigDict(from_attributes=True, populate_by_name=True)

    @model_validator(mode="after")
    def _derive_severity(self) -> "AuditLogResponse":
        severity = audit_utils.classify_severity(
            self.action or "", self.details)
        label = audit_utils.severity_label(severity)
        object.__setattr__(self, "severity", severity)
        object.__setattr__(self, "severity_label", label)
        return self

    @computed_field(alias="accion")
    def accion(self) -> str:
        return self.action


class SystemLogEntry(BaseModel):
    id_log: Annotated[int, Field(
        validation_alias=AliasChoices("id_log", "id"))]
    usuario: str | None
    modulo: str
    accion: str
    descripcion: str
    fecha: datetime
    nivel: SystemLogLevel
    ip_origen: str | None = None
    audit_log_id: Annotated[
        int | None,
        Field(
            default=None,
            validation_alias=AliasChoices("audit_log_id"),
            serialization_alias="audit_log_id",
        ),
    ]

    model_config = ConfigDict(from_attributes=True)

    @field_serializer("fecha", when_used="json")
    @classmethod
    def _serialize_fecha(cls, value: datetime) -> str:
        return value.isoformat()


class SystemErrorEntry(BaseModel):
    id_error: Annotated[
        int,
        Field(validation_alias=AliasChoices("id_error", "id")),
    ]
    mensaje: str
    stack_trace: str | None
    modulo: str
    fecha: datetime
    usuario: str | None

    model_config = ConfigDict(from_attributes=True)

    @field_serializer("fecha", when_used="json")
    @classmethod
    def _serialize_fecha(cls, value: datetime) -> str:
        return value.isoformat()


class GlobalReportFiltersState(BaseModel):
    date_from: datetime | None = None
    date_to: datetime | None = None
    module: str | None = None
    severity: SystemLogLevel | None = None

    @field_serializer("date_from", "date_to", when_used="json")
    @classmethod
    def _serialize_datetime(cls, value: datetime | None) -> str | None:
        return value.isoformat() if value else None


class GlobalReportTotals(BaseModel):
    logs: int = Field(default=0, ge=0)
    errors: int = Field(default=0, ge=0)
    info: int = Field(default=0, ge=0)
    warning: int = Field(default=0, ge=0)
    error: int = Field(default=0, ge=0)
    critical: int = Field(default=0, ge=0)
    sync_pending: int = Field(default=0, ge=0)
    sync_failed: int = Field(default=0, ge=0)
    last_activity_at: datetime | None = None

    @field_serializer("last_activity_at", when_used="json")
    @classmethod
    def _serialize_last_activity(cls, value: datetime | None) -> str | None:
        return value.isoformat() if value else None


class GlobalReportBreakdownItem(BaseModel):
    name: str
    total: int = Field(default=0, ge=0)


class GlobalReportAlert(BaseModel):
    type: Literal["critical_log", "system_error", "sync_failure"]
    level: SystemLogLevel
    message: str
    module: str | None = None
    occurred_at: datetime | None = None
    reference: str | None = None
    count: int = Field(default=1, ge=1)

    @field_serializer("occurred_at", when_used="json")
    @classmethod
    def _serialize_occurred_at(cls, value: datetime | None) -> str | None:
        return value.isoformat() if value else None


class GlobalReportOverview(BaseModel):
    generated_at: datetime
    filters: GlobalReportFiltersState
    totals: GlobalReportTotals
    module_breakdown: list[GlobalReportBreakdownItem]
    severity_breakdown: list[GlobalReportBreakdownItem]
    recent_logs: list[SystemLogEntry]
    recent_errors: list[SystemErrorEntry]
    alerts: list[GlobalReportAlert]

    @field_serializer("generated_at", when_used="json")
    @classmethod
    def _serialize_generated_at(cls, value: datetime) -> str:
        return value.isoformat()


class GlobalReportSeriesPoint(BaseModel):
    date: date
    info: int = Field(default=0, ge=0)
    warning: int = Field(default=0, ge=0)
    error: int = Field(default=0, ge=0)
    critical: int = Field(default=0, ge=0)
    system_errors: int = Field(default=0, ge=0)


class GlobalReportDashboard(BaseModel):
    generated_at: datetime
    filters: GlobalReportFiltersState
    activity_series: list[GlobalReportSeriesPoint]
    module_distribution: list[GlobalReportBreakdownItem]
    severity_distribution: list[GlobalReportBreakdownItem]

    @field_serializer("generated_at", when_used="json")
    @classmethod
    def _serialize_generated_at(cls, value: datetime) -> str:
        return value.isoformat()


# // [PACK29-*] DTOs de reportes de ventas (resumen, productos y cierre de caja)
class SalesSummaryReport(BaseModel):
    total_sales: float = Field(default=0.0, alias="totalSales")
    total_orders: int = Field(default=0, alias="totalOrders")
    avg_ticket: float = Field(default=0.0, alias="avgTicket")
    returns_count: int = Field(default=0, alias="returnsCount")
    net: float = Field(default=0.0, alias="net")

    model_config = ConfigDict(populate_by_name=True)


# // [PACK29-*] DTO para filas del top de productos vendidos
class SalesByProductItem(BaseModel):
    sku: str
    name: str
    quantity: int = Field(default=0, alias="qty", ge=0)
    gross: float = Field(default=0.0)
    net: float = Field(default=0.0)

    model_config = ConfigDict(populate_by_name=True)


# // [PACK29-*] DTO de sugerencia de cierre de caja diario
class CashCloseReport(BaseModel):
    opening: float = Field(default=0.0)
    sales_gross: float = Field(default=0.0, alias="salesGross")
    refunds: float = Field(default=0.0)
    expenses: float = Field(default=0.0)
    closing_suggested: float = Field(default=0.0, alias="closingSuggested")

    model_config = ConfigDict(populate_by_name=True)


class AuditReminderEntry(BaseModel):
    entity_type: str
    entity_id: str
    first_seen: datetime
    last_seen: datetime
    occurrences: int = Field(..., ge=1)
    latest_action: str
    latest_details: str | None = None
    status: Literal["pending", "acknowledged"] = Field(default="pending")
    acknowledged_at: datetime | None = None
    acknowledged_by_id: int | None = None
    acknowledged_by_name: str | None = None
    acknowledged_note: str | None = None

    @field_serializer("first_seen", "last_seen", when_used="json")
    @classmethod
    def _serialize_timestamp(cls, value: datetime) -> str:
        return value.isoformat()

    @field_serializer("acknowledged_at")
    @classmethod
    def _serialize_ack(cls, value: datetime | None) -> str | None:
        return value.isoformat() if value else None


class AuditReminderSummary(BaseModel):
    threshold_minutes: int = Field(..., ge=0)
    min_occurrences: int = Field(..., ge=1)
    total: int = Field(..., ge=0)
    pending_count: int = Field(..., ge=0)
    acknowledged_count: int = Field(..., ge=0)
    persistent: list[AuditReminderEntry]


class AuditAcknowledgementCreate(BaseModel):
    entity_type: str = Field(..., min_length=1, max_length=80)
    entity_id: str = Field(..., min_length=1, max_length=80)
    note: str | None = Field(default=None, max_length=255)

    @field_validator("entity_type", "entity_id")
    @classmethod
    def _normalize_identifier(cls, value: str) -> str:
        normalized = value.strip()
        if not normalized:
            raise ValueError("Valor requerido")
        return normalized

    @field_validator("note")
    @classmethod
    def _normalize_note(cls, value: str | None) -> str | None:
        if value is None:
            return None
        normalized = value.strip()
        return normalized or None


class AuditAcknowledgementResponse(BaseModel):
    id: int
    entity_type: str
    entity_id: str
    acknowledged_at: datetime
    acknowledged_by_id: int | None = None
    acknowledged_by_name: str | None = None
    note: str | None = None

    model_config = ConfigDict(from_attributes=True)

    @field_serializer("acknowledged_at")
    @classmethod
    def _serialize_acknowledged_at(cls, value: datetime) -> str:
        return value.isoformat()


class PurchaseOrderItemCreate(BaseModel):
    device_id: int = Field(..., ge=1)
    quantity_ordered: int = Field(..., ge=1)
    unit_cost: Decimal = Field(..., ge=Decimal("0"))

    @field_serializer("unit_cost")
    @classmethod
    def _serialize_unit_cost(cls, value: Decimal) -> float:
        return float(value)


class PurchaseOrderCreate(BaseModel):
    store_id: int = Field(..., ge=1)  # // [PACK30-31-BACKEND]
    supplier: str = Field(..., max_length=120)
    notes: str | None = Field(default=None, max_length=255)
    items: list[PurchaseOrderItemCreate]

    @model_validator(mode="before")
    @classmethod
    def _coerce_store_alias(cls, data: Any) -> Any:  # pragma: no cover - mapeo directo
        if isinstance(data, dict) and "store_id" not in data:
            for k in ("branch_id",):
                if k in data:
                    data["store_id"] = data[k]
                    break
        return data

    @field_validator("supplier")
    @classmethod
    def _validate_supplier(cls, value: str) -> str:
        normalized = value.strip()
        if not normalized:
            raise ValueError("Proveedor requerido")
        return normalized

    @field_validator("notes")
    @classmethod
    def _normalize_notes(cls, value: str | None) -> str | None:
        if value is None:
            return value
        normalized = value.strip()
        return normalized or None

    @field_validator("items")
    @classmethod
    def _ensure_items(cls, value: list[PurchaseOrderItemCreate]) -> list[PurchaseOrderItemCreate]:
        if not value:
            raise ValueError("Debes incluir artículos en la orden de compra.")
        return value


class PurchaseOrderItemResponse(BaseModel):
    id: int
    purchase_order_id: int
    device_id: int
    quantity_ordered: int
    quantity_received: int
    unit_cost: Decimal

    model_config = ConfigDict(from_attributes=True)

    @field_serializer("unit_cost")
    @classmethod
    def _serialize_unit_cost(cls, value: Decimal) -> float:
        return float(value)


class PurchaseReturnCreate(BaseModel):
    device_id: int = Field(..., ge=1)
    quantity: int = Field(..., ge=1)
    reason: str = Field(..., min_length=5, max_length=255)

    @field_validator("reason")
    @classmethod
    def _normalize_reason(cls, value: str) -> str:
        normalized = value.strip()
        if len(normalized) < 5:
            raise ValueError("El motivo debe tener al menos 5 caracteres.")
        return normalized


class PurchaseReturnResponse(BaseModel):
    id: int
    purchase_order_id: int
    device_id: int
    quantity: int
    reason: str
    processed_by_id: int | None
    created_at: datetime

    model_config = ConfigDict(from_attributes=True)


class PurchaseOrderResponse(BaseModel):
    id: int
    store_id: int
    supplier: str
    status: PurchaseStatus
    notes: str | None
    created_at: datetime
    updated_at: datetime
    created_by_id: int | None
    closed_at: datetime | None
    items: list[PurchaseOrderItemResponse]
    returns: list[PurchaseReturnResponse] = []

    model_config = ConfigDict(from_attributes=True)


class PurchaseReceiveItem(BaseModel):
    device_id: int = Field(..., ge=1)
    quantity: int = Field(..., ge=1)
    batch_code: str | None = Field(default=None, max_length=80)

    @field_validator("batch_code")
    @classmethod
    def _normalize_batch_code(cls, value: str | None) -> str | None:
        if value is None:
            return None
        normalized = value.strip()
        return normalized or None


class PurchaseReceiveRequest(BaseModel):
    items: list[PurchaseReceiveItem]

    @field_validator("items")
    @classmethod
    def _ensure_items(cls, value: list[PurchaseReceiveItem]) -> list[PurchaseReceiveItem]:
        if not value:
            raise ValueError("Debes indicar artículos a recibir.")
        return value


class PurchaseImportResponse(BaseModel):
    imported: int = Field(default=0, ge=0)
    orders: list[PurchaseOrderResponse]
    errors: list[str] = Field(default_factory=list)


class PurchaseVendorBase(BaseModel):
    nombre: str = Field(..., min_length=3, max_length=150)
    telefono: str | None = Field(default=None, max_length=40)
    correo: str | None = Field(default=None, max_length=120)
    direccion: str | None = Field(default=None, max_length=255)
    tipo: str | None = Field(default=None, max_length=60)
    notas: str | None = Field(default=None, max_length=255)

    @field_validator("nombre")
    @classmethod
    def _normalize_nombre(cls, value: str) -> str:
        normalized = value.strip()
        if len(normalized) < 3:
            raise ValueError("El nombre del proveedor es obligatorio.")
        return normalized

    @field_validator("telefono", "correo", "direccion", "tipo", "notas")
    @classmethod
    def _normalize_optional(cls, value: str | None) -> str | None:
        if value is None:
            return None
        normalized = value.strip()
        return normalized or None


class PurchaseVendorCreate(PurchaseVendorBase):
    estado: str = Field(default="activo", max_length=40)


class PurchaseVendorUpdate(BaseModel):
    nombre: str | None = Field(default=None, min_length=3, max_length=150)
    telefono: str | None = Field(default=None, max_length=40)
    correo: str | None = Field(default=None, max_length=120)
    direccion: str | None = Field(default=None, max_length=255)
    tipo: str | None = Field(default=None, max_length=60)
    notas: str | None = Field(default=None, max_length=255)
    estado: str | None = Field(default=None, max_length=40)

    @field_validator("nombre", "telefono", "correo", "direccion", "tipo", "notas", "estado")
    @classmethod
    def _normalize_optional(cls, value: str | None) -> str | None:
        if value is None:
            return None
        normalized = value.strip()
        return normalized or None


class PurchaseVendorResponse(PurchaseVendorBase):
    id: int = Field(alias="id_proveedor")
    estado: str
    total_compras: Decimal = Field(default=Decimal("0"))
    total_impuesto: Decimal = Field(default=Decimal("0"))
    compras_registradas: int = Field(default=0, ge=0)
    ultima_compra: datetime | None = None

    model_config = ConfigDict(from_attributes=True, populate_by_name=True)

    @field_serializer("total_compras", "total_impuesto")
    @classmethod
    def _serialize_decimal(cls, value: Decimal) -> float:
        return float(value)


class PurchaseVendorStatusUpdate(BaseModel):
    estado: Literal["activo", "inactivo"]


class PurchaseRecordItemBase(BaseModel):
    producto_id: int = Field(..., ge=1)
    cantidad: int = Field(..., ge=1)
    costo_unitario: Decimal = Field(..., ge=Decimal("0"))

    @field_serializer("costo_unitario")
    @classmethod
    def _serialize_cost(cls, value: Decimal) -> float:
        return float(value)


class PurchaseRecordItemCreate(PurchaseRecordItemBase):
    """Detalle de ítems utilizados al registrar una compra."""


class PurchaseRecordItemResponse(PurchaseRecordItemBase):
    id: int = Field(alias="id_detalle")
    subtotal: Decimal = Field(default=Decimal("0"))
    producto_nombre: str | None = None

    model_config = ConfigDict(from_attributes=True, populate_by_name=True)

    @field_serializer("subtotal")
    @classmethod
    def _serialize_subtotal(cls, value: Decimal) -> float:
        return float(value)


class PurchaseRecordCreate(BaseModel):
    proveedor_id: int = Field(..., ge=1)
    fecha: datetime | None = None
    forma_pago: str = Field(..., max_length=60)
    estado: str = Field(default="REGISTRADA", max_length=40)
    impuesto_tasa: Decimal = Field(default=Decimal(
        "0.16"), ge=Decimal("0"), le=Decimal("1"))
    items: list[PurchaseRecordItemCreate]

    @field_validator("items")
    @classmethod
    def _ensure_items(cls, value: list[PurchaseRecordItemCreate]) -> list[PurchaseRecordItemCreate]:
        if not value:
            raise ValueError("Debes agregar productos a la compra.")
        return value


class PurchaseRecordResponse(BaseModel):
    id: int = Field(alias="id_compra")
    proveedor_id: int
    proveedor_nombre: str
    usuario_id: int
    usuario_nombre: str | None = None
    fecha: datetime
    forma_pago: str
    estado: str
    subtotal: Decimal
    impuesto: Decimal
    total: Decimal
    items: list[PurchaseRecordItemResponse]

    model_config = ConfigDict(from_attributes=True, populate_by_name=True)

    @field_serializer("subtotal", "impuesto", "total")
    @classmethod
    def _serialize_amount(cls, value: Decimal) -> float:
        return float(value)


class PurchaseVendorHistory(BaseModel):
    proveedor: PurchaseVendorResponse
    compras: list[PurchaseRecordResponse]
    total: Decimal
    impuesto: Decimal
    registros: int

    @field_serializer("total", "impuesto")
    @classmethod
    def _serialize_totals(cls, value: Decimal) -> float:
        return float(value)


class PurchaseReportFilters(BaseModel):
    proveedor_id: int | None = None
    usuario_id: int | None = None
    date_from: datetime | None = None
    date_to: datetime | None = None
    estado: str | None = None
    query: str | None = None


class PurchaseReportTotals(BaseModel):
    count: int = Field(default=0, ge=0)
    subtotal: Decimal = Field(default=Decimal("0"))
    impuesto: Decimal = Field(default=Decimal("0"))
    total: Decimal = Field(default=Decimal("0"))

    @field_serializer("subtotal", "impuesto", "total")
    @classmethod
    def _serialize_decimal(cls, value: Decimal) -> float:
        return float(value)


class PurchaseReportItem(BaseModel):
    compra_id: int
    folio: str
    proveedor_nombre: str
    usuario_nombre: str | None
    forma_pago: str
    estado: str
    subtotal: Decimal
    impuesto: Decimal
    total: Decimal
    fecha: datetime
    items: list[PurchaseRecordItemResponse]

    @field_serializer("subtotal", "impuesto", "total")
    @classmethod
    def _serialize_decimal(cls, value: Decimal) -> float:
        return float(value)


class PurchaseReport(BaseModel):
    generated_at: datetime
    filters: PurchaseReportFilters
    totals: PurchaseReportTotals
    daily_stats: list[DashboardChartPoint]
    items: list[PurchaseReportItem]


class PurchaseVendorRanking(BaseModel):
    vendor_id: int
    vendor_name: str
    total: Decimal
    orders: int

    @field_serializer("total")
    @classmethod
    def _serialize_total(cls, value: Decimal) -> float:
        return float(value)


class PurchaseUserRanking(BaseModel):
    user_id: int
    user_name: str | None
    total: Decimal
    orders: int

    @field_serializer("total")
    @classmethod
    def _serialize_total(cls, value: Decimal) -> float:
        return float(value)


class PurchaseStatistics(BaseModel):
    updated_at: datetime
    compras_registradas: int
    total: Decimal
    impuesto: Decimal
    monthly_totals: list[DashboardChartPoint]
    top_vendors: list[PurchaseVendorRanking]
    top_users: list[PurchaseUserRanking]

    @field_serializer("total", "impuesto")
    @classmethod
    def _serialize_amount(cls, value: Decimal) -> float:
        return float(value)


class RecurringOrderCreate(BaseModel):
    name: str = Field(..., min_length=3, max_length=120)
    description: str | None = Field(default=None, max_length=255)
    order_type: RecurringOrderType
    payload: dict[str, Any]

    @model_validator(mode="after")
    def _validate_payload(self) -> "RecurringOrderCreate":
        if self.order_type is RecurringOrderType.PURCHASE:
            validated = PurchaseOrderCreate.model_validate(self.payload)
            self.payload = validated.model_dump()
        elif self.order_type is RecurringOrderType.TRANSFER:
            validated = TransferOrderCreate.model_validate(self.payload)
            self.payload = validated.model_dump()
        else:  # pragma: no cover - enum exhaustivo
            raise ValueError("Tipo de orden recurrente no soportado.")
        return self


class RecurringOrderResponse(BaseModel):
    id: int
    name: str
    description: str | None
    order_type: RecurringOrderType
    store_id: int | None
    store_name: str | None = None
    payload: dict[str, Any]
    created_by_id: int | None
    created_by_name: str | None = None
    last_used_by_id: int | None
    last_used_by_name: str | None = None
    created_at: datetime
    updated_at: datetime
    last_used_at: datetime | None


class RecurringOrderExecutionResult(BaseModel):
    template_id: int
    order_type: RecurringOrderType
    reference_id: int
    store_id: int | None
    created_at: datetime
    summary: str


class OperationHistoryType(str, enum.Enum):
    PURCHASE = "purchase"
    TRANSFER_DISPATCH = "transfer_dispatch"
    TRANSFER_RECEIVE = "transfer_receive"
    SALE = "sale"


class OperationHistoryEntry(BaseModel):
    id: str
    operation_type: OperationHistoryType
    occurred_at: datetime
    store_id: int | None
    store_name: str | None
    technician_id: int | None
    technician_name: str | None
    reference: str | None
    description: str
    amount: Decimal | None = None

    @field_serializer("amount")
    @classmethod
    def _serialize_amount(cls, value: Decimal | None) -> float | None:
        if value is None:
            return None
        return float(value)


class OperationHistoryTechnician(BaseModel):
    id: int
    name: str


class OperationsHistoryResponse(BaseModel):
    records: list[OperationHistoryEntry]
    technicians: list[OperationHistoryTechnician]


class ReturnRecordType(str, enum.Enum):
    PURCHASE = "purchase"
    SALE = "sale"


class ReturnRecord(BaseModel):
    model_config = ConfigDict(from_attributes=True)

    id: int
    type: ReturnRecordType
    reference_id: int
    reference_label: str
    store_id: int
    store_name: str | None = None
    device_id: int
    device_name: str | None = None
    quantity: int
    reason: str
    processed_by_id: int | None = None
    processed_by_name: str | None = None
    partner_name: str | None = None
    occurred_at: datetime


class ReturnsTotals(BaseModel):
    total: int
    sales: int
    purchases: int


class ReturnsOverview(BaseModel):
    items: list[ReturnRecord]
    totals: ReturnsTotals


class RepairOrderPartPayload(BaseModel):
    device_id: int | None = Field(default=None, ge=1)
    part_name: str | None = Field(default=None, max_length=120)
    source: RepairPartSource = Field(
        default=RepairPartSource.STOCK)  # // [PACK37-backend]
    quantity: int = Field(..., ge=1)
    unit_cost: Decimal | None = Field(default=None, ge=Decimal("0"))

    @field_validator("unit_cost")
    @classmethod
    def _normalize_unit_cost(cls, value: Decimal | None) -> Decimal:
        if value is None:
            return Decimal("0")
        return value

    @field_validator("part_name")
    @classmethod
    def _normalize_part_name(cls, value: str | None) -> str | None:
        if value is None:
            return None
        normalized = value.strip()
        return normalized or None


class RepairOrderCreate(BaseModel):
    store_id: int = Field(..., ge=1)
    customer_id: int | None = Field(default=None, ge=1)
    customer_name: str | None = Field(default=None, max_length=120)
    customer_contact: str | None = Field(
        default=None, max_length=120)  # // [PACK37-backend]
    technician_name: str = Field(..., max_length=120)
    damage_type: str = Field(..., max_length=120)
    diagnosis: str | None = Field(
        default=None, max_length=500)  # // [PACK37-backend]
    device_model: str | None = Field(
        default=None, max_length=120)  # // [PACK37-backend]
    imei: str | None = Field(
        default=None, max_length=40)  # // [PACK37-backend]
    device_description: str | None = Field(default=None, max_length=255)
    notes: str | None = Field(default=None, max_length=500)
    labor_cost: Decimal = Field(default=Decimal("0"), ge=Decimal("0"))
    parts: list[RepairOrderPartPayload] = Field(default_factory=list)

    @model_validator(mode="before")
    @classmethod
    def _coerce_repair_create_aliases(cls, data: Any) -> Any:  # pragma: no cover
        if isinstance(data, dict) and "damage_type" not in data:
            for k in ("issue",):
                if k in data:
                    data["damage_type"] = data[k]
                    break
        return data

    @field_validator(
        "customer_name",
        "customer_contact",
        "technician_name",
        "damage_type",
        "diagnosis",
        "device_model",
        "imei",
        "device_description",
        "notes",
    )
    @classmethod
    def _normalize_text(cls, value: str | None) -> str | None:
        if value is None:
            return None
        normalized = value.strip()
        return normalized or None


class RepairOrderUpdate(BaseModel):
    customer_id: int | None = Field(default=None, ge=1)
    customer_name: str | None = Field(default=None, max_length=120)
    customer_contact: str | None = Field(
        default=None, max_length=120)  # // [PACK37-backend]
    technician_name: str | None = Field(default=None, max_length=120)
    damage_type: str | None = Field(default=None, max_length=120)
    diagnosis: str | None = Field(
        default=None, max_length=500)  # // [PACK37-backend]
    device_model: str | None = Field(
        default=None, max_length=120)  # // [PACK37-backend]
    imei: str | None = Field(
        default=None, max_length=40)  # // [PACK37-backend]
    device_description: str | None = Field(default=None, max_length=255)
    notes: str | None = Field(default=None, max_length=500)
    status: RepairStatus | None = None
    labor_cost: Decimal | None = Field(default=None, ge=Decimal("0"))
    parts: list[RepairOrderPartPayload] | None = None

    @model_validator(mode="before")
    @classmethod
    def _coerce_repair_update_aliases(cls, data: Any) -> Any:  # pragma: no cover
        if isinstance(data, dict) and "damage_type" not in data:
            for k in ("issue",):
                if k in data:
                    data["damage_type"] = data[k]
                    break
        return data

    @field_validator(
        "customer_name",
        "customer_contact",
        "technician_name",
        "damage_type",
        "diagnosis",
        "device_model",
        "imei",
        "device_description",
        "notes",
        mode="before",
    )
    @classmethod
    def _normalize_optional_text(cls, value: str | None) -> str | None:
        if value is None:
            return None
        normalized = value.strip()
        return normalized or None


class RepairOrderPartsRequest(BaseModel):  # // [PACK37-backend]
    parts: list[RepairOrderPartPayload] = Field(default_factory=list)


class RepairOrderCloseRequest(BaseModel):  # // [PACK37-backend]
    labor_cost: Decimal | None = Field(default=None, ge=Decimal("0"))
    parts: list[RepairOrderPartPayload] | None = None


class RepairOrderPartResponse(BaseModel):
    id: int
    repair_order_id: int
    device_id: int | None
    part_name: str | None = None  # // [PACK37-backend]
    source: RepairPartSource = Field(
        default=RepairPartSource.STOCK)  # // [PACK37-backend]
    quantity: int
    unit_cost: Decimal

    model_config = ConfigDict(from_attributes=True)

    @field_serializer("unit_cost")
    @classmethod
    def _serialize_unit_cost(cls, value: Decimal) -> float:
        return float(value)


class RepairOrderResponse(BaseModel):
    id: int
    store_id: int
    customer_id: int | None
    customer_name: str | None
    customer_contact: str | None = None  # // [PACK37-backend]
    technician_name: str
    damage_type: str
    diagnosis: str | None = None  # // [PACK37-backend]
    device_model: str | None = None  # // [PACK37-backend]
    imei: str | None = None  # // [PACK37-backend]
    device_description: str | None
    notes: str | None
    status: RepairStatus
    labor_cost: Decimal
    parts_cost: Decimal
    total_cost: Decimal
    inventory_adjusted: bool
    opened_at: datetime
    updated_at: datetime
    delivered_at: datetime | None
    parts: list[RepairOrderPartResponse]

    model_config = ConfigDict(from_attributes=True)

    @computed_field(return_type=str)  # type: ignore[misc]
    def status_color(self) -> str:
        mapping = {
            RepairStatus.PENDIENTE: "🟡",
            RepairStatus.EN_PROCESO: "🟠",
            RepairStatus.LISTO: "🟢",
            RepairStatus.ENTREGADO: "⚪",
            RepairStatus.CANCELADO: "🔴",  # // [PACK37-backend]
        }
        return mapping.get(self.status, "⬜")

    @field_serializer("labor_cost", "parts_cost", "total_cost")
    @classmethod
    def _serialize_cost(cls, value: Decimal) -> float:
        return float(value)


class SaleItemCreate(BaseModel):
    device_id: int = Field(..., ge=1)
    quantity: int = Field(..., ge=1)
    discount_percent: Decimal | None = Field(
        default=Decimal("0"), ge=Decimal("0"), le=Decimal("100")
    )
    batch_code: str | None = Field(default=None, max_length=80)
    unit_price_override: Annotated[
        Decimal | None,
        Field(
            default=None,
            ge=Decimal("0"),
            validation_alias=AliasChoices("unit_price_override", "price"),
        ),
    ]  # // [PACK34-schema]
    reservation_id: int | None = Field(default=None, ge=1)

    @field_validator("discount_percent")
    @classmethod
    def _normalize_discount(cls, value: Decimal | None) -> Decimal:
        if value is None:
            return Decimal("0")
        return value

    @field_validator("batch_code")
    @classmethod
    def _normalize_sale_batch(cls, value: str | None) -> str | None:
        if value is None:
            return None
        normalized = value.strip()
        return normalized or None


class SaleCreate(BaseModel):
    store_id: int = Field(..., ge=1)  # // [PACK30-31-BACKEND]
    customer_id: int | None = Field(default=None, ge=1)
    customer_name: str | None = Field(default=None, max_length=120)
    payment_method: PaymentMethod = Field(default=PaymentMethod.EFECTIVO)
    discount_percent: Decimal | None = Field(
        default=Decimal("0"), ge=Decimal("0"), le=Decimal("100"))
    status: str = Field(default="COMPLETADA", max_length=30)
    notes: str | None = Field(default=None, max_length=255)
    items: list[SaleItemCreate]

    @model_validator(mode="before")
    @classmethod
    def _coerce_sale_aliases(cls, data: Any) -> Any:  # pragma: no cover
        if not isinstance(data, dict):
            return data
        if "store_id" not in data:
            for k in ("branch_id",):
                if k in data:
                    data["store_id"] = data[k]
                    break
        return data

    @field_validator("customer_name")
    @classmethod
    def _normalize_customer(cls, value: str | None) -> str | None:
        if value is None:
            return value
        normalized = value.strip()
        return normalized or None

    @field_validator("notes")
    @classmethod
    def _normalize_sale_notes(cls, value: str | None) -> str | None:
        if value is None:
            return value
        normalized = value.strip()
        return normalized or None

    @field_validator("status")
    @classmethod
    def _normalize_status(cls, value: str) -> str:
        normalized = value.strip()
        return normalized or "COMPLETADA"

    @field_validator("items")
    @classmethod
    def _ensure_sale_items(cls, value: list[SaleItemCreate]) -> list[SaleItemCreate]:
        if not value:
            raise ValueError("Debes agregar artículos a la venta.")
        return value


class SaleUpdate(BaseModel):
    customer_id: int | None = Field(default=None, ge=1)
    customer_name: str | None = Field(default=None, max_length=120)
    payment_method: PaymentMethod = Field(default=PaymentMethod.EFECTIVO)
    discount_percent: Decimal | None = Field(
        default=Decimal("0"), ge=Decimal("0"), le=Decimal("100"))
    status: str = Field(default="COMPLETADA", max_length=30)
    notes: str | None = Field(default=None, max_length=255)
    items: list[SaleItemCreate]

    @field_validator("customer_name")
    @classmethod
    def _normalize_update_customer(cls, value: str | None) -> str | None:
        if value is None:
            return value
        normalized = value.strip()
        return normalized or None

    @field_validator("notes")
    @classmethod
    def _normalize_update_notes(cls, value: str | None) -> str | None:
        if value is None:
            return value
        normalized = value.strip()
        return normalized or None

    @field_validator("status")
    @classmethod
    def _normalize_update_status(cls, value: str) -> str:
        normalized = value.strip()
        return normalized or "COMPLETADA"

    @field_validator("items")
    @classmethod
    def _ensure_update_items(cls, value: list[SaleItemCreate]) -> list[SaleItemCreate]:
        if not value:
            raise ValueError("Debes agregar artículos a la venta.")
        return value


class SaleStoreSummary(BaseModel):
    id: int
    name: str
    location: str | None = None

    model_config = ConfigDict(from_attributes=True)


class SaleUserSummary(BaseModel):
    id: int
    username: str
    full_name: str | None = None

    model_config = ConfigDict(from_attributes=True)


class SaleDeviceSummary(BaseModel):
    id: int
    sku: str
    name: str
    modelo: str | None = None
    imei: str | None = None
    serial: str | None = None

    model_config = ConfigDict(from_attributes=True)


class SaleItemResponse(BaseModel):
    id: int
    sale_id: int
    device_id: int
    quantity: int
    unit_price: Decimal
    discount_amount: Decimal
    total_line: Decimal
    device: SaleDeviceSummary | None = None
    reservation_id: int | None = None

    model_config = ConfigDict(from_attributes=True)

    @field_serializer("unit_price", "discount_amount", "total_line")
    @classmethod
    def _serialize_amount(cls, value: Decimal) -> float:
        return float(value)


class SaleCustomerSummary(BaseModel):
    id: int
    name: str
    outstanding_debt: Decimal

    model_config = ConfigDict(from_attributes=True)

    @field_serializer("outstanding_debt")
    @classmethod
    def _serialize_debt(cls, value: Decimal) -> float:
        return float(value)


class CashSessionSummary(BaseModel):
    id: int
    status: CashSessionStatus
    opened_at: datetime
    closed_at: datetime | None

    model_config = ConfigDict(from_attributes=True)


class SaleResponse(BaseModel):
    id: int
    store_id: int
    customer_id: int | None
    customer_name: str | None
    payment_method: PaymentMethod
    discount_percent: Decimal
    subtotal_amount: Decimal
    tax_amount: Decimal
    total_amount: Decimal
    status: str
    notes: str | None
    created_at: datetime
    performed_by_id: int | None
    cash_session_id: int | None
    customer: SaleCustomerSummary | None = None
    cash_session: CashSessionSummary | None = None
    items: list[SaleItemResponse]
    returns: list["SaleReturnResponse"] = []
    store: SaleStoreSummary | None = None
    performed_by: SaleUserSummary | None = None
    ultima_accion: AuditTrailInfo | None = None

    model_config = ConfigDict(from_attributes=True)

    @field_serializer("discount_percent", "subtotal_amount", "tax_amount", "total_amount")
    @classmethod
    def _serialize_sale_amount(cls, value: Decimal) -> float:
        return float(value)

    @computed_field(alias="fecha", return_type=datetime)
    def fecha_operacion(self) -> datetime:
        return self.created_at


class SaleReturnItem(BaseModel):
    device_id: int = Field(..., ge=1)
    quantity: int = Field(..., ge=1)
    reason: str = Field(..., min_length=5, max_length=255)

    @field_validator("reason")
    @classmethod
    def _normalize_sale_reason(cls, value: str) -> str:
        normalized = value.strip()
        if len(normalized) < 5:
            raise ValueError("El motivo debe tener al menos 5 caracteres.")
        return normalized


class SaleReturnCreate(BaseModel):
    sale_id: int = Field(..., ge=1)
    items: list[SaleReturnItem]

    @field_validator("items")
    @classmethod
    def _ensure_return_items(cls, value: list[SaleReturnItem]) -> list[SaleReturnItem]:
        if not value:
            raise ValueError("Debes indicar artículos a devolver.")
        return value


class SaleReturnResponse(BaseModel):
    id: int
    sale_id: int
    device_id: int
    quantity: int
    reason: str
    processed_by_id: int | None
    created_at: datetime

    model_config = ConfigDict(from_attributes=True)

    @computed_field(alias="fecha", return_type=datetime)
    def fecha_registro(self) -> datetime:
        return self.created_at


class SalesReportFilters(BaseModel):
    store_id: int | None = None
    customer_id: int | None = None
    performed_by_id: int | None = None
    product_id: int | None = None
    date_from: datetime | None = None
    date_to: datetime | None = None
    query: str | None = None


class SalesReportTotals(BaseModel):
    count: int
    subtotal: Decimal
    tax: Decimal
    total: Decimal
    cost: Decimal = Decimal("0")
    net_income: Decimal = Decimal("0")
    daily_average: Decimal = Decimal("0")

    @field_serializer("subtotal", "tax", "total", "cost", "net_income", "daily_average")
    @classmethod
    def _serialize_totals(cls, value: Decimal) -> float:
        return float(value)


class SalesReportItem(BaseModel):
    sale_id: int
    folio: str
    store_name: str
    customer_name: str | None
    performed_by: str | None
    payment_method: PaymentMethod
    subtotal: Decimal
    tax: Decimal
    total: Decimal
    created_at: datetime
    items: list[SaleItemResponse]
    ultima_accion: AuditTrailInfo | None = None

    @field_serializer("subtotal", "tax", "total")
    @classmethod
    def _serialize_amount(cls, value: Decimal) -> float:
        return float(value)


class SalesReportGroup(BaseModel):
    id: int | None
    name: str
    total: Decimal
    count: int

    @field_serializer("total")
    @classmethod
    def _serialize_total(cls, value: Decimal) -> float:
        return float(value)


class SalesReportProduct(BaseModel):
    product_id: int
    sku: str | None
    name: str
    units: int
    total: Decimal

    @field_serializer("total")
    @classmethod
    def _serialize_total(cls, value: Decimal) -> float:
        return float(value)


class SalesReport(BaseModel):
    generated_at: datetime
    filters: SalesReportFilters
    totals: SalesReportTotals
    daily_stats: list[DashboardChartPoint]
    items: list[SalesReportItem]
    by_store: list[SalesReportGroup] = Field(default_factory=list)
    by_user: list[SalesReportGroup] = Field(default_factory=list)
    top_products: list[SalesReportProduct] = Field(default_factory=list)


class POSCartItem(BaseModel):
    """Elemento del carrito POS aceptando identificadores flexibles."""

    # // [PACK34-schema]
    device_id: int | None = Field(default=None, ge=1)
    imei: str | None = Field(default=None, max_length=18)
    quantity: int = Field(..., ge=1)
    discount_percent: Decimal | None = Field(
        default=Decimal("0"), ge=Decimal("0"), le=Decimal("100"))
    unit_price_override: Decimal | None = Field(default=None, ge=Decimal("0"))
    tax_code: str | None = Field(default=None, max_length=50)
    reservation_id: int | None = Field(default=None, ge=1)

    model_config = ConfigDict(populate_by_name=True)

    @field_validator("discount_percent")
    @classmethod
    def _normalize_pos_discount(cls, value: Decimal | None) -> Decimal:
        if value is None:
            return Decimal("0")
        return value

    @model_validator(mode="before")
    @classmethod
    def _coerce_cart_aliases(cls, data: Any) -> Any:  # pragma: no cover
        if not isinstance(data, dict):
            return data
        mapping = {
            "device_id": ["productId", "product_id"],
            "imei": ["imei_1", "imei1"],
            "quantity": ["qty"],
            "discount_percent": ["discount"],
            "unit_price_override": ["price"],
            "tax_code": ["taxCode"],
        }
        for target, sources in mapping.items():
            if target not in data:
                for s in sources:
                    if s in data:
                        data[target] = data[s]
                        break
        return data


class POSSalePaymentInput(BaseModel):
    """Definición de pago para registrar montos por método."""

    # // [PACK34-schema]
    method: PaymentMethod
    amount: Decimal = Field(..., ge=Decimal("0"))

    @model_validator(mode="before")
    @classmethod
    def _coerce_method_alias(cls, data: Any) -> Any:  # pragma: no cover
        if isinstance(data, dict) and "method" not in data:
            for k in ("paymentMethod",):
                if k in data:
                    data["method"] = data[k]
                    break
        return data


class POSSaleRequest(BaseModel):
    store_id: int = Field(..., ge=1)
    customer_id: int | None = Field(default=None, ge=1)
    customer_name: str | None = Field(default=None, max_length=120)
    payment_method: PaymentMethod = Field(default=PaymentMethod.EFECTIVO)
    discount_percent: Decimal | None = Field(
        default=Decimal("0"), ge=Decimal("0"), le=Decimal("100")
    )
    notes: str | None = Field(default=None, max_length=255)
    items: list[POSCartItem]
    draft_id: int | None = Field(default=None, ge=1)
    save_as_draft: bool = Field(default=False)
    confirm: bool = Field(default=False)
    apply_taxes: bool = Field(default=True)
    cash_session_id: int | None = Field(default=None, ge=1)
    payment_breakdown: dict[str, Decimal] = Field(default_factory=dict)
    payments: list[POSSalePaymentInput] = Field(default_factory=list)

    model_config = ConfigDict(populate_by_name=True)

    @field_validator("customer_name")
    @classmethod
    def _normalize_pos_customer(cls, value: str | None) -> str | None:
        if value is None:
            return None
        normalized = value.strip()
        return normalized or None

    @field_validator("notes")
    @classmethod
    def _normalize_pos_notes(cls, value: str | None) -> str | None:
        if value is None:
            return None
        normalized = value.strip()
        return normalized or None

    @field_validator("items")
    @classmethod
    def _ensure_pos_items(cls, value: list[POSCartItem]) -> list[POSCartItem]:
        if not value:
            raise ValueError("Debes agregar dispositivos al carrito.")
        return value

    @field_validator("payment_breakdown", mode="before")
    @classmethod
    def _normalize_breakdown(cls, value: dict[str, Decimal] | None) -> dict[str, Decimal]:
        if value is None:
            return {}
        normalized: dict[str, Decimal] = {}
        for method_key, amount in value.items():
            method = method_key.strip().upper()
            try:
                PaymentMethod(method)
            except ValueError as exc:  # pragma: no cover - validation error path
                raise ValueError(
                    "Método de pago inválido en el desglose.") from exc
            normalized[method] = Decimal(str(amount))
        return normalized

    @model_validator(mode="before")
    @classmethod
    def _coerce_pos_aliases(cls, data: Any) -> Any:  # pragma: no cover
        if not isinstance(data, dict):
            return data
        mapping = {
            "store_id": ["branchId", "branch_id"],
            "customer_name": ["customer"],
            "payment_method": ["payment_method", "defaultPaymentMethod"],
            "notes": ["note", "notes"],
            "cash_session_id": ["sessionId"],
        }
        for target, sources in mapping.items():
            if target not in data:
                for s in sources:
                    if s in data:
                        data[target] = data[s]
                        break
        return data

    @model_validator(mode="after")
    def _sync_pos_payments(self) -> "POSSaleRequest":
        # // [PACK34-schema]
        if self.payments:
            breakdown: dict[str, Decimal] = {}
            for payment in self.payments:
                method_key = payment.method.value
                breakdown[method_key] = (
                    breakdown.get(method_key, Decimal("0"))
                    + Decimal(str(payment.amount))
                )
            self.payment_breakdown = breakdown
        return self


class POSDraftResponse(BaseModel):
    id: int
    store_id: int
    payload: dict[str, Any]
    created_at: datetime
    updated_at: datetime

    model_config = ConfigDict(from_attributes=True)


class POSSaleResponse(BaseModel):
    status: Literal["draft", "registered"]
    sale: SaleResponse | None = None
    draft: POSDraftResponse | None = None
    receipt_url: str | None = None
    warnings: list[str] = Field(default_factory=list)
    cash_session_id: int | None = None
    payment_breakdown: dict[str, float] = Field(default_factory=dict)
    receipt_pdf_base64: str | None = Field(default=None)

    @field_serializer("payment_breakdown")
    @classmethod
    def _serialize_breakdown(cls, value: dict[str, float]) -> dict[str, float]:
        return {key: float(amount) for key, amount in value.items()}

    @computed_field(return_type=float)  # type: ignore[misc]
    def total_caja(self) -> float:
        if self.sale is not None:
            return float(self.sale.total_amount)
        if self.payment_breakdown:
            return float(sum(self.payment_breakdown.values()))
        return 0.0


class POSReturnItemRequest(BaseModel):
    """Item devuelto desde el POS identificable por producto o IMEI."""

    # // [PACK34-schema]
    product_id: Annotated[
        int | None,
        Field(
            default=None,
            ge=1,
            validation_alias=AliasChoices(
                "product_id", "productId", "device_id"),
        ),
    ]
    imei: Annotated[
        str | None,
        Field(
            default=None,
            max_length=18,
            validation_alias=AliasChoices("imei", "imei_1"),
        ),
    ]
    qty: Annotated[
        int,
        Field(
            ...,
            ge=1,
            validation_alias=AliasChoices("quantity", "qty"),
        ),
    ]


class POSReturnRequest(BaseModel):
    """Solicitud de devolución rápida en POS (alias normalizados)."""

    original_sale_id: int = Field(..., ge=1)
    items: list[POSReturnItemRequest]
    reason: str | None = Field(default=None, max_length=255)

    @model_validator(mode="before")
    @classmethod
    def _coerce_return_aliases(cls, data: Any) -> Any:  # pragma: no cover
        if isinstance(data, dict) and "original_sale_id" not in data:
            for k in ("originalSaleId", "sale_id"):
                if k in data:
                    data["original_sale_id"] = data[k]
                    break
        return data

    @field_validator("items")
    @classmethod
    def _ensure_return_items(cls, value: list[POSReturnItemRequest]) -> list[POSReturnItemRequest]:
        if not value:
            raise ValueError("Debes indicar artículos a devolver.")
        return value

    @field_validator("reason")
    @classmethod
    def _normalize_reason(cls, value: str | None) -> str | None:
        if value is None:
            return None
        normalized = value.strip()
        return normalized or None


class POSReturnResponse(BaseModel):
    """Respuesta estandarizada tras registrar devoluciones POS."""

    # // [PACK34-schema]
    sale_id: int
    return_ids: list[int]
    notes: str | None = None


class POSSaleDetailResponse(BaseModel):
    """Detalle completo de ventas POS con acceso a recibo."""

    # // [PACK34-schema]
    sale: SaleResponse
    receipt_url: str
    receipt_pdf_base64: str | None = None


class CashSessionOpenRequest(BaseModel):
    store_id: int = Field(..., ge=1)
    opening_amount: Decimal = Field(..., ge=Decimal("0"))
    notes: str | None = Field(default=None, max_length=255)

    @field_validator("notes")
    @classmethod
    def _normalize_notes(cls, value: str | None) -> str | None:
        if value is None:
            return None
        normalized = value.strip()
        return normalized or None


class CashSessionCloseRequest(BaseModel):
    session_id: int = Field(..., ge=1)
    closing_amount: Decimal = Field(..., ge=Decimal("0"))
    notes: str | None = Field(default=None, max_length=255)
    payment_breakdown: dict[str, Decimal] = Field(default_factory=dict)

    @field_validator("notes")
    @classmethod
    def _normalize_notes(cls, value: str | None) -> str | None:
        if value is None:
            return None
        normalized = value.strip()
        return normalized or None

    @field_validator("payment_breakdown", mode="before")
    @classmethod
    def _normalize_breakdown(cls, value: dict[str, Decimal] | None) -> dict[str, Decimal]:
        if value is None:
            return {}
        normalized: dict[str, Decimal] = {}
        for method_key, amount in value.items():
            method = method_key.strip().upper()
            try:
                PaymentMethod(method)
            except ValueError as exc:
                raise ValueError("Método de pago inválido.") from exc
            normalized[method] = Decimal(str(amount))
        return normalized


class CashSessionResponse(BaseModel):
    id: int
    store_id: int
    status: CashSessionStatus
    opening_amount: Decimal
    closing_amount: Decimal
    expected_amount: Decimal
    difference_amount: Decimal
    payment_breakdown: dict[str, float]
    notes: str | None
    opened_by_id: int | None
    closed_by_id: int | None
    opened_at: datetime
    closed_at: datetime | None

    model_config = ConfigDict(from_attributes=True)

    @field_serializer(
        "opening_amount",
        "closing_amount",
        "expected_amount",
        "difference_amount",
    )
    @classmethod
    def _serialize_amount(cls, value: Decimal) -> float:
        return float(value)

    @field_serializer("payment_breakdown")
    @classmethod
    def _serialize_breakdown(cls, value: dict[str, float]) -> dict[str, float]:
        return {key: float(amount) for key, amount in value.items()}


class POSSessionOpenPayload(BaseModel):
    """Carga útil para aperturas de caja rápidas desde POS (branch/store alias)."""

    branch_id: int = Field(..., ge=1)
    opening_amount: Decimal = Field(..., ge=Decimal("0"))
    notes: str | None = Field(default=None, max_length=255)

    @model_validator(mode="before")
    @classmethod
    def _coerce_open_aliases(cls, data: Any) -> Any:  # pragma: no cover
        if isinstance(data, dict) and "branch_id" not in data:
            for k in ("branchId", "store_id"):
                if k in data:
                    data["branch_id"] = data[k]
                    break
        return data

    @field_validator("notes")
    @classmethod
    def _normalize_pos_session_notes(cls, value: str | None) -> str | None:
        if value is None:
            return None
        normalized = value.strip()
        return normalized or None


class POSSessionClosePayload(BaseModel):
    """Datos requeridos para cerrar sesiones POS."""

    # // [PACK34-schema]
    session_id: int = Field(..., ge=1)
    closing_amount: Decimal = Field(..., ge=Decimal("0"))
    notes: str | None = Field(default=None, max_length=255)
    payments: dict[str, Decimal] = Field(default_factory=dict)

    @field_validator("notes")
    @classmethod
    def _normalize_close_notes(cls, value: str | None) -> str | None:
        if value is None:
            return None
        normalized = value.strip()
        return normalized or None

    @field_validator("payments", mode="before")
    @classmethod
    def _normalize_payments(
        cls, value: dict[str, Decimal] | list[dict[str, Decimal | str]] | None
    ) -> dict[str, Decimal]:
        normalized: dict[str, Decimal] = {}
        if value is None:
            return normalized
        if isinstance(value, dict):
            source = value.items()
        else:
            source = []
            for entry in value:
                method = str(entry.get("method") or entry.get(
                    "paymentMethod") or "").strip()
                amount = entry.get("amount") or entry.get("value")
                if not method:
                    continue
                source.append((method, amount))
        for raw_method, raw_amount in source:
            method_key = str(raw_method).strip().upper()
            try:
                PaymentMethod(method_key)
            except ValueError as exc:
                raise ValueError("Método de pago inválido.") from exc
            normalized[method_key] = Decimal(str(raw_amount))
        return normalized


class POSSessionSummary(BaseModel):
    """Resumen compacto de sesiones POS para la UI."""

    # // [PACK34-schema]
    session_id: int
    branch_id: int
    status: CashSessionStatus
    opened_at: datetime
    closing_at: datetime | None = None
    opening_amount: Decimal | None = None
    closing_amount: Decimal | None = None
    expected_amount: Decimal | None = None
    difference_amount: Decimal | None = None
    payment_breakdown: dict[str, float] = Field(default_factory=dict)

    @classmethod
    def from_model(cls, session: "models.CashRegisterSession") -> "POSSessionSummary":
        from .. import models  # Importación tardía para evitar ciclos

        # // [PACK34-schema]
        return cls(
            session_id=session.id,
            branch_id=session.store_id,
            status=session.status,
            opened_at=session.opened_at,
            closing_at=session.closed_at,
            opening_amount=getattr(session, "opening_amount", None),
            closing_amount=getattr(session, "closing_amount", None),
            expected_amount=getattr(session, "expected_amount", None),
            difference_amount=getattr(session, "difference_amount", None),
            payment_breakdown={
                key: float(value) for key, value in (session.payment_breakdown or {}).items()
            },
        )

    @field_serializer(
        "opening_amount",
        "closing_amount",
        "expected_amount",
        "difference_amount",
    )
    @classmethod
    def _serialize_optional_amount(cls, value: Decimal | None) -> float | None:
        if value is None:
            return None
        return float(value)


class POSTaxInfo(BaseModel):
    """Catálogo simple de impuestos POS."""

    # // [PACK34-schema]
    code: str
    name: str
    rate: Decimal = Field(..., ge=Decimal("0"), le=Decimal("100"))

    @field_serializer("rate")
    @classmethod
    def _serialize_tax_rate(cls, value: Decimal) -> float:
        return float(value)


class POSConfigResponse(BaseModel):
    store_id: int
    tax_rate: Decimal
    invoice_prefix: str
    printer_name: str | None
    printer_profile: str | None
    quick_product_ids: list[int]
    updated_at: datetime

    model_config = ConfigDict(from_attributes=True)

    @field_serializer("tax_rate")
    @classmethod
    def _serialize_tax(cls, value: Decimal) -> float:
        return float(value)


class POSConfigUpdate(BaseModel):
    store_id: int = Field(..., ge=1)
    tax_rate: Decimal = Field(..., ge=Decimal("0"), le=Decimal("100"))
    invoice_prefix: str = Field(..., min_length=1, max_length=12)
    printer_name: str | None = Field(default=None, max_length=120)
    printer_profile: str | None = Field(default=None, max_length=255)
    quick_product_ids: list[int] = Field(default_factory=list)

    @field_validator("quick_product_ids")
    @classmethod
    def _validate_quick_products(cls, value: list[int]) -> list[int]:
        normalized = []
        for item in value:
            if int(item) < 1:
                raise ValueError(
                    "Los identificadores rápidos deben ser positivos.")
            normalized.append(int(item))
        return normalized


class BackupRunRequest(BaseModel):
    nota: str | None = Field(default=None, max_length=255)
    componentes: set[BackupComponent] | None = Field(
        default=None,
        description=(
            "Componentes específicos a incluir en el respaldo. Si se omite se respaldan todos."
        ),
    )


class BackupJobResponse(BaseModel):
    id: int
    mode: BackupMode
    executed_at: datetime
    pdf_path: str
    archive_path: str
    json_path: str
    sql_path: str
    config_path: str
    metadata_path: str
    critical_directory: str
    components: list[BackupComponent]
    total_size_bytes: int
    notes: str | None
    triggered_by_id: int | None
    created_at: datetime
    updated_at: datetime

    model_config = ConfigDict(from_attributes=True)


class BackupRestoreRequest(BaseModel):
    componentes: set[BackupComponent] | None = Field(
        default=None,
        description="Componentes a restaurar. Si no se especifica se usarán todos los disponibles.",
    )
    destino: str | None = Field(
        default=None,
        max_length=255,
        description="Directorio destino para los archivos restaurados. Se crea si no existe.",
    )
    aplicar_base_datos: bool = Field(
        default=False,
        description=(
            "Cuando es verdadero ejecuta el volcado SQL directamente sobre la base de datos activa."
        ),
    )


class BackupRestoreResponse(BaseModel):
    job_id: int
    componentes: list[BackupComponent]
    destino: str | None
    resultados: dict[str, str]


class ReleaseInfo(BaseModel):
    version: str = Field(..., description="Versión disponible del producto")
    release_date: date = Field(..., description="Fecha oficial de liberación")
    notes: str = Field(..., description="Resumen de cambios relevantes")
    download_url: str = Field(...,
                              description="Enlace de descarga del instalador")


class UpdateStatus(BaseModel):
    current_version: str
    latest_version: str | None
    is_update_available: bool
    latest_release: ReleaseInfo | None = None


class IntegrationCredentialInfo(BaseModel):
    """Resumen de credenciales expuestas a los administradores."""

    token_hint: str = Field(
        ...,
        min_length=4,
        max_length=8,
        description="Últimos caracteres visibles del token activo.",
    )
    rotated_at: datetime = Field(
        ...,
        description="Marca temporal en UTC de la última rotación del token.",
    )
    expires_at: datetime = Field(
        ...,
        description="Fecha en UTC en la que expira el token vigente.",
    )

    model_config = ConfigDict(
        json_schema_extra={
            "example": {
                "token_hint": "a1B3",
                "rotated_at": "2025-11-06T04:00:00+00:00",
                "expires_at": "2026-02-04T04:00:00+00:00",
            }
        }
    )


class IntegrationHealthStatus(BaseModel):
    """Estado de salud reportado por los monitores corporativos."""

    status: str = Field(
        ...,
        min_length=2,
        max_length=40,
        description="Estado declarado (por ejemplo: operational, degraded, offline).",
    )
    checked_at: datetime | None = Field(
        default=None,
        description="Marca temporal en UTC del último chequeo exitoso.",
    )
    message: str | None = Field(
        default=None,
        max_length=200,
        description="Mensaje opcional con detalles del monitoreo.",
    )


class IntegrationProviderSummary(BaseModel):
    """Información general visible en el catálogo de integraciones."""

    slug: str = Field(
        ...,
        min_length=3,
        max_length=60,
        description="Identificador corto de la integración.",
    )
    name: str = Field(
        ...,
        min_length=3,
        max_length=120,
        description="Nombre comercial del conector externo.",
    )
    category: str = Field(
        ...,
        min_length=3,
        max_length=60,
        description="Categoría operativa del conector (analítica, automatización, etc.).",
    )
    status: str = Field(
        ...,
        min_length=2,
        max_length=40,
        description="Estado corporativo actual (active, beta, deprecated, etc.).",
    )
    supports_push: bool = Field(
        default=False,
        description="Indica si Softmobile envía eventos al conector mediante webhooks.",
    )
    supports_pull: bool = Field(
        default=True,
        description="Indica si el conector consulta datos directamente de la API.",
    )
    events: list[str] = Field(
        default_factory=list,
        description="Eventos estándar publicados para la integración.",
    )
    documentation_url: str | None = Field(
        default=None,
        description="Enlace de referencia con la documentación técnica del conector.",
    )
    credential: IntegrationCredentialInfo
    health: IntegrationHealthStatus

    model_config = ConfigDict(
        json_schema_extra={
            "example": {
                "slug": "zapier",
                "name": "Zapier Inventory Bridge",
                "category": "automatizacion",
                "status": "active",
                "supports_push": True,
                "supports_pull": True,
                "events": [
                    "inventory.device.updated",
                    "sales.order.completed",
                ],
                "documentation_url": "https://docs.softmobile.mx/integraciones/zapier",
                "credential": {
                    "token_hint": "XyZ9",
                    "rotated_at": "2025-10-01T06:00:00+00:00",
                    "expires_at": "2025-12-30T06:00:00+00:00",
                },
                "health": {
                    "status": "operational",
                    "checked_at": "2025-11-05T05:00:00+00:00",
                    "message": "Webhook confirmó respuesta 200 en 120 ms",
                },
            }
        }
    )


class IntegrationProviderDetail(IntegrationProviderSummary):
    """Ficha extendida con capacidades y pasos de despliegue."""

    auth_type: str = Field(
        ...,
        min_length=3,
        max_length=40,
        description="Método de autenticación utilizado (api_key, oauth2, etc.).",
    )
    description: str = Field(
        ...,
        min_length=10,
        max_length=500,
        description="Descripción funcional de la integración.",
    )
    features: dict[str, Any] = Field(
        default_factory=dict,
        description="Mapa de capacidades habilitadas para el conector.",
    )
    setup_instructions: list[str] = Field(
        default_factory=list,
        description="Pasos recomendados para habilitar la integración.",
    )


class IntegrationRotateSecretResponse(BaseModel):
    """Respuesta emitida tras rotar el token de una integración."""

    slug: str = Field(
        ...,
        min_length=3,
        max_length=60,
        description="Identificador del conector actualizado.",
    )
    token: str = Field(
        ...,
        min_length=16,
        max_length=200,
        description="Token API recién emitido en formato URL-safe.",
    )
    credential: IntegrationCredentialInfo

    model_config = ConfigDict(
        json_schema_extra={
            "example": {
                "slug": "erp_sync",
                "token": "4sV2k1lM...",
                "credential": {
                    "token_hint": "LmN7",
                    "rotated_at": "2025-11-06T05:32:00+00:00",
                    "expires_at": "2026-02-04T05:32:00+00:00",
                },
            }
        }
    )


class IntegrationHealthUpdateRequest(BaseModel):
    """Carga útil enviada por los monitores corporativos."""

    status: str = Field(
        ...,
        min_length=2,
        max_length=40,
        description="Estado reportado (operational, degraded, offline, etc.).",
    )
    message: str | None = Field(
        default=None,
        max_length=200,
        description="Descripción breve del resultado del monitoreo.",
    )


__all__ = [
    "AgingMetric",
    "AnalyticsAgingResponse",
    "AnalyticsComparativeResponse",
    "AnalyticsForecastResponse",
    "AnalyticsProfitMarginResponse",
    "AnalyticsRotationResponse",
    "AnalyticsSalesProjectionResponse",
    "AuditAcknowledgedEntity",
    "AuditAcknowledgementCreate",
    "AuditAcknowledgementResponse",
    "AuditUIExportFormat",
    "AuditUIBulkItem",
    "AuditUIBulkRequest",
    "AuditUIBulkResponse",
    "AuditUIRecord",
    "AuditUIListResponse",
    "AuditHighlight",
    "AuditTrailInfo",
    "AuditLogResponse",
    "SystemLogEntry",
    "SystemErrorEntry",
    "GlobalReportFiltersState",
    "GlobalReportTotals",
    "GlobalReportBreakdownItem",
    "GlobalReportAlert",
    "GlobalReportOverview",
    "GlobalReportSeriesPoint",
    "GlobalReportDashboard",
    "SalesSummaryReport",
    "SalesByProductItem",
    "CashCloseReport",
    "AuditReminderEntry",
    "AuditReminderSummary",
    "DashboardAuditAlerts",
    "BackupJobResponse",
    "BackupRunRequest",
    "BackupRestoreRequest",
    "BackupRestoreResponse",
    "BinaryFileResponse",
    "HTMLDocumentResponse",
    "IntegrationCredentialInfo",
    "IntegrationHealthStatus",
    "IntegrationProviderSummary",
    "IntegrationProviderDetail",
    "IntegrationRotateSecretResponse",
    "IntegrationHealthUpdateRequest",
    "BackupExportFormat",
    "DeviceBase",
    "DeviceCreate",
    "DeviceResponse",
    "DeviceIdentifierRequest",
    "DeviceIdentifierResponse",
    "DeviceUpdate",
    "SmartImportColumnMatch",
    "InventorySmartImportPreview",
    "InventorySmartImportResult",
    "InventorySmartImportResponse",
    "InventoryImportError",
    "InventoryImportSummary",
    "ImportValidation",
    "ImportValidationDevice",
    "ImportValidationDetail",
    "ImportValidationSummary",
    "InventoryImportHistoryEntry",
    "InventoryMetricsResponse",
    "InventorySummary",
    "DashboardChartPoint",
    "DashboardGlobalMetrics",
    "InventoryTotals",
    "LowStockDevice",
    "InventoryAlertDevice",
    "InventoryAlertSummary",
    "InventoryAlertSettingsResponse",
    "InventoryAlertsResponse",
    "MovementBase",
    "MovementCreate",
    "MovementResponse",
    "PurchaseOrderCreate",
    "PurchaseOrderItemCreate",
    "PurchaseOrderItemResponse",
    "PurchaseOrderResponse",
    "PurchaseReceiveItem",
    "PurchaseReceiveRequest",
    "PurchaseImportResponse",
    "POSCartItem",
    "POSSalePaymentInput",
    "POSSaleRequest",
    "POSSaleResponse",
    "POSSessionOpenPayload",
    "POSSessionClosePayload",
    "POSSessionSummary",
    "POSTaxInfo",
    "POSReturnItemRequest",
    "PriceListBase",
    "PriceListCreate",
    "PriceListItemBase",
    "PriceListItemCreate",
    "PriceListItemResponse",
    "PriceListItemUpdate",
    "PriceListResponse",
    "PriceListUpdate",
    "PriceResolution",
    "POSReturnRequest",
    "POSReturnResponse",
    "POSSaleDetailResponse",
    "PurchaseVendorBase",
    "PurchaseVendorCreate",
    "PurchaseVendorUpdate",
    "PurchaseVendorResponse",
    "PurchaseVendorStatusUpdate",
    "PurchaseRecordItemBase",
    "PurchaseRecordItemCreate",
    "PurchaseRecordItemResponse",
    "PurchaseRecordCreate",
    "PurchaseRecordResponse",
    "PurchaseVendorHistory",
    "PurchaseReportFilters",
    "PurchaseReportTotals",
    "PurchaseReportItem",
    "PurchaseReport",
    "PurchaseVendorRanking",
    "PurchaseUserRanking",
    "PurchaseStatistics",
    "PurchaseReturnCreate",
    "PurchaseReturnResponse",
    "RecurringOrderCreate",
    "RecurringOrderExecutionResult",
    "RecurringOrderResponse",
    "OperationHistoryEntry",
    "OperationHistoryTechnician",
    "OperationHistoryType",
    "OperationsHistoryResponse",
    "ReturnRecordType",
    "ReturnRecord",
    "ReturnsTotals",
    "ReturnsOverview",
    "SaleCreate",
    "SaleUpdate",
    "SaleItemCreate",
    "SaleItemResponse",
    "SaleStoreSummary",
    "SaleUserSummary",
    "SaleDeviceSummary",
    "SaleResponse",
    "SaleReturnCreate",
    "SaleReturnItem",
    "SaleReturnResponse",
    "SalesReportFilters",
    "SalesReportTotals",
    "SalesReportItem",
    "SalesReportGroup",
    "SalesReportProduct",
    "SalesReport",
    "POSDraftResponse",
    "POSConfigResponse",
    "POSConfigUpdate",
    "ReleaseInfo",
    "RootWelcomeResponse",
    "RoleResponse",
    "StoreBase",
    "StoreCreate",
    "StoreResponse",
    "StoreUpdate",
    "StoreValueMetric",
    "StoreComparativeMetric",
    "SupplierBase",
    "SupplierBatchBase",
    "SupplierBatchCreate",
    "SupplierBatchOverviewItem",
    "SupplierBatchResponse",
    "SupplierBatchUpdate",
    "SupplierCreate",
    "SupplierResponse",
    "SupplierUpdate",
    "SyncRequest",
    "SyncOutboxEntryResponse",
    "SyncOutboxPriority",
    "SyncOutboxStatsEntry",
    "SyncQueueProgressSummary",
    "SyncHybridComponentSummary",
    "SyncHybridProgressComponents",
    "SyncHybridProgressSummary",
    "SyncHybridForecast",
    "SyncHybridModuleBreakdownComponent",
    "SyncHybridModuleBreakdownItem",
    "SyncHybridRemainingBreakdown",
    "SyncHybridOverview",
    "SyncQueueEvent",
    "SyncQueueEntryResponse",
    "SyncQueueAttemptResponse",
    "SyncQueueEnqueueRequest",
    "SyncQueueEnqueueResponse",
    "SyncQueueDispatchResult",
    "SyncBranchHealth",
    "SyncBranchOverview",
    "SyncBranchStoreDetail",
    "SyncConflictLog",
    "SyncConflictReport",
    "SyncConflictReportFilters",
    "SyncConflictReportTotals",
    "SyncSessionCompact",
    "SyncStoreHistory",
    "SyncOutboxReplayRequest",
    "SyncSessionResponse",
    "TransferReport",
    "TransferReportDevice",
    "TransferReportFilters",
    "TransferReportItem",
    "TransferReportTotals",
    "TokenPayload",
    "TokenVerificationRequest",
    "TokenVerificationResponse",
    "TokenResponse",
    "SessionLoginResponse",
    "PasswordRecoveryRequest",
    "PasswordResetConfirm",
    "PasswordResetResponse",
    "UpdateStatus",
    "UserBase",
    "UserCreate",
    "UserUpdate",
    "UserResponse",
    "UserRolesUpdate",
    "UserStatusUpdate",
    "RoleModulePermission",
    "RolePermissionMatrix",
    "RolePermissionUpdate",
    "UserDirectoryFilters",
    "UserDirectoryTotals",
    "UserDirectoryEntry",
    "UserDirectoryReport",
    "UserDashboardActivity",
    "UserSessionSummary",
    "UserDashboardMetrics",
    "ProfitMarginMetric",
    "RotationMetric",
    "SalesProjectionMetric",
    "StockoutForecastMetric",
    "HealthStatusResponse",
]<|MERGE_RESOLUTION|>--- conflicted
+++ resolved
@@ -447,31 +447,23 @@
 
 
 class PriceListBase(BaseModel):
-<<<<<<< HEAD
     """Información común de una lista de precios."""
 
-=======
->>>>>>> 79882bb9
     name: str = Field(
         ...,
         min_length=3,
         max_length=120,
-<<<<<<< HEAD
         description="Nombre visible para identificar la lista de precios.",
-=======
         description="Nombre visible de la lista de precios.",
->>>>>>> 79882bb9
     )
     description: str | None = Field(
         default=None,
         max_length=500,
-<<<<<<< HEAD
         description="Descripción opcional del alcance o uso de la lista.",
     )
     is_active: bool = Field(
         default=True,
         description="Indica si la lista está habilitada para resolver precios.",
-=======
         description="Descripción interna para identificar la lista.",
     )
     priority: int = Field(
@@ -483,21 +475,16 @@
     is_active: bool = Field(
         default=True,
         description="Indica si la lista puede aplicarse en cálculos de precios.",
->>>>>>> 79882bb9
     )
     store_id: int | None = Field(
         default=None,
         ge=1,
-<<<<<<< HEAD
         description="Identificador de la sucursal asociada, cuando aplica.",
-=======
         description="Sucursal asociada cuando la lista es específica para una tienda.",
->>>>>>> 79882bb9
     )
     customer_id: int | None = Field(
         default=None,
         ge=1,
-<<<<<<< HEAD
         description="Identificador del cliente asociado, cuando aplica.",
     )
     currency: str = Field(
@@ -516,7 +503,6 @@
     )
 
     @field_validator("name")
-=======
         description="Cliente corporativo preferente ligado a la lista.",
     )
     starts_at: datetime | None = Field(
@@ -529,12 +515,10 @@
     )
 
     @field_validator("name", mode="before")
->>>>>>> 79882bb9
     @classmethod
     def _normalize_name(cls, value: str) -> str:
         normalized = value.strip()
         if len(normalized) < 3:
-<<<<<<< HEAD
             raise ValueError("El nombre debe tener al menos 3 caracteres.")
         return normalized
 
@@ -552,14 +536,11 @@
         normalized = value.strip().upper()
         if len(normalized) < 3:
             raise ValueError("La moneda debe tener al menos 3 caracteres.")
-=======
             raise ValueError("El nombre de la lista debe tener al menos 3 caracteres.")
->>>>>>> 79882bb9
         return normalized
 
     @model_validator(mode="after")
     def _validate_dates(self) -> "PriceListBase":
-<<<<<<< HEAD
         if (
             self.valid_from
             and self.valid_until
@@ -568,15 +549,12 @@
             raise ValueError(
                 "La fecha de inicio no puede ser posterior a la fecha de fin."
             )
-=======
         if self.starts_at and self.ends_at and self.ends_at <= self.starts_at:
             raise ValueError("La fecha de término debe ser posterior al inicio.")
->>>>>>> 79882bb9
         return self
 
 
 class PriceListCreate(PriceListBase):
-<<<<<<< HEAD
     """Carga útil para crear una lista de precios."""
 
 
@@ -619,7 +597,6 @@
         if len(normalized) < 3:
             raise ValueError("La moneda debe tener al menos 3 caracteres.")
         return normalized
-=======
     pass
 
 
@@ -632,12 +609,10 @@
     customer_id: int | None = Field(default=None, ge=1)
     starts_at: datetime | None = Field(default=None)
     ends_at: datetime | None = Field(default=None)
->>>>>>> 79882bb9
 
     @model_validator(mode="after")
     def _validate_dates(self) -> "PriceListUpdate":
         if (
-<<<<<<< HEAD
             self.valid_from
             and self.valid_until
             and self.valid_from > self.valid_until
@@ -645,18 +620,15 @@
             raise ValueError(
                 "La fecha de inicio no puede ser posterior a la fecha de fin."
             )
-=======
             self.starts_at is not None
             and self.ends_at is not None
             and self.ends_at <= self.starts_at
         ):
             raise ValueError("La fecha de término debe ser posterior al inicio.")
->>>>>>> 79882bb9
         return self
 
 
 class PriceListItemBase(BaseModel):
-<<<<<<< HEAD
     """Definición de un precio para un producto dentro de una lista."""
 
     device_id: int = Field(
@@ -674,7 +646,6 @@
         ge=Decimal("0"),
         le=Decimal("100"),
         description="Descuento porcentual adicional aplicado al precio base.",
-=======
     device_id: int = Field(
         ...,
         ge=1,
@@ -690,12 +661,10 @@
         min_length=3,
         max_length=8,
         description="Moneda ISO 4217 asociada al precio.",
->>>>>>> 79882bb9
     )
     notes: str | None = Field(
         default=None,
         max_length=500,
-<<<<<<< HEAD
         description="Notas internas sobre la regla de precios.",
     )
 
@@ -734,7 +703,6 @@
         if self.price is not None and self.price <= Decimal("0"):
             raise ValueError("El precio debe ser mayor a cero.")
         return self
-=======
         description="Comentarios internos sobre el ajuste de precio.",
     )
 
@@ -765,7 +733,6 @@
         if len(normalized) < 3:
             raise ValueError("La moneda debe contener al menos 3 caracteres.")
         return normalized
->>>>>>> 79882bb9
 
 
 class PriceListItemResponse(PriceListItemBase):
@@ -781,7 +748,6 @@
     def _serialize_price(cls, value: Decimal) -> float:
         return float(value)
 
-<<<<<<< HEAD
     @field_serializer("discount_percentage")
     @classmethod
     def _serialize_discount(cls, value: Decimal | None) -> float | None:
@@ -792,12 +758,10 @@
 
 class PriceListResponse(PriceListBase):
     id: int
-=======
 
 class PriceListResponse(PriceListBase):
     id: int
     scope: str
->>>>>>> 79882bb9
     created_at: datetime
     updated_at: datetime
     items: list[PriceListItemResponse] = Field(default_factory=list)
@@ -805,7 +769,6 @@
     model_config = ConfigDict(from_attributes=True)
 
 
-<<<<<<< HEAD
 class PriceResolution(BaseModel):
     """Resultado de resolver un precio con base en listas disponibles."""
 
@@ -848,7 +811,6 @@
     def _serialize_final_price(cls, value: Decimal) -> float:
         return float(value)
 
-=======
 class PriceEvaluationRequest(BaseModel):
     device_id: int = Field(..., ge=1)
     store_id: int | None = Field(default=None, ge=1)
@@ -861,7 +823,6 @@
     scope: str | None = None
     price: float | None = None
     currency: str | None = None
->>>>>>> 79882bb9
 
 class SmartImportColumnMatch(BaseModel):
     campo: str
