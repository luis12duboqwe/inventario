"""Esquemas Pydantic centralizados para la API de Softmobile Central."""
from __future__ import annotations

import enum
from datetime import date, datetime, timezone
from decimal import Decimal
from typing import Annotated, Any, Literal

from pydantic import (
    AliasChoices,
    BaseModel,
    ConfigDict,
    Field,
    WithJsonSchema,
    computed_field,
    field_serializer,
    field_validator,
    model_validator,
    model_serializer,
)

from ..models import (
    BackupComponent,
    BackupMode,
    CashSessionStatus,
    CommercialState,
    RecurringOrderType,
    MovementType,
    PaymentMethod,
    PurchaseStatus,
    RepairPartSource,
    RepairStatus,
    InventoryState,
    SyncMode,
    SyncOutboxPriority,
    SyncOutboxStatus,
    SyncQueueStatus,
    SyncStatus,
    TransferStatus,
    CustomerLedgerEntryType,
    SystemLogLevel,
)
from ..utils import audit as audit_utils


class BackupExportFormat(str, enum.Enum):
    """Formatos disponibles para exportar archivos de respaldo."""

    ZIP = "zip"
    SQL = "sql"
    JSON = "json"


class BinaryFileResponse(BaseModel):
    filename: str = Field(
        ...,
        description="Nombre sugerido del archivo generado.",
    )
    media_type: str = Field(
        ...,
        description="Tipo MIME del recurso entregado como archivo.",
    )
    description: str = Field(
        default="El archivo se entrega como contenido binario en el cuerpo de la respuesta.",
        description="Descripción general del archivo exportado.",
    )

    model_config = ConfigDict(json_schema_extra={"example": {
        "filename": "reporte.pdf",
        "media_type": "application/pdf",
        "description": "El archivo se entrega como contenido binario en el cuerpo de la respuesta.",
    }})

    def content_disposition(self, disposition: str = "attachment") -> dict[str, str]:
        """Construye el encabezado Content-Disposition para descargas."""

        sanitized = self.filename.replace("\n", " ").replace("\r", " ")
        return {"Content-Disposition": f"{disposition}; filename={sanitized}"}


class HTMLDocumentResponse(BaseModel):
    """Describe un documento HTML estático entregado como respuesta."""

    content: str = Field(
        ...,
        description="Contenido HTML completo renderizado por el servicio.",
        min_length=1,
    )

    model_config = ConfigDict(
        from_attributes=True,
        json_schema_extra={
            "example": {
                "content": "<!DOCTYPE html><html lang=\"es\"><head>...</head><body>...</body></html>",
            }
        },
    )


class HealthStatusResponse(BaseModel):
    status: str = Field(
        ...,
        description="Estado operativo general del servicio (por ejemplo: ok, degradado).",
        min_length=2,
        max_length=40,
    )


class RootWelcomeResponse(BaseModel):
    message: str = Field(
        ...,
        description="Mensaje de bienvenida mostrado en la raíz del servicio.",
        min_length=3,
        max_length=120,
    )
    service: str = Field(
        ...,
        description="Nombre visible del servicio o módulo que responde.",
        min_length=3,
        max_length=120,
    )


class StoreBase(BaseModel):
    name: str = Field(..., max_length=120,
                      description="Nombre visible de la sucursal")
    location: str | None = Field(
        default=None, max_length=255, description="Dirección física o referencia de la sucursal"
    )
    phone: str | None = Field(
        default=None, max_length=30, description="Teléfono de contacto principal"
    )
    manager: str | None = Field(
        default=None, max_length=120, description="Responsable operativo de la sucursal"
    )
    status: str = Field(
        default="activa", max_length=30, description="Estado operativo de la sucursal"
    )
    timezone: str = Field(default="UTC", max_length=50,
                          description="Zona horaria de la sucursal")


class StoreCreate(StoreBase):
    """Carga de datos necesaria para registrar una nueva sucursal."""

    code: str | None = Field(
        default=None,
        max_length=20,
        description="Código interno único de la sucursal",
    )


class StoreUpdate(BaseModel):
    name: str | None = Field(default=None, max_length=120)
    location: str | None = Field(default=None, max_length=255)
    phone: str | None = Field(default=None, max_length=30)
    manager: str | None = Field(default=None, max_length=120)
    status: str | None = Field(default=None, max_length=30)
    code: str | None = Field(default=None, max_length=20)
    timezone: str | None = Field(default=None, max_length=50)


class StoreResponse(StoreBase):
    id: int
    code: str
    created_at: datetime
    inventory_value: Decimal = Field(default=Decimal("0"))

    model_config = ConfigDict(from_attributes=True)

    @field_serializer("inventory_value")
    @classmethod
    def _serialize_inventory_value(cls, value: Decimal) -> float:
        return float(value)


class DeviceBase(BaseModel):
    sku: str = Field(..., max_length=80,
                     description="Identificador único del producto")
    name: str = Field(..., max_length=120,
                      description="Descripción del dispositivo")
    quantity: int = Field(
        default=0, ge=0, description="Cantidad disponible en inventario")
    unit_price: Decimal = Field(
        default=Decimal("0"),
        ge=Decimal("0"),
        description="Precio unitario referencial del dispositivo",
    )
    minimum_stock: int = Field(
        default=0,
        ge=0,
        description="Stock mínimo aceptable antes de escalar una alerta",
    )
    reorder_point: int = Field(
        default=0,
        ge=0,
        description="Nivel objetivo para disparar un reabastecimiento",
    )
    precio_venta: Decimal = Field(
        default=Decimal("0"),
        ge=Decimal("0"),
        description="Precio público sugerido del dispositivo",
    )
    imei: str | None = Field(default=None, max_length=18,
                             description="IMEI del dispositivo")
    serial: str | None = Field(
        default=None, max_length=120, description="Número de serie")
    marca: str | None = Field(
        default=None, max_length=80, description="Marca comercial")
    modelo: str | None = Field(
        default=None, max_length=120, description="Modelo detallado")
    categoria: str | None = Field(
        default=None, max_length=80, description="Categoría de catálogo")
    condicion: str | None = Field(
        default=None, max_length=60, description="Condición física")
    color: str | None = Field(
        default=None, max_length=60, description="Color principal")
    capacidad_gb: int | None = Field(
        default=None, ge=0, description="Capacidad de almacenamiento en GB")
    capacidad: str | None = Field(
        default=None, max_length=80, description="Capacidad descriptiva")
    estado_comercial: CommercialState = Field(default=CommercialState.NUEVO)
    estado: str = Field(
        default="disponible",
        max_length=40,
        description="Estado logístico del producto (disponible, apartado, agotado, etc.)",
    )
    proveedor: str | None = Field(
        default=None, max_length=120, description="Proveedor principal")
    costo_unitario: Decimal = Field(
        default=Decimal("0"),
        ge=Decimal("0"),
        description="Costo neto por unidad",
    )
    costo_compra: Decimal = Field(
        default=Decimal("0"),
        ge=Decimal("0"),
        description="Costo de compra registrado para el catálogo",
    )
    margen_porcentaje: Decimal = Field(
        default=Decimal("0"),
        ge=Decimal("0"),
        description="Margen aplicado en porcentaje",
    )
    garantia_meses: int = Field(
        default=0, ge=0, description="Garantía ofrecida en meses")
    lote: str | None = Field(default=None, max_length=80,
                             description="Identificador de lote")
    fecha_compra: date | None = Field(
        default=None, description="Fecha de compra al proveedor")
    fecha_ingreso: date | None = Field(
        default=None, description="Fecha de ingreso al inventario")
    ubicacion: str | None = Field(
        default=None, max_length=120, description="Ubicación física en la sucursal")
    descripcion: str | None = Field(
        default=None,
        max_length=1024,
        description="Descripción extendida o notas del producto",
    )
    imagen_url: str | None = Field(
        default=None,
        max_length=255,
        description="URL de la imagen representativa del producto",
    )
    completo: bool = Field(
        default=True,
        description="Indica si la ficha del producto cuenta con todos los datos obligatorios",
    )

    @model_validator(mode="after")
    def _validate_stock_thresholds(self) -> "DeviceBase":
        if self.reorder_point < self.minimum_stock:
            raise ValueError(
                "El punto de reorden debe ser mayor o igual al stock mínimo."
            )
        return self

    @field_serializer("unit_price")
    @classmethod
    def _serialize_unit_price(cls, value: Decimal) -> float:
        return float(value)

    @field_serializer("precio_venta")
    @classmethod
    def _serialize_sale_price(cls, value: Decimal) -> float:
        return float(value)

    @field_serializer("costo_unitario")
    @classmethod
    def _serialize_cost(cls, value: Decimal) -> float:
        return float(value)

    @field_serializer("costo_compra")
    @classmethod
    def _serialize_purchase_cost(cls, value: Decimal) -> float:
        return float(value)

    @field_serializer("margen_porcentaje")
    @classmethod
    def _serialize_margin(cls, value: Decimal) -> float:
        return float(value)

    @field_validator("imei")
    @classmethod
    def validate_imei(cls, value: str | None) -> str | None:
        if value is None:
            return value
        normalized = value.strip()
        if normalized and not (10 <= len(normalized) <= 18):
            raise ValueError("IMEI inválido")
        return normalized or None

    @field_validator("serial")
    @classmethod
    def validate_serial(cls, value: str | None) -> str | None:
        if value is None:
            return value
        normalized = value.strip()
        if normalized and len(normalized) < 4:
            raise ValueError("Número de serie inválido")
        return normalized or None

    @model_validator(mode="before")
    @classmethod
    def _map_aliases(cls, data: Any) -> Any:
        if isinstance(data, dict):
            if "precio_venta" in data and "unit_price" not in data:
                data["unit_price"] = data["precio_venta"]
            if "costo_compra" in data and "costo_unitario" not in data:
                data["costo_unitario"] = data["costo_compra"]
        return data

    @model_validator(mode="after")
    def _sync_aliases(self) -> "DeviceBase":
        object.__setattr__(self, "precio_venta", self.unit_price)
        object.__setattr__(self, "costo_compra", self.costo_unitario)
        return self

    @field_validator(
        "marca",
        "modelo",
        "color",
        "categoria",
        "condicion",
        "capacidad",
        "estado",
        "proveedor",
        "lote",
        "ubicacion",
        "descripcion",
        "imagen_url",
        mode="before",
    )
    @classmethod
    def _normalize_optional_strings(cls, value: str | None) -> str | None:
        if value is None:
            return value
        normalized = value.strip()
        return normalized or None

    @field_validator("estado")
    @classmethod
    def _default_estado(cls, value: str | None) -> str:
        if not value:
            return "disponible"
        return value


class DeviceCreate(DeviceBase):
    """Datos necesarios para registrar un dispositivo."""


class DeviceUpdate(BaseModel):
    name: str | None = Field(default=None, max_length=120)
    quantity: int | None = Field(default=None, ge=0)
    unit_price: Decimal | None = Field(default=None, ge=Decimal("0"))
    precio_venta: Decimal | None = Field(default=None, ge=Decimal("0"))
    imei: str | None = Field(default=None, max_length=18)
    serial: str | None = Field(default=None, max_length=120)
    marca: str | None = Field(default=None, max_length=80)
    modelo: str | None = Field(default=None, max_length=120)
    categoria: str | None = Field(default=None, max_length=80)
    condicion: str | None = Field(default=None, max_length=60)
    color: str | None = Field(default=None, max_length=60)
    capacidad_gb: int | None = Field(default=None, ge=0)
    capacidad: str | None = Field(default=None, max_length=80)
    estado_comercial: CommercialState | None = Field(default=None)
    estado: str | None = Field(default=None, max_length=40)
    proveedor: str | None = Field(default=None, max_length=120)
    costo_unitario: Decimal | None = Field(default=None, ge=Decimal("0"))
    costo_compra: Decimal | None = Field(default=None, ge=Decimal("0"))
    margen_porcentaje: Decimal | None = Field(default=None, ge=Decimal("0"))
    garantia_meses: int | None = Field(default=None, ge=0)
    lote: str | None = Field(default=None, max_length=80)
    fecha_compra: date | None = Field(default=None)
    fecha_ingreso: date | None = Field(default=None)
    ubicacion: str | None = Field(default=None, max_length=120)
    descripcion: str | None = Field(default=None, max_length=1024)
    imagen_url: str | None = Field(default=None, max_length=255)
    completo: bool | None = Field(default=None)
    minimum_stock: int | None = Field(default=None, ge=0)
    reorder_point: int | None = Field(default=None, ge=0)

    @model_validator(mode="before")
    @classmethod
    def _map_update_aliases(cls, data: Any) -> Any:
        if isinstance(data, dict):
            if "precio_venta" in data and "unit_price" not in data:
                data["unit_price"] = data["precio_venta"]
            if "costo_compra" in data and "costo_unitario" not in data:
                data["costo_unitario"] = data["costo_compra"]
        return data

    @model_validator(mode="after")
    def _validate_partial_thresholds(self) -> "DeviceUpdate":
        minimum = self.minimum_stock
        reorder = self.reorder_point
        if minimum is not None and reorder is not None and reorder < minimum:
            raise ValueError(
                "El punto de reorden debe ser mayor o igual al stock mínimo."
            )
        return self

    @field_validator("imei")
    @classmethod
    def validate_update_imei(cls, value: str | None) -> str | None:
        if value is None:
            return value
        normalized = value.strip()
        if normalized and not (10 <= len(normalized) <= 18):
            raise ValueError("IMEI inválido")
        return normalized or None

    @field_validator("serial")
    @classmethod
    def validate_update_serial(cls, value: str | None) -> str | None:
        if value is None:
            return value
        normalized = value.strip()
        if normalized and len(normalized) < 4:
            raise ValueError("Número de serie inválido")
        return normalized or None

    @field_validator(
        "marca",
        "modelo",
        "color",
        "categoria",
        "condicion",
        "capacidad",
        "estado",
        "proveedor",
        "lote",
        "ubicacion",
        "descripcion",
        "imagen_url",
        mode="before",
    )
    @classmethod
    def _normalize_update_optional_strings(cls, value: str | None) -> str | None:
        if value is None:
            return value
        normalized = value.strip()
        return normalized or None


class DeviceResponse(DeviceBase):
    id: int
    store_id: int
    identifier: DeviceIdentifierResponse | None = Field(default=None)

    model_config = ConfigDict(from_attributes=True)

    @computed_field(return_type=float)  # type: ignore[misc]
    def inventory_value(self) -> float:
        return float(self.quantity * self.unit_price)



class PriceListBase(BaseModel):
    """Información común de una lista de precios corporativa."""

    name: str = Field(
        ...,
        min_length=3,
        max_length=120,
        description="Nombre visible para identificar la lista de precios.",
    )
    description: str | None = Field(
        default=None,
        max_length=500,
        description="Descripción opcional del alcance o uso de la lista.",
    )
    priority: int = Field(
        default=100,
        ge=0,
        le=10000,
        description="Prioridad corporativa (0 = máxima prioridad).",
    )
    is_active: bool = Field(
        default=True,
        description="Indica si la lista puede aplicarse en cálculos de precios.",
    )
    store_id: int | None = Field(
        default=None,
        ge=1,
        description="Sucursal asociada cuando la lista es específica para una tienda.",
    )
    customer_id: int | None = Field(
        default=None,
        ge=1,
        description="Cliente corporativo preferente ligado a la lista.",
    )
    currency: str = Field(
        default="MXN",
        min_length=3,
        max_length=10,
        description="Moneda ISO 4217 en la que se expresan los precios.",
    )
    valid_from: date | None = Field(
        default=None,
        description="Fecha a partir de la cual la lista entra en vigor.",
    )
    valid_until: date | None = Field(
        default=None,
        description="Fecha límite de vigencia de la lista de precios.",
    )
    starts_at: datetime | None = Field(
        default=None,
        description="Fecha de inicio de vigencia en hora exacta (UTC).",
    )
    ends_at: datetime | None = Field(
        default=None,
        description="Fecha de término de vigencia en hora exacta (UTC).",
    )

    @field_validator("name", mode="before")
    @classmethod
    def _normalize_name(cls, value: str) -> str:
        normalized = value.strip()
        if len(normalized) < 3:
            raise ValueError("El nombre debe tener al menos 3 caracteres.")
        return normalized

    @field_validator("description", mode="before")
    @classmethod
    def _normalize_description(cls, value: str | None) -> str | None:
        if value is None:
            return None
        normalized = value.strip()
        return normalized or None

    @field_validator("currency", mode="before")
    @classmethod
    def _normalize_currency(cls, value: str) -> str:
        normalized = value.strip().upper()
        if len(normalized) < 3:
            raise ValueError("La moneda debe tener al menos 3 caracteres.")
        return normalized

    @model_validator(mode="after")
    def _validate_dates(self) -> "PriceListBase":
        if (
            self.valid_from
            and self.valid_until
            and self.valid_from > self.valid_until
        ):
            raise ValueError(
                "La fecha de inicio no puede ser posterior a la fecha de fin."
            )
        if self.starts_at and self.ends_at and self.ends_at <= self.starts_at:
            raise ValueError("La fecha de término debe ser posterior al inicio.")
        return self


class PriceListCreate(PriceListBase):
    """Carga útil para registrar una nueva lista de precios."""


class PriceListUpdate(BaseModel):
    """Campos opcionales disponibles para actualizar una lista de precios."""

    name: str | None = Field(default=None, min_length=3, max_length=120)
    description: str | None = Field(default=None, max_length=500)
    priority: int | None = Field(default=None, ge=0, le=10000)
    is_active: bool | None = Field(default=None)
    store_id: int | None = Field(default=None, ge=1)
    customer_id: int | None = Field(default=None, ge=1)
    currency: str | None = Field(default=None, min_length=3, max_length=10)
    valid_from: date | None = Field(default=None)
    valid_until: date | None = Field(default=None)
    starts_at: datetime | None = Field(default=None)
    ends_at: datetime | None = Field(default=None)

    @field_validator("name", mode="before")
    @classmethod
    def _normalize_name(cls, value: str | None) -> str | None:
        if value is None:
            return None
        normalized = value.strip()
        if normalized and len(normalized) < 3:
            raise ValueError("El nombre debe tener al menos 3 caracteres.")
        return normalized or None

    @field_validator("description", mode="before")
    @classmethod
    def _normalize_description(cls, value: str | None) -> str | None:
        if value is None:
            return None
        normalized = value.strip()
        return normalized or None

    @field_validator("currency", mode="before")
    @classmethod
    def _normalize_currency(cls, value: str | None) -> str | None:
        if value is None:
            return None
        normalized = value.strip().upper()
        if len(normalized) < 3:
            raise ValueError("La moneda debe tener al menos 3 caracteres.")
        return normalized

    @model_validator(mode="after")
    def _validate_dates(self) -> "PriceListUpdate":
        if (
            self.valid_from
            and self.valid_until
            and self.valid_from > self.valid_until
        ):
            raise ValueError(
                "La fecha de inicio no puede ser posterior a la fecha de fin."
            )
<<<<<<< HEAD
        if self.starts_at and self.ends_at and self.ends_at <= self.starts_at:
=======
        if (
            self.starts_at is not None
            and self.ends_at is not None
            and self.ends_at <= self.starts_at
        ):
>>>>>>> d4a51858
            raise ValueError("La fecha de término debe ser posterior al inicio.")
        return self


class PriceListItemBase(BaseModel):
    """Definición de un precio para un producto dentro de una lista."""

    device_id: int = Field(
        ...,
        ge=1,
        description="Identificador del dispositivo dentro del catálogo corporativo.",
    )
    price: Decimal = Field(
        ...,
        gt=Decimal("0"),
        description="Precio específico definido en la lista.",
    )
    discount_percentage: Decimal | None = Field(
        default=None,
        ge=Decimal("0"),
        le=Decimal("100"),
        description="Descuento porcentual adicional aplicado al precio base.",
<<<<<<< HEAD
    )
    currency: str = Field(
        default="MXN",
        min_length=3,
        max_length=8,
        description="Moneda ISO 4217 asociada al precio.",
=======
>>>>>>> d4a51858
    )
    notes: str | None = Field(
        default=None,
        max_length=500,
        description="Notas internas sobre la regla de precios.",
    )

    @field_validator("currency", mode="before")
    @classmethod
    def _normalize_currency(cls, value: str) -> str:
        normalized = value.strip().upper()
        if len(normalized) < 3:
            raise ValueError("La moneda debe contener al menos 3 caracteres.")
        return normalized

    @field_validator("notes", mode="before")
    @classmethod
    def _normalize_notes(cls, value: str | None) -> str | None:
        if value is None:
            return None
        normalized = value.strip()
        return normalized or None


class PriceListItemCreate(PriceListItemBase):
    """Carga útil para agregar un producto a una lista de precios."""


class PriceListItemUpdate(BaseModel):
    """Campos disponibles para actualizar un precio de catálogo."""

    price: Decimal | None = Field(default=None, gt=Decimal("0"))
    discount_percentage: Decimal | None = Field(
        default=None,
        ge=Decimal("0"),
        le=Decimal("100"),
    )
    currency: str | None = Field(default=None, min_length=3, max_length=8)
    notes: str | None = Field(default=None, max_length=500)

    @field_validator("currency", mode="before")
    @classmethod
    def _normalize_currency(cls, value: str | None) -> str | None:
        if value is None:
            return None
        normalized = value.strip().upper()
        if len(normalized) < 3:
            raise ValueError("La moneda debe contener al menos 3 caracteres.")
        return normalized

    @field_validator("notes", mode="before")
    @classmethod
    def _normalize_notes(cls, value: str | None) -> str | None:
        if value is None:
            return None
        normalized = value.strip()
        return normalized or None

    @model_validator(mode="after")
    def _ensure_valid_price(self) -> "PriceListItemUpdate":
        if self.price is not None and self.price <= Decimal("0"):
            raise ValueError("El precio debe ser mayor a cero.")
        return self


class PriceListItemResponse(PriceListItemBase):
    id: int
    price_list_id: int
    created_at: datetime
    updated_at: datetime

    model_config = ConfigDict(from_attributes=True)

    @field_serializer("price")
    @classmethod
    def _serialize_price(cls, value: Decimal) -> float:
        return float(value)

    @field_serializer("discount_percentage")
    @classmethod
    def _serialize_discount(cls, value: Decimal | None) -> float | None:
        if value is None:
            return None
        return float(value)


class PriceListResponse(PriceListBase):
    id: int
    scope: str
    created_at: datetime
    updated_at: datetime
    items: list[PriceListItemResponse] = Field(default_factory=list)

    model_config = ConfigDict(from_attributes=True)


class PriceResolution(BaseModel):
    """Resultado de resolver un precio con base en listas disponibles."""

    device_id: int = Field(..., ge=1)
    price_list_id: int | None = Field(default=None, ge=1)
    price_list_name: str | None = Field(default=None, max_length=120)
    scope: Literal[
        "store_customer",
        "customer",
        "store",
        "global",
        "fallback",
    ] = Field(..., description="Ámbito de la lista aplicada al cálculo.")
    source: Literal["price_list", "fallback"] = Field(
        ..., description="Origen del precio devuelto."
    )
    currency: str = Field(..., min_length=3, max_length=10)
    base_price: Decimal = Field(..., ge=Decimal("0"))
    discount_percentage: Decimal | None = Field(
        default=None, ge=Decimal("0"), le=Decimal("100")
    )
    final_price: Decimal = Field(..., ge=Decimal("0"))
    valid_from: date | None = None
    valid_until: date | None = None

    @field_serializer("base_price")
    @classmethod
    def _serialize_base_price(cls, value: Decimal) -> float:
        return float(value)

    @field_serializer("discount_percentage")
    @classmethod
    def _serialize_discount(cls, value: Decimal | None) -> float | None:
        if value is None:
            return None
        return float(value)

    @field_serializer("final_price")
    @classmethod
    def _serialize_final_price(cls, value: Decimal) -> float:
        return float(value)

class PriceEvaluationRequest(BaseModel):
    device_id: int = Field(..., ge=1)
    store_id: int | None = Field(default=None, ge=1)
    customer_id: int | None = Field(default=None, ge=1)


class PriceEvaluationResponse(BaseModel):
    device_id: int
    price_list_id: int | None = None
    scope: str | None = None
    price: float | None = None
    currency: str | None = None

class SmartImportColumnMatch(BaseModel):
    campo: str
    encabezado_origen: str | None = None
    estado: Literal["ok", "pendiente", "falta"]
    tipo_dato: str | None = None
    ejemplos: list[str] = Field(default_factory=list)


class InventorySmartImportPreview(BaseModel):
    columnas: list[SmartImportColumnMatch]
    columnas_detectadas: dict[str, str | None]
    columnas_faltantes: list[str] = Field(default_factory=list)
    total_filas: int
    registros_incompletos_estimados: int
    advertencias: list[str] = Field(default_factory=list)
    patrones_sugeridos: dict[str, str] = Field(default_factory=dict)


class InventorySmartImportResult(BaseModel):
    total_procesados: int
    nuevos: int
    actualizados: int
    registros_incompletos: int
    columnas_faltantes: list[str] = Field(default_factory=list)
    advertencias: list[str] = Field(default_factory=list)
    tiendas_nuevas: list[str] = Field(default_factory=list)
    duracion_segundos: float | None = None
    resumen: str
    validacion_resumen: "ImportValidationSummary | None" = None


class InventorySmartImportResponse(BaseModel):
    preview: InventorySmartImportPreview
    resultado: InventorySmartImportResult | None = None


class InventoryImportError(BaseModel):
    row: int = Field(
        ..., ge=1, description="Número de fila del archivo que provocó la incidencia."
    )
    message: str = Field(
        ..., min_length=1, description="Código interno o descripción del error detectado."
    )


class InventoryImportSummary(BaseModel):
    created: int = Field(
        ..., ge=0, description="Cantidad de productos creados durante la importación."
    )
    updated: int = Field(
        ..., ge=0, description="Cantidad de productos actualizados durante la importación."
    )
    skipped: int = Field(
        ..., ge=0, description="Registros omitidos por datos insuficientes o inconsistencias."
    )
    errors: list[InventoryImportError] = Field(
        default_factory=list,
        description="Listado de errores asociados a filas específicas del archivo.",
    )


class ImportValidationBase(BaseModel):
    tipo: str
    severidad: str
    descripcion: str
    fecha: datetime
    corregido: bool


class ImportValidation(ImportValidationBase):
    id: int
    producto_id: int | None = None

    model_config = ConfigDict(from_attributes=True)


class ImportValidationDevice(BaseModel):
    id: int
    store_id: int
    store_name: str
    sku: str
    name: str
    imei: str | None = None
    serial: str | None = None
    marca: str | None = None
    modelo: str | None = None

    model_config = ConfigDict(from_attributes=True)


class ImportValidationDetail(ImportValidation):
    device: ImportValidationDevice | None = None


class ImportValidationSummary(BaseModel):
    registros_revisados: int
    advertencias: int
    errores: int
    campos_faltantes: list[str] = Field(default_factory=list)
    tiempo_total: float | None = None


class InventoryImportHistoryEntry(BaseModel):
    id: int
    nombre_archivo: str
    fecha: datetime
    columnas_detectadas: dict[str, str | None]
    registros_incompletos: int
    total_registros: int
    nuevos: int
    actualizados: int
    advertencias: list[str]
    duracion_segundos: float | None = None

    model_config = ConfigDict(from_attributes=True)


class DeviceSearchFilters(BaseModel):
    imei: str | None = Field(default=None, max_length=18)
    serial: str | None = Field(default=None, max_length=120)
    capacidad_gb: int | None = Field(default=None, ge=0)
    color: str | None = Field(default=None, max_length=60)
    marca: str | None = Field(default=None, max_length=80)
    modelo: str | None = Field(default=None, max_length=120)
    categoria: str | None = Field(default=None, max_length=80)
    condicion: str | None = Field(default=None, max_length=60)
    estado_comercial: CommercialState | None = Field(default=None)
    estado: str | None = Field(default=None, max_length=40)
    ubicacion: str | None = Field(default=None, max_length=120)
    proveedor: str | None = Field(default=None, max_length=120)
    fecha_ingreso_desde: date | None = Field(default=None)
    fecha_ingreso_hasta: date | None = Field(default=None)

    model_config = ConfigDict(extra="forbid", use_enum_values=True)

    @field_validator("imei", "serial", "color", "marca", "modelo", mode="before")
    @classmethod
    def _normalize_text(cls, value: str | None) -> str | None:
        if value is None:
            return value
        normalized = value.strip()
        return normalized or None

    @field_validator("estado_comercial", mode="before")
    @classmethod
    def _normalize_estado_comercial(
        cls, value: CommercialState | str | None
    ) -> CommercialState | None:
        if value is None:
            return None
        if isinstance(value, CommercialState):
            return value
        normalized = str(value).strip()
        if not normalized:
            return None
        try:
            return CommercialState(normalized)
        except ValueError:
            candidates = {normalized.lower(), normalized.upper()}
            for candidate in candidates:
                try:
                    return CommercialState(candidate)
                except ValueError:
                    continue
            raise ValueError("estado_comercial_invalido")

    @field_validator("categoria", "condicion", "estado", "ubicacion", "proveedor", mode="before")
    @classmethod
    def _normalize_additional_filters(cls, value: str | None) -> str | None:
        if value is None:
            return value
        normalized = value.strip()
        return normalized or None


class CatalogProDeviceResponse(DeviceResponse):
    store_name: str

    model_config = ConfigDict(from_attributes=True)


class DeviceIdentifierBase(BaseModel):
    imei_1: str | None = Field(default=None, max_length=18)
    imei_2: str | None = Field(default=None, max_length=18)
    numero_serie: str | None = Field(default=None, max_length=120)
    estado_tecnico: str | None = Field(default=None, max_length=60)
    observaciones: str | None = Field(default=None, max_length=1024)

    @field_validator("imei_1", "imei_2", "numero_serie", mode="before")
    @classmethod
    def _normalize_identifier(cls, value: str | None) -> str | None:
        if value is None:
            return value
        normalized = value.strip()
        return normalized or None

    @field_validator("estado_tecnico", "observaciones", mode="before")
    @classmethod
    def _normalize_optional_text(cls, value: str | None) -> str | None:
        if value is None:
            return value
        normalized = value.strip()
        return normalized or None

    @model_validator(mode="after")
    def _validate_identifiers(self) -> "DeviceIdentifierBase":
        identifiers = [self.imei_1, self.imei_2, self.numero_serie]
        if not any(identifiers):
            raise ValueError(
                "Debe registrar al menos un IMEI o número de serie.")
        if self.imei_1 and self.imei_2 and self.imei_1 == self.imei_2:
            raise ValueError("El IMEI 1 y el IMEI 2 no pueden ser idénticos.")
        return self


class DeviceIdentifierRequest(DeviceIdentifierBase):
    """Payload utilizado para registrar identificadores de dispositivos."""


class DeviceIdentifierResponse(DeviceIdentifierBase):
    id: int
    producto_id: int

    model_config = ConfigDict(from_attributes=True)


class WMSBinBase(BaseModel):
    codigo: str = Field(
        ..., min_length=1, max_length=60, description="Código único del bin dentro de la sucursal"
    )
    pasillo: str | None = Field(default=None, max_length=60)
    rack: str | None = Field(default=None, max_length=60)
    nivel: str | None = Field(default=None, max_length=60)
    descripcion: str | None = Field(default=None, max_length=255)

    @model_validator(mode="before")
    @classmethod
    def _coerce_bin_aliases(cls, data: Any) -> Any:  # pragma: no cover - simple mapeo
        if not isinstance(data, dict):
            return data
        alias_map = {
            "codigo": ["code"],
            "pasillo": ["aisle"],
            "nivel": ["level"],
            "descripcion": ["description"],
        }
        for target, sources in alias_map.items():
            if target not in data:
                for source in sources:
                    if source in data:
                        data[target] = data[source]
                        break
        return data

    @field_validator("codigo", mode="before")
    @classmethod
    def _normalize_code(cls, value: str | None) -> str:
        if value is None:
            raise ValueError("codigo_requerido")
        normalized = value.strip()
        if not normalized:
            raise ValueError("codigo_requerido")
        return normalized


class WMSBinCreate(WMSBinBase):
    """Carga de datos necesaria para registrar un bin."""


class WMSBinUpdate(BaseModel):
    codigo: str | None = Field(default=None, max_length=60)
    pasillo: str | None = Field(default=None, max_length=60)
    rack: str | None = Field(default=None, max_length=60)
    nivel: str | None = Field(default=None, max_length=60)
    descripcion: str | None = Field(default=None, max_length=255)


class WMSBinResponse(BaseModel):
    """Respuesta de un bin WMS con claves en español.

    Internamente usamos los nombres de atributos reales del modelo SQLAlchemy
    (code, store_id, created_at, updated_at) y los convertimos a las claves
    originales en español mediante un serializer personalizado para no depender
    de *validation_alias*/"serialization_alias" que generan warnings en Pydantic v2.
    """

    id: int
    code: str
    store_id: int
    created_at: datetime
    updated_at: datetime

    model_config = ConfigDict(from_attributes=True)

    @model_serializer
    def _serialize(self) -> dict[str, Any]:  # pragma: no cover - mapeo directo
        return {
            "id": self.id,
            "codigo": self.code,
            "sucursal_id": self.store_id,
            "fecha_creacion": self.created_at,
            "fecha_actualizacion": self.updated_at,
        }


class DeviceBinAssignmentResponse(BaseModel):
    producto_id: int = Field(..., ge=1)
    bin: WMSBinResponse
    asignado_en: datetime
    desasignado_en: datetime | None = None

    model_config = ConfigDict(from_attributes=True)


class StoreMembershipBase(BaseModel):
    user_id: int = Field(..., ge=1)
    store_id: int = Field(..., ge=1)
    can_create_transfer: bool = Field(default=False)
    can_receive_transfer: bool = Field(default=False)


class StoreMembershipResponse(StoreMembershipBase):
    id: int
    created_at: datetime

    model_config = ConfigDict(from_attributes=True)


class StoreMembershipUpdate(StoreMembershipBase):
    """Actualiza los permisos de pertenencia de un usuario en una sucursal."""


class ContactHistoryEntry(BaseModel):
    timestamp: datetime = Field(default_factory=datetime.utcnow)
    note: str = Field(..., min_length=3, max_length=255)

    @field_validator("note")
    @classmethod
    def _normalize_note(cls, value: str) -> str:
        normalized = value.strip()
        if len(normalized) < 3:
            raise ValueError("La nota debe tener al menos 3 caracteres.")
        return normalized

    @field_serializer("timestamp")
    @classmethod
    def _serialize_timestamp(cls, value: datetime) -> str:
        return value.isoformat()


class CustomerBase(BaseModel):
    contact_name: str | None = Field(default=None, max_length=120)
    email: str | None = Field(default=None, max_length=120)
    phone: str = Field(..., min_length=5, max_length=40)
    address: str | None = Field(default=None, max_length=255)
    customer_type: str = Field(
        default="minorista", min_length=3, max_length=30)
    status: str = Field(default="activo", min_length=3, max_length=20)
    credit_limit: Decimal = Field(default=Decimal("0"))
    notes: str | None = Field(default=None, max_length=500)
    outstanding_debt: Decimal = Field(default=Decimal("0"))
    history: list[ContactHistoryEntry] = Field(default_factory=list)

    @field_validator(
        "contact_name",
        "email",
        "phone",
        "address",
        "customer_type",
        "status",
        "notes",
        mode="before",
    )
    @classmethod
    def _normalize_optional_text(cls, value: str | None) -> str | None:
        if value is None:
            return None
        normalized = value.strip()
        return normalized or None

    @field_serializer("outstanding_debt")
    @classmethod
    def _serialize_debt(cls, value: Decimal) -> float:
        return float(value)

    @field_serializer("credit_limit")
    @classmethod
    def _serialize_credit_limit(cls, value: Decimal) -> float:
        return float(value)

    @field_validator("phone", mode="after")
    @classmethod
    def _ensure_phone(cls, value: str) -> str:
        normalized = value.strip()
        if not normalized:
            raise ValueError("El teléfono del cliente es obligatorio.")
        return normalized


class CustomerCreate(CustomerBase):
    name: str = Field(..., max_length=120)

    @field_validator("name")
    @classmethod
    def _normalize_name(cls, value: str) -> str:
        normalized = value.strip()
        if not normalized:
            raise ValueError("El nombre es obligatorio.")
        return normalized


class CustomerUpdate(BaseModel):
    name: str | None = Field(default=None, max_length=120)
    contact_name: str | None = Field(default=None, max_length=120)
    email: str | None = Field(default=None, max_length=120)
    phone: str | None = Field(default=None, max_length=40)
    address: str | None = Field(default=None, max_length=255)
    customer_type: str | None = Field(default=None, max_length=30)
    status: str | None = Field(default=None, max_length=20)
    credit_limit: Decimal | None = Field(default=None)
    notes: str | None = Field(default=None, max_length=500)
    outstanding_debt: Decimal | None = Field(default=None)
    history: list[ContactHistoryEntry] | None = Field(default=None)

    @field_validator(
        "name",
        "contact_name",
        "email",
        "phone",
        "address",
        "customer_type",
        "status",
        "notes",
        mode="before",
    )
    @classmethod
    def _normalize_update_text(cls, value: str | None) -> str | None:
        if value is None:
            return None
        normalized = value.strip()
        return normalized or None


class CustomerResponse(CustomerBase):
    id: int
    name: str
    last_interaction_at: datetime | None
    created_at: datetime
    updated_at: datetime

    model_config = ConfigDict(from_attributes=True)


class CustomerNoteCreate(BaseModel):
    note: str = Field(..., min_length=3, max_length=255)

    @field_validator("note", mode="before")
    @classmethod
    def _normalize_note(cls, value: str) -> str:
        normalized = value.strip()
        if not normalized:
            raise ValueError("La nota del cliente es obligatoria.")
        return normalized


class CustomerPaymentCreate(BaseModel):
    amount: Decimal = Field(..., gt=Decimal("0"))
    method: str = Field(default="manual", min_length=3, max_length=40)
    reference: str | None = Field(default=None, max_length=120)
    note: str | None = Field(default=None, max_length=255)
    sale_id: int | None = Field(default=None, ge=1)

    @field_validator("method", mode="before")
    @classmethod
    def _normalize_method(cls, value: str | None) -> str:
        if value is None:
            return "manual"
        normalized = value.strip()
        if not normalized:
            raise ValueError("Indica un método de pago válido.")
        return normalized

    @field_validator("reference", "note", mode="before")
    @classmethod
    def _normalize_optional(cls, value: str | None) -> str | None:
        if value is None:
            return None
        normalized = value.strip()
        return normalized or None


class CustomerLedgerEntryResponse(BaseModel):
    id: int
    entry_type: CustomerLedgerEntryType
    reference_type: str | None
    reference_id: str | None
    amount: float
    balance_after: float
    note: str | None
    details: dict[str, Any]
    created_at: datetime
    created_by: str | None

    model_config = ConfigDict(from_attributes=True)

    @field_serializer("amount")
    @classmethod
    def _serialize_amount(cls, value: Decimal) -> float:
        return float(value)

    @field_serializer("balance_after")
    @classmethod
    def _serialize_balance_after(cls, value: Decimal) -> float:
        return float(value)

    @field_validator("created_by", mode="before")
    @classmethod
    def _normalize_created_by(cls, value: Any) -> str | None:
        if value is None:
            return None
        full_name = getattr(value, "full_name", None)
        if isinstance(full_name, str) and full_name.strip():
            return full_name.strip()
        username = getattr(value, "username", None)
        if isinstance(username, str) and username.strip():
            return username.strip()
        return None


class CustomerSaleSummary(BaseModel):
    sale_id: int
    store_id: int
    store_name: str | None
    payment_method: PaymentMethod
    status: str
    subtotal_amount: float
    tax_amount: float
    total_amount: float
    created_at: datetime


class CustomerInvoiceSummary(BaseModel):
    sale_id: int
    invoice_number: str
    total_amount: float
    status: str
    created_at: datetime
    store_id: int


class CustomerFinancialSnapshot(BaseModel):
    credit_limit: float
    outstanding_debt: float
    available_credit: float
    total_sales_credit: float
    total_payments: float


class CustomerSummaryResponse(BaseModel):
    customer: CustomerResponse
    totals: CustomerFinancialSnapshot
    sales: list[CustomerSaleSummary]
    invoices: list[CustomerInvoiceSummary]
    payments: list[CustomerLedgerEntryResponse]
    ledger: list[CustomerLedgerEntryResponse]


class PaymentCenterSummary(BaseModel):
    collections_today: float = 0.0
    collections_month: float = 0.0
    pending_balance: float = 0.0
    refunds_month: float = 0.0


class PaymentCenterTransaction(BaseModel):
    id: int
    type: Literal["PAYMENT", "REFUND", "CREDIT_NOTE"]
    amount: float
    created_at: datetime
    order_id: int | None = None
    order_number: str | None = None
    customer_id: int
    customer_name: str
    method: str | None = None
    note: str | None = None
    status: Literal["POSTED", "VOID"] = "POSTED"


class PaymentCenterResponse(BaseModel):
    summary: PaymentCenterSummary
    transactions: list[PaymentCenterTransaction]


class PaymentCenterPaymentCreate(CustomerPaymentCreate):
    customer_id: int = Field(gt=0)


class PaymentCenterRefundCreate(BaseModel):
    customer_id: int = Field(gt=0)
    amount: Decimal = Field(..., gt=Decimal("0"))
    method: str = Field(min_length=3, max_length=40)
    reason: str = Field(min_length=3, max_length=120)
    note: str | None = Field(default=None, max_length=255)
    sale_id: int | None = Field(default=None, ge=1)

    @field_validator("method", "reason", mode="before")
    @classmethod
    def _normalize_text(cls, value: str) -> str:
        normalized = value.strip()
        if not normalized:
            raise ValueError("El campo es obligatorio")
        return normalized

    @field_validator("note", mode="before")
    @classmethod
    def _normalize_note(cls, value: str | None) -> str | None:
        if value is None:
            return None
        normalized = value.strip()
        return normalized or None


class PaymentCenterCreditNoteLine(BaseModel):
    description: str = Field(min_length=1, max_length=160)
    quantity: int = Field(default=1, ge=0)
    amount: Decimal = Field(default=Decimal("0"), ge=Decimal("0"))

    @field_validator("description", mode="before")
    @classmethod
    def _normalize_description(cls, value: str) -> str:
        normalized = value.strip()
        if not normalized:
            raise ValueError("La descripción es obligatoria")
        return normalized


class PaymentCenterCreditNoteCreate(BaseModel):
    customer_id: int = Field(gt=0)
    lines: list[PaymentCenterCreditNoteLine]
    total: Decimal = Field(..., gt=Decimal("0"))
    note: str | None = Field(default=None, max_length=255)
    sale_id: int | None = Field(default=None, ge=1)

    @field_validator("lines")
    @classmethod
    def _ensure_lines(cls, value: list[PaymentCenterCreditNoteLine]) -> list[PaymentCenterCreditNoteLine]:
        if not value:
            raise ValueError(
                "La nota de crédito requiere al menos un concepto")
        return value

    @field_validator("note", mode="before")
    @classmethod
    def _normalize_note(cls, value: str | None) -> str | None:
        if value is None:
            return None
        normalized = value.strip()
        return normalized or None


class CustomerPortfolioFilters(BaseModel):
    category: Literal["delinquent", "frequent"]
    date_from: date | None = None
    date_to: date | None = None
    limit: int = Field(default=50, ge=1, le=500)


class CustomerPortfolioTotals(BaseModel):
    customers: int
    moroso_flagged: int
    outstanding_debt: float
    sales_total: float


class CustomerPortfolioItem(BaseModel):
    customer_id: int
    name: str
    status: str
    customer_type: str
    credit_limit: float
    outstanding_debt: float
    available_credit: float
    sales_total: float
    sales_count: int
    last_sale_at: datetime | None
    last_interaction_at: datetime | None


class CustomerPortfolioReport(BaseModel):
    generated_at: datetime
    category: Literal["delinquent", "frequent"]
    filters: CustomerPortfolioFilters
    items: list[CustomerPortfolioItem]
    totals: CustomerPortfolioTotals


class CustomerLeaderboardEntry(BaseModel):
    customer_id: int
    name: str
    status: str
    customer_type: str
    sales_total: float
    sales_count: int
    last_sale_at: datetime | None
    outstanding_debt: float


class CustomerDelinquentSummary(BaseModel):
    customers_with_debt: int
    moroso_flagged: int
    total_outstanding_debt: float


class CustomerDashboardMetrics(BaseModel):
    generated_at: datetime
    months: int
    new_customers_per_month: list[DashboardChartPoint]
    top_customers: list[CustomerLeaderboardEntry]
    delinquent_summary: CustomerDelinquentSummary


class SupplierBase(BaseModel):
    contact_name: str | None = Field(default=None, max_length=120)
    email: str | None = Field(default=None, max_length=120)
    phone: str | None = Field(default=None, max_length=40)
    address: str | None = Field(default=None, max_length=255)
    notes: str | None = Field(default=None, max_length=500)
    outstanding_debt: Decimal = Field(default=Decimal("0"))
    history: list[ContactHistoryEntry] = Field(default_factory=list)

    @field_validator("contact_name", "email", "phone", "address", "notes", mode="before")
    @classmethod
    def _normalize_optional_text(cls, value: str | None) -> str | None:
        if value is None:
            return None
        normalized = value.strip()
        return normalized or None

    @field_serializer("outstanding_debt")
    @classmethod
    def _serialize_debt(cls, value: Decimal) -> float:
        return float(value)


class SupplierCreate(SupplierBase):
    name: str = Field(..., max_length=120)

    @field_validator("name")
    @classmethod
    def _normalize_name(cls, value: str) -> str:
        normalized = value.strip()
        if not normalized:
            raise ValueError("El nombre es obligatorio.")
        return normalized


class SupplierUpdate(BaseModel):
    name: str | None = Field(default=None, max_length=120)
    contact_name: str | None = Field(default=None, max_length=120)
    email: str | None = Field(default=None, max_length=120)
    phone: str | None = Field(default=None, max_length=40)
    address: str | None = Field(default=None, max_length=255)
    notes: str | None = Field(default=None, max_length=500)
    outstanding_debt: Decimal | None = Field(default=None)
    history: list[ContactHistoryEntry] | None = Field(default=None)

    @field_validator("name", "contact_name", "email", "phone", "address", "notes", mode="before")
    @classmethod
    def _normalize_update_text(cls, value: str | None) -> str | None:
        if value is None:
            return None
        normalized = value.strip()
        return normalized or None


class SupplierResponse(SupplierBase):
    id: int
    name: str
    created_at: datetime
    updated_at: datetime

    model_config = ConfigDict(from_attributes=True)


class SupplierBatchBase(BaseModel):
    model_name: str = Field(..., max_length=120)
    batch_code: str = Field(..., max_length=80)
    unit_cost: Decimal = Field(..., ge=Decimal("0"))
    quantity: int = Field(default=0, ge=0)
    purchase_date: date
    notes: str | None = Field(default=None, max_length=255)
    store_id: int | None = Field(default=None, ge=1)
    device_id: int | None = Field(default=None, ge=1)

    model_config = ConfigDict(protected_namespaces=())

    @field_validator("model_name", "batch_code", "notes", mode="before")
    @classmethod
    def _normalize_batch_text(cls, value: str | None) -> str | None:
        if value is None:
            return None
        normalized = value.strip()
        return normalized or None

    @field_serializer("unit_cost")
    @classmethod
    def _serialize_unit_cost(cls, value: Decimal) -> float:
        return float(value)


class SupplierBatchCreate(SupplierBatchBase):
    """Datos requeridos para registrar un nuevo lote de proveedor."""


class SupplierBatchUpdate(BaseModel):
    model_name: str | None = Field(default=None, max_length=120)
    batch_code: str | None = Field(default=None, max_length=80)
    unit_cost: Decimal | None = Field(default=None, ge=Decimal("0"))
    quantity: int | None = Field(default=None, ge=0)
    purchase_date: date | None = None
    notes: str | None = Field(default=None, max_length=255)
    store_id: int | None = Field(default=None, ge=1)
    device_id: int | None = Field(default=None, ge=1)

    model_config = ConfigDict(protected_namespaces=())

    @field_validator("model_name", "batch_code", "notes", mode="before")
    @classmethod
    def _normalize_optional_batch_text(cls, value: str | None) -> str | None:
        if value is None:
            return None
        normalized = value.strip()
        return normalized or None


class SupplierBatchResponse(SupplierBatchBase):
    id: int
    supplier_id: int
    created_at: datetime
    updated_at: datetime

    model_config = ConfigDict(from_attributes=True, protected_namespaces=())


class SupplierBatchOverviewItem(BaseModel):
    supplier_id: int
    supplier_name: str
    batch_count: int = Field(ge=0)
    total_quantity: int = Field(ge=0)
    total_value: float = Field(ge=0)
    latest_purchase_date: date
    latest_batch_code: str | None = None
    latest_unit_cost: float | None = Field(default=None, ge=0)


class TransferOrderItemBase(BaseModel):
    device_id: int = Field(..., ge=1)
    quantity: int = Field(..., ge=1)
    reservation_id: int | None = Field(default=None, ge=1)


class TransferOrderItemCreate(TransferOrderItemBase):
    """Elemento incluido en la creación de una orden de transferencia."""


class TransferOrderTransition(BaseModel):
    reason: str | None = Field(default=None, max_length=255)


class TransferOrderCreate(BaseModel):
    origin_store_id: int = Field(..., ge=1)
    destination_store_id: int = Field(..., ge=1)
    reason: str | None = Field(default=None, max_length=255)
    items: list[TransferOrderItemCreate]

    @field_validator("reason")
    @classmethod
    def _normalize_reason(cls, value: str | None) -> str | None:
        if value is None:
            return value
        normalized = value.strip()
        return normalized or None

    @field_validator("items")
    @classmethod
    def _ensure_items(cls, value: list[TransferOrderItemCreate]) -> list[TransferOrderItemCreate]:
        if not value:
            raise ValueError(
                "Debes incluir al menos un dispositivo en la transferencia.")
        return value


class TransferOrderItemResponse(TransferOrderItemBase):
    id: int
    transfer_order_id: int

    model_config = ConfigDict(from_attributes=True)


class TransferOrderResponse(BaseModel):
    id: int
    origin_store_id: int
    destination_store_id: int
    status: TransferStatus
    reason: str | None
    created_at: datetime
    updated_at: datetime
    dispatched_at: datetime | None
    received_at: datetime | None
    cancelled_at: datetime | None
    items: list[TransferOrderItemResponse]
    ultima_accion: AuditTrailInfo | None = None

    model_config = ConfigDict(from_attributes=True)


class TransferReportFilters(BaseModel):
    store_id: int | None = None
    origin_store_id: int | None = None
    destination_store_id: int | None = None
    status: TransferStatus | None = None
    date_from: datetime | None = None
    date_to: datetime | None = None


class TransferReportDevice(BaseModel):
    sku: str | None
    name: str | None
    quantity: int


class TransferReportItem(BaseModel):
    id: int
    folio: str
    origin_store: str
    destination_store: str
    status: TransferStatus
    reason: str | None
    requested_at: datetime
    dispatched_at: datetime | None
    received_at: datetime | None
    cancelled_at: datetime | None
    requested_by: str | None
    dispatched_by: str | None
    received_by: str | None
    cancelled_by: str | None
    total_quantity: int
    devices: list[TransferReportDevice]
    ultima_accion: AuditTrailInfo | None = None


class TransferReportTotals(BaseModel):
    total_transfers: int
    pending: int
    in_transit: int
    completed: int
    cancelled: int
    total_quantity: int


class TransferReport(BaseModel):
    generated_at: datetime
    filters: TransferReportFilters
    totals: TransferReportTotals
    items: list[TransferReportItem]


class RoleResponse(BaseModel):
    id: int
    name: str

    model_config = ConfigDict(from_attributes=True)


class UserBase(BaseModel):
    # El campo principal es username; aceptamos 'correo' como alias de entrada mediante _coerce_aliases.
    username: Annotated[str, Field(..., max_length=120)]
    full_name: Annotated[str | None, Field(default=None, max_length=120)]
    telefono: str | None = Field(default=None, max_length=30)

    model_config = ConfigDict(populate_by_name=True)

    @computed_field(alias="correo")
    @property
    def correo(self) -> str:
        return self.username

    @computed_field(alias="nombre")
    @property
    def nombre(self) -> str | None:
        return self.full_name

    @field_validator("username")
    @classmethod
    def _validate_username(cls, value: str) -> str:
        if not isinstance(value, str) or not value.strip():
            raise ValueError("El correo del usuario es obligatorio")
        return value.strip()

    @model_validator(mode="before")
    @classmethod
    def _coerce_aliases(cls, data: Any) -> Any:  # pragma: no cover - lógica simple
        """Permite aceptar claves alternativas (correo/nombre) sin usar validation_alias.

        Evita warnings de Pydantic v2 y mantiene compatibilidad con payloads históricos.
        """
        if not isinstance(data, dict):
            return data
        # username <= correo
        if "username" not in data and "correo" in data:
            data["username"] = data.get("correo")
        # full_name <= nombre
        if "full_name" not in data and "nombre" in data:
            data["full_name"] = data.get("nombre")
        return data


class UserCreate(UserBase):
    password: str = Field(..., min_length=8, max_length=128)
    roles: list[str] = Field(default_factory=list)
    store_id: Annotated[int | None, Field(default=None, ge=1)]


class BootstrapStatusResponse(BaseModel):
    disponible: bool = Field(
        ...,
        description="Indica si el registro inicial de administrador está habilitado.",
    )
    usuarios_registrados: int = Field(
        ...,
        ge=0,
        description="Cantidad total de cuentas existentes en el sistema.",
    )


class UserRolesUpdate(BaseModel):
    roles: list[str] = Field(default_factory=list)


class UserStatusUpdate(BaseModel):
    is_active: bool


class UserResponse(UserBase):
    id: int
    is_active: bool
    rol: str
    estado: str
    created_at: datetime
    roles: list[RoleResponse]
    store: StoreResponse | None = Field(default=None, exclude=True)
    ultima_accion: AuditTrailInfo | None = None

    model_config = ConfigDict(from_attributes=True, populate_by_name=True)

    @field_validator("roles", mode="before")
    @classmethod
    def _flatten_roles(cls, value: Any) -> list[RoleResponse]:
        if value is None:
            return []
        flattened: list[RoleResponse] = []
        for item in value:
            if isinstance(item, RoleResponse):
                flattened.append(item)
                continue
            role_obj = getattr(item, "role", item)
            flattened.append(RoleResponse.model_validate(role_obj))
        return flattened

    @computed_field
    @property
    def store_id(self) -> int | None:
        store_obj = self.store
        if store_obj is None:
            return None
        return store_obj.id

    @computed_field
    @property
    def store_name(self) -> str | None:
        store_obj = self.store
        if store_obj is None:
            return None
        return store_obj.name

    @computed_field(alias="fecha_creacion")
    @property
    def fecha_creacion(self) -> datetime:
        return self.created_at

    @computed_field(alias="sucursal_id")
    @property
    def sucursal_id(self) -> int | None:
        return self.store_id

    @computed_field(alias="rol_id")
    @property
    def primary_role_id(self) -> int | None:
        if not self.roles:
            return None
        return self.roles[0].id


class UserUpdate(BaseModel):
    full_name: Annotated[str | None, Field(default=None, max_length=120)]
    telefono: str | None = Field(default=None, max_length=30)
    password: str | None = Field(default=None, min_length=8, max_length=128)
    store_id: Annotated[int | None, Field(default=None, ge=1)]
    model_config = ConfigDict(populate_by_name=True)

    @model_validator(mode="before")
    @classmethod
    def _coerce_aliases(cls, data: Any) -> Any:  # pragma: no cover - simple
        if not isinstance(data, dict):
            return data
        if "full_name" not in data and "nombre" in data:
            data["full_name"] = data.get("nombre")
        if "store_id" not in data and "sucursal_id" in data:
            data["store_id"] = data.get("sucursal_id")
        return data


class RoleModulePermission(BaseModel):
    module: str = Field(..., min_length=2, max_length=120)
    can_view: bool = Field(default=False)
    can_edit: bool = Field(default=False)
    can_delete: bool = Field(default=False)


class RolePermissionMatrix(BaseModel):
    role: str = Field(..., min_length=2, max_length=60)
    permissions: list[RoleModulePermission] = Field(default_factory=list)


class RolePermissionUpdate(BaseModel):
    permissions: list[RoleModulePermission] = Field(default_factory=list)


class UserDirectoryFilters(BaseModel):
    search: str | None = Field(default=None, max_length=120)
    role: str | None = Field(default=None, max_length=60)
    status: Literal["all", "active", "inactive", "locked"] = "all"
    store_id: int | None = Field(default=None, ge=1)


class UserDirectoryTotals(BaseModel):
    total: int
    active: int
    inactive: int
    locked: int


class UserDirectoryEntry(BaseModel):
    user_id: int = Field(alias="id")
    username: str
    full_name: str | None = Field(default=None)
    telefono: str | None = Field(default=None)
    rol: str
    estado: str
    is_active: bool
    roles: list[str] = Field(default_factory=list)
    store_id: int | None = Field(default=None)
    store_name: str | None = Field(default=None)
    last_login_at: datetime | None = None
    ultima_accion: AuditTrailInfo | None = None

    model_config = ConfigDict(populate_by_name=True)


class UserDirectoryReport(BaseModel):
    generated_at: datetime
    filters: UserDirectoryFilters
    totals: UserDirectoryTotals
    items: list[UserDirectoryEntry]


class UserDashboardActivity(BaseModel):
    id: int
    action: str
    created_at: datetime
    severity: Literal["info", "warning", "critical"]
    performed_by_id: int | None = None
    performed_by_name: str | None = None
    target_user_id: int | None = None
    target_username: str | None = None
    details: dict[str, Any] | None = None


class UserSessionSummary(BaseModel):
    session_id: int
    user_id: int
    username: str
    created_at: datetime
    last_used_at: datetime | None = None
    expires_at: datetime | None = None
    status: Literal["activa", "revocada", "expirada"]
    revoke_reason: str | None = None


class UserDashboardMetrics(BaseModel):
    generated_at: datetime
    totals: UserDirectoryTotals
    recent_activity: list[UserDashboardActivity] = Field(default_factory=list)
    active_sessions: list[UserSessionSummary] = Field(default_factory=list)
    audit_alerts: DashboardAuditAlerts


# // [PACK28-schemas]
class AuthLoginRequest(BaseModel):
    username: str = Field(..., min_length=3, max_length=120)
    password: str = Field(..., min_length=3, max_length=128)
    otp: str | None = Field(default=None, min_length=6, max_length=6)


# // [PACK28-schemas]
class AuthLoginResponse(BaseModel):
    access_token: str
    token_type: Literal["bearer"] = "bearer"


# // [PACK28-schemas]
class AuthProfileResponse(UserResponse):
    name: str
    email: str | None = Field(default=None)
    role: str


class TokenResponse(BaseModel):
    access_token: str
    session_id: int
    token_type: str = "bearer"


class SessionLoginResponse(BaseModel):
    session_id: int
    detail: str


class PasswordRecoveryRequest(BaseModel):
    username: str = Field(..., min_length=3, max_length=120)


class PasswordResetConfirm(BaseModel):
    token: str = Field(..., min_length=20, max_length=128)
    new_password: str = Field(..., min_length=8, max_length=128)


class PasswordResetResponse(BaseModel):
    detail: str
    reset_token: str | None = Field(default=None)


class TokenPayload(BaseModel):
    # // [PACK28-schemas]
    sub: str
    name: str | None = None
    role: str | None = None
    iat: int
    exp: int
    jti: str
    sid: str | None = None
    token_type: str = Field(default="access")


class TokenVerificationRequest(BaseModel):
    token: str = Field(..., min_length=10, max_length=4096)


class TokenVerificationResponse(BaseModel):
    is_valid: bool = Field(...,
                           description="Indica si el token sigue siendo válido.")
    detail: str = Field(...,
                        description="Mensaje descriptivo del estado del token.")
    session_id: int | None = Field(
        default=None,
        description="Identificador interno de la sesión asociada al token.",
    )
    expires_at: datetime | None = Field(
        default=None,
        description="Fecha de expiración registrada para la sesión.",
    )
    user: UserResponse | None = Field(
        default=None,
        description="Información del usuario cuando el token es válido.",
    )

    model_config = ConfigDict(from_attributes=True)


class TOTPSetupResponse(BaseModel):
    secret: str
    otpauth_url: str


class TOTPStatusResponse(BaseModel):
    is_active: bool
    activated_at: datetime | None
    last_verified_at: datetime | None

    model_config = ConfigDict(from_attributes=True)


class TOTPActivateRequest(BaseModel):
    """Payload para activar 2FA TOTP.

    Acepta alias comunes como otp/totp/token/otp_code sin generar warnings de alias.
    """

    code: str = Field(..., min_length=6, max_length=10)

    @model_validator(mode="before")
    @classmethod
    def _coerce_aliases(cls, data: Any) -> Any:  # pragma: no cover
        if not isinstance(data, dict):
            return data
        if "code" not in data:
            for key in ("otp", "totp", "token", "otp_code"):
                if key in data and data[key]:
                    data["code"] = data[key]
                    break
        return data


class ActiveSessionResponse(BaseModel):
    id: int
    user_id: int
    session_token: str
    created_at: datetime
    last_used_at: datetime | None
    expires_at: datetime | None
    revoked_at: datetime | None
    revoked_by_id: int | None
    revoke_reason: str | None
    user: UserResponse | None = None

    model_config = ConfigDict(from_attributes=True)


class SessionRevokeRequest(BaseModel):
    reason: str = Field(..., min_length=5, max_length=255)

    @model_validator(mode="before")
    @classmethod
    def _coerce_reason_alias(cls, data: Any) -> Any:  # pragma: no cover
        if isinstance(data, dict) and "reason" not in data:
            for alias in ("motivo", "revoke_reason"):
                if alias in data:
                    data["reason"] = data[alias]
                    break
        return data


class POSReturnItemRequest(BaseModel):
    """Elemento individual a devolver desde POS (sin warnings de alias)."""

    sale_item_id: int = Field(..., ge=1)
    imei: str | None = Field(default=None, max_length=18)
    qty: int = Field(..., ge=1)

    @model_validator(mode="before")
    @classmethod
    def _coerce_return_item_aliases(cls, data: Any) -> Any:  # pragma: no cover
        if not isinstance(data, dict):
            return data
        mapping = {
            "sale_item_id": ["saleItemId", "item_id", "itemId"],
            "imei": ["imei_1"],
            "qty": ["quantity"],
        }
        for target, sources in mapping.items():
            if target not in data:
                for s in sources:
                    if s in data:
                        data[target] = data[s]
                        break
        return data
    # Eliminamos bloque residual de MovementBase que se insertó por error durante refactor.


class MovementBase(BaseModel):
    """Base para registrar movimientos de inventario (entradas/salidas/ajustes).

    Acepta aliases comunes (device_id, quantity, comment, source_store_id, store_id)
    y los normaliza a las claves en español usadas en nuestra API pública.
    """

    producto_id: int = Field(..., ge=1)
    tipo_movimiento: MovementType
    cantidad: int = Field(..., ge=0)
    comentario: str = Field(..., min_length=5, max_length=255)
    sucursal_origen_id: int | None = Field(default=None, ge=1)
    sucursal_destino_id: int | None = Field(default=None, ge=1)
    unit_cost: Decimal | None = Field(default=None, ge=Decimal("0"))

    @model_validator(mode="before")
    @classmethod
    def _coerce_movement_input(cls, data: Any) -> Any:  # pragma: no cover
        if not isinstance(data, dict):
            return data
        mapping = {
            "producto_id": ["device_id"],
            "tipo_movimiento": ["movement_type"],
            "cantidad": ["quantity"],
            "comentario": ["comment"],
            "sucursal_origen_id": ["tienda_origen_id", "source_store_id"],
            "sucursal_destino_id": ["tienda_destino_id", "branch_id", "store_id"],
        }
        for target, sources in mapping.items():
            if target not in data:
                for s in sources:
                    if s in data:
                        data[target] = data[s]
                        break
        return data

    @field_validator("comentario", mode="before")
    @classmethod
    def _normalize_comment(cls, value: str | None) -> str:
        if value is None:
            raise ValueError("El comentario es obligatorio.")
        normalized = value.strip()
        if len(normalized) < 5:
            raise ValueError("El comentario debe tener al menos 5 caracteres.")
        return normalized

    @model_validator(mode="after")
    def _validate_quantity(self) -> "MovementBase":
        if self.tipo_movimiento in {MovementType.IN, MovementType.OUT} and self.cantidad <= 0:
            raise ValueError(
                "La cantidad debe ser mayor que cero para entradas o salidas.")
        if self.tipo_movimiento == MovementType.ADJUST and self.cantidad < 0:
            raise ValueError("La cantidad no puede ser negativa en un ajuste.")
        return self


class MovementCreate(MovementBase):
    """Carga de datos para registrar movimientos de inventario."""


class MovementResponse(BaseModel):
    """Respuesta de movimiento de inventario con claves en español.

    Se usan nombres internos iguales al modelo (`device_id`, `movement_type`,
    `quantity`, `comment`, `source_store_id`, `store_id`, `performed_by_id`,
    `created_at`) y se serializan a los nombres históricos en español utilizados
    por las pruebas y el frontend (`producto_id`, `tipo_movimiento`, `cantidad`,
    `comentario`, `sucursal_origen_id`, `sucursal_destino_id`, `usuario_id`,
    `fecha`). Esto evita depender de *validation_alias* y reduce warnings.
    """

    id: int
    device_id: int
    movement_type: MovementType
    quantity: int
    comment: str | None = None
    source_store_id: int | None = None
    store_id: int | None = None  # destino
    performed_by_id: int | None = None
    created_at: datetime
    unit_cost: Decimal | None = None
    store_inventory_value: Decimal
    # Propiedades calculadas disponibles en el modelo (usuario, sucursal_origen, sucursal_destino)
    usuario: str | None = None
    sucursal_origen: str | None = None
    sucursal_destino: str | None = None
    referencia_tipo: str | None = None
    referencia_id: str | None = None
    ultima_accion: AuditTrailInfo | None = None

    model_config = ConfigDict(from_attributes=True)

    @field_serializer("unit_cost")
    @classmethod
    def _serialize_unit_cost(cls, value: Decimal | None) -> float | None:
        if value is None:
            return None
        return float(value)

    @field_serializer("store_inventory_value")
    @classmethod
    def _serialize_inventory_total(cls, value: Decimal) -> float:
        return float(value)

    @model_serializer
    def _serialize(self) -> dict[str, Any]:  # pragma: no cover - mapeo directo
        return {
            "id": self.id,
            "producto_id": self.device_id,
            "tipo_movimiento": self.movement_type,
            "cantidad": self.quantity,
            "comentario": self.comment,
            "sucursal_origen_id": self.source_store_id,
            "sucursal_origen": self.sucursal_origen,
            "sucursal_destino_id": self.store_id,
            "sucursal_destino": self.sucursal_destino,
            "usuario_id": self.performed_by_id,
            "usuario": self.usuario,
            "referencia_tipo": self.referencia_tipo,
            "referencia_id": self.referencia_id,
            "fecha": self.created_at,
            "unit_cost": self._serialize_unit_cost(self.unit_cost),
            "store_inventory_value": self._serialize_inventory_total(self.store_inventory_value),
            "ultima_accion": self.ultima_accion,
        }


class InventoryReservationCreate(BaseModel):
    store_id: int = Field(..., ge=1)
    device_id: int = Field(..., ge=1)
    quantity: int = Field(..., ge=1)
    expires_at: datetime


class InventoryReservationRenew(BaseModel):
    expires_at: datetime


class InventoryReservationResponse(BaseModel):
    id: int
    store_id: int
    device_id: int
    status: InventoryState
    initial_quantity: int
    quantity: int
    reason: str
    resolution_reason: str | None
    reference_type: str | None
    reference_id: str | None
    expires_at: datetime
    created_at: datetime
    updated_at: datetime
    reserved_by_id: int | None = None
    resolved_by_id: int | None = None
    resolved_at: datetime | None = None
    consumed_at: datetime | None = None
    device: DeviceResponse | None = None

    model_config = ConfigDict(from_attributes=True)


class InventorySummary(BaseModel):
    store_id: int
    store_name: str
    total_items: int
    total_value: Decimal
    devices: list[DeviceResponse]

    @field_serializer("total_value")
    @classmethod
    def _serialize_total_value(cls, value: Decimal) -> float:
        return float(value)


class InventoryCurrentStore(BaseModel):
    store_id: int
    store_name: str
    device_count: int
    total_units: int
    total_value: Decimal

    @field_serializer("total_value")
    @classmethod
    def _serialize_current_value(cls, value: Decimal) -> float:
        return float(value)


class InventoryCurrentReport(BaseModel):
    stores: list[InventoryCurrentStore]
    totals: InventoryTotals


class InventoryIntegrityDeviceStatus(BaseModel):
    store_id: int
    store_name: str | None
    device_id: int
    sku: str | None
    quantity_actual: int
    quantity_calculada: int
    costo_actual: Decimal
    costo_calculado: Decimal
    last_movement_id: int | None
    last_movement_fecha: datetime | None
    issues: list[str] = Field(default_factory=list)

    @field_serializer("costo_actual")
    @classmethod
    def _serialize_costo_actual(cls, value: Decimal) -> float:
        return float(value)

    @field_serializer("costo_calculado")
    @classmethod
    def _serialize_costo_calculado(cls, value: Decimal) -> float:
        return float(value)


class InventoryIntegritySummary(BaseModel):
    dispositivos_evaluados: int
    dispositivos_inconsistentes: int
    discrepancias_totales: int


class InventoryIntegrityReport(BaseModel):
    resumen: InventoryIntegritySummary
    dispositivos: list[InventoryIntegrityDeviceStatus]


class StoreValueMetric(BaseModel):
    store_id: int
    store_name: str
    device_count: int
    total_units: int
    total_value: Decimal

    @field_serializer("total_value")
    @classmethod
    def _serialize_metric_value(cls, value: Decimal) -> float:
        return float(value)


class LowStockDevice(BaseModel):
    store_id: int
    store_name: str
    device_id: int
    sku: str
    name: str
    quantity: int
    unit_price: Decimal
    minimum_stock: int = Field(default=0, ge=0)
    reorder_point: int = Field(default=0, ge=0)

    @field_serializer("unit_price")
    @classmethod
    def _serialize_low_stock_price(cls, value: Decimal) -> float:
        return float(value)

    @computed_field(return_type=float)  # type: ignore[misc]
    def inventory_value(self) -> float:
        return float(self.quantity * self.unit_price)

    @computed_field(return_type=int)  # type: ignore[misc]
    def reorder_gap(self) -> int:
        return max(self.reorder_point - self.quantity, 0)


class InventoryAlertDevice(LowStockDevice):
    severity: Literal["critical", "warning", "notice"]
    projected_days: int | None = None
    average_daily_sales: float | None = None
    trend: str | None = None
    confidence: float | None = None
    insights: list[str] = Field(default_factory=list)


class InventoryAlertSummary(BaseModel):
    total: int
    critical: int
    warning: int
    notice: int


class InventoryAlertSettingsResponse(BaseModel):
    threshold: int
    minimum_threshold: int
    maximum_threshold: int
    warning_cutoff: int
    critical_cutoff: int
    adjustment_variance_threshold: int


class InventoryAlertsResponse(BaseModel):
    settings: InventoryAlertSettingsResponse
    summary: InventoryAlertSummary
    items: list[InventoryAlertDevice]


class InventoryTotals(BaseModel):
    stores: int
    devices: int
    total_units: int
    total_value: Decimal

    @field_serializer("total_value")
    @classmethod
    def _serialize_totals_value(cls, value: Decimal) -> float:
        return float(value)


class InventoryValuation(BaseModel):
    store_id: int
    store_name: str
    device_id: int
    sku: str
    device_name: str
    categoria: str
    quantity: int
    costo_promedio_ponderado: Decimal
    valor_total_producto: Decimal
    valor_costo_producto: Decimal
    valor_total_tienda: Decimal
    valor_total_general: Decimal
    valor_costo_tienda: Decimal
    valor_costo_general: Decimal
    margen_unitario: Decimal
    margen_producto_porcentaje: Decimal
    valor_total_categoria: Decimal
    margen_categoria_valor: Decimal
    margen_categoria_porcentaje: Decimal
    margen_total_tienda: Decimal
    margen_total_general: Decimal

    @field_serializer(
        "costo_promedio_ponderado",
        "valor_total_producto",
        "valor_costo_producto",
        "valor_total_tienda",
        "valor_total_general",
        "valor_costo_tienda",
        "valor_costo_general",
        "margen_unitario",
        "valor_total_categoria",
        "margen_categoria_valor",
        "margen_total_tienda",
        "margen_total_general",
    )
    @classmethod
    def _serialize_decimal(cls, value: Decimal) -> float:
        return float(value)

    @field_serializer("margen_producto_porcentaje", "margen_categoria_porcentaje")
    @classmethod
    def _serialize_percentage(cls, value: Decimal) -> float:
        return float(value)


class MovementReportEntry(BaseModel):
    id: int
    tipo_movimiento: MovementType
    cantidad: int
    valor_total: Decimal
    sucursal_destino_id: int | None
    sucursal_destino: str | None
    sucursal_origen_id: int | None
    sucursal_origen: str | None
    comentario: str | None
    usuario: str | None
    referencia_tipo: str | None = None
    referencia_id: str | None = None
    fecha: datetime
    ultima_accion: AuditTrailInfo | None = None

    model_config = ConfigDict(from_attributes=True)

    @field_serializer("valor_total")
    @classmethod
    def _serialize_total_value(cls, value: Decimal) -> float:
        return float(value)

    @computed_field(return_type=str | None, alias="referencia")
    def referencia_compuesta(self) -> str | None:
        if self.referencia_tipo and self.referencia_id:
            return f"{self.referencia_tipo}:{self.referencia_id}"
        if self.referencia_id:
            return self.referencia_id
        return None


class MovementTypeSummary(BaseModel):
    tipo_movimiento: MovementType
    total_cantidad: int
    total_valor: Decimal

    @field_serializer("total_valor")
    @classmethod
    def _serialize_summary_value(cls, value: Decimal) -> float:
        return float(value)


class MovementPeriodSummary(BaseModel):
    periodo: date
    tipo_movimiento: MovementType
    total_cantidad: int
    total_valor: Decimal

    @field_serializer("total_valor")
    @classmethod
    def _serialize_period_value(cls, value: Decimal) -> float:
        return float(value)


class InventoryMovementsSummary(BaseModel):
    total_movimientos: int
    total_unidades: int
    total_valor: Decimal
    por_tipo: list[MovementTypeSummary]

    @field_serializer("total_valor")
    @classmethod
    def _serialize_total_value(cls, value: Decimal) -> float:
        return float(value)


class InventoryMovementsReport(BaseModel):
    resumen: InventoryMovementsSummary
    periodos: list[MovementPeriodSummary]
    movimientos: list[MovementReportEntry]


class TopProductReportItem(BaseModel):
    device_id: int
    sku: str
    nombre: str
    store_id: int
    store_name: str
    unidades_vendidas: int
    ingresos_totales: Decimal
    margen_estimado: Decimal

    @field_serializer("ingresos_totales", "margen_estimado")
    @classmethod
    def _serialize_top_values(cls, value: Decimal) -> float:
        return float(value)


class TopProductsReport(BaseModel):
    items: list[TopProductReportItem]
    total_unidades: int
    total_ingresos: Decimal

    @field_serializer("total_ingresos")
    @classmethod
    def _serialize_total_income(cls, value: Decimal) -> float:
        return float(value)


class InventoryValueStore(BaseModel):
    store_id: int
    store_name: str
    valor_total: Decimal
    valor_costo: Decimal
    margen_total: Decimal

    @field_serializer("valor_total", "valor_costo", "margen_total")
    @classmethod
    def _serialize_value_fields(cls, value: Decimal) -> float:
        return float(value)


class InventoryValueTotals(BaseModel):
    valor_total: Decimal
    valor_costo: Decimal
    margen_total: Decimal

    @field_serializer("valor_total", "valor_costo", "margen_total")
    @classmethod
    def _serialize_totals(cls, value: Decimal) -> float:
        return float(value)


class InventoryValueReport(BaseModel):
    stores: list[InventoryValueStore]
    totals: InventoryValueTotals


class AuditUIExportFormat(str, enum.Enum):
    """Formatos válidos para exportar la bitácora de UI."""

    CSV = "csv"
    JSON = "json"


class AuditUIBulkItem(BaseModel):
    ts: datetime = Field(...,
                         description="Marca de tiempo del evento en formato ISO 8601")
    user_id: str | None = Field(
        default=None,
        max_length=120,
        alias=AliasChoices("userId", "user_id"),
        description="Identificador del usuario que generó la acción",
    )
    module: str = Field(..., max_length=80,
                        description="Módulo de la interfaz donde ocurrió")
    action: str = Field(..., max_length=120,
                        description="Acción específica realizada")
    entity_id: str | None = Field(
        default=None,
        max_length=120,
        alias=AliasChoices("entityId", "entity_id"),
        description="Identificador de la entidad relacionada",
    )
    meta: dict[str, Any] | None = Field(
        default=None,
        description="Metadatos adicionales serializados como JSON",
    )

    model_config = ConfigDict(populate_by_name=True)

    @field_validator("ts", mode="before")
    @classmethod
    def _coerce_timestamp(cls, value: Any) -> Any:
        # // [PACK32-33-BE] Acepta números en ms o segundos para compatibilidad con la cola local.
        if isinstance(value, datetime):
            if value.tzinfo is None:
                return value.replace(tzinfo=timezone.utc)
            return value
        if isinstance(value, (int, float)):
            numeric = float(value)
            if numeric > 10**12:
                numeric /= 1000.0
            return datetime.fromtimestamp(numeric, tz=timezone.utc)
        if isinstance(value, str):
            try:
                numeric = float(value)
            except ValueError:
                return value
            if numeric > 10**12:
                numeric /= 1000.0
            return datetime.fromtimestamp(numeric, tz=timezone.utc)
        return value


class AuditUIBulkRequest(BaseModel):
    items: list[AuditUIBulkItem] = Field(
        ...,
        min_length=1,
        max_length=500,
        description="Eventos a persistir en la bitácora",
    )


class AuditUIBulkResponse(BaseModel):
    inserted: int = Field(..., ge=0,
                          description="Cantidad de registros insertados")


class AuditUIRecord(BaseModel):
    id: int
    ts: datetime
    user_id: str | None = None
    module: str
    action: str
    entity_id: str | None = None
    meta: dict[str, Any] | None = None

    model_config = ConfigDict(from_attributes=True)

    @field_serializer("ts")
    @classmethod
    def _serialize_ts(cls, value: datetime) -> str:
        return value.isoformat()


class AuditUIListResponse(BaseModel):
    items: list[AuditUIRecord] = Field(default_factory=list)
    total: int = Field(..., ge=0)
    limit: int = Field(..., ge=1)
    offset: int = Field(..., ge=0)
    has_more: bool = Field(default=False)


class AuditHighlight(BaseModel):
    id: int
    action: str
    created_at: datetime
    severity: Literal["info", "warning", "critical"]
    entity_type: str
    entity_id: str
    status: Literal["pending", "acknowledged"] = Field(default="pending")
    acknowledged_at: datetime | None = None
    acknowledged_by_id: int | None = None
    acknowledged_by_name: str | None = None
    acknowledged_note: str | None = None

    @field_serializer("created_at")
    @classmethod
    def _serialize_created_at(cls, value: datetime) -> str:
        return value.isoformat()


class AuditAcknowledgedEntity(BaseModel):
    entity_type: str
    entity_id: str
    acknowledged_at: datetime
    acknowledged_by_id: int | None = None
    acknowledged_by_name: str | None = None
    note: str | None = None

    @field_serializer("acknowledged_at")
    @classmethod
    def _serialize_ack_time(cls, value: datetime) -> str:
        return value.isoformat()


class DashboardAuditAlerts(BaseModel):
    total: int
    critical: int
    warning: int
    info: int
    pending_count: int = Field(default=0, ge=0)
    acknowledged_count: int = Field(default=0, ge=0)
    highlights: list[AuditHighlight] = Field(default_factory=list)
    acknowledged_entities: list[AuditAcknowledgedEntity] = Field(
        default_factory=list)

    @computed_field(return_type=bool)  # type: ignore[misc]
    def has_alerts(self) -> bool:
        return self.critical > 0 or self.warning > 0


class DashboardGlobalMetrics(BaseModel):
    total_sales: float
    sales_count: int
    total_stock: int
    open_repairs: int
    gross_profit: float


class DashboardChartPoint(BaseModel):
    label: str
    value: float


class InventoryMetricsResponse(BaseModel):
    totals: InventoryTotals
    top_stores: list[StoreValueMetric]
    low_stock_devices: list[LowStockDevice]
    global_performance: DashboardGlobalMetrics
    sales_trend: list[DashboardChartPoint] = Field(default_factory=list)
    stock_breakdown: list[DashboardChartPoint] = Field(default_factory=list)
    repair_mix: list[DashboardChartPoint] = Field(default_factory=list)
    profit_breakdown: list[DashboardChartPoint] = Field(default_factory=list)
    audit_alerts: DashboardAuditAlerts


class RotationMetric(BaseModel):
    store_id: int
    store_name: str
    device_id: int
    sku: str
    name: str
    sold_units: int
    received_units: int
    rotation_rate: float


class AnalyticsRotationResponse(BaseModel):
    items: list[RotationMetric]


class AgingMetric(BaseModel):
    device_id: int
    sku: str
    name: str
    store_id: int
    store_name: str
    days_in_stock: int
    quantity: int


class AnalyticsAgingResponse(BaseModel):
    items: list[AgingMetric]


class StockoutForecastMetric(BaseModel):
    device_id: int
    sku: str
    name: str
    store_id: int
    store_name: str
    average_daily_sales: float
    projected_days: int | None
    quantity: int
    trend: str
    trend_score: float
    confidence: float
    alert_level: str | None
    sold_units: int


class AnalyticsForecastResponse(BaseModel):
    items: list[StockoutForecastMetric]


class SyncSessionResponse(BaseModel):
    id: int
    store_id: int | None
    mode: SyncMode
    status: SyncStatus
    started_at: datetime
    finished_at: datetime | None
    triggered_by_id: int | None
    error_message: str | None

    model_config = ConfigDict(from_attributes=True)


class SyncRequest(BaseModel):
    store_id: int | None = Field(default=None, ge=1)


class SyncOutboxEntryResponse(BaseModel):
    id: int
    entity_type: str
    entity_id: str
    operation: str
    payload: dict[str, Any]
    attempt_count: int
    last_attempt_at: datetime | None
    status: SyncOutboxStatus
    priority: SyncOutboxPriority
    error_message: str | None
    created_at: datetime
    updated_at: datetime

    model_config = ConfigDict(from_attributes=True)

    @field_validator("payload", mode="before")
    @classmethod
    def _parse_payload(cls, value: Any) -> dict[str, Any]:
        if isinstance(value, str):
            try:
                import json

                return json.loads(value)
            except Exception:  # pragma: no cover - fallback to empty payload
                return {}
        if isinstance(value, dict):
            return value
        return {}


class SyncOutboxStatsEntry(BaseModel):
    entity_type: str
    priority: SyncOutboxPriority
    total: int
    pending: int
    failed: int
    latest_update: datetime | None
    oldest_pending: datetime | None


# // [PACK35-backend]
class SyncQueueProgressSummary(BaseModel):
    percent: float
    total: int
    processed: int
    pending: int
    failed: int
    last_updated: datetime | None
    oldest_pending: datetime | None


# // [PACK35-backend]
class SyncHybridComponentSummary(BaseModel):
    total: int
    processed: int
    pending: int
    failed: int
    latest_update: datetime | None
    oldest_pending: datetime | None


# // [PACK35-backend]
class SyncHybridProgressComponents(BaseModel):
    queue: SyncHybridComponentSummary
    outbox: SyncHybridComponentSummary


# // [PACK35-backend]
class SyncHybridProgressSummary(BaseModel):
    percent: float
    total: int
    processed: int
    pending: int
    failed: int
    components: SyncHybridProgressComponents


# // [PACK35-backend]
class SyncHybridForecast(BaseModel):
    lookback_minutes: int
    processed_recent: int
    processed_queue: int
    processed_outbox: int
    attempts_total: int
    attempts_successful: int
    success_rate: float
    events_per_minute: float
    backlog_pending: int
    backlog_failed: int
    backlog_total: int
    estimated_minutes_remaining: float | None
    estimated_completion: datetime | None
    generated_at: datetime
    progress: SyncHybridProgressSummary


# // [PACK35-backend]
class SyncHybridModuleBreakdownComponent(BaseModel):
    total: int
    processed: int
    pending: int
    failed: int


# // [PACK35-backend]
class SyncHybridModuleBreakdownItem(BaseModel):
    module: str
    label: str
    total: int
    processed: int
    pending: int
    failed: int
    percent: float
    queue: SyncHybridModuleBreakdownComponent
    outbox: SyncHybridModuleBreakdownComponent


# // [PACK35-backend]
class SyncHybridRemainingBreakdown(BaseModel):
    total: int
    pending: int
    failed: int
    remote_pending: int
    remote_failed: int
    outbox_pending: int
    outbox_failed: int
    estimated_minutes_remaining: float | None
    estimated_completion: datetime | None


# // [PACK35-backend]
class SyncHybridOverview(BaseModel):
    generated_at: datetime
    percent: float
    total: int
    processed: int
    pending: int
    failed: int
    remaining: SyncHybridRemainingBreakdown
    queue_summary: SyncQueueProgressSummary | None
    progress: SyncHybridProgressSummary
    forecast: SyncHybridForecast
    breakdown: list[SyncHybridModuleBreakdownItem]


# // [PACK35-backend]
class SyncQueueEvent(BaseModel):
    event_type: str = Field(..., min_length=3, max_length=120)
    payload: dict[str, Any] = Field(default_factory=dict)
    idempotency_key: str | None = Field(default=None, max_length=120)

    model_config = ConfigDict(json_schema_extra={
        "example": {
            "event_type": "inventory.movement",
            "payload": {"store_id": 1, "device_id": 42, "quantity": -1},
            "idempotency_key": "inventory-movement-42-20250301",
        }
    })


# // [PACK35-backend]
class SyncQueueEntryResponse(BaseModel):
    id: int
    event_type: str
    payload: dict[str, Any]
    idempotency_key: str | None
    status: SyncQueueStatus
    attempts: int
    last_error: str | None
    created_at: datetime
    updated_at: datetime

    model_config = ConfigDict(from_attributes=True)

    @field_validator("payload", mode="before")
    @classmethod
    def _normalize_payload(cls, value: Any) -> dict[str, Any]:
        if isinstance(value, str):
            try:
                import json

                return json.loads(value)
            except Exception:  # pragma: no cover - fallback to empty payload
                return {}
        if isinstance(value, dict):
            return value
        return {}


# // [PACK35-backend]
class SyncQueueAttemptResponse(BaseModel):
    id: int
    queue_id: int
    attempted_at: datetime
    success: bool
    error_message: str | None

    model_config = ConfigDict(from_attributes=True)


# // [PACK35-backend]
class SyncQueueEnqueueRequest(BaseModel):
    events: list[SyncQueueEvent]

    @model_validator(mode="after")
    def _ensure_events(self) -> "SyncQueueEnqueueRequest":
        if not self.events:
            raise ValueError(
                "Debes proporcionar al menos un evento para encolar")
        return self


# // [PACK35-backend]
class SyncQueueEnqueueResponse(BaseModel):
    queued: list[SyncQueueEntryResponse]
    reused: list[SyncQueueEntryResponse] = Field(default_factory=list)


# // [PACK35-backend]
class SyncQueueDispatchResult(BaseModel):
    processed: int
    sent: int
    failed: int
    retried: int


class SyncSessionCompact(BaseModel):
    id: int
    mode: SyncMode
    status: SyncStatus
    started_at: datetime
    finished_at: datetime | None
    error_message: str | None


class SyncStoreHistory(BaseModel):
    store_id: int | None
    store_name: str
    sessions: list[SyncSessionCompact]


class SyncBranchHealth(str, enum.Enum):
    OPERATIVE = "operativa"
    WARNING = "alerta"
    CRITICAL = "critica"
    UNKNOWN = "sin_registros"


class SyncBranchStoreDetail(BaseModel):
    store_id: int
    store_name: str
    quantity: int


class SyncBranchOverview(BaseModel):
    store_id: int
    store_name: str
    store_code: str
    timezone: str
    inventory_value: Decimal
    last_sync_at: datetime | None
    last_sync_mode: SyncMode | None
    last_sync_status: SyncStatus | None
    health: SyncBranchHealth
    health_label: str
    pending_transfers: int
    open_conflicts: int


class SyncConflictLog(BaseModel):
    id: int
    sku: str
    product_name: str | None
    detected_at: datetime
    difference: int
    severity: SyncBranchHealth
    stores_max: list[SyncBranchStoreDetail]
    stores_min: list[SyncBranchStoreDetail]


class SyncConflictReportFilters(BaseModel):
    store_id: int | None = None
    date_from: datetime | None = None
    date_to: datetime | None = None
    severity: SyncBranchHealth | None = None


class SyncConflictReportTotals(BaseModel):
    count: int
    critical: int
    warning: int
    affected_skus: int


class SyncConflictReport(BaseModel):
    generated_at: datetime
    filters: SyncConflictReportFilters
    totals: SyncConflictReportTotals
    items: list[SyncConflictLog]


class StoreComparativeMetric(BaseModel):
    store_id: int
    store_name: str
    device_count: int
    total_units: int
    inventory_value: float
    average_rotation: float
    average_aging_days: float
    sales_last_30_days: float
    sales_count_last_30_days: int


class AnalyticsComparativeResponse(BaseModel):
    items: list[StoreComparativeMetric]


class ProfitMarginMetric(BaseModel):
    store_id: int
    store_name: str
    revenue: float
    cost: float
    profit: float
    margin_percent: float


class AnalyticsProfitMarginResponse(BaseModel):
    items: list[ProfitMarginMetric]


class SalesProjectionMetric(BaseModel):
    store_id: int
    store_name: str
    average_daily_units: float
    average_ticket: float
    projected_units: float
    projected_revenue: float
    confidence: float
    trend: str
    trend_score: float
    revenue_trend_score: float
    r2_revenue: float


class AnalyticsSalesProjectionResponse(BaseModel):
    items: list[SalesProjectionMetric]


class AnalyticsAlert(BaseModel):
    type: str
    level: str
    message: str
    store_id: int | None
    store_name: str
    device_id: int | None
    sku: str | None


class AnalyticsAlertsResponse(BaseModel):
    items: list[AnalyticsAlert]


class StoreRealtimeWidget(BaseModel):
    store_id: int
    store_name: str
    inventory_value: float
    sales_today: float
    last_sale_at: datetime | None
    low_stock_devices: int
    pending_repairs: int
    last_sync_at: datetime | None
    trend: str
    trend_score: float
    confidence: float


class AnalyticsRealtimeResponse(BaseModel):
    items: list[StoreRealtimeWidget]


class AnalyticsCategoriesResponse(BaseModel):
    categories: list[str]


class SyncOutboxReplayRequest(BaseModel):
    ids: list[int] = Field(..., min_length=1)


class AuditTrailInfo(BaseModel):
    accion: str
    descripcion: str | None = None
    entidad: str
    registro_id: str
    usuario_id: int | None = None
    usuario: str | None = None
    timestamp: datetime
    metadata: dict[str, Any] | None = None

    model_config = ConfigDict(from_attributes=True)


class AuditLogResponse(BaseModel):
    id: int
    action: str
    entity_type: str
    entity_id: str
    details: str | None
    performed_by_id: int | None
    created_at: datetime
    severity: Literal["info", "warning", "critical"] = Field(default="info")
    severity_label: str = Field(default="Informativa")
    module: Annotated[
        str | None,
        Field(
            default=None,
            validation_alias=AliasChoices("module", "modulo"),
            serialization_alias="modulo",
        ),
    ]

    model_config = ConfigDict(from_attributes=True, populate_by_name=True)

    @model_validator(mode="after")
    def _derive_severity(self) -> "AuditLogResponse":
        severity = audit_utils.classify_severity(
            self.action or "", self.details)
        label = audit_utils.severity_label(severity)
        object.__setattr__(self, "severity", severity)
        object.__setattr__(self, "severity_label", label)
        return self

    @computed_field(alias="accion")
    def accion(self) -> str:
        return self.action


class SystemLogEntry(BaseModel):
    id_log: Annotated[int, Field(
        validation_alias=AliasChoices("id_log", "id"))]
    usuario: str | None
    modulo: str
    accion: str
    descripcion: str
    fecha: datetime
    nivel: SystemLogLevel
    ip_origen: str | None = None
    audit_log_id: Annotated[
        int | None,
        Field(
            default=None,
            validation_alias=AliasChoices("audit_log_id"),
            serialization_alias="audit_log_id",
        ),
    ]

    model_config = ConfigDict(from_attributes=True)

    @field_serializer("fecha", when_used="json")
    @classmethod
    def _serialize_fecha(cls, value: datetime) -> str:
        return value.isoformat()


class SystemErrorEntry(BaseModel):
    id_error: Annotated[
        int,
        Field(validation_alias=AliasChoices("id_error", "id")),
    ]
    mensaje: str
    stack_trace: str | None
    modulo: str
    fecha: datetime
    usuario: str | None

    model_config = ConfigDict(from_attributes=True)

    @field_serializer("fecha", when_used="json")
    @classmethod
    def _serialize_fecha(cls, value: datetime) -> str:
        return value.isoformat()


class GlobalReportFiltersState(BaseModel):
    date_from: datetime | None = None
    date_to: datetime | None = None
    module: str | None = None
    severity: SystemLogLevel | None = None

    @field_serializer("date_from", "date_to", when_used="json")
    @classmethod
    def _serialize_datetime(cls, value: datetime | None) -> str | None:
        return value.isoformat() if value else None


class GlobalReportTotals(BaseModel):
    logs: int = Field(default=0, ge=0)
    errors: int = Field(default=0, ge=0)
    info: int = Field(default=0, ge=0)
    warning: int = Field(default=0, ge=0)
    error: int = Field(default=0, ge=0)
    critical: int = Field(default=0, ge=0)
    sync_pending: int = Field(default=0, ge=0)
    sync_failed: int = Field(default=0, ge=0)
    last_activity_at: datetime | None = None

    @field_serializer("last_activity_at", when_used="json")
    @classmethod
    def _serialize_last_activity(cls, value: datetime | None) -> str | None:
        return value.isoformat() if value else None


class GlobalReportBreakdownItem(BaseModel):
    name: str
    total: int = Field(default=0, ge=0)


class GlobalReportAlert(BaseModel):
    type: Literal["critical_log", "system_error", "sync_failure"]
    level: SystemLogLevel
    message: str
    module: str | None = None
    occurred_at: datetime | None = None
    reference: str | None = None
    count: int = Field(default=1, ge=1)

    @field_serializer("occurred_at", when_used="json")
    @classmethod
    def _serialize_occurred_at(cls, value: datetime | None) -> str | None:
        return value.isoformat() if value else None


class GlobalReportOverview(BaseModel):
    generated_at: datetime
    filters: GlobalReportFiltersState
    totals: GlobalReportTotals
    module_breakdown: list[GlobalReportBreakdownItem]
    severity_breakdown: list[GlobalReportBreakdownItem]
    recent_logs: list[SystemLogEntry]
    recent_errors: list[SystemErrorEntry]
    alerts: list[GlobalReportAlert]

    @field_serializer("generated_at", when_used="json")
    @classmethod
    def _serialize_generated_at(cls, value: datetime) -> str:
        return value.isoformat()


class GlobalReportSeriesPoint(BaseModel):
    date: date
    info: int = Field(default=0, ge=0)
    warning: int = Field(default=0, ge=0)
    error: int = Field(default=0, ge=0)
    critical: int = Field(default=0, ge=0)
    system_errors: int = Field(default=0, ge=0)


class GlobalReportDashboard(BaseModel):
    generated_at: datetime
    filters: GlobalReportFiltersState
    activity_series: list[GlobalReportSeriesPoint]
    module_distribution: list[GlobalReportBreakdownItem]
    severity_distribution: list[GlobalReportBreakdownItem]

    @field_serializer("generated_at", when_used="json")
    @classmethod
    def _serialize_generated_at(cls, value: datetime) -> str:
        return value.isoformat()


# // [PACK29-*] DTOs de reportes de ventas (resumen, productos y cierre de caja)
class SalesSummaryReport(BaseModel):
    total_sales: float = Field(default=0.0, alias="totalSales")
    total_orders: int = Field(default=0, alias="totalOrders")
    avg_ticket: float = Field(default=0.0, alias="avgTicket")
    returns_count: int = Field(default=0, alias="returnsCount")
    net: float = Field(default=0.0, alias="net")

    model_config = ConfigDict(populate_by_name=True)


# // [PACK29-*] DTO para filas del top de productos vendidos
class SalesByProductItem(BaseModel):
    sku: str
    name: str
    quantity: int = Field(default=0, alias="qty", ge=0)
    gross: float = Field(default=0.0)
    net: float = Field(default=0.0)

    model_config = ConfigDict(populate_by_name=True)


# // [PACK29-*] DTO de sugerencia de cierre de caja diario
class CashCloseReport(BaseModel):
    opening: float = Field(default=0.0)
    sales_gross: float = Field(default=0.0, alias="salesGross")
    refunds: float = Field(default=0.0)
    expenses: float = Field(default=0.0)
    closing_suggested: float = Field(default=0.0, alias="closingSuggested")

    model_config = ConfigDict(populate_by_name=True)


class AuditReminderEntry(BaseModel):
    entity_type: str
    entity_id: str
    first_seen: datetime
    last_seen: datetime
    occurrences: int = Field(..., ge=1)
    latest_action: str
    latest_details: str | None = None
    status: Literal["pending", "acknowledged"] = Field(default="pending")
    acknowledged_at: datetime | None = None
    acknowledged_by_id: int | None = None
    acknowledged_by_name: str | None = None
    acknowledged_note: str | None = None

    @field_serializer("first_seen", "last_seen", when_used="json")
    @classmethod
    def _serialize_timestamp(cls, value: datetime) -> str:
        return value.isoformat()

    @field_serializer("acknowledged_at")
    @classmethod
    def _serialize_ack(cls, value: datetime | None) -> str | None:
        return value.isoformat() if value else None


class AuditReminderSummary(BaseModel):
    threshold_minutes: int = Field(..., ge=0)
    min_occurrences: int = Field(..., ge=1)
    total: int = Field(..., ge=0)
    pending_count: int = Field(..., ge=0)
    acknowledged_count: int = Field(..., ge=0)
    persistent: list[AuditReminderEntry]


class AuditAcknowledgementCreate(BaseModel):
    entity_type: str = Field(..., min_length=1, max_length=80)
    entity_id: str = Field(..., min_length=1, max_length=80)
    note: str | None = Field(default=None, max_length=255)

    @field_validator("entity_type", "entity_id")
    @classmethod
    def _normalize_identifier(cls, value: str) -> str:
        normalized = value.strip()
        if not normalized:
            raise ValueError("Valor requerido")
        return normalized

    @field_validator("note")
    @classmethod
    def _normalize_note(cls, value: str | None) -> str | None:
        if value is None:
            return None
        normalized = value.strip()
        return normalized or None


class AuditAcknowledgementResponse(BaseModel):
    id: int
    entity_type: str
    entity_id: str
    acknowledged_at: datetime
    acknowledged_by_id: int | None = None
    acknowledged_by_name: str | None = None
    note: str | None = None

    model_config = ConfigDict(from_attributes=True)

    @field_serializer("acknowledged_at")
    @classmethod
    def _serialize_acknowledged_at(cls, value: datetime) -> str:
        return value.isoformat()


class PurchaseOrderItemCreate(BaseModel):
    device_id: int = Field(..., ge=1)
    quantity_ordered: int = Field(..., ge=1)
    unit_cost: Decimal = Field(..., ge=Decimal("0"))

    @field_serializer("unit_cost")
    @classmethod
    def _serialize_unit_cost(cls, value: Decimal) -> float:
        return float(value)


class PurchaseOrderCreate(BaseModel):
    store_id: int = Field(..., ge=1)  # // [PACK30-31-BACKEND]
    supplier: str = Field(..., max_length=120)
    notes: str | None = Field(default=None, max_length=255)
    items: list[PurchaseOrderItemCreate]

    @model_validator(mode="before")
    @classmethod
    def _coerce_store_alias(cls, data: Any) -> Any:  # pragma: no cover - mapeo directo
        if isinstance(data, dict) and "store_id" not in data:
            for k in ("branch_id",):
                if k in data:
                    data["store_id"] = data[k]
                    break
        return data

    @field_validator("supplier")
    @classmethod
    def _validate_supplier(cls, value: str) -> str:
        normalized = value.strip()
        if not normalized:
            raise ValueError("Proveedor requerido")
        return normalized

    @field_validator("notes")
    @classmethod
    def _normalize_notes(cls, value: str | None) -> str | None:
        if value is None:
            return value
        normalized = value.strip()
        return normalized or None

    @field_validator("items")
    @classmethod
    def _ensure_items(cls, value: list[PurchaseOrderItemCreate]) -> list[PurchaseOrderItemCreate]:
        if not value:
            raise ValueError("Debes incluir artículos en la orden de compra.")
        return value


class PurchaseOrderItemResponse(BaseModel):
    id: int
    purchase_order_id: int
    device_id: int
    quantity_ordered: int
    quantity_received: int
    unit_cost: Decimal

    model_config = ConfigDict(from_attributes=True)

    @field_serializer("unit_cost")
    @classmethod
    def _serialize_unit_cost(cls, value: Decimal) -> float:
        return float(value)


class PurchaseReturnCreate(BaseModel):
    device_id: int = Field(..., ge=1)
    quantity: int = Field(..., ge=1)
    reason: str = Field(..., min_length=5, max_length=255)

    @field_validator("reason")
    @classmethod
    def _normalize_reason(cls, value: str) -> str:
        normalized = value.strip()
        if len(normalized) < 5:
            raise ValueError("El motivo debe tener al menos 5 caracteres.")
        return normalized


class PurchaseReturnResponse(BaseModel):
    id: int
    purchase_order_id: int
    device_id: int
    quantity: int
    reason: str
    processed_by_id: int | None
    created_at: datetime

    model_config = ConfigDict(from_attributes=True)


class PurchaseOrderResponse(BaseModel):
    id: int
    store_id: int
    supplier: str
    status: PurchaseStatus
    notes: str | None
    created_at: datetime
    updated_at: datetime
    created_by_id: int | None
    closed_at: datetime | None
    items: list[PurchaseOrderItemResponse]
    returns: list[PurchaseReturnResponse] = []

    model_config = ConfigDict(from_attributes=True)


class PurchaseReceiveItem(BaseModel):
    device_id: int = Field(..., ge=1)
    quantity: int = Field(..., ge=1)
    batch_code: str | None = Field(default=None, max_length=80)

    @field_validator("batch_code")
    @classmethod
    def _normalize_batch_code(cls, value: str | None) -> str | None:
        if value is None:
            return None
        normalized = value.strip()
        return normalized or None


class PurchaseReceiveRequest(BaseModel):
    items: list[PurchaseReceiveItem]

    @field_validator("items")
    @classmethod
    def _ensure_items(cls, value: list[PurchaseReceiveItem]) -> list[PurchaseReceiveItem]:
        if not value:
            raise ValueError("Debes indicar artículos a recibir.")
        return value


class PurchaseImportResponse(BaseModel):
    imported: int = Field(default=0, ge=0)
    orders: list[PurchaseOrderResponse]
    errors: list[str] = Field(default_factory=list)


class PurchaseSuggestionItem(BaseModel):
    store_id: int
    store_name: str
    supplier_id: int | None
    supplier_name: str | None
    device_id: int
    sku: str
    name: str
    current_quantity: int
    minimum_stock: int
    suggested_quantity: int
    average_daily_sales: float
    projected_coverage_days: int | None
    last_30_days_sales: int
    unit_cost: Decimal = Field(default=Decimal("0"))
    reason: Literal["below_minimum", "projected_consumption"]

    @field_serializer("unit_cost")
    @classmethod
    def _serialize_unit_cost(cls, value: Decimal) -> float:
        return float(value)

    @computed_field(return_type=float)  # type: ignore[misc]
    def suggested_value(self) -> float:
        return float(self.unit_cost * Decimal(self.suggested_quantity))


class PurchaseSuggestionStore(BaseModel):
    store_id: int
    store_name: str
    total_suggested: int
    total_value: float
    items: list[PurchaseSuggestionItem]


class PurchaseSuggestionsResponse(BaseModel):
    generated_at: datetime
    lookback_days: int
    planning_horizon_days: int
    minimum_stock: int
    total_items: int
    stores: list[PurchaseSuggestionStore]


class PurchaseVendorBase(BaseModel):
    nombre: str = Field(..., min_length=3, max_length=150)
    telefono: str | None = Field(default=None, max_length=40)
    correo: str | None = Field(default=None, max_length=120)
    direccion: str | None = Field(default=None, max_length=255)
    tipo: str | None = Field(default=None, max_length=60)
    notas: str | None = Field(default=None, max_length=255)

    @field_validator("nombre")
    @classmethod
    def _normalize_nombre(cls, value: str) -> str:
        normalized = value.strip()
        if len(normalized) < 3:
            raise ValueError("El nombre del proveedor es obligatorio.")
        return normalized

    @field_validator("telefono", "correo", "direccion", "tipo", "notas")
    @classmethod
    def _normalize_optional(cls, value: str | None) -> str | None:
        if value is None:
            return None
        normalized = value.strip()
        return normalized or None


class PurchaseVendorCreate(PurchaseVendorBase):
    estado: str = Field(default="activo", max_length=40)


class PurchaseVendorUpdate(BaseModel):
    nombre: str | None = Field(default=None, min_length=3, max_length=150)
    telefono: str | None = Field(default=None, max_length=40)
    correo: str | None = Field(default=None, max_length=120)
    direccion: str | None = Field(default=None, max_length=255)
    tipo: str | None = Field(default=None, max_length=60)
    notas: str | None = Field(default=None, max_length=255)
    estado: str | None = Field(default=None, max_length=40)

    @field_validator("nombre", "telefono", "correo", "direccion", "tipo", "notas", "estado")
    @classmethod
    def _normalize_optional(cls, value: str | None) -> str | None:
        if value is None:
            return None
        normalized = value.strip()
        return normalized or None


class PurchaseVendorResponse(PurchaseVendorBase):
    id: int = Field(alias="id_proveedor")
    estado: str
    total_compras: Decimal = Field(default=Decimal("0"))
    total_impuesto: Decimal = Field(default=Decimal("0"))
    compras_registradas: int = Field(default=0, ge=0)
    ultima_compra: datetime | None = None

    model_config = ConfigDict(from_attributes=True, populate_by_name=True)

    @field_serializer("total_compras", "total_impuesto")
    @classmethod
    def _serialize_decimal(cls, value: Decimal) -> float:
        return float(value)


class PurchaseVendorStatusUpdate(BaseModel):
    estado: Literal["activo", "inactivo"]


class PurchaseRecordItemBase(BaseModel):
    producto_id: int = Field(..., ge=1)
    cantidad: int = Field(..., ge=1)
    costo_unitario: Decimal = Field(..., ge=Decimal("0"))

    @field_serializer("costo_unitario")
    @classmethod
    def _serialize_cost(cls, value: Decimal) -> float:
        return float(value)


class PurchaseRecordItemCreate(PurchaseRecordItemBase):
    """Detalle de ítems utilizados al registrar una compra."""


class PurchaseRecordItemResponse(PurchaseRecordItemBase):
    id: int = Field(alias="id_detalle")
    subtotal: Decimal = Field(default=Decimal("0"))
    producto_nombre: str | None = None

    model_config = ConfigDict(from_attributes=True, populate_by_name=True)

    @field_serializer("subtotal")
    @classmethod
    def _serialize_subtotal(cls, value: Decimal) -> float:
        return float(value)


class PurchaseRecordCreate(BaseModel):
    proveedor_id: int = Field(..., ge=1)
    fecha: datetime | None = None
    forma_pago: str = Field(..., max_length=60)
    estado: str = Field(default="REGISTRADA", max_length=40)
    impuesto_tasa: Decimal = Field(default=Decimal(
        "0.16"), ge=Decimal("0"), le=Decimal("1"))
    items: list[PurchaseRecordItemCreate]

    @field_validator("items")
    @classmethod
    def _ensure_items(cls, value: list[PurchaseRecordItemCreate]) -> list[PurchaseRecordItemCreate]:
        if not value:
            raise ValueError("Debes agregar productos a la compra.")
        return value


class PurchaseRecordResponse(BaseModel):
    id: int = Field(alias="id_compra")
    proveedor_id: int
    proveedor_nombre: str
    usuario_id: int
    usuario_nombre: str | None = None
    fecha: datetime
    forma_pago: str
    estado: str
    subtotal: Decimal
    impuesto: Decimal
    total: Decimal
    items: list[PurchaseRecordItemResponse]

    model_config = ConfigDict(from_attributes=True, populate_by_name=True)

    @field_serializer("subtotal", "impuesto", "total")
    @classmethod
    def _serialize_amount(cls, value: Decimal) -> float:
        return float(value)


class PurchaseVendorHistory(BaseModel):
    proveedor: PurchaseVendorResponse
    compras: list[PurchaseRecordResponse]
    total: Decimal
    impuesto: Decimal
    registros: int

    @field_serializer("total", "impuesto")
    @classmethod
    def _serialize_totals(cls, value: Decimal) -> float:
        return float(value)


class PurchaseReportFilters(BaseModel):
    proveedor_id: int | None = None
    usuario_id: int | None = None
    date_from: datetime | None = None
    date_to: datetime | None = None
    estado: str | None = None
    query: str | None = None


class PurchaseReportTotals(BaseModel):
    count: int = Field(default=0, ge=0)
    subtotal: Decimal = Field(default=Decimal("0"))
    impuesto: Decimal = Field(default=Decimal("0"))
    total: Decimal = Field(default=Decimal("0"))

    @field_serializer("subtotal", "impuesto", "total")
    @classmethod
    def _serialize_decimal(cls, value: Decimal) -> float:
        return float(value)


class PurchaseReportItem(BaseModel):
    compra_id: int
    folio: str
    proveedor_nombre: str
    usuario_nombre: str | None
    forma_pago: str
    estado: str
    subtotal: Decimal
    impuesto: Decimal
    total: Decimal
    fecha: datetime
    items: list[PurchaseRecordItemResponse]

    @field_serializer("subtotal", "impuesto", "total")
    @classmethod
    def _serialize_decimal(cls, value: Decimal) -> float:
        return float(value)


class PurchaseReport(BaseModel):
    generated_at: datetime
    filters: PurchaseReportFilters
    totals: PurchaseReportTotals
    daily_stats: list[DashboardChartPoint]
    items: list[PurchaseReportItem]


class PurchaseVendorRanking(BaseModel):
    vendor_id: int
    vendor_name: str
    total: Decimal
    orders: int

    @field_serializer("total")
    @classmethod
    def _serialize_total(cls, value: Decimal) -> float:
        return float(value)


class PurchaseUserRanking(BaseModel):
    user_id: int
    user_name: str | None
    total: Decimal
    orders: int

    @field_serializer("total")
    @classmethod
    def _serialize_total(cls, value: Decimal) -> float:
        return float(value)


class PurchaseStatistics(BaseModel):
    updated_at: datetime
    compras_registradas: int
    total: Decimal
    impuesto: Decimal
    monthly_totals: list[DashboardChartPoint]
    top_vendors: list[PurchaseVendorRanking]
    top_users: list[PurchaseUserRanking]

    @field_serializer("total", "impuesto")
    @classmethod
    def _serialize_amount(cls, value: Decimal) -> float:
        return float(value)


class RecurringOrderCreate(BaseModel):
    name: str = Field(..., min_length=3, max_length=120)
    description: str | None = Field(default=None, max_length=255)
    order_type: RecurringOrderType
    payload: dict[str, Any]

    @model_validator(mode="after")
    def _validate_payload(self) -> "RecurringOrderCreate":
        if self.order_type is RecurringOrderType.PURCHASE:
            validated = PurchaseOrderCreate.model_validate(self.payload)
            self.payload = validated.model_dump()
        elif self.order_type is RecurringOrderType.TRANSFER:
            validated = TransferOrderCreate.model_validate(self.payload)
            self.payload = validated.model_dump()
        else:  # pragma: no cover - enum exhaustivo
            raise ValueError("Tipo de orden recurrente no soportado.")
        return self


class RecurringOrderResponse(BaseModel):
    id: int
    name: str
    description: str | None
    order_type: RecurringOrderType
    store_id: int | None
    store_name: str | None = None
    payload: dict[str, Any]
    created_by_id: int | None
    created_by_name: str | None = None
    last_used_by_id: int | None
    last_used_by_name: str | None = None
    created_at: datetime
    updated_at: datetime
    last_used_at: datetime | None


class RecurringOrderExecutionResult(BaseModel):
    template_id: int
    order_type: RecurringOrderType
    reference_id: int
    store_id: int | None
    created_at: datetime
    summary: str


class OperationHistoryType(str, enum.Enum):
    PURCHASE = "purchase"
    TRANSFER_DISPATCH = "transfer_dispatch"
    TRANSFER_RECEIVE = "transfer_receive"
    SALE = "sale"


class OperationHistoryEntry(BaseModel):
    id: str
    operation_type: OperationHistoryType
    occurred_at: datetime
    store_id: int | None
    store_name: str | None
    technician_id: int | None
    technician_name: str | None
    reference: str | None
    description: str
    amount: Decimal | None = None

    @field_serializer("amount")
    @classmethod
    def _serialize_amount(cls, value: Decimal | None) -> float | None:
        if value is None:
            return None
        return float(value)


class OperationHistoryTechnician(BaseModel):
    id: int
    name: str


class OperationsHistoryResponse(BaseModel):
    records: list[OperationHistoryEntry]
    technicians: list[OperationHistoryTechnician]


class ReturnRecordType(str, enum.Enum):
    PURCHASE = "purchase"
    SALE = "sale"


class ReturnRecord(BaseModel):
    model_config = ConfigDict(from_attributes=True)

    id: int
    type: ReturnRecordType
    reference_id: int
    reference_label: str
    store_id: int
    store_name: str | None = None
    device_id: int
    device_name: str | None = None
    quantity: int
    reason: str
    processed_by_id: int | None = None
    processed_by_name: str | None = None
    partner_name: str | None = None
    occurred_at: datetime


class ReturnsTotals(BaseModel):
    total: int
    sales: int
    purchases: int


class ReturnsOverview(BaseModel):
    items: list[ReturnRecord]
    totals: ReturnsTotals


class RepairOrderPartPayload(BaseModel):
    device_id: int | None = Field(default=None, ge=1)
    part_name: str | None = Field(default=None, max_length=120)
    source: RepairPartSource = Field(
        default=RepairPartSource.STOCK)  # // [PACK37-backend]
    quantity: int = Field(..., ge=1)
    unit_cost: Decimal | None = Field(default=None, ge=Decimal("0"))

    @field_validator("unit_cost")
    @classmethod
    def _normalize_unit_cost(cls, value: Decimal | None) -> Decimal:
        if value is None:
            return Decimal("0")
        return value

    @field_validator("part_name")
    @classmethod
    def _normalize_part_name(cls, value: str | None) -> str | None:
        if value is None:
            return None
        normalized = value.strip()
        return normalized or None


class RepairOrderCreate(BaseModel):
    store_id: int = Field(..., ge=1)
    customer_id: int | None = Field(default=None, ge=1)
    customer_name: str | None = Field(default=None, max_length=120)
    customer_contact: str | None = Field(
        default=None, max_length=120)  # // [PACK37-backend]
    technician_name: str = Field(..., max_length=120)
    damage_type: str = Field(..., max_length=120)
    diagnosis: str | None = Field(
        default=None, max_length=500)  # // [PACK37-backend]
    device_model: str | None = Field(
        default=None, max_length=120)  # // [PACK37-backend]
    imei: str | None = Field(
        default=None, max_length=40)  # // [PACK37-backend]
    device_description: str | None = Field(default=None, max_length=255)
    notes: str | None = Field(default=None, max_length=500)
    labor_cost: Decimal = Field(default=Decimal("0"), ge=Decimal("0"))
    parts: list[RepairOrderPartPayload] = Field(default_factory=list)

    @model_validator(mode="before")
    @classmethod
    def _coerce_repair_create_aliases(cls, data: Any) -> Any:  # pragma: no cover
        if isinstance(data, dict) and "damage_type" not in data:
            for k in ("issue",):
                if k in data:
                    data["damage_type"] = data[k]
                    break
        return data

    @field_validator(
        "customer_name",
        "customer_contact",
        "technician_name",
        "damage_type",
        "diagnosis",
        "device_model",
        "imei",
        "device_description",
        "notes",
    )
    @classmethod
    def _normalize_text(cls, value: str | None) -> str | None:
        if value is None:
            return None
        normalized = value.strip()
        return normalized or None


class RepairOrderUpdate(BaseModel):
    customer_id: int | None = Field(default=None, ge=1)
    customer_name: str | None = Field(default=None, max_length=120)
    customer_contact: str | None = Field(
        default=None, max_length=120)  # // [PACK37-backend]
    technician_name: str | None = Field(default=None, max_length=120)
    damage_type: str | None = Field(default=None, max_length=120)
    diagnosis: str | None = Field(
        default=None, max_length=500)  # // [PACK37-backend]
    device_model: str | None = Field(
        default=None, max_length=120)  # // [PACK37-backend]
    imei: str | None = Field(
        default=None, max_length=40)  # // [PACK37-backend]
    device_description: str | None = Field(default=None, max_length=255)
    notes: str | None = Field(default=None, max_length=500)
    status: RepairStatus | None = None
    labor_cost: Decimal | None = Field(default=None, ge=Decimal("0"))
    parts: list[RepairOrderPartPayload] | None = None

    @model_validator(mode="before")
    @classmethod
    def _coerce_repair_update_aliases(cls, data: Any) -> Any:  # pragma: no cover
        if isinstance(data, dict) and "damage_type" not in data:
            for k in ("issue",):
                if k in data:
                    data["damage_type"] = data[k]
                    break
        return data

    @field_validator(
        "customer_name",
        "customer_contact",
        "technician_name",
        "damage_type",
        "diagnosis",
        "device_model",
        "imei",
        "device_description",
        "notes",
        mode="before",
    )
    @classmethod
    def _normalize_optional_text(cls, value: str | None) -> str | None:
        if value is None:
            return None
        normalized = value.strip()
        return normalized or None


class RepairOrderPartsRequest(BaseModel):  # // [PACK37-backend]
    parts: list[RepairOrderPartPayload] = Field(default_factory=list)


class RepairOrderCloseRequest(BaseModel):  # // [PACK37-backend]
    labor_cost: Decimal | None = Field(default=None, ge=Decimal("0"))
    parts: list[RepairOrderPartPayload] | None = None


class RepairOrderPartResponse(BaseModel):
    id: int
    repair_order_id: int
    device_id: int | None
    part_name: str | None = None  # // [PACK37-backend]
    source: RepairPartSource = Field(
        default=RepairPartSource.STOCK)  # // [PACK37-backend]
    quantity: int
    unit_cost: Decimal

    model_config = ConfigDict(from_attributes=True)

    @field_serializer("unit_cost")
    @classmethod
    def _serialize_unit_cost(cls, value: Decimal) -> float:
        return float(value)


class RepairOrderResponse(BaseModel):
    id: int
    store_id: int
    customer_id: int | None
    customer_name: str | None
    customer_contact: str | None = None  # // [PACK37-backend]
    technician_name: str
    damage_type: str
    diagnosis: str | None = None  # // [PACK37-backend]
    device_model: str | None = None  # // [PACK37-backend]
    imei: str | None = None  # // [PACK37-backend]
    device_description: str | None
    notes: str | None
    status: RepairStatus
    labor_cost: Decimal
    parts_cost: Decimal
    total_cost: Decimal
    inventory_adjusted: bool
    opened_at: datetime
    updated_at: datetime
    delivered_at: datetime | None
    parts: list[RepairOrderPartResponse]

    model_config = ConfigDict(from_attributes=True)

    @computed_field(return_type=str)  # type: ignore[misc]
    def status_color(self) -> str:
        mapping = {
            RepairStatus.PENDIENTE: "🟡",
            RepairStatus.EN_PROCESO: "🟠",
            RepairStatus.LISTO: "🟢",
            RepairStatus.ENTREGADO: "⚪",
            RepairStatus.CANCELADO: "🔴",  # // [PACK37-backend]
        }
        return mapping.get(self.status, "⬜")

    @field_serializer("labor_cost", "parts_cost", "total_cost")
    @classmethod
    def _serialize_cost(cls, value: Decimal) -> float:
        return float(value)


class SaleItemCreate(BaseModel):
    device_id: int = Field(..., ge=1)
    quantity: int = Field(..., ge=1)
    discount_percent: Decimal | None = Field(
        default=Decimal("0"), ge=Decimal("0"), le=Decimal("100")
    )
    batch_code: str | None = Field(default=None, max_length=80)
    unit_price_override: Annotated[
        Decimal | None,
        Field(
            default=None,
            ge=Decimal("0"),
            validation_alias=AliasChoices("unit_price_override", "price"),
        ),
    ]  # // [PACK34-schema]
    reservation_id: int | None = Field(default=None, ge=1)

    @field_validator("discount_percent")
    @classmethod
    def _normalize_discount(cls, value: Decimal | None) -> Decimal:
        if value is None:
            return Decimal("0")
        return value

    @field_validator("batch_code")
    @classmethod
    def _normalize_sale_batch(cls, value: str | None) -> str | None:
        if value is None:
            return None
        normalized = value.strip()
        return normalized or None


class SaleCreate(BaseModel):
    store_id: int = Field(..., ge=1)  # // [PACK30-31-BACKEND]
    customer_id: int | None = Field(default=None, ge=1)
    customer_name: str | None = Field(default=None, max_length=120)
    payment_method: PaymentMethod = Field(default=PaymentMethod.EFECTIVO)
    discount_percent: Decimal | None = Field(
        default=Decimal("0"), ge=Decimal("0"), le=Decimal("100"))
    status: str = Field(default="COMPLETADA", max_length=30)
    notes: str | None = Field(default=None, max_length=255)
    items: list[SaleItemCreate]

    @model_validator(mode="before")
    @classmethod
    def _coerce_sale_aliases(cls, data: Any) -> Any:  # pragma: no cover
        if not isinstance(data, dict):
            return data
        if "store_id" not in data:
            for k in ("branch_id",):
                if k in data:
                    data["store_id"] = data[k]
                    break
        return data

    @field_validator("customer_name")
    @classmethod
    def _normalize_customer(cls, value: str | None) -> str | None:
        if value is None:
            return value
        normalized = value.strip()
        return normalized or None

    @field_validator("notes")
    @classmethod
    def _normalize_sale_notes(cls, value: str | None) -> str | None:
        if value is None:
            return value
        normalized = value.strip()
        return normalized or None

    @field_validator("status")
    @classmethod
    def _normalize_status(cls, value: str) -> str:
        normalized = value.strip()
        return normalized or "COMPLETADA"

    @field_validator("items")
    @classmethod
    def _ensure_sale_items(cls, value: list[SaleItemCreate]) -> list[SaleItemCreate]:
        if not value:
            raise ValueError("Debes agregar artículos a la venta.")
        return value


class SaleUpdate(BaseModel):
    customer_id: int | None = Field(default=None, ge=1)
    customer_name: str | None = Field(default=None, max_length=120)
    payment_method: PaymentMethod = Field(default=PaymentMethod.EFECTIVO)
    discount_percent: Decimal | None = Field(
        default=Decimal("0"), ge=Decimal("0"), le=Decimal("100"))
    status: str = Field(default="COMPLETADA", max_length=30)
    notes: str | None = Field(default=None, max_length=255)
    items: list[SaleItemCreate]

    @field_validator("customer_name")
    @classmethod
    def _normalize_update_customer(cls, value: str | None) -> str | None:
        if value is None:
            return value
        normalized = value.strip()
        return normalized or None

    @field_validator("notes")
    @classmethod
    def _normalize_update_notes(cls, value: str | None) -> str | None:
        if value is None:
            return value
        normalized = value.strip()
        return normalized or None

    @field_validator("status")
    @classmethod
    def _normalize_update_status(cls, value: str) -> str:
        normalized = value.strip()
        return normalized or "COMPLETADA"

    @field_validator("items")
    @classmethod
    def _ensure_update_items(cls, value: list[SaleItemCreate]) -> list[SaleItemCreate]:
        if not value:
            raise ValueError("Debes agregar artículos a la venta.")
        return value


class SaleStoreSummary(BaseModel):
    id: int
    name: str
    location: str | None = None

    model_config = ConfigDict(from_attributes=True)


class SaleUserSummary(BaseModel):
    id: int
    username: str
    full_name: str | None = None

    model_config = ConfigDict(from_attributes=True)


class SaleDeviceSummary(BaseModel):
    id: int
    sku: str
    name: str
    modelo: str | None = None
    imei: str | None = None
    serial: str | None = None

    model_config = ConfigDict(from_attributes=True)


class SaleItemResponse(BaseModel):
    id: int
    sale_id: int
    device_id: int
    quantity: int
    unit_price: Decimal
    discount_amount: Decimal
    total_line: Decimal
    device: SaleDeviceSummary | None = None
    reservation_id: int | None = None

    model_config = ConfigDict(from_attributes=True)

    @field_serializer("unit_price", "discount_amount", "total_line")
    @classmethod
    def _serialize_amount(cls, value: Decimal) -> float:
        return float(value)


class SaleCustomerSummary(BaseModel):
    id: int
    name: str
    outstanding_debt: Decimal

    model_config = ConfigDict(from_attributes=True)

    @field_serializer("outstanding_debt")
    @classmethod
    def _serialize_debt(cls, value: Decimal) -> float:
        return float(value)


class CashSessionSummary(BaseModel):
    id: int
    status: CashSessionStatus
    opened_at: datetime
    closed_at: datetime | None

    model_config = ConfigDict(from_attributes=True)


class SaleResponse(BaseModel):
    id: int
    store_id: int
    customer_id: int | None
    customer_name: str | None
    payment_method: PaymentMethod
    discount_percent: Decimal
    subtotal_amount: Decimal
    tax_amount: Decimal
    total_amount: Decimal
    status: str
    notes: str | None
    created_at: datetime
    performed_by_id: int | None
    cash_session_id: int | None
    customer: SaleCustomerSummary | None = None
    cash_session: CashSessionSummary | None = None
    items: list[SaleItemResponse]
    returns: list["SaleReturnResponse"] = []
    store: SaleStoreSummary | None = None
    performed_by: SaleUserSummary | None = None
    ultima_accion: AuditTrailInfo | None = None

    model_config = ConfigDict(from_attributes=True)

    @field_serializer("discount_percent", "subtotal_amount", "tax_amount", "total_amount")
    @classmethod
    def _serialize_sale_amount(cls, value: Decimal) -> float:
        return float(value)

    @computed_field(alias="fecha", return_type=datetime)
    def fecha_operacion(self) -> datetime:
        return self.created_at


class SaleReturnItem(BaseModel):
    device_id: int = Field(..., ge=1)
    quantity: int = Field(..., ge=1)
    reason: str = Field(..., min_length=5, max_length=255)

    @field_validator("reason")
    @classmethod
    def _normalize_sale_reason(cls, value: str) -> str:
        normalized = value.strip()
        if len(normalized) < 5:
            raise ValueError("El motivo debe tener al menos 5 caracteres.")
        return normalized


class SaleReturnCreate(BaseModel):
    sale_id: int = Field(..., ge=1)
    items: list[SaleReturnItem]

    @field_validator("items")
    @classmethod
    def _ensure_return_items(cls, value: list[SaleReturnItem]) -> list[SaleReturnItem]:
        if not value:
            raise ValueError("Debes indicar artículos a devolver.")
        return value


class SaleReturnResponse(BaseModel):
    id: int
    sale_id: int
    device_id: int
    quantity: int
    reason: str
    processed_by_id: int | None
    created_at: datetime

    model_config = ConfigDict(from_attributes=True)

    @computed_field(alias="fecha", return_type=datetime)
    def fecha_registro(self) -> datetime:
        return self.created_at


class SalesReportFilters(BaseModel):
    store_id: int | None = None
    customer_id: int | None = None
    performed_by_id: int | None = None
    product_id: int | None = None
    date_from: datetime | None = None
    date_to: datetime | None = None
    query: str | None = None


class SalesReportTotals(BaseModel):
    count: int
    subtotal: Decimal
    tax: Decimal
    total: Decimal
    cost: Decimal = Decimal("0")
    net_income: Decimal = Decimal("0")
    daily_average: Decimal = Decimal("0")

    @field_serializer("subtotal", "tax", "total", "cost", "net_income", "daily_average")
    @classmethod
    def _serialize_totals(cls, value: Decimal) -> float:
        return float(value)


class SalesReportItem(BaseModel):
    sale_id: int
    folio: str
    store_name: str
    customer_name: str | None
    performed_by: str | None
    payment_method: PaymentMethod
    subtotal: Decimal
    tax: Decimal
    total: Decimal
    created_at: datetime
    items: list[SaleItemResponse]
    ultima_accion: AuditTrailInfo | None = None

    @field_serializer("subtotal", "tax", "total")
    @classmethod
    def _serialize_amount(cls, value: Decimal) -> float:
        return float(value)


class SalesReportGroup(BaseModel):
    id: int | None
    name: str
    total: Decimal
    count: int

    @field_serializer("total")
    @classmethod
    def _serialize_total(cls, value: Decimal) -> float:
        return float(value)


class SalesReportProduct(BaseModel):
    product_id: int
    sku: str | None
    name: str
    units: int
    total: Decimal

    @field_serializer("total")
    @classmethod
    def _serialize_total(cls, value: Decimal) -> float:
        return float(value)


class SalesReport(BaseModel):
    generated_at: datetime
    filters: SalesReportFilters
    totals: SalesReportTotals
    daily_stats: list[DashboardChartPoint]
    items: list[SalesReportItem]
    by_store: list[SalesReportGroup] = Field(default_factory=list)
    by_user: list[SalesReportGroup] = Field(default_factory=list)
    top_products: list[SalesReportProduct] = Field(default_factory=list)


class POSCartItem(BaseModel):
    """Elemento del carrito POS aceptando identificadores flexibles."""

    # // [PACK34-schema]
    device_id: int | None = Field(default=None, ge=1)
    imei: str | None = Field(default=None, max_length=18)
    quantity: int = Field(..., ge=1)
    discount_percent: Decimal | None = Field(
        default=Decimal("0"), ge=Decimal("0"), le=Decimal("100"))
    unit_price_override: Decimal | None = Field(default=None, ge=Decimal("0"))
    tax_code: str | None = Field(default=None, max_length=50)
    reservation_id: int | None = Field(default=None, ge=1)

    model_config = ConfigDict(populate_by_name=True)

    @field_validator("discount_percent")
    @classmethod
    def _normalize_pos_discount(cls, value: Decimal | None) -> Decimal:
        if value is None:
            return Decimal("0")
        return value

    @model_validator(mode="before")
    @classmethod
    def _coerce_cart_aliases(cls, data: Any) -> Any:  # pragma: no cover
        if not isinstance(data, dict):
            return data
        mapping = {
            "device_id": ["productId", "product_id"],
            "imei": ["imei_1", "imei1"],
            "quantity": ["qty"],
            "discount_percent": ["discount"],
            "unit_price_override": ["price"],
            "tax_code": ["taxCode"],
        }
        for target, sources in mapping.items():
            if target not in data:
                for s in sources:
                    if s in data:
                        data[target] = data[s]
                        break
        return data


class POSSalePaymentInput(BaseModel):
    """Definición de pago para registrar montos por método."""

    # // [PACK34-schema]
    method: PaymentMethod
    amount: Decimal = Field(..., ge=Decimal("0"))

    @model_validator(mode="before")
    @classmethod
    def _coerce_method_alias(cls, data: Any) -> Any:  # pragma: no cover
        if isinstance(data, dict) and "method" not in data:
            for k in ("paymentMethod",):
                if k in data:
                    data["method"] = data[k]
                    break
        return data


class POSSaleRequest(BaseModel):
    store_id: int = Field(..., ge=1)
    customer_id: int | None = Field(default=None, ge=1)
    customer_name: str | None = Field(default=None, max_length=120)
    payment_method: PaymentMethod = Field(default=PaymentMethod.EFECTIVO)
    discount_percent: Decimal | None = Field(
        default=Decimal("0"), ge=Decimal("0"), le=Decimal("100")
    )
    notes: str | None = Field(default=None, max_length=255)
    items: list[POSCartItem]
    draft_id: int | None = Field(default=None, ge=1)
    save_as_draft: bool = Field(default=False)
    confirm: bool = Field(default=False)
    apply_taxes: bool = Field(default=True)
    cash_session_id: int | None = Field(default=None, ge=1)
    payment_breakdown: dict[str, Decimal] = Field(default_factory=dict)
    payments: list[POSSalePaymentInput] = Field(default_factory=list)

    model_config = ConfigDict(populate_by_name=True)

    @field_validator("customer_name")
    @classmethod
    def _normalize_pos_customer(cls, value: str | None) -> str | None:
        if value is None:
            return None
        normalized = value.strip()
        return normalized or None

    @field_validator("notes")
    @classmethod
    def _normalize_pos_notes(cls, value: str | None) -> str | None:
        if value is None:
            return None
        normalized = value.strip()
        return normalized or None

    @field_validator("items")
    @classmethod
    def _ensure_pos_items(cls, value: list[POSCartItem]) -> list[POSCartItem]:
        if not value:
            raise ValueError("Debes agregar dispositivos al carrito.")
        return value

    @field_validator("payment_breakdown", mode="before")
    @classmethod
    def _normalize_breakdown(cls, value: dict[str, Decimal] | None) -> dict[str, Decimal]:
        if value is None:
            return {}
        normalized: dict[str, Decimal] = {}
        for method_key, amount in value.items():
            method = method_key.strip().upper()
            try:
                PaymentMethod(method)
            except ValueError as exc:  # pragma: no cover - validation error path
                raise ValueError(
                    "Método de pago inválido en el desglose.") from exc
            normalized[method] = Decimal(str(amount))
        return normalized

    @model_validator(mode="before")
    @classmethod
    def _coerce_pos_aliases(cls, data: Any) -> Any:  # pragma: no cover
        if not isinstance(data, dict):
            return data
        mapping = {
            "store_id": ["branchId", "branch_id"],
            "customer_name": ["customer"],
            "payment_method": ["payment_method", "defaultPaymentMethod"],
            "notes": ["note", "notes"],
            "cash_session_id": ["sessionId"],
        }
        for target, sources in mapping.items():
            if target not in data:
                for s in sources:
                    if s in data:
                        data[target] = data[s]
                        break
        return data

    @model_validator(mode="after")
    def _sync_pos_payments(self) -> "POSSaleRequest":
        # // [PACK34-schema]
        if self.payments:
            breakdown: dict[str, Decimal] = {}
            for payment in self.payments:
                method_key = payment.method.value
                breakdown[method_key] = (
                    breakdown.get(method_key, Decimal("0"))
                    + Decimal(str(payment.amount))
                )
            self.payment_breakdown = breakdown
        return self


class POSDraftResponse(BaseModel):
    id: int
    store_id: int
    payload: dict[str, Any]
    created_at: datetime
    updated_at: datetime

    model_config = ConfigDict(from_attributes=True)


class POSSaleResponse(BaseModel):
    status: Literal["draft", "registered"]
    sale: SaleResponse | None = None
    draft: POSDraftResponse | None = None
    receipt_url: str | None = None
    warnings: list[str] = Field(default_factory=list)
    cash_session_id: int | None = None
    payment_breakdown: dict[str, float] = Field(default_factory=dict)
    receipt_pdf_base64: str | None = Field(default=None)

    @field_serializer("payment_breakdown")
    @classmethod
    def _serialize_breakdown(cls, value: dict[str, float]) -> dict[str, float]:
        return {key: float(amount) for key, amount in value.items()}

    @computed_field(return_type=float)  # type: ignore[misc]
    def total_caja(self) -> float:
        if self.sale is not None:
            return float(self.sale.total_amount)
        if self.payment_breakdown:
            return float(sum(self.payment_breakdown.values()))
        return 0.0


class POSReturnItemRequest(BaseModel):
    """Item devuelto desde el POS identificable por producto o IMEI."""

    # // [PACK34-schema]
    product_id: Annotated[
        int | None,
        Field(
            default=None,
            ge=1,
            validation_alias=AliasChoices(
                "product_id", "productId", "device_id"),
        ),
    ]
    imei: Annotated[
        str | None,
        Field(
            default=None,
            max_length=18,
            validation_alias=AliasChoices("imei", "imei_1"),
        ),
    ]
    qty: Annotated[
        int,
        Field(
            ...,
            ge=1,
            validation_alias=AliasChoices("quantity", "qty"),
        ),
    ]


class POSReturnRequest(BaseModel):
    """Solicitud de devolución rápida en POS (alias normalizados)."""

    original_sale_id: int = Field(..., ge=1)
    items: list[POSReturnItemRequest]
    reason: str | None = Field(default=None, max_length=255)

    @model_validator(mode="before")
    @classmethod
    def _coerce_return_aliases(cls, data: Any) -> Any:  # pragma: no cover
        if isinstance(data, dict) and "original_sale_id" not in data:
            for k in ("originalSaleId", "sale_id"):
                if k in data:
                    data["original_sale_id"] = data[k]
                    break
        return data

    @field_validator("items")
    @classmethod
    def _ensure_return_items(cls, value: list[POSReturnItemRequest]) -> list[POSReturnItemRequest]:
        if not value:
            raise ValueError("Debes indicar artículos a devolver.")
        return value

    @field_validator("reason")
    @classmethod
    def _normalize_reason(cls, value: str | None) -> str | None:
        if value is None:
            return None
        normalized = value.strip()
        return normalized or None


class POSReturnResponse(BaseModel):
    """Respuesta estandarizada tras registrar devoluciones POS."""

    # // [PACK34-schema]
    sale_id: int
    return_ids: list[int]
    notes: str | None = None


class POSSaleDetailResponse(BaseModel):
    """Detalle completo de ventas POS con acceso a recibo."""

    # // [PACK34-schema]
    sale: SaleResponse
    receipt_url: str
    receipt_pdf_base64: str | None = None


class CashSessionOpenRequest(BaseModel):
    store_id: int = Field(..., ge=1)
    opening_amount: Decimal = Field(..., ge=Decimal("0"))
    notes: str | None = Field(default=None, max_length=255)

    @field_validator("notes")
    @classmethod
    def _normalize_notes(cls, value: str | None) -> str | None:
        if value is None:
            return None
        normalized = value.strip()
        return normalized or None


class CashSessionCloseRequest(BaseModel):
    session_id: int = Field(..., ge=1)
    closing_amount: Decimal = Field(..., ge=Decimal("0"))
    notes: str | None = Field(default=None, max_length=255)
    payment_breakdown: dict[str, Decimal] = Field(default_factory=dict)

    @field_validator("notes")
    @classmethod
    def _normalize_notes(cls, value: str | None) -> str | None:
        if value is None:
            return None
        normalized = value.strip()
        return normalized or None

    @field_validator("payment_breakdown", mode="before")
    @classmethod
    def _normalize_breakdown(cls, value: dict[str, Decimal] | None) -> dict[str, Decimal]:
        if value is None:
            return {}
        normalized: dict[str, Decimal] = {}
        for method_key, amount in value.items():
            method = method_key.strip().upper()
            try:
                PaymentMethod(method)
            except ValueError as exc:
                raise ValueError("Método de pago inválido.") from exc
            normalized[method] = Decimal(str(amount))
        return normalized


class CashSessionResponse(BaseModel):
    id: int
    store_id: int
    status: CashSessionStatus
    opening_amount: Decimal
    closing_amount: Decimal
    expected_amount: Decimal
    difference_amount: Decimal
    payment_breakdown: dict[str, float]
    notes: str | None
    opened_by_id: int | None
    closed_by_id: int | None
    opened_at: datetime
    closed_at: datetime | None

    model_config = ConfigDict(from_attributes=True)

    @field_serializer(
        "opening_amount",
        "closing_amount",
        "expected_amount",
        "difference_amount",
    )
    @classmethod
    def _serialize_amount(cls, value: Decimal) -> float:
        return float(value)

    @field_serializer("payment_breakdown")
    @classmethod
    def _serialize_breakdown(cls, value: dict[str, float]) -> dict[str, float]:
        return {key: float(amount) for key, amount in value.items()}


class POSSessionOpenPayload(BaseModel):
    """Carga útil para aperturas de caja rápidas desde POS (branch/store alias)."""

    branch_id: int = Field(..., ge=1)
    opening_amount: Decimal = Field(..., ge=Decimal("0"))
    notes: str | None = Field(default=None, max_length=255)

    @model_validator(mode="before")
    @classmethod
    def _coerce_open_aliases(cls, data: Any) -> Any:  # pragma: no cover
        if isinstance(data, dict) and "branch_id" not in data:
            for k in ("branchId", "store_id"):
                if k in data:
                    data["branch_id"] = data[k]
                    break
        return data

    @field_validator("notes")
    @classmethod
    def _normalize_pos_session_notes(cls, value: str | None) -> str | None:
        if value is None:
            return None
        normalized = value.strip()
        return normalized or None


class POSSessionClosePayload(BaseModel):
    """Datos requeridos para cerrar sesiones POS."""

    # // [PACK34-schema]
    session_id: int = Field(..., ge=1)
    closing_amount: Decimal = Field(..., ge=Decimal("0"))
    notes: str | None = Field(default=None, max_length=255)
    payments: dict[str, Decimal] = Field(default_factory=dict)

    @field_validator("notes")
    @classmethod
    def _normalize_close_notes(cls, value: str | None) -> str | None:
        if value is None:
            return None
        normalized = value.strip()
        return normalized or None

    @field_validator("payments", mode="before")
    @classmethod
    def _normalize_payments(
        cls, value: dict[str, Decimal] | list[dict[str, Decimal | str]] | None
    ) -> dict[str, Decimal]:
        normalized: dict[str, Decimal] = {}
        if value is None:
            return normalized
        if isinstance(value, dict):
            source = value.items()
        else:
            source = []
            for entry in value:
                method = str(entry.get("method") or entry.get(
                    "paymentMethod") or "").strip()
                amount = entry.get("amount") or entry.get("value")
                if not method:
                    continue
                source.append((method, amount))
        for raw_method, raw_amount in source:
            method_key = str(raw_method).strip().upper()
            try:
                PaymentMethod(method_key)
            except ValueError as exc:
                raise ValueError("Método de pago inválido.") from exc
            normalized[method_key] = Decimal(str(raw_amount))
        return normalized


class POSSessionSummary(BaseModel):
    """Resumen compacto de sesiones POS para la UI."""

    # // [PACK34-schema]
    session_id: int
    branch_id: int
    status: CashSessionStatus
    opened_at: datetime
    closing_at: datetime | None = None
    opening_amount: Decimal | None = None
    closing_amount: Decimal | None = None
    expected_amount: Decimal | None = None
    difference_amount: Decimal | None = None
    payment_breakdown: dict[str, float] = Field(default_factory=dict)

    @classmethod
    def from_model(cls, session: "models.CashRegisterSession") -> "POSSessionSummary":
        from .. import models  # Importación tardía para evitar ciclos

        # // [PACK34-schema]
        return cls(
            session_id=session.id,
            branch_id=session.store_id,
            status=session.status,
            opened_at=session.opened_at,
            closing_at=session.closed_at,
            opening_amount=getattr(session, "opening_amount", None),
            closing_amount=getattr(session, "closing_amount", None),
            expected_amount=getattr(session, "expected_amount", None),
            difference_amount=getattr(session, "difference_amount", None),
            payment_breakdown={
                key: float(value) for key, value in (session.payment_breakdown or {}).items()
            },
        )

    @field_serializer(
        "opening_amount",
        "closing_amount",
        "expected_amount",
        "difference_amount",
    )
    @classmethod
    def _serialize_optional_amount(cls, value: Decimal | None) -> float | None:
        if value is None:
            return None
        return float(value)


class POSTaxInfo(BaseModel):
    """Catálogo simple de impuestos POS."""

    # // [PACK34-schema]
    code: str
    name: str
    rate: Decimal = Field(..., ge=Decimal("0"), le=Decimal("100"))

    @field_serializer("rate")
    @classmethod
    def _serialize_tax_rate(cls, value: Decimal) -> float:
        return float(value)


class POSConfigResponse(BaseModel):
    store_id: int
    tax_rate: Decimal
    invoice_prefix: str
    printer_name: str | None
    printer_profile: str | None
    quick_product_ids: list[int]
    updated_at: datetime

    model_config = ConfigDict(from_attributes=True)

    @field_serializer("tax_rate")
    @classmethod
    def _serialize_tax(cls, value: Decimal) -> float:
        return float(value)


class POSConfigUpdate(BaseModel):
    store_id: int = Field(..., ge=1)
    tax_rate: Decimal = Field(..., ge=Decimal("0"), le=Decimal("100"))
    invoice_prefix: str = Field(..., min_length=1, max_length=12)
    printer_name: str | None = Field(default=None, max_length=120)
    printer_profile: str | None = Field(default=None, max_length=255)
    quick_product_ids: list[int] = Field(default_factory=list)

    @field_validator("quick_product_ids")
    @classmethod
    def _validate_quick_products(cls, value: list[int]) -> list[int]:
        normalized = []
        for item in value:
            if int(item) < 1:
                raise ValueError(
                    "Los identificadores rápidos deben ser positivos.")
            normalized.append(int(item))
        return normalized


class BackupRunRequest(BaseModel):
    nota: str | None = Field(default=None, max_length=255)
    componentes: set[BackupComponent] | None = Field(
        default=None,
        description=(
            "Componentes específicos a incluir en el respaldo. Si se omite se respaldan todos."
        ),
    )


class BackupJobResponse(BaseModel):
    id: int
    mode: BackupMode
    executed_at: datetime
    pdf_path: str
    archive_path: str
    json_path: str
    sql_path: str
    config_path: str
    metadata_path: str
    critical_directory: str
    components: list[BackupComponent]
    total_size_bytes: int
    notes: str | None
    triggered_by_id: int | None
    created_at: datetime
    updated_at: datetime

    model_config = ConfigDict(from_attributes=True)


class BackupRestoreRequest(BaseModel):
    componentes: set[BackupComponent] | None = Field(
        default=None,
        description="Componentes a restaurar. Si no se especifica se usarán todos los disponibles.",
    )
    destino: str | None = Field(
        default=None,
        max_length=255,
        description="Directorio destino para los archivos restaurados. Se crea si no existe.",
    )
    aplicar_base_datos: bool = Field(
        default=False,
        description=(
            "Cuando es verdadero ejecuta el volcado SQL directamente sobre la base de datos activa."
        ),
    )


class BackupRestoreResponse(BaseModel):
    job_id: int
    componentes: list[BackupComponent]
    destino: str | None
    resultados: dict[str, str]


class ReleaseInfo(BaseModel):
    version: str = Field(..., description="Versión disponible del producto")
    release_date: date = Field(..., description="Fecha oficial de liberación")
    notes: str = Field(..., description="Resumen de cambios relevantes")
    download_url: str = Field(...,
                              description="Enlace de descarga del instalador")


class UpdateStatus(BaseModel):
    current_version: str
    latest_version: str | None
    is_update_available: bool
    latest_release: ReleaseInfo | None = None


class IntegrationCredentialInfo(BaseModel):
    """Resumen de credenciales expuestas a los administradores."""

    token_hint: str = Field(
        ...,
        min_length=4,
        max_length=8,
        description="Últimos caracteres visibles del token activo.",
    )
    rotated_at: datetime = Field(
        ...,
        description="Marca temporal en UTC de la última rotación del token.",
    )
    expires_at: datetime = Field(
        ...,
        description="Fecha en UTC en la que expira el token vigente.",
    )

    model_config = ConfigDict(
        json_schema_extra={
            "example": {
                "token_hint": "a1B3",
                "rotated_at": "2025-11-06T04:00:00+00:00",
                "expires_at": "2026-02-04T04:00:00+00:00",
            }
        }
    )


class IntegrationHealthStatus(BaseModel):
    """Estado de salud reportado por los monitores corporativos."""

    status: str = Field(
        ...,
        min_length=2,
        max_length=40,
        description="Estado declarado (por ejemplo: operational, degraded, offline).",
    )
    checked_at: datetime | None = Field(
        default=None,
        description="Marca temporal en UTC del último chequeo exitoso.",
    )
    message: str | None = Field(
        default=None,
        max_length=200,
        description="Mensaje opcional con detalles del monitoreo.",
    )


class IntegrationProviderSummary(BaseModel):
    """Información general visible en el catálogo de integraciones."""

    slug: str = Field(
        ...,
        min_length=3,
        max_length=60,
        description="Identificador corto de la integración.",
    )
    name: str = Field(
        ...,
        min_length=3,
        max_length=120,
        description="Nombre comercial del conector externo.",
    )
    category: str = Field(
        ...,
        min_length=3,
        max_length=60,
        description="Categoría operativa del conector (analítica, automatización, etc.).",
    )
    status: str = Field(
        ...,
        min_length=2,
        max_length=40,
        description="Estado corporativo actual (active, beta, deprecated, etc.).",
    )
    supports_push: bool = Field(
        default=False,
        description="Indica si Softmobile envía eventos al conector mediante webhooks.",
    )
    supports_pull: bool = Field(
        default=True,
        description="Indica si el conector consulta datos directamente de la API.",
    )
    events: list[str] = Field(
        default_factory=list,
        description="Eventos estándar publicados para la integración.",
    )
    documentation_url: str | None = Field(
        default=None,
        description="Enlace de referencia con la documentación técnica del conector.",
    )
    credential: IntegrationCredentialInfo
    health: IntegrationHealthStatus

    model_config = ConfigDict(
        json_schema_extra={
            "example": {
                "slug": "zapier",
                "name": "Zapier Inventory Bridge",
                "category": "automatizacion",
                "status": "active",
                "supports_push": True,
                "supports_pull": True,
                "events": [
                    "inventory.device.updated",
                    "sales.order.completed",
                ],
                "documentation_url": "https://docs.softmobile.mx/integraciones/zapier",
                "credential": {
                    "token_hint": "XyZ9",
                    "rotated_at": "2025-10-01T06:00:00+00:00",
                    "expires_at": "2025-12-30T06:00:00+00:00",
                },
                "health": {
                    "status": "operational",
                    "checked_at": "2025-11-05T05:00:00+00:00",
                    "message": "Webhook confirmó respuesta 200 en 120 ms",
                },
            }
        }
    )


class IntegrationProviderDetail(IntegrationProviderSummary):
    """Ficha extendida con capacidades y pasos de despliegue."""

    auth_type: str = Field(
        ...,
        min_length=3,
        max_length=40,
        description="Método de autenticación utilizado (api_key, oauth2, etc.).",
    )
    description: str = Field(
        ...,
        min_length=10,
        max_length=500,
        description="Descripción funcional de la integración.",
    )
    features: dict[str, Any] = Field(
        default_factory=dict,
        description="Mapa de capacidades habilitadas para el conector.",
    )
    setup_instructions: list[str] = Field(
        default_factory=list,
        description="Pasos recomendados para habilitar la integración.",
    )


class IntegrationRotateSecretResponse(BaseModel):
    """Respuesta emitida tras rotar el token de una integración."""

    slug: str = Field(
        ...,
        min_length=3,
        max_length=60,
        description="Identificador del conector actualizado.",
    )
    token: str = Field(
        ...,
        min_length=16,
        max_length=200,
        description="Token API recién emitido en formato URL-safe.",
    )
    credential: IntegrationCredentialInfo

    model_config = ConfigDict(
        json_schema_extra={
            "example": {
                "slug": "erp_sync",
                "token": "4sV2k1lM...",
                "credential": {
                    "token_hint": "LmN7",
                    "rotated_at": "2025-11-06T05:32:00+00:00",
                    "expires_at": "2026-02-04T05:32:00+00:00",
                },
            }
        }
    )


class IntegrationHealthUpdateRequest(BaseModel):
    """Carga útil enviada por los monitores corporativos."""

    status: str = Field(
        ...,
        min_length=2,
        max_length=40,
        description="Estado reportado (operational, degraded, offline, etc.).",
    )
    message: str | None = Field(
        default=None,
        max_length=200,
        description="Descripción breve del resultado del monitoreo.",
    )


__all__ = [
    "AgingMetric",
    "AnalyticsAgingResponse",
    "AnalyticsComparativeResponse",
    "AnalyticsForecastResponse",
    "AnalyticsProfitMarginResponse",
    "AnalyticsRotationResponse",
    "AnalyticsSalesProjectionResponse",
    "AuditAcknowledgedEntity",
    "AuditAcknowledgementCreate",
    "AuditAcknowledgementResponse",
    "AuditUIExportFormat",
    "AuditUIBulkItem",
    "AuditUIBulkRequest",
    "AuditUIBulkResponse",
    "AuditUIRecord",
    "AuditUIListResponse",
    "AuditHighlight",
    "AuditTrailInfo",
    "AuditLogResponse",
    "SystemLogEntry",
    "SystemErrorEntry",
    "GlobalReportFiltersState",
    "GlobalReportTotals",
    "GlobalReportBreakdownItem",
    "GlobalReportAlert",
    "GlobalReportOverview",
    "GlobalReportSeriesPoint",
    "GlobalReportDashboard",
    "SalesSummaryReport",
    "SalesByProductItem",
    "CashCloseReport",
    "AuditReminderEntry",
    "AuditReminderSummary",
    "DashboardAuditAlerts",
    "BackupJobResponse",
    "BackupRunRequest",
    "BackupRestoreRequest",
    "BackupRestoreResponse",
    "BinaryFileResponse",
    "HTMLDocumentResponse",
    "IntegrationCredentialInfo",
    "IntegrationHealthStatus",
    "IntegrationProviderSummary",
    "IntegrationProviderDetail",
    "IntegrationRotateSecretResponse",
    "IntegrationHealthUpdateRequest",
    "BackupExportFormat",
    "DeviceBase",
    "DeviceCreate",
    "DeviceResponse",
    "DeviceIdentifierRequest",
    "DeviceIdentifierResponse",
    "DeviceUpdate",
    "SmartImportColumnMatch",
    "InventorySmartImportPreview",
    "InventorySmartImportResult",
    "InventorySmartImportResponse",
    "InventoryImportError",
    "InventoryImportSummary",
    "ImportValidation",
    "ImportValidationDevice",
    "ImportValidationDetail",
    "ImportValidationSummary",
    "InventoryImportHistoryEntry",
    "InventoryMetricsResponse",
    "InventorySummary",
    "DashboardChartPoint",
    "DashboardGlobalMetrics",
    "InventoryTotals",
    "LowStockDevice",
    "InventoryAlertDevice",
    "InventoryAlertSummary",
    "InventoryAlertSettingsResponse",
    "InventoryAlertsResponse",
    "MovementBase",
    "MovementCreate",
    "MovementResponse",
    "PurchaseOrderCreate",
    "PurchaseOrderItemCreate",
    "PurchaseOrderItemResponse",
    "PurchaseOrderResponse",
    "PurchaseReceiveItem",
    "PurchaseReceiveRequest",
    "PurchaseImportResponse",
    "PurchaseSuggestionItem",
    "PurchaseSuggestionStore",
    "PurchaseSuggestionsResponse",
    "POSCartItem",
    "POSSalePaymentInput",
    "POSSaleRequest",
    "POSSaleResponse",
    "POSSessionOpenPayload",
    "POSSessionClosePayload",
    "POSSessionSummary",
    "POSTaxInfo",
    "POSReturnItemRequest",
    "PriceListBase",
    "PriceListCreate",
    "PriceListItemBase",
    "PriceListItemCreate",
    "PriceListItemResponse",
    "PriceListItemUpdate",
    "PriceListResponse",
    "PriceListUpdate",
    "PriceResolution",
    "POSReturnRequest",
    "POSReturnResponse",
    "POSSaleDetailResponse",
    "PurchaseVendorBase",
    "PurchaseVendorCreate",
    "PurchaseVendorUpdate",
    "PurchaseVendorResponse",
    "PurchaseVendorStatusUpdate",
    "PurchaseRecordItemBase",
    "PurchaseRecordItemCreate",
    "PurchaseRecordItemResponse",
    "PurchaseRecordCreate",
    "PurchaseRecordResponse",
    "PurchaseVendorHistory",
    "PurchaseReportFilters",
    "PurchaseReportTotals",
    "PurchaseReportItem",
    "PurchaseReport",
    "PurchaseVendorRanking",
    "PurchaseUserRanking",
    "PurchaseStatistics",
    "PurchaseReturnCreate",
    "PurchaseReturnResponse",
    "RecurringOrderCreate",
    "RecurringOrderExecutionResult",
    "RecurringOrderResponse",
    "OperationHistoryEntry",
    "OperationHistoryTechnician",
    "OperationHistoryType",
    "OperationsHistoryResponse",
    "ReturnRecordType",
    "ReturnRecord",
    "ReturnsTotals",
    "ReturnsOverview",
    "SaleCreate",
    "SaleUpdate",
    "SaleItemCreate",
    "SaleItemResponse",
    "SaleStoreSummary",
    "SaleUserSummary",
    "SaleDeviceSummary",
    "SaleResponse",
    "SaleReturnCreate",
    "SaleReturnItem",
    "SaleReturnResponse",
    "SalesReportFilters",
    "SalesReportTotals",
    "SalesReportItem",
    "SalesReportGroup",
    "SalesReportProduct",
    "SalesReport",
    "POSDraftResponse",
    "POSConfigResponse",
    "POSConfigUpdate",
    "ReleaseInfo",
    "RootWelcomeResponse",
    "RoleResponse",
    "StoreBase",
    "StoreCreate",
    "StoreResponse",
    "StoreUpdate",
    "StoreValueMetric",
    "StoreComparativeMetric",
    "SupplierBase",
    "SupplierBatchBase",
    "SupplierBatchCreate",
    "SupplierBatchOverviewItem",
    "SupplierBatchResponse",
    "SupplierBatchUpdate",
    "SupplierCreate",
    "SupplierResponse",
    "SupplierUpdate",
    "SyncRequest",
    "SyncOutboxEntryResponse",
    "SyncOutboxPriority",
    "SyncOutboxStatsEntry",
    "SyncQueueProgressSummary",
    "SyncHybridComponentSummary",
    "SyncHybridProgressComponents",
    "SyncHybridProgressSummary",
    "SyncHybridForecast",
    "SyncHybridModuleBreakdownComponent",
    "SyncHybridModuleBreakdownItem",
    "SyncHybridRemainingBreakdown",
    "SyncHybridOverview",
    "SyncQueueEvent",
    "SyncQueueEntryResponse",
    "SyncQueueAttemptResponse",
    "SyncQueueEnqueueRequest",
    "SyncQueueEnqueueResponse",
    "SyncQueueDispatchResult",
    "SyncBranchHealth",
    "SyncBranchOverview",
    "SyncBranchStoreDetail",
    "SyncConflictLog",
    "SyncConflictReport",
    "SyncConflictReportFilters",
    "SyncConflictReportTotals",
    "SyncSessionCompact",
    "SyncStoreHistory",
    "SyncOutboxReplayRequest",
    "SyncSessionResponse",
    "TransferReport",
    "TransferReportDevice",
    "TransferReportFilters",
    "TransferReportItem",
    "TransferReportTotals",
    "TokenPayload",
    "TokenVerificationRequest",
    "TokenVerificationResponse",
    "TokenResponse",
    "SessionLoginResponse",
    "PasswordRecoveryRequest",
    "PasswordResetConfirm",
    "PasswordResetResponse",
    "UpdateStatus",
    "UserBase",
    "UserCreate",
    "UserUpdate",
    "UserResponse",
    "UserRolesUpdate",
    "UserStatusUpdate",
    "RoleModulePermission",
    "RolePermissionMatrix",
    "RolePermissionUpdate",
    "UserDirectoryFilters",
    "UserDirectoryTotals",
    "UserDirectoryEntry",
    "UserDirectoryReport",
    "UserDashboardActivity",
    "UserSessionSummary",
    "UserDashboardMetrics",
    "ProfitMarginMetric",
    "RotationMetric",
    "SalesProjectionMetric",
    "StockoutForecastMetric",
    "HealthStatusResponse",
]<|MERGE_RESOLUTION|>--- conflicted
+++ resolved
@@ -630,15 +630,12 @@
             raise ValueError(
                 "La fecha de inicio no puede ser posterior a la fecha de fin."
             )
-<<<<<<< HEAD
         if self.starts_at and self.ends_at and self.ends_at <= self.starts_at:
-=======
         if (
             self.starts_at is not None
             and self.ends_at is not None
             and self.ends_at <= self.starts_at
         ):
->>>>>>> d4a51858
             raise ValueError("La fecha de término debe ser posterior al inicio.")
         return self
 
@@ -661,15 +658,12 @@
         ge=Decimal("0"),
         le=Decimal("100"),
         description="Descuento porcentual adicional aplicado al precio base.",
-<<<<<<< HEAD
     )
     currency: str = Field(
         default="MXN",
         min_length=3,
         max_length=8,
         description="Moneda ISO 4217 asociada al precio.",
-=======
->>>>>>> d4a51858
     )
     notes: str | None = Field(
         default=None,
