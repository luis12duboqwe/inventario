"""Esquemas Pydantic centralizados para la API de Softmobile Central."""
from __future__ import annotations

import enum
from datetime import date, datetime
from decimal import Decimal
from typing import Any, Literal

from pydantic import (
    BaseModel,
    ConfigDict,
    Field,
    computed_field,
    field_serializer,
    field_validator,
    model_validator,
)

from ..models import (
    BackupMode,
    CashSessionStatus,
    CommercialState,
    RecurringOrderType,
    MovementType,
    PaymentMethod,
    PurchaseStatus,
    RepairStatus,
    SyncMode,
    SyncOutboxPriority,
    SyncOutboxStatus,
    SyncStatus,
    TransferStatus,
)


class StoreBase(BaseModel):
    name: str = Field(..., max_length=120, description="Nombre visible de la sucursal")
    location: str | None = Field(default=None, max_length=120, description="Dirección o referencia")
    timezone: str = Field(default="UTC", max_length=50, description="Zona horaria de la sucursal")


class StoreCreate(StoreBase):
    """Carga de datos necesaria para registrar una nueva sucursal."""


class StoreUpdate(BaseModel):
    name: str | None = Field(default=None, max_length=120)
    location: str | None = Field(default=None, max_length=120)
    timezone: str | None = Field(default=None, max_length=50)


class StoreResponse(StoreBase):
    id: int
    inventory_value: Decimal = Field(default=Decimal("0"))

    model_config = ConfigDict(from_attributes=True)

    @field_serializer("inventory_value")
    @classmethod
    def _serialize_inventory_value(cls, value: Decimal) -> float:
        return float(value)


class DeviceBase(BaseModel):
    sku: str = Field(..., max_length=80, description="Identificador único del producto")
    name: str = Field(..., max_length=120, description="Descripción del dispositivo")
    quantity: int = Field(default=0, ge=0, description="Cantidad disponible en inventario")
    unit_price: Decimal = Field(
        default=Decimal("0"),
        ge=Decimal("0"),
        description="Precio unitario referencial del dispositivo",
    )
    imei: str | None = Field(default=None, max_length=18, description="IMEI del dispositivo")
    serial: str | None = Field(default=None, max_length=120, description="Número de serie")
    marca: str | None = Field(default=None, max_length=80, description="Marca comercial")
    modelo: str | None = Field(default=None, max_length=120, description="Modelo detallado")
    color: str | None = Field(default=None, max_length=60, description="Color principal")
    capacidad_gb: int | None = Field(default=None, ge=0, description="Capacidad de almacenamiento en GB")
    estado_comercial: CommercialState = Field(default=CommercialState.NUEVO)
    proveedor: str | None = Field(default=None, max_length=120, description="Proveedor principal")
    costo_unitario: Decimal = Field(
        default=Decimal("0"),
        ge=Decimal("0"),
        description="Costo neto por unidad",
    )
    margen_porcentaje: Decimal = Field(
        default=Decimal("0"),
        ge=Decimal("0"),
        description="Margen aplicado en porcentaje",
    )
    garantia_meses: int = Field(default=0, ge=0, description="Garantía ofrecida en meses")
    lote: str | None = Field(default=None, max_length=80, description="Identificador de lote")
    fecha_compra: date | None = Field(default=None, description="Fecha de compra al proveedor")

    @field_serializer("unit_price")
    @classmethod
    def _serialize_unit_price(cls, value: Decimal) -> float:
        return float(value)

    @field_serializer("costo_unitario")
    @classmethod
    def _serialize_cost(cls, value: Decimal) -> float:
        return float(value)

    @field_serializer("margen_porcentaje")
    @classmethod
    def _serialize_margin(cls, value: Decimal) -> float:
        return float(value)

    @field_validator("imei")
    @classmethod
    def validate_imei(cls, value: str | None) -> str | None:
        if value is None:
            return value
        normalized = value.strip()
        if normalized and not (10 <= len(normalized) <= 18):
            raise ValueError("IMEI inválido")
        return normalized or None

    @field_validator("serial")
    @classmethod
    def validate_serial(cls, value: str | None) -> str | None:
        if value is None:
            return value
        normalized = value.strip()
        if normalized and len(normalized) < 4:
            raise ValueError("Número de serie inválido")
        return normalized or None


class DeviceCreate(DeviceBase):
    """Datos necesarios para registrar un dispositivo."""


class DeviceUpdate(BaseModel):
    name: str | None = Field(default=None, max_length=120)
    quantity: int | None = Field(default=None, ge=0)
    unit_price: Decimal | None = Field(default=None, ge=Decimal("0"))
    imei: str | None = Field(default=None, max_length=18)
    serial: str | None = Field(default=None, max_length=120)
    marca: str | None = Field(default=None, max_length=80)
    modelo: str | None = Field(default=None, max_length=120)
    color: str | None = Field(default=None, max_length=60)
    capacidad_gb: int | None = Field(default=None, ge=0)
    estado_comercial: CommercialState | None = Field(default=None)
    proveedor: str | None = Field(default=None, max_length=120)
    costo_unitario: Decimal | None = Field(default=None, ge=Decimal("0"))
    margen_porcentaje: Decimal | None = Field(default=None, ge=Decimal("0"))
    garantia_meses: int | None = Field(default=None, ge=0)
    lote: str | None = Field(default=None, max_length=80)
    fecha_compra: date | None = Field(default=None)

    @field_validator("imei")
    @classmethod
    def validate_update_imei(cls, value: str | None) -> str | None:
        if value is None:
            return value
        normalized = value.strip()
        if normalized and not (10 <= len(normalized) <= 18):
            raise ValueError("IMEI inválido")
        return normalized or None

    @field_validator("serial")
    @classmethod
    def validate_update_serial(cls, value: str | None) -> str | None:
        if value is None:
            return value
        normalized = value.strip()
        if normalized and len(normalized) < 4:
            raise ValueError("Número de serie inválido")
        return normalized or None


class DeviceResponse(DeviceBase):
    id: int
    store_id: int

    model_config = ConfigDict(from_attributes=True)

    @computed_field(return_type=float)  # type: ignore[misc]
    def inventory_value(self) -> float:
        return float(self.quantity * self.unit_price)


class DeviceSearchFilters(BaseModel):
    imei: str | None = Field(default=None, max_length=18)
    serial: str | None = Field(default=None, max_length=120)
    capacidad_gb: int | None = Field(default=None, ge=0)
    color: str | None = Field(default=None, max_length=60)
    marca: str | None = Field(default=None, max_length=80)
    modelo: str | None = Field(default=None, max_length=120)

    model_config = ConfigDict(extra="forbid")

    @field_validator("imei", "serial", "color", "marca", "modelo", mode="before")
    @classmethod
    def _normalize_text(cls, value: str | None) -> str | None:
        if value is None:
            return value
        normalized = value.strip()
        return normalized or None


class CatalogProDeviceResponse(DeviceResponse):
    store_name: str

    model_config = ConfigDict(from_attributes=True)


class StoreMembershipBase(BaseModel):
    user_id: int = Field(..., ge=1)
    store_id: int = Field(..., ge=1)
    can_create_transfer: bool = Field(default=False)
    can_receive_transfer: bool = Field(default=False)


class StoreMembershipResponse(StoreMembershipBase):
    id: int
    created_at: datetime

    model_config = ConfigDict(from_attributes=True)


class StoreMembershipUpdate(StoreMembershipBase):
    pass


class ContactHistoryEntry(BaseModel):
    timestamp: datetime = Field(default_factory=datetime.utcnow)
    note: str = Field(..., min_length=3, max_length=255)

    @field_validator("note")
    @classmethod
    def _normalize_note(cls, value: str) -> str:
        normalized = value.strip()
        if len(normalized) < 3:
            raise ValueError("La nota debe tener al menos 3 caracteres.")
        return normalized

    @field_serializer("timestamp")
    @classmethod
    def _serialize_timestamp(cls, value: datetime) -> str:
        return value.isoformat()


class CustomerBase(BaseModel):
    contact_name: str | None = Field(default=None, max_length=120)
    email: str | None = Field(default=None, max_length=120)
    phone: str | None = Field(default=None, max_length=40)
    address: str | None = Field(default=None, max_length=255)
    notes: str | None = Field(default=None, max_length=500)
    outstanding_debt: Decimal = Field(default=Decimal("0"))
    history: list[ContactHistoryEntry] = Field(default_factory=list)

    @field_validator("contact_name", "email", "phone", "address", "notes", mode="before")
    @classmethod
    def _normalize_optional_text(cls, value: str | None) -> str | None:
        if value is None:
            return None
        normalized = value.strip()
        return normalized or None

    @field_serializer("outstanding_debt")
    @classmethod
    def _serialize_debt(cls, value: Decimal) -> float:
        return float(value)


class CustomerCreate(CustomerBase):
    name: str = Field(..., max_length=120)

    @field_validator("name")
    @classmethod
    def _normalize_name(cls, value: str) -> str:
        normalized = value.strip()
        if not normalized:
            raise ValueError("El nombre es obligatorio.")
        return normalized


class CustomerUpdate(BaseModel):
    name: str | None = Field(default=None, max_length=120)
    contact_name: str | None = Field(default=None, max_length=120)
    email: str | None = Field(default=None, max_length=120)
    phone: str | None = Field(default=None, max_length=40)
    address: str | None = Field(default=None, max_length=255)
    notes: str | None = Field(default=None, max_length=500)
    outstanding_debt: Decimal | None = Field(default=None)
    history: list[ContactHistoryEntry] | None = Field(default=None)

    @field_validator("name", "contact_name", "email", "phone", "address", "notes", mode="before")
    @classmethod
    def _normalize_update_text(cls, value: str | None) -> str | None:
        if value is None:
            return None
        normalized = value.strip()
        return normalized or None


class CustomerResponse(CustomerBase):
    id: int
    name: str
    last_interaction_at: datetime | None
    created_at: datetime
    updated_at: datetime

    model_config = ConfigDict(from_attributes=True)


class SupplierBase(BaseModel):
    contact_name: str | None = Field(default=None, max_length=120)
    email: str | None = Field(default=None, max_length=120)
    phone: str | None = Field(default=None, max_length=40)
    address: str | None = Field(default=None, max_length=255)
    notes: str | None = Field(default=None, max_length=500)
    outstanding_debt: Decimal = Field(default=Decimal("0"))
    history: list[ContactHistoryEntry] = Field(default_factory=list)

    @field_validator("contact_name", "email", "phone", "address", "notes", mode="before")
    @classmethod
    def _normalize_optional_text(cls, value: str | None) -> str | None:
        if value is None:
            return None
        normalized = value.strip()
        return normalized or None

    @field_serializer("outstanding_debt")
    @classmethod
    def _serialize_debt(cls, value: Decimal) -> float:
        return float(value)


class SupplierCreate(SupplierBase):
    name: str = Field(..., max_length=120)

    @field_validator("name")
    @classmethod
    def _normalize_name(cls, value: str) -> str:
        normalized = value.strip()
        if not normalized:
            raise ValueError("El nombre es obligatorio.")
        return normalized


class SupplierUpdate(BaseModel):
    name: str | None = Field(default=None, max_length=120)
    contact_name: str | None = Field(default=None, max_length=120)
    email: str | None = Field(default=None, max_length=120)
    phone: str | None = Field(default=None, max_length=40)
    address: str | None = Field(default=None, max_length=255)
    notes: str | None = Field(default=None, max_length=500)
    outstanding_debt: Decimal | None = Field(default=None)
    history: list[ContactHistoryEntry] | None = Field(default=None)

    @field_validator("name", "contact_name", "email", "phone", "address", "notes", mode="before")
    @classmethod
    def _normalize_update_text(cls, value: str | None) -> str | None:
        if value is None:
            return None
        normalized = value.strip()
        return normalized or None


class SupplierResponse(SupplierBase):
    id: int
    name: str
    created_at: datetime
    updated_at: datetime

    model_config = ConfigDict(from_attributes=True)


class SupplierBatchBase(BaseModel):
    model_name: str = Field(..., max_length=120)
    batch_code: str = Field(..., max_length=80)
    unit_cost: Decimal = Field(..., ge=Decimal("0"))
    quantity: int = Field(default=0, ge=0)
    purchase_date: date
    notes: str | None = Field(default=None, max_length=255)
    store_id: int | None = Field(default=None, ge=1)
    device_id: int | None = Field(default=None, ge=1)

    model_config = ConfigDict(protected_namespaces=())

    @field_validator("model_name", "batch_code", "notes", mode="before")
    @classmethod
    def _normalize_batch_text(cls, value: str | None) -> str | None:
        if value is None:
            return None
        normalized = value.strip()
        return normalized or None

    @field_serializer("unit_cost")
    @classmethod
    def _serialize_unit_cost(cls, value: Decimal) -> float:
        return float(value)


class SupplierBatchCreate(SupplierBatchBase):
    pass


class SupplierBatchUpdate(BaseModel):
    model_name: str | None = Field(default=None, max_length=120)
    batch_code: str | None = Field(default=None, max_length=80)
    unit_cost: Decimal | None = Field(default=None, ge=Decimal("0"))
    quantity: int | None = Field(default=None, ge=0)
    purchase_date: date | None = None
    notes: str | None = Field(default=None, max_length=255)
    store_id: int | None = Field(default=None, ge=1)
    device_id: int | None = Field(default=None, ge=1)

    @field_validator("model_name", "batch_code", "notes", mode="before")
    @classmethod
    def _normalize_optional_batch_text(cls, value: str | None) -> str | None:
        if value is None:
            return None
        normalized = value.strip()
        return normalized or None


class SupplierBatchResponse(SupplierBatchBase):
    id: int
    supplier_id: int
    created_at: datetime
    updated_at: datetime

    model_config = ConfigDict(from_attributes=True)


class TransferOrderItemBase(BaseModel):
    device_id: int = Field(..., ge=1)
    quantity: int = Field(..., ge=1)


class TransferOrderItemCreate(TransferOrderItemBase):
    pass


class TransferOrderTransition(BaseModel):
    reason: str | None = Field(default=None, max_length=255)


class TransferOrderCreate(BaseModel):
    origin_store_id: int = Field(..., ge=1)
    destination_store_id: int = Field(..., ge=1)
    reason: str | None = Field(default=None, max_length=255)
    items: list[TransferOrderItemCreate]

    @field_validator("reason")
    @classmethod
    def _normalize_reason(cls, value: str | None) -> str | None:
        if value is None:
            return value
        normalized = value.strip()
        return normalized or None

    @field_validator("items")
    @classmethod
    def _ensure_items(cls, value: list[TransferOrderItemCreate]) -> list[TransferOrderItemCreate]:
        if not value:
            raise ValueError("Debes incluir al menos un dispositivo en la transferencia.")
        return value


class TransferOrderItemResponse(TransferOrderItemBase):
    id: int
    transfer_order_id: int

    model_config = ConfigDict(from_attributes=True)


class TransferOrderResponse(BaseModel):
    id: int
    origin_store_id: int
    destination_store_id: int
    status: TransferStatus
    reason: str | None
    created_at: datetime
    updated_at: datetime
    dispatched_at: datetime | None
    received_at: datetime | None
    cancelled_at: datetime | None
    items: list[TransferOrderItemResponse]

    model_config = ConfigDict(from_attributes=True)


class RoleResponse(BaseModel):
    id: int
    name: str

    model_config = ConfigDict(from_attributes=True)


class UserBase(BaseModel):
    username: str = Field(..., max_length=80)
    full_name: str | None = Field(default=None, max_length=120)


class UserCreate(UserBase):
    password: str = Field(..., min_length=8, max_length=128)
    roles: list[str] = Field(default_factory=list)


class UserRolesUpdate(BaseModel):
    roles: list[str] = Field(default_factory=list)


class UserStatusUpdate(BaseModel):
    is_active: bool


class UserResponse(UserBase):
    id: int
    is_active: bool
    created_at: datetime
    roles: list[RoleResponse]

    model_config = ConfigDict(from_attributes=True)

    @field_validator("roles", mode="before")
    @classmethod
    def _flatten_roles(cls, value: Any) -> list[RoleResponse]:
        if value is None:
            return []
        flattened: list[RoleResponse] = []
        for item in value:
            if isinstance(item, RoleResponse):
                flattened.append(item)
                continue
            role_obj = getattr(item, "role", item)
            flattened.append(RoleResponse.model_validate(role_obj))
        return flattened


class TokenResponse(BaseModel):
    access_token: str
    session_id: int
    token_type: str = "bearer"


class TokenPayload(BaseModel):
    sub: str
    exp: int
    jti: str


class TOTPSetupResponse(BaseModel):
    secret: str
    otpauth_url: str


class TOTPActivateRequest(BaseModel):
    code: str = Field(..., min_length=6, max_length=6)


class TOTPStatusResponse(BaseModel):
    is_active: bool
    activated_at: datetime | None
    last_verified_at: datetime | None


class ActiveSessionResponse(BaseModel):
    id: int
    user_id: int
    session_token: str
    created_at: datetime
    last_used_at: datetime | None
    revoked_at: datetime | None
    revoked_by_id: int | None
    revoke_reason: str | None

    model_config = ConfigDict(from_attributes=True)


class SessionRevokeRequest(BaseModel):
    reason: str = Field(..., min_length=5, max_length=255)


class MovementBase(BaseModel):
    device_id: int = Field(..., ge=1)
    movement_type: MovementType
    quantity: int = Field(..., gt=0)
    reason: str | None = Field(default=None, max_length=255)
    unit_cost: Decimal | None = Field(default=None, ge=Decimal("0"))


class MovementCreate(MovementBase):
    """Carga de datos para registrar movimientos de inventario."""


class MovementResponse(MovementBase):
    id: int
    store_id: int
    performed_by_id: int | None
    created_at: datetime
    store_inventory_value: Decimal

    model_config = ConfigDict(from_attributes=True)

    @field_serializer("unit_cost")
    @classmethod
    def _serialize_unit_cost(cls, value: Decimal | None) -> float | None:
        if value is None:
            return None
        return float(value)

    @field_serializer("store_inventory_value")
    @classmethod
    def _serialize_inventory_total(cls, value: Decimal) -> float:
        return float(value)


class InventorySummary(BaseModel):
    store_id: int
    store_name: str
    total_items: int
    total_value: Decimal
    devices: list[DeviceResponse]

    @field_serializer("total_value")
    @classmethod
    def _serialize_total_value(cls, value: Decimal) -> float:
        return float(value)


class StoreValueMetric(BaseModel):
    store_id: int
    store_name: str
    device_count: int
    total_units: int
    total_value: Decimal

    @field_serializer("total_value")
    @classmethod
    def _serialize_metric_value(cls, value: Decimal) -> float:
        return float(value)


class LowStockDevice(BaseModel):
    store_id: int
    store_name: str
    device_id: int
    sku: str
    name: str
    quantity: int
    unit_price: Decimal

    @field_serializer("unit_price")
    @classmethod
    def _serialize_low_stock_price(cls, value: Decimal) -> float:
        return float(value)

    @computed_field(return_type=float)  # type: ignore[misc]
    def inventory_value(self) -> float:
        return float(self.quantity * self.unit_price)


class InventoryTotals(BaseModel):
    stores: int
    devices: int
    total_units: int
    total_value: Decimal

    @field_serializer("total_value")
    @classmethod
    def _serialize_totals_value(cls, value: Decimal) -> float:
        return float(value)


class AuditHighlight(BaseModel):
    id: int
    action: str
    created_at: datetime
    severity: Literal["info", "warning", "critical"]
    entity_type: str
<<<<<<< HEAD
    entity_id: str
=======
>>>>>>> ef115631

    @field_serializer("created_at")
    @classmethod
    def _serialize_created_at(cls, value: datetime) -> str:
        return value.isoformat()


class DashboardAuditAlerts(BaseModel):
    total: int
    critical: int
    warning: int
    info: int
    highlights: list[AuditHighlight] = Field(default_factory=list)
<<<<<<< HEAD
    pending_critical: int = Field(default=0)
    acknowledged_critical: int = Field(default=0)
    acknowledged: list["AuditAcknowledgementSummary"] = Field(default_factory=list)
=======
>>>>>>> ef115631

    @computed_field(return_type=bool)  # type: ignore[misc]
    def has_alerts(self) -> bool:
        return self.critical > 0 or self.warning > 0


class DashboardGlobalMetrics(BaseModel):
    total_sales: float
    sales_count: int
    total_stock: int
    open_repairs: int
    gross_profit: float


class DashboardChartPoint(BaseModel):
    label: str
    value: float


class InventoryMetricsResponse(BaseModel):
    totals: InventoryTotals
    top_stores: list[StoreValueMetric]
    low_stock_devices: list[LowStockDevice]
    global_performance: DashboardGlobalMetrics
    sales_trend: list[DashboardChartPoint] = Field(default_factory=list)
    stock_breakdown: list[DashboardChartPoint] = Field(default_factory=list)
    repair_mix: list[DashboardChartPoint] = Field(default_factory=list)
    profit_breakdown: list[DashboardChartPoint] = Field(default_factory=list)
    audit_alerts: DashboardAuditAlerts


class RotationMetric(BaseModel):
    store_id: int
    store_name: str
    device_id: int
    sku: str
    name: str
    sold_units: int
    received_units: int
    rotation_rate: float


class AnalyticsRotationResponse(BaseModel):
    items: list[RotationMetric]


class AgingMetric(BaseModel):
    device_id: int
    sku: str
    name: str
    store_id: int
    store_name: str
    days_in_stock: int
    quantity: int


class AnalyticsAgingResponse(BaseModel):
    items: list[AgingMetric]


class StockoutForecastMetric(BaseModel):
    device_id: int
    sku: str
    name: str
    store_id: int
    store_name: str
    average_daily_sales: float
    projected_days: int | None
    quantity: int
    trend: str
    trend_score: float
    confidence: float
    alert_level: str | None
    sold_units: int


class AnalyticsForecastResponse(BaseModel):
    items: list[StockoutForecastMetric]


class SyncSessionResponse(BaseModel):
    id: int
    store_id: int | None
    mode: SyncMode
    status: SyncStatus
    started_at: datetime
    finished_at: datetime | None
    triggered_by_id: int | None
    error_message: str | None

    model_config = ConfigDict(from_attributes=True)


class SyncRequest(BaseModel):
    store_id: int | None = Field(default=None, ge=1)


class SyncOutboxEntryResponse(BaseModel):
    id: int
    entity_type: str
    entity_id: str
    operation: str
    payload: dict[str, Any]
    attempt_count: int
    last_attempt_at: datetime | None
    status: SyncOutboxStatus
    priority: SyncOutboxPriority
    error_message: str | None
    created_at: datetime
    updated_at: datetime

    model_config = ConfigDict(from_attributes=True)

    @field_validator("payload", mode="before")
    @classmethod
    def _parse_payload(cls, value: Any) -> dict[str, Any]:
        if isinstance(value, str):
            try:
                import json

                return json.loads(value)
            except Exception:  # pragma: no cover - fallback to empty payload
                return {}
        if isinstance(value, dict):
            return value
        return {}


class SyncOutboxStatsEntry(BaseModel):
    entity_type: str
    priority: SyncOutboxPriority
    total: int
    pending: int
    failed: int
    latest_update: datetime | None
    oldest_pending: datetime | None


class SyncSessionCompact(BaseModel):
    id: int
    mode: SyncMode
    status: SyncStatus
    started_at: datetime
    finished_at: datetime | None
    error_message: str | None


class SyncStoreHistory(BaseModel):
    store_id: int | None
    store_name: str
    sessions: list[SyncSessionCompact]


class StoreComparativeMetric(BaseModel):
    store_id: int
    store_name: str
    device_count: int
    total_units: int
    inventory_value: float
    average_rotation: float
    average_aging_days: float
    sales_last_30_days: float
    sales_count_last_30_days: int


class AnalyticsComparativeResponse(BaseModel):
    items: list[StoreComparativeMetric]


class ProfitMarginMetric(BaseModel):
    store_id: int
    store_name: str
    revenue: float
    cost: float
    profit: float
    margin_percent: float


class AnalyticsProfitMarginResponse(BaseModel):
    items: list[ProfitMarginMetric]


class SalesProjectionMetric(BaseModel):
    store_id: int
    store_name: str
    average_daily_units: float
    average_ticket: float
    projected_units: float
    projected_revenue: float
    confidence: float
    trend: str
    trend_score: float
    revenue_trend_score: float
    r2_revenue: float


class AnalyticsSalesProjectionResponse(BaseModel):
    items: list[SalesProjectionMetric]


class AnalyticsAlert(BaseModel):
    type: str
    level: str
    message: str
    store_id: int | None
    store_name: str
    device_id: int | None
    sku: str | None


class AnalyticsAlertsResponse(BaseModel):
    items: list[AnalyticsAlert]


class StoreRealtimeWidget(BaseModel):
    store_id: int
    store_name: str
    inventory_value: float
    sales_today: float
    last_sale_at: datetime | None
    low_stock_devices: int
    pending_repairs: int
    last_sync_at: datetime | None
    trend: str
    trend_score: float
    confidence: float


class AnalyticsRealtimeResponse(BaseModel):
    items: list[StoreRealtimeWidget]


class AnalyticsCategoriesResponse(BaseModel):
    categories: list[str]


class SyncOutboxReplayRequest(BaseModel):
    ids: list[int] = Field(..., min_length=1)


class AuditLogResponse(BaseModel):
    id: int
    action: str
    entity_type: str
    entity_id: str
    details: str | None
    performed_by_id: int | None
    created_at: datetime
    severity: Literal["info", "warning", "critical"] = Field(default="info")
    severity_label: str = Field(default="Informativa")

    model_config = ConfigDict(from_attributes=True)


class AuditReminderEntry(BaseModel):
    entity_type: str
    entity_id: str
    first_seen: datetime
    last_seen: datetime
    occurrences: int = Field(..., ge=1)
    latest_action: str
    latest_details: str | None = None
<<<<<<< HEAD
    status: Literal["pending", "acknowledged"] = Field(default="pending")
    acknowledged_at: datetime | None = None
    acknowledged_by_id: int | None = None
    acknowledged_by_name: str | None = None
    acknowledged_note: str | None = None

    @field_serializer("acknowledged_at")
    @classmethod
    def _serialize_ack_at(cls, value: datetime | None) -> str | None:
        return value.isoformat() if value else None
=======
>>>>>>> ef115631


class AuditReminderSummary(BaseModel):
    threshold_minutes: int = Field(..., ge=0)
    min_occurrences: int = Field(..., ge=1)
    total: int = Field(..., ge=0)
    persistent: list[AuditReminderEntry]
<<<<<<< HEAD
    pending: int = Field(..., ge=0)
    acknowledged_total: int = Field(..., ge=0)


class AuditAcknowledgementRequest(BaseModel):
    entity_type: str = Field(..., min_length=1, max_length=80)
    entity_id: str = Field(..., min_length=1, max_length=80)
    note: str | None = Field(default=None, max_length=255)


class AuditAcknowledgementSummary(BaseModel):
    entity_type: str
    entity_id: str
    acknowledged_at: datetime
    acknowledged_by_id: int | None = None
    acknowledged_by_name: str | None = None
    note: str | None = None

    @field_serializer("acknowledged_at")
    @classmethod
    def _serialize_acknowledged_at(cls, value: datetime) -> str:
        return value.isoformat()


class AuditAcknowledgementResponse(AuditAcknowledgementSummary):
    pass
=======
>>>>>>> ef115631


class PurchaseOrderItemCreate(BaseModel):
    device_id: int = Field(..., ge=1)
    quantity_ordered: int = Field(..., ge=1)
    unit_cost: Decimal = Field(..., ge=Decimal("0"))

    @field_serializer("unit_cost")
    @classmethod
    def _serialize_unit_cost(cls, value: Decimal) -> float:
        return float(value)


class PurchaseOrderCreate(BaseModel):
    store_id: int = Field(..., ge=1)
    supplier: str = Field(..., max_length=120)
    notes: str | None = Field(default=None, max_length=255)
    items: list[PurchaseOrderItemCreate]

    @field_validator("supplier")
    @classmethod
    def _validate_supplier(cls, value: str) -> str:
        normalized = value.strip()
        if not normalized:
            raise ValueError("Proveedor requerido")
        return normalized

    @field_validator("notes")
    @classmethod
    def _normalize_notes(cls, value: str | None) -> str | None:
        if value is None:
            return value
        normalized = value.strip()
        return normalized or None

    @field_validator("items")
    @classmethod
    def _ensure_items(cls, value: list[PurchaseOrderItemCreate]) -> list[PurchaseOrderItemCreate]:
        if not value:
            raise ValueError("Debes incluir artículos en la orden de compra.")
        return value


class PurchaseOrderItemResponse(BaseModel):
    id: int
    purchase_order_id: int
    device_id: int
    quantity_ordered: int
    quantity_received: int
    unit_cost: Decimal

    model_config = ConfigDict(from_attributes=True)

    @field_serializer("unit_cost")
    @classmethod
    def _serialize_unit_cost(cls, value: Decimal) -> float:
        return float(value)


class PurchaseReturnCreate(BaseModel):
    device_id: int = Field(..., ge=1)
    quantity: int = Field(..., ge=1)
    reason: str = Field(..., min_length=5, max_length=255)

    @field_validator("reason")
    @classmethod
    def _normalize_reason(cls, value: str) -> str:
        normalized = value.strip()
        if len(normalized) < 5:
            raise ValueError("El motivo debe tener al menos 5 caracteres.")
        return normalized


class PurchaseReturnResponse(BaseModel):
    id: int
    purchase_order_id: int
    device_id: int
    quantity: int
    reason: str
    processed_by_id: int | None
    created_at: datetime

    model_config = ConfigDict(from_attributes=True)


class PurchaseOrderResponse(BaseModel):
    id: int
    store_id: int
    supplier: str
    status: PurchaseStatus
    notes: str | None
    created_at: datetime
    updated_at: datetime
    created_by_id: int | None
    closed_at: datetime | None
    items: list[PurchaseOrderItemResponse]
    returns: list[PurchaseReturnResponse] = []

    model_config = ConfigDict(from_attributes=True)


class PurchaseReceiveItem(BaseModel):
    device_id: int = Field(..., ge=1)
    quantity: int = Field(..., ge=1)


class PurchaseReceiveRequest(BaseModel):
    items: list[PurchaseReceiveItem]

    @field_validator("items")
    @classmethod
    def _ensure_items(cls, value: list[PurchaseReceiveItem]) -> list[PurchaseReceiveItem]:
        if not value:
            raise ValueError("Debes indicar artículos a recibir.")
        return value


class PurchaseImportResponse(BaseModel):
    imported: int = Field(default=0, ge=0)
    orders: list[PurchaseOrderResponse]
    errors: list[str] = Field(default_factory=list)


class RecurringOrderCreate(BaseModel):
    name: str = Field(..., min_length=3, max_length=120)
    description: str | None = Field(default=None, max_length=255)
    order_type: RecurringOrderType
    payload: dict[str, Any]

    @model_validator(mode="after")
    def _validate_payload(self) -> "RecurringOrderCreate":
        if self.order_type is RecurringOrderType.PURCHASE:
            validated = PurchaseOrderCreate.model_validate(self.payload)
            self.payload = validated.model_dump()
        elif self.order_type is RecurringOrderType.TRANSFER:
            validated = TransferOrderCreate.model_validate(self.payload)
            self.payload = validated.model_dump()
        else:  # pragma: no cover - enum exhaustivo
            raise ValueError("Tipo de orden recurrente no soportado.")
        return self


class RecurringOrderResponse(BaseModel):
    id: int
    name: str
    description: str | None
    order_type: RecurringOrderType
    store_id: int | None
    store_name: str | None = None
    payload: dict[str, Any]
    created_by_id: int | None
    created_by_name: str | None = None
    last_used_by_id: int | None
    last_used_by_name: str | None = None
    created_at: datetime
    updated_at: datetime
    last_used_at: datetime | None


class RecurringOrderExecutionResult(BaseModel):
    template_id: int
    order_type: RecurringOrderType
    reference_id: int
    store_id: int | None
    created_at: datetime
    summary: str


class OperationHistoryType(str, enum.Enum):
    PURCHASE = "purchase"
    TRANSFER_DISPATCH = "transfer_dispatch"
    TRANSFER_RECEIVE = "transfer_receive"
    SALE = "sale"


class OperationHistoryEntry(BaseModel):
    id: str
    operation_type: OperationHistoryType
    occurred_at: datetime
    store_id: int | None
    store_name: str | None
    technician_id: int | None
    technician_name: str | None
    reference: str | None
    description: str
    amount: Decimal | None = None

    @field_serializer("amount")
    @classmethod
    def _serialize_amount(cls, value: Decimal | None) -> float | None:
        if value is None:
            return None
        return float(value)


class OperationHistoryTechnician(BaseModel):
    id: int
    name: str


class OperationsHistoryResponse(BaseModel):
    records: list[OperationHistoryEntry]
    technicians: list[OperationHistoryTechnician]


class RepairOrderPartPayload(BaseModel):
    device_id: int = Field(..., ge=1)
    quantity: int = Field(..., ge=1)
    unit_cost: Decimal | None = Field(default=None, ge=Decimal("0"))

    @field_validator("unit_cost")
    @classmethod
    def _normalize_unit_cost(cls, value: Decimal | None) -> Decimal:
        if value is None:
            return Decimal("0")
        return value


class RepairOrderCreate(BaseModel):
    store_id: int = Field(..., ge=1)
    customer_id: int | None = Field(default=None, ge=1)
    customer_name: str | None = Field(default=None, max_length=120)
    technician_name: str = Field(..., max_length=120)
    damage_type: str = Field(..., max_length=120)
    device_description: str | None = Field(default=None, max_length=255)
    notes: str | None = Field(default=None, max_length=500)
    labor_cost: Decimal = Field(default=Decimal("0"), ge=Decimal("0"))
    parts: list[RepairOrderPartPayload] = Field(default_factory=list)

    @field_validator(
        "customer_name", "technician_name", "damage_type", "device_description", "notes"
    )
    @classmethod
    def _normalize_text(cls, value: str | None) -> str | None:
        if value is None:
            return None
        normalized = value.strip()
        return normalized or None


class RepairOrderUpdate(BaseModel):
    customer_id: int | None = Field(default=None, ge=1)
    customer_name: str | None = Field(default=None, max_length=120)
    technician_name: str | None = Field(default=None, max_length=120)
    damage_type: str | None = Field(default=None, max_length=120)
    device_description: str | None = Field(default=None, max_length=255)
    notes: str | None = Field(default=None, max_length=500)
    status: RepairStatus | None = None
    labor_cost: Decimal | None = Field(default=None, ge=Decimal("0"))
    parts: list[RepairOrderPartPayload] | None = None

    @field_validator(
        "customer_name",
        "technician_name",
        "damage_type",
        "device_description",
        "notes",
        mode="before",
    )
    @classmethod
    def _normalize_optional_text(cls, value: str | None) -> str | None:
        if value is None:
            return None
        normalized = value.strip()
        return normalized or None


class RepairOrderPartResponse(BaseModel):
    id: int
    repair_order_id: int
    device_id: int
    quantity: int
    unit_cost: Decimal

    model_config = ConfigDict(from_attributes=True)

    @field_serializer("unit_cost")
    @classmethod
    def _serialize_unit_cost(cls, value: Decimal) -> float:
        return float(value)


class RepairOrderResponse(BaseModel):
    id: int
    store_id: int
    customer_id: int | None
    customer_name: str | None
    technician_name: str
    damage_type: str
    device_description: str | None
    notes: str | None
    status: RepairStatus
    labor_cost: Decimal
    parts_cost: Decimal
    total_cost: Decimal
    inventory_adjusted: bool
    opened_at: datetime
    updated_at: datetime
    delivered_at: datetime | None
    parts: list[RepairOrderPartResponse]

    model_config = ConfigDict(from_attributes=True)

    @computed_field(return_type=str)  # type: ignore[misc]
    def status_color(self) -> str:
        mapping = {
            RepairStatus.PENDIENTE: "🟡",
            RepairStatus.EN_PROCESO: "🟠",
            RepairStatus.LISTO: "🟢",
            RepairStatus.ENTREGADO: "⚪",
        }
        return mapping.get(self.status, "⬜")

    @field_serializer("labor_cost", "parts_cost", "total_cost")
    @classmethod
    def _serialize_cost(cls, value: Decimal) -> float:
        return float(value)


class SaleItemCreate(BaseModel):
    device_id: int = Field(..., ge=1)
    quantity: int = Field(..., ge=1)
    discount_percent: Decimal | None = Field(
        default=Decimal("0"), ge=Decimal("0"), le=Decimal("100")
    )

    @field_validator("discount_percent")
    @classmethod
    def _normalize_discount(cls, value: Decimal | None) -> Decimal:
        if value is None:
            return Decimal("0")
        return value


class SaleCreate(BaseModel):
    store_id: int = Field(..., ge=1)
    customer_id: int | None = Field(default=None, ge=1)
    customer_name: str | None = Field(default=None, max_length=120)
    payment_method: PaymentMethod = Field(default=PaymentMethod.EFECTIVO)
    discount_percent: Decimal | None = Field(default=Decimal("0"), ge=Decimal("0"), le=Decimal("100"))
    notes: str | None = Field(default=None, max_length=255)
    items: list[SaleItemCreate]

    @field_validator("customer_name")
    @classmethod
    def _normalize_customer(cls, value: str | None) -> str | None:
        if value is None:
            return value
        normalized = value.strip()
        return normalized or None

    @field_validator("notes")
    @classmethod
    def _normalize_sale_notes(cls, value: str | None) -> str | None:
        if value is None:
            return value
        normalized = value.strip()
        return normalized or None

    @field_validator("items")
    @classmethod
    def _ensure_sale_items(cls, value: list[SaleItemCreate]) -> list[SaleItemCreate]:
        if not value:
            raise ValueError("Debes agregar artículos a la venta.")
        return value


class SaleItemResponse(BaseModel):
    id: int
    sale_id: int
    device_id: int
    quantity: int
    unit_price: Decimal
    discount_amount: Decimal
    total_line: Decimal

    model_config = ConfigDict(from_attributes=True)

    @field_serializer("unit_price", "discount_amount", "total_line")
    @classmethod
    def _serialize_amount(cls, value: Decimal) -> float:
        return float(value)


class SaleCustomerSummary(BaseModel):
    id: int
    name: str
    outstanding_debt: Decimal

    model_config = ConfigDict(from_attributes=True)

    @field_serializer("outstanding_debt")
    @classmethod
    def _serialize_debt(cls, value: Decimal) -> float:
        return float(value)


class CashSessionSummary(BaseModel):
    id: int
    status: CashSessionStatus
    opened_at: datetime
    closed_at: datetime | None

    model_config = ConfigDict(from_attributes=True)


class SaleResponse(BaseModel):
    id: int
    store_id: int
    customer_id: int | None
    customer_name: str | None
    payment_method: PaymentMethod
    discount_percent: Decimal
    subtotal_amount: Decimal
    tax_amount: Decimal
    total_amount: Decimal
    notes: str | None
    created_at: datetime
    performed_by_id: int | None
    cash_session_id: int | None
    customer: SaleCustomerSummary | None = None
    cash_session: CashSessionSummary | None = None
    items: list[SaleItemResponse]
    returns: list["SaleReturnResponse"] = []

    model_config = ConfigDict(from_attributes=True)

    @field_serializer("discount_percent", "subtotal_amount", "tax_amount", "total_amount")
    @classmethod
    def _serialize_sale_amount(cls, value: Decimal) -> float:
        return float(value)


class SaleReturnItem(BaseModel):
    device_id: int = Field(..., ge=1)
    quantity: int = Field(..., ge=1)
    reason: str = Field(..., min_length=5, max_length=255)

    @field_validator("reason")
    @classmethod
    def _normalize_sale_reason(cls, value: str) -> str:
        normalized = value.strip()
        if len(normalized) < 5:
            raise ValueError("El motivo debe tener al menos 5 caracteres.")
        return normalized


class SaleReturnCreate(BaseModel):
    sale_id: int = Field(..., ge=1)
    items: list[SaleReturnItem]

    @field_validator("items")
    @classmethod
    def _ensure_return_items(cls, value: list[SaleReturnItem]) -> list[SaleReturnItem]:
        if not value:
            raise ValueError("Debes indicar artículos a devolver.")
        return value


class SaleReturnResponse(BaseModel):
    id: int
    sale_id: int
    device_id: int
    quantity: int
    reason: str
    processed_by_id: int | None
    created_at: datetime

    model_config = ConfigDict(from_attributes=True)


class POSCartItem(BaseModel):
    device_id: int = Field(..., ge=1)
    quantity: int = Field(..., ge=1)
    discount_percent: Decimal | None = Field(
        default=Decimal("0"), ge=Decimal("0"), le=Decimal("100")
    )

    @field_validator("discount_percent")
    @classmethod
    def _normalize_pos_discount(cls, value: Decimal | None) -> Decimal:
        if value is None:
            return Decimal("0")
        return value


class POSSaleRequest(BaseModel):
    store_id: int = Field(..., ge=1)
    customer_id: int | None = Field(default=None, ge=1)
    customer_name: str | None = Field(default=None, max_length=120)
    payment_method: PaymentMethod = Field(default=PaymentMethod.EFECTIVO)
    discount_percent: Decimal | None = Field(
        default=Decimal("0"), ge=Decimal("0"), le=Decimal("100")
    )
    notes: str | None = Field(default=None, max_length=255)
    items: list[POSCartItem]
    draft_id: int | None = Field(default=None, ge=1)
    save_as_draft: bool = Field(default=False)
    confirm: bool = Field(default=False)
    apply_taxes: bool = Field(default=True)
    cash_session_id: int | None = Field(default=None, ge=1)
    payment_breakdown: dict[str, Decimal] = Field(default_factory=dict)

    @field_validator("customer_name")
    @classmethod
    def _normalize_pos_customer(cls, value: str | None) -> str | None:
        if value is None:
            return None
        normalized = value.strip()
        return normalized or None

    @field_validator("notes")
    @classmethod
    def _normalize_pos_notes(cls, value: str | None) -> str | None:
        if value is None:
            return None
        normalized = value.strip()
        return normalized or None

    @field_validator("items")
    @classmethod
    def _ensure_pos_items(cls, value: list[POSCartItem]) -> list[POSCartItem]:
        if not value:
            raise ValueError("Debes agregar dispositivos al carrito.")
        return value

    @field_validator("payment_breakdown", mode="before")
    @classmethod
    def _normalize_breakdown(cls, value: dict[str, Decimal] | None) -> dict[str, Decimal]:
        if value is None:
            return {}
        normalized: dict[str, Decimal] = {}
        for method_key, amount in value.items():
            method = method_key.strip().upper()
            try:
                PaymentMethod(method)
            except ValueError as exc:  # pragma: no cover - validation error path
                raise ValueError("Método de pago inválido en el desglose.") from exc
            normalized[method] = Decimal(str(amount))
        return normalized


class POSDraftResponse(BaseModel):
    id: int
    store_id: int
    payload: dict[str, Any]
    created_at: datetime
    updated_at: datetime

    model_config = ConfigDict(from_attributes=True)


class POSSaleResponse(BaseModel):
    status: Literal["draft", "registered"]
    sale: SaleResponse | None = None
    draft: POSDraftResponse | None = None
    receipt_url: str | None = None
    warnings: list[str] = Field(default_factory=list)
    cash_session_id: int | None = None
    payment_breakdown: dict[str, float] = Field(default_factory=dict)

    @field_serializer("payment_breakdown")
    @classmethod
    def _serialize_breakdown(cls, value: dict[str, float]) -> dict[str, float]:
        return {key: float(amount) for key, amount in value.items()}


class CashSessionOpenRequest(BaseModel):
    store_id: int = Field(..., ge=1)
    opening_amount: Decimal = Field(..., ge=Decimal("0"))
    notes: str | None = Field(default=None, max_length=255)

    @field_validator("notes")
    @classmethod
    def _normalize_notes(cls, value: str | None) -> str | None:
        if value is None:
            return None
        normalized = value.strip()
        return normalized or None


class CashSessionCloseRequest(BaseModel):
    session_id: int = Field(..., ge=1)
    closing_amount: Decimal = Field(..., ge=Decimal("0"))
    notes: str | None = Field(default=None, max_length=255)
    payment_breakdown: dict[str, Decimal] = Field(default_factory=dict)

    @field_validator("notes")
    @classmethod
    def _normalize_notes(cls, value: str | None) -> str | None:
        if value is None:
            return None
        normalized = value.strip()
        return normalized or None

    @field_validator("payment_breakdown", mode="before")
    @classmethod
    def _normalize_breakdown(cls, value: dict[str, Decimal] | None) -> dict[str, Decimal]:
        if value is None:
            return {}
        normalized: dict[str, Decimal] = {}
        for method_key, amount in value.items():
            method = method_key.strip().upper()
            try:
                PaymentMethod(method)
            except ValueError as exc:
                raise ValueError("Método de pago inválido.") from exc
            normalized[method] = Decimal(str(amount))
        return normalized


class CashSessionResponse(BaseModel):
    id: int
    store_id: int
    status: CashSessionStatus
    opening_amount: Decimal
    closing_amount: Decimal
    expected_amount: Decimal
    difference_amount: Decimal
    payment_breakdown: dict[str, float]
    notes: str | None
    opened_by_id: int | None
    closed_by_id: int | None
    opened_at: datetime
    closed_at: datetime | None

    model_config = ConfigDict(from_attributes=True)

    @field_serializer(
        "opening_amount",
        "closing_amount",
        "expected_amount",
        "difference_amount",
    )
    @classmethod
    def _serialize_amount(cls, value: Decimal) -> float:
        return float(value)

    @field_serializer("payment_breakdown")
    @classmethod
    def _serialize_breakdown(cls, value: dict[str, float]) -> dict[str, float]:
        return {key: float(amount) for key, amount in value.items()}


class POSConfigResponse(BaseModel):
    store_id: int
    tax_rate: Decimal
    invoice_prefix: str
    printer_name: str | None
    printer_profile: str | None
    quick_product_ids: list[int]
    updated_at: datetime

    model_config = ConfigDict(from_attributes=True)

    @field_serializer("tax_rate")
    @classmethod
    def _serialize_tax(cls, value: Decimal) -> float:
        return float(value)


class POSConfigUpdate(BaseModel):
    store_id: int = Field(..., ge=1)
    tax_rate: Decimal = Field(..., ge=Decimal("0"), le=Decimal("100"))
    invoice_prefix: str = Field(..., min_length=1, max_length=12)
    printer_name: str | None = Field(default=None, max_length=120)
    printer_profile: str | None = Field(default=None, max_length=255)
    quick_product_ids: list[int] = Field(default_factory=list)

    @field_validator("quick_product_ids")
    @classmethod
    def _validate_quick_products(cls, value: list[int]) -> list[int]:
        normalized = []
        for item in value:
            if int(item) < 1:
                raise ValueError("Los identificadores rápidos deben ser positivos.")
            normalized.append(int(item))
        return normalized

class BackupRunRequest(BaseModel):
    nota: str | None = Field(default=None, max_length=255)


class BackupJobResponse(BaseModel):
    id: int
    mode: BackupMode
    executed_at: datetime
    pdf_path: str
    archive_path: str
    total_size_bytes: int
    notes: str | None
    triggered_by_id: int | None

    model_config = ConfigDict(from_attributes=True)


class ReleaseInfo(BaseModel):
    version: str = Field(..., description="Versión disponible del producto")
    release_date: date = Field(..., description="Fecha oficial de liberación")
    notes: str = Field(..., description="Resumen de cambios relevantes")
    download_url: str = Field(..., description="Enlace de descarga del instalador")


class UpdateStatus(BaseModel):
    current_version: str
    latest_version: str | None
    is_update_available: bool
    latest_release: ReleaseInfo | None = None


__all__ = [
    "AgingMetric",
    "AnalyticsAgingResponse",
    "AnalyticsComparativeResponse",
    "AnalyticsForecastResponse",
    "AnalyticsProfitMarginResponse",
    "AnalyticsRotationResponse",
    "AnalyticsSalesProjectionResponse",
<<<<<<< HEAD
    "AuditAcknowledgementRequest",
    "AuditAcknowledgementResponse",
    "AuditAcknowledgementSummary",
    "AuditHighlight",
    "AuditLogResponse",
    "AuditReminderEntry",
    "AuditReminderSummary",
=======
    "AuditHighlight",
    "AuditLogResponse",
>>>>>>> ef115631
    "DashboardAuditAlerts",
    "BackupJobResponse",
    "BackupRunRequest",
    "DeviceBase",
    "DeviceCreate",
    "DeviceResponse",
    "DeviceUpdate",
    "InventoryMetricsResponse",
    "InventorySummary",
    "DashboardChartPoint",
    "DashboardGlobalMetrics",
    "InventoryTotals",
    "LowStockDevice",
    "MovementBase",
    "MovementCreate",
    "MovementResponse",
    "PurchaseOrderCreate",
    "PurchaseOrderItemCreate",
    "PurchaseOrderItemResponse",
    "PurchaseOrderResponse",
    "PurchaseReceiveItem",
    "PurchaseReceiveRequest",
    "PurchaseImportResponse",
    "PurchaseReturnCreate",
    "PurchaseReturnResponse",
    "RecurringOrderCreate",
    "RecurringOrderExecutionResult",
    "RecurringOrderResponse",
    "OperationHistoryEntry",
    "OperationHistoryTechnician",
    "OperationHistoryType",
    "OperationsHistoryResponse",
    "SaleCreate",
    "SaleItemCreate",
    "SaleItemResponse",
    "SaleResponse",
    "SaleReturnCreate",
    "SaleReturnItem",
    "SaleReturnResponse",
    "POSCartItem",
    "POSSaleRequest",
    "POSSaleResponse",
    "POSDraftResponse",
    "POSConfigResponse",
    "POSConfigUpdate",
    "ReleaseInfo",
    "RoleResponse",
    "StoreBase",
    "StoreCreate",
    "StoreResponse",
    "StoreUpdate",
    "StoreValueMetric",
    "StoreComparativeMetric",
    "SupplierBase",
    "SupplierBatchBase",
    "SupplierBatchCreate",
    "SupplierBatchResponse",
    "SupplierBatchUpdate",
    "SupplierCreate",
    "SupplierResponse",
    "SupplierUpdate",
    "SyncRequest",
    "SyncOutboxEntryResponse",
    "SyncOutboxPriority",
    "SyncOutboxStatsEntry",
    "SyncSessionCompact",
    "SyncStoreHistory",
    "SyncOutboxReplayRequest",
    "SyncSessionResponse",
    "TokenPayload",
    "TokenResponse",
    "UpdateStatus",
    "UserBase",
    "UserCreate",
    "UserResponse",
    "UserRolesUpdate",
    "UserStatusUpdate",
    "ProfitMarginMetric",
    "RotationMetric",
    "SalesProjectionMetric",
    "StockoutForecastMetric",
]<|MERGE_RESOLUTION|>--- conflicted
+++ resolved
@@ -675,10 +675,6 @@
     created_at: datetime
     severity: Literal["info", "warning", "critical"]
     entity_type: str
-<<<<<<< HEAD
-    entity_id: str
-=======
->>>>>>> ef115631
 
     @field_serializer("created_at")
     @classmethod
@@ -692,12 +688,6 @@
     warning: int
     info: int
     highlights: list[AuditHighlight] = Field(default_factory=list)
-<<<<<<< HEAD
-    pending_critical: int = Field(default=0)
-    acknowledged_critical: int = Field(default=0)
-    acknowledged: list["AuditAcknowledgementSummary"] = Field(default_factory=list)
-=======
->>>>>>> ef115631
 
     @computed_field(return_type=bool)  # type: ignore[misc]
     def has_alerts(self) -> bool:
@@ -960,19 +950,6 @@
     occurrences: int = Field(..., ge=1)
     latest_action: str
     latest_details: str | None = None
-<<<<<<< HEAD
-    status: Literal["pending", "acknowledged"] = Field(default="pending")
-    acknowledged_at: datetime | None = None
-    acknowledged_by_id: int | None = None
-    acknowledged_by_name: str | None = None
-    acknowledged_note: str | None = None
-
-    @field_serializer("acknowledged_at")
-    @classmethod
-    def _serialize_ack_at(cls, value: datetime | None) -> str | None:
-        return value.isoformat() if value else None
-=======
->>>>>>> ef115631
 
 
 class AuditReminderSummary(BaseModel):
@@ -980,35 +957,6 @@
     min_occurrences: int = Field(..., ge=1)
     total: int = Field(..., ge=0)
     persistent: list[AuditReminderEntry]
-<<<<<<< HEAD
-    pending: int = Field(..., ge=0)
-    acknowledged_total: int = Field(..., ge=0)
-
-
-class AuditAcknowledgementRequest(BaseModel):
-    entity_type: str = Field(..., min_length=1, max_length=80)
-    entity_id: str = Field(..., min_length=1, max_length=80)
-    note: str | None = Field(default=None, max_length=255)
-
-
-class AuditAcknowledgementSummary(BaseModel):
-    entity_type: str
-    entity_id: str
-    acknowledged_at: datetime
-    acknowledged_by_id: int | None = None
-    acknowledged_by_name: str | None = None
-    note: str | None = None
-
-    @field_serializer("acknowledged_at")
-    @classmethod
-    def _serialize_acknowledged_at(cls, value: datetime) -> str:
-        return value.isoformat()
-
-
-class AuditAcknowledgementResponse(AuditAcknowledgementSummary):
-    pass
-=======
->>>>>>> ef115631
 
 
 class PurchaseOrderItemCreate(BaseModel):
@@ -1727,18 +1675,8 @@
     "AnalyticsProfitMarginResponse",
     "AnalyticsRotationResponse",
     "AnalyticsSalesProjectionResponse",
-<<<<<<< HEAD
-    "AuditAcknowledgementRequest",
-    "AuditAcknowledgementResponse",
-    "AuditAcknowledgementSummary",
     "AuditHighlight",
     "AuditLogResponse",
-    "AuditReminderEntry",
-    "AuditReminderSummary",
-=======
-    "AuditHighlight",
-    "AuditLogResponse",
->>>>>>> ef115631
     "DashboardAuditAlerts",
     "BackupJobResponse",
     "BackupRunRequest",
