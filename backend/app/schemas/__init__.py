--- conflicted
+++ resolved
@@ -636,11 +636,8 @@
     store_id: int | None = Field(
         default=None,
         ge=1,
-<<<<<<< HEAD
         description="Sucursal asociada cuando la lista es específica para una tienda.",
-=======
         description="Identificador de la sucursal asociada, cuando aplica.",
->>>>>>> c950bada
     )
     customer_id: int | None = Field(
         default=None,
