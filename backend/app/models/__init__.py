"""Modelos ORM del dominio de Softmobile Central."""
from __future__ import annotations

import enum
import json
from datetime import date, datetime
from decimal import Decimal
from typing import Any, Optional

from sqlalchemy import (
    Boolean,
    Date,
    DateTime,
    Enum,
    ForeignKey,
    Integer,
    Index,
    JSON,
    Numeric,
    String,
    Text,
    UniqueConstraint,
)
from sqlalchemy.orm import Mapped, mapped_column, relationship, synonym

from ..database import Base


class MovementType(str, enum.Enum):
    """Tipos permitidos de movimientos de inventario."""

    IN = "entrada"
    OUT = "salida"
    ADJUST = "ajuste"


# // [PACK38-inventory-reservations]
class InventoryState(str, enum.Enum):
    """Estados de ciclo de vida de una reserva de inventario."""

    RESERVADO = "RESERVADO"
    CONSUMIDO = "CONSUMIDO"
    CANCELADO = "CANCELADO"
    EXPIRADO = "EXPIRADO"


# // [PACK30-31-BACKEND]
class StockMoveType(str, enum.Enum):
    """Clasificación de movimientos contables por sucursal."""

    IN = "IN"
    OUT = "OUT"
    ADJUST = "ADJ"
    TRANSFER = "TRANSFER"


# // [PACK30-31-BACKEND]
class CostingMethod(str, enum.Enum):
    """Métodos de costeo soportados en la bitácora contable."""

    FIFO = "FIFO"
    AVG = "AVG"


class SyncStatus(str, enum.Enum):
    """Estados posibles de una sesión de sincronización."""

    SUCCESS = "exitoso"
    FAILED = "fallido"


class SyncMode(str, enum.Enum):
    """Modo en el que se dispara la sincronización."""

    AUTOMATIC = "automatico"
    MANUAL = "manual"


class SyncOutboxStatus(str, enum.Enum):
    """Estados posibles de un evento en la cola de sincronización."""

    PENDING = "PENDING"
    SENT = "SENT"
    FAILED = "FAILED"


class SyncOutboxPriority(str, enum.Enum):
    """Prioridad de procesamiento para eventos híbridos."""

    HIGH = "HIGH"
    NORMAL = "NORMAL"
    LOW = "LOW"


class BackupMode(str, enum.Enum):
    """Origen del respaldo generado."""

    AUTOMATIC = "automatico"
    MANUAL = "manual"


class BackupComponent(str, enum.Enum):
    """Componentes disponibles dentro de un respaldo corporativo."""

    DATABASE = "database"
    CONFIGURATION = "configuration"
    CRITICAL_FILES = "critical_files"


class SystemLogLevel(str, enum.Enum):
    """Niveles de severidad admitidos en la bitácora general."""

    INFO = "info"
    WARNING = "warning"
    ERROR = "error"
    CRITICAL = "critical"


class Store(Base):
    __tablename__ = "sucursales"

    id: Mapped[int] = mapped_column(
        "id_sucursal", Integer, primary_key=True, index=True
    )
    name: Mapped[str] = mapped_column(
        "nombre", String(120), nullable=False, unique=True, index=True
    )
    location: Mapped[str | None] = mapped_column(
        "direccion", String(255), nullable=True)
    phone: Mapped[str | None] = mapped_column(
        "telefono", String(30), nullable=True)
    manager: Mapped[str | None] = mapped_column(
        "responsable", String(120), nullable=True)
    status: Mapped[str] = mapped_column(
        "estado", String(30), nullable=False, default="activa", index=True
    )
    code: Mapped[str] = mapped_column(
        "codigo", String(20), nullable=False, unique=True, index=True
    )
    created_at: Mapped[datetime] = mapped_column(
        "fecha_creacion", DateTime(timezone=True), default=datetime.utcnow, nullable=False
    )
    timezone: Mapped[str] = mapped_column(
        String(50), nullable=False, default="UTC")
    inventory_value: Mapped[Decimal] = mapped_column(
        Numeric(14, 2), nullable=False, default=Decimal("0")
    )

    devices: Mapped[list["Device"]] = relationship(
        "Device", back_populates="store", cascade="all, delete-orphan"
    )
    movements: Mapped[list["InventoryMovement"]] = relationship(
        "InventoryMovement",
        back_populates="store",
        cascade="all, delete-orphan",
        foreign_keys="InventoryMovement.store_id",
    )
    sync_sessions: Mapped[list["SyncSession"]] = relationship(
        "SyncSession", back_populates="store", cascade="all, delete-orphan"
    )
    supplier_batches: Mapped[list["SupplierBatch"]] = relationship(
        "SupplierBatch", back_populates="store", cascade="all, delete-orphan"
    )
    users: Mapped[list["User"]] = relationship("User", back_populates="store")
    reservations: Mapped[list["InventoryReservation"]] = relationship(
        "InventoryReservation", back_populates="store", cascade="all, delete-orphan"
    )
    price_lists: Mapped[list["PriceList"]] = relationship(
<<<<<<< HEAD
        "PriceList", back_populates="store"
=======
        "PriceList", back_populates="store", cascade="all, delete-orphan"
>>>>>>> 79882bb9
    )


class CommercialState(str, enum.Enum):
    """Clasificación comercial del dispositivo en catálogo pro."""

    NUEVO = "nuevo"
    A = "A"
    B = "B"
    C = "C"


class TransferStatus(str, enum.Enum):
    """Estados posibles de una orden de transferencia."""

    SOLICITADA = "SOLICITADA"
    EN_TRANSITO = "EN_TRANSITO"
    RECIBIDA = "RECIBIDA"
    CANCELADA = "CANCELADA"


class PurchaseStatus(str, enum.Enum):
    """Estados de avance para las órdenes de compra."""

    PENDIENTE = "PENDIENTE"
    PARCIAL = "PARCIAL"
    COMPLETADA = "COMPLETADA"
    CANCELADA = "CANCELADA"


class RepairStatus(str, enum.Enum):
    """Estados de una orden de reparación."""

    PENDIENTE = "PENDIENTE"
    EN_PROCESO = "EN_PROCESO"
    LISTO = "LISTO"
    ENTREGADO = "ENTREGADO"
    CANCELADO = "CANCELADO"  # // [PACK37-backend]

    @classmethod  # // [PACK37-backend]
    def _missing_(cls, value: object) -> "RepairStatus | None":
        if not isinstance(value, str):
            return None
        normalized = value.strip().upper()
        aliases: dict[str, "RepairStatus"] = {
            "NEW": cls.PENDIENTE,
            "IN_PROGRESS": cls.EN_PROCESO,
            "READY": cls.LISTO,
            "DELIVERED": cls.ENTREGADO,
            "CANCELLED": cls.CANCELADO,
        }
        return aliases.get(normalized)


class RepairPartSource(str, enum.Enum):  # // [PACK37-backend]
    """Origen del repuesto utilizado en la orden."""

    STOCK = "STOCK"
    EXTERNAL = "EXTERNAL"


class CashSessionStatus(str, enum.Enum):
    """Ciclo de vida de un arqueo de caja POS."""

    ABIERTO = "ABIERTO"
    CERRADO = "CERRADO"


class PaymentMethod(str, enum.Enum):
    """Formas de pago soportadas en las ventas."""

    EFECTIVO = "EFECTIVO"
    TARJETA = "TARJETA"
    CREDITO = "CREDITO"
    TRANSFERENCIA = "TRANSFERENCIA"
    OTRO = "OTRO"


class Device(Base):
    __tablename__ = "devices"
    __table_args__ = (
        UniqueConstraint("sucursal_id", "sku", name="uq_devices_store_sku"),
        UniqueConstraint("imei", name="uq_devices_imei"),
        UniqueConstraint("serial", name="uq_devices_serial"),
    )

    id: Mapped[int] = mapped_column(Integer, primary_key=True, index=True)
    store_id: Mapped[int] = mapped_column(
        "sucursal_id",
        Integer,
        ForeignKey("sucursales.id_sucursal", ondelete="CASCADE"),
        nullable=False,
        index=True,
    )
    sku: Mapped[str] = mapped_column(String(80), nullable=False)
    name: Mapped[str] = mapped_column(String(120), nullable=False)
    quantity: Mapped[int] = mapped_column(Integer, nullable=False, default=0)
    unit_price: Mapped[Decimal] = mapped_column(
        Numeric(12, 2), nullable=False, default=Decimal("0"))
    imei: Mapped[str | None] = mapped_column(
        String(18), nullable=True, unique=True, index=True)
    serial: Mapped[str | None] = mapped_column(
        String(120), nullable=True, unique=True, index=True)
    marca: Mapped[str | None] = mapped_column(String(80), nullable=True)
    modelo: Mapped[str | None] = mapped_column(String(120), nullable=True)
    categoria: Mapped[str | None] = mapped_column(String(80), nullable=True)
    condicion: Mapped[str | None] = mapped_column(String(60), nullable=True)
    color: Mapped[str | None] = mapped_column(String(60), nullable=True)
    capacidad_gb: Mapped[int | None] = mapped_column(Integer, nullable=True)
    capacidad: Mapped[str | None] = mapped_column(String(80), nullable=True)
    estado_comercial: Mapped[CommercialState] = mapped_column(
        Enum(CommercialState, name="estado_comercial"), nullable=False, default=CommercialState.NUEVO
    )
    estado: Mapped[str] = mapped_column(
        String(40), nullable=False, default="disponible")
    proveedor: Mapped[str | None] = mapped_column(String(120), nullable=True)
    costo_unitario: Mapped[Decimal] = mapped_column(
        Numeric(12, 2), nullable=False, default=Decimal("0"))
    margen_porcentaje: Mapped[Decimal] = mapped_column(
        Numeric(5, 2), nullable=False, default=Decimal("0"))
    garantia_meses: Mapped[int] = mapped_column(
        Integer, nullable=False, default=0)
    lote: Mapped[str | None] = mapped_column(String(80), nullable=True)
    fecha_compra: Mapped[date | None] = mapped_column(Date, nullable=True)
    fecha_ingreso: Mapped[date | None] = mapped_column(Date, nullable=True)
    ubicacion: Mapped[str | None] = mapped_column(String(120), nullable=True)
    descripcion: Mapped[str | None] = mapped_column(Text, nullable=True)
    imagen_url: Mapped[str | None] = mapped_column(String(255), nullable=True)
    completo: Mapped[bool] = mapped_column(
        Boolean, nullable=False, default=True)

    store: Mapped[Store] = relationship("Store", back_populates="devices")
    movements: Mapped[list["InventoryMovement"]] = relationship(
        "InventoryMovement",
        back_populates="device",
        cascade="all, delete-orphan",
    )
    identifier: Mapped["DeviceIdentifier | None"] = relationship(
        "DeviceIdentifier",
        back_populates="device",
        cascade="all, delete-orphan",
        uselist=False,
    )
    validations: Mapped[list["ImportValidation"]] = relationship(
        "ImportValidation",
        back_populates="device",
        cascade="all, delete-orphan",
    )
    reservations: Mapped[list["InventoryReservation"]] = relationship(
        "InventoryReservation",
        back_populates="device",
        cascade="all, delete-orphan",
    )
    price_list_items: Mapped[list["PriceListItem"]] = relationship(
<<<<<<< HEAD
        "PriceListItem",
        back_populates="device",
        cascade="all, delete-orphan",
=======
        "PriceListItem", back_populates="device", cascade="all, delete-orphan"
>>>>>>> 79882bb9
    )

    @property
    def costo_compra(self) -> Decimal:
        """Alias semántico de ``costo_unitario`` para reportes corporativos."""

        return self.costo_unitario

    @costo_compra.setter
    def costo_compra(self, value: Decimal) -> None:
        self.costo_unitario = value

    @property
    def precio_venta(self) -> Decimal:
        """Alias semántico de ``unit_price`` para el catálogo de productos."""

        return self.unit_price

    @precio_venta.setter
    def precio_venta(self, value: Decimal) -> None:
        self.unit_price = value


class PriceList(Base):
    __tablename__ = "price_lists"
    __table_args__ = (
        UniqueConstraint("name", "store_id", "customer_id", name="uq_price_lists_scope_name"),
        Index("ix_price_lists_priority", "priority"),
        Index("ix_price_lists_store_id", "store_id"),
        Index("ix_price_lists_customer_id", "customer_id"),
    )

    id: Mapped[int] = mapped_column(Integer, primary_key=True, index=True)
    name: Mapped[str] = mapped_column(String(120), nullable=False)
    description: Mapped[str | None] = mapped_column(Text, nullable=True)
    priority: Mapped[int] = mapped_column(Integer, nullable=False, default=100)
    is_active: Mapped[bool] = mapped_column(Boolean, nullable=False, default=True)
    store_id: Mapped[int | None] = mapped_column(
        Integer,
        ForeignKey("sucursales.id_sucursal", ondelete="SET NULL"),
        nullable=True,
    )
    customer_id: Mapped[int | None] = mapped_column(
        Integer,
        ForeignKey("clientes.id_cliente", ondelete="SET NULL"),
        nullable=True,
    )
    starts_at: Mapped[datetime | None] = mapped_column(
        DateTime(timezone=True), nullable=True
    )
    ends_at: Mapped[datetime | None] = mapped_column(
        DateTime(timezone=True), nullable=True
    )
    created_at: Mapped[datetime] = mapped_column(
        DateTime(timezone=True), nullable=False, default=datetime.utcnow
    )
    updated_at: Mapped[datetime] = mapped_column(
        DateTime(timezone=True),
        nullable=False,
        default=datetime.utcnow,
        onupdate=datetime.utcnow,
    )

    store: Mapped[Optional[Store]] = relationship(
        "Store", back_populates="price_lists"
    )
    customer: Mapped[Optional["Customer"]] = relationship(
        "Customer", back_populates="price_lists"
    )
    items: Mapped[list["PriceListItem"]] = relationship(
        "PriceListItem",
        back_populates="price_list",
        cascade="all, delete-orphan",
    )

    @property
    def scope(self) -> str:
        if self.store_id is not None and self.customer_id is not None:
            return "store_customer"
        if self.customer_id is not None:
            return "customer"
        if self.store_id is not None:
            return "store"
        return "global"


class PriceListItem(Base):
    __tablename__ = "price_list_items"
    __table_args__ = (
        UniqueConstraint("price_list_id", "device_id", name="uq_price_list_items_device"),
    )

    id: Mapped[int] = mapped_column(Integer, primary_key=True, index=True)
    price_list_id: Mapped[int] = mapped_column(
        Integer,
        ForeignKey("price_lists.id", ondelete="CASCADE"),
        nullable=False,
        index=True,
    )
    device_id: Mapped[int] = mapped_column(
        Integer,
        ForeignKey("devices.id", ondelete="CASCADE"),
        nullable=False,
        index=True,
    )
    price: Mapped[Decimal] = mapped_column(
        Numeric(12, 2), nullable=False, default=Decimal("0")
    )
    currency: Mapped[str] = mapped_column(
        String(8), nullable=False, default="MXN"
    )
    notes: Mapped[str | None] = mapped_column(Text, nullable=True)
    created_at: Mapped[datetime] = mapped_column(
        DateTime(timezone=True), nullable=False, default=datetime.utcnow
    )
    updated_at: Mapped[datetime] = mapped_column(
        DateTime(timezone=True),
        nullable=False,
        default=datetime.utcnow,
        onupdate=datetime.utcnow,
    )

    price_list: Mapped[PriceList] = relationship(
        "PriceList", back_populates="items"
    )
    device: Mapped[Device] = relationship(
        "Device", back_populates="price_list_items"
    )


class DeviceIdentifier(Base):
    __tablename__ = "device_identifiers"
    __table_args__ = (
        UniqueConstraint("producto_id", name="uq_device_identifiers_producto"),
        UniqueConstraint("imei_1", name="uq_device_identifiers_imei_1"),
        UniqueConstraint("imei_2", name="uq_device_identifiers_imei_2"),
        UniqueConstraint(
            "numero_serie", name="uq_device_identifiers_numero_serie"),
    )

    id: Mapped[int] = mapped_column(Integer, primary_key=True, index=True)
    producto_id: Mapped[int] = mapped_column(
        Integer, ForeignKey("devices.id", ondelete="CASCADE"), nullable=False
    )
    imei_1: Mapped[str | None] = mapped_column(String(18), nullable=True)
    imei_2: Mapped[str | None] = mapped_column(String(18), nullable=True)
    numero_serie: Mapped[str | None] = mapped_column(
        String(120), nullable=True)
    estado_tecnico: Mapped[str | None] = mapped_column(
        String(60), nullable=True)
    observaciones: Mapped[str | None] = mapped_column(Text, nullable=True)

    device: Mapped[Device] = relationship(
        "Device", back_populates="identifier")


class WMSBin(Base):
    """Ubicación física (bin) dentro de una sucursal para WMS ligero."""

    __tablename__ = "wms_bins"
    __table_args__ = (
        UniqueConstraint("sucursal_id", "codigo",
                         name="uq_wms_bins_store_code"),
        Index("ix_wms_bins_store", "sucursal_id"),
    )

    id: Mapped[int] = mapped_column(Integer, primary_key=True, index=True)
    store_id: Mapped[int] = mapped_column(
        "sucursal_id",
        Integer,
        ForeignKey("sucursales.id_sucursal", ondelete="CASCADE"),
        nullable=False,
        index=True,
    )
    code: Mapped[str] = mapped_column("codigo", String(60), nullable=False)
    aisle: Mapped[str | None] = mapped_column(
        "pasillo", String(60), nullable=True)
    rack: Mapped[str | None] = mapped_column(String(60), nullable=True)
    level: Mapped[str | None] = mapped_column(
        "nivel", String(60), nullable=True)
    description: Mapped[str | None] = mapped_column(
        "descripcion", String(255), nullable=True)
    created_at: Mapped[datetime] = mapped_column("fecha_creacion", DateTime(
        timezone=True), default=datetime.utcnow, nullable=False)
    updated_at: Mapped[datetime] = mapped_column("fecha_actualizacion", DateTime(
        timezone=True), default=datetime.utcnow, onupdate=datetime.utcnow, nullable=False)

    store: Mapped[Store] = relationship("Store")
    assignments: Mapped[list["DeviceBinAssignment"]] = relationship(
        "DeviceBinAssignment", back_populates="bin", cascade="all, delete-orphan"
    )


class DeviceBinAssignment(Base):
    """Asociación actual/histórica entre un dispositivo y un bin."""

    __tablename__ = "device_bins"
    __table_args__ = (
        Index("ix_device_bins_device", "producto_id"),
        Index("ix_device_bins_bin", "bin_id"),
    )

    id: Mapped[int] = mapped_column(Integer, primary_key=True, index=True)
    device_id: Mapped[int] = mapped_column(
        "producto_id", Integer, ForeignKey("devices.id", ondelete="CASCADE"), nullable=False
    )
    bin_id: Mapped[int] = mapped_column(Integer, ForeignKey(
        "wms_bins.id", ondelete="CASCADE"), nullable=False)
    assigned_at: Mapped[datetime] = mapped_column("asignado_en", DateTime(
        timezone=True), default=datetime.utcnow, nullable=False)
    unassigned_at: Mapped[datetime | None] = mapped_column(
        "desasignado_en", DateTime(timezone=True), nullable=True)
    active: Mapped[bool] = mapped_column(
        "activo", Boolean, default=True, nullable=False)

    device: Mapped[Device] = relationship("Device")
    bin: Mapped[WMSBin] = relationship("WMSBin", back_populates="assignments")


class PriceList(Base):
    """Catálogo de precios segmentado por sucursal o cliente."""

    __tablename__ = "price_lists"
    __table_args__ = (
        UniqueConstraint(
            "name", "store_id", "customer_id", name="uq_price_lists_scope_name"
        ),
    )

    id: Mapped[int] = mapped_column(Integer, primary_key=True, index=True)
    name: Mapped[str] = mapped_column(String(120), nullable=False, index=True)
    description: Mapped[str | None] = mapped_column(Text, nullable=True)
    is_active: Mapped[bool] = mapped_column(Boolean, nullable=False, default=True, index=True)
    store_id: Mapped[int | None] = mapped_column(
        Integer,
        ForeignKey("sucursales.id_sucursal", ondelete="SET NULL"),
        nullable=True,
        index=True,
    )
    customer_id: Mapped[int | None] = mapped_column(
        Integer,
        ForeignKey("clientes.id_cliente", ondelete="SET NULL"),
        nullable=True,
        index=True,
    )
    currency: Mapped[str] = mapped_column(String(10), nullable=False, default="MXN")
    valid_from: Mapped[date | None] = mapped_column(Date, nullable=True)
    valid_until: Mapped[date | None] = mapped_column(Date, nullable=True)
    created_at: Mapped[datetime] = mapped_column(
        DateTime(timezone=True), default=datetime.utcnow, nullable=False
    )
    updated_at: Mapped[datetime] = mapped_column(
        DateTime(timezone=True),
        default=datetime.utcnow,
        onupdate=datetime.utcnow,
        nullable=False,
    )

    store: Mapped[Store | None] = relationship("Store", back_populates="price_lists")
    customer: Mapped[Optional["Customer"]] = relationship(
        "Customer", back_populates="price_lists"
    )
    items: Mapped[list["PriceListItem"]] = relationship(
        "PriceListItem", back_populates="price_list", cascade="all, delete-orphan"
    )


class PriceListItem(Base):
    """Precio específico de un dispositivo dentro de una lista."""

    __tablename__ = "price_list_items"
    __table_args__ = (
        UniqueConstraint(
            "price_list_id", "device_id", name="uq_price_list_items_price_device"
        ),
    )

    id: Mapped[int] = mapped_column(Integer, primary_key=True, index=True)
    price_list_id: Mapped[int] = mapped_column(
        Integer,
        ForeignKey("price_lists.id", ondelete="CASCADE"),
        nullable=False,
        index=True,
    )
    device_id: Mapped[int] = mapped_column(
        Integer,
        ForeignKey("devices.id", ondelete="CASCADE"),
        nullable=False,
        index=True,
    )
    price: Mapped[Decimal] = mapped_column(Numeric(12, 2), nullable=False)
    discount_percentage: Mapped[Decimal | None] = mapped_column(
        Numeric(5, 2), nullable=True
    )
    notes: Mapped[str | None] = mapped_column(Text, nullable=True)
    created_at: Mapped[datetime] = mapped_column(
        DateTime(timezone=True), default=datetime.utcnow, nullable=False
    )
    updated_at: Mapped[datetime] = mapped_column(
        DateTime(timezone=True),
        default=datetime.utcnow,
        onupdate=datetime.utcnow,
        nullable=False,
    )

    price_list: Mapped[PriceList] = relationship(
        "PriceList", back_populates="items"
    )
    device: Mapped[Device] = relationship(
        "Device", back_populates="price_list_items"
    )


class Role(Base):
    __tablename__ = "roles"

    id: Mapped[int] = mapped_column(Integer, primary_key=True, index=True)
    name: Mapped[str] = mapped_column(String(50), nullable=False, unique=True)

    users: Mapped[list["UserRole"]] = relationship(
        "UserRole", back_populates="role", cascade="all, delete-orphan"
    )
    permissions: Mapped[list["Permission"]] = relationship(
        "Permission", back_populates="role", cascade="all, delete-orphan"
    )


class Permission(Base):
    __tablename__ = "permisos"
    __table_args__ = (
        UniqueConstraint("rol", "modulo", name="uq_permisos_rol_modulo"),
    )

    id: Mapped[int] = mapped_column(
        "id_permiso", Integer, primary_key=True, index=True)
    role_name: Mapped[str] = mapped_column(
        "rol",
        String(50),
        ForeignKey("roles.name", ondelete="CASCADE"),
        nullable=False,
        index=True,
    )
    module: Mapped[str] = mapped_column(
        "modulo", String(120), nullable=False, index=True)
    can_view: Mapped[bool] = mapped_column(
        "puede_ver", Boolean, nullable=False, default=False)
    can_edit: Mapped[bool] = mapped_column(
        "puede_editar", Boolean, nullable=False, default=False)
    can_delete: Mapped[bool] = mapped_column(
        "puede_borrar", Boolean, nullable=False, default=False)

    rol = synonym("role_name")

    role: Mapped[Role] = relationship("Role", back_populates="permissions")


class User(Base):
    __tablename__ = "usuarios"

    id: Mapped[int] = mapped_column(
        "id_usuario", Integer, primary_key=True, index=True)
    username: Mapped[str] = mapped_column("correo", String(
        120), nullable=False, unique=True, index=True)
    full_name: Mapped[str | None] = mapped_column(
        "nombre", String(120), nullable=True)
    telefono: Mapped[str | None] = mapped_column(String(30), nullable=True)
    rol: Mapped[str] = mapped_column(
        String(30), nullable=False, default="OPERADOR", server_default="OPERADOR")
    estado: Mapped[str] = mapped_column(
        String(30), nullable=False, default="ACTIVO", server_default="ACTIVO")
    password_hash: Mapped[str] = mapped_column(String(255), nullable=False)
    is_active: Mapped[bool] = mapped_column(
        Boolean, nullable=False, default=True)
    created_at: Mapped[datetime] = mapped_column(
        "fecha_creacion", DateTime(timezone=True), default=datetime.utcnow
    )
    failed_login_attempts: Mapped[int] = mapped_column(
        Integer, nullable=False, default=0)
    last_login_attempt_at: Mapped[datetime | None] = mapped_column(
        DateTime(timezone=True), nullable=True
    )
    locked_until: Mapped[datetime | None] = mapped_column(
        DateTime(timezone=True), nullable=True)
    store_id: Mapped[int | None] = mapped_column(
        "sucursal_id",
        Integer,
        ForeignKey("sucursales.id_sucursal", ondelete="SET NULL"),
        nullable=True,
        index=True,
    )

    correo = synonym("username")
    nombre = synonym("full_name")

    roles: Mapped[list["UserRole"]] = relationship(
        "UserRole", back_populates="user", cascade="all, delete-orphan"
    )
    movements: Mapped[list["InventoryMovement"]] = relationship(
        "InventoryMovement", back_populates="performed_by")
    sync_sessions: Mapped[list["SyncSession"]] = relationship(
        "SyncSession", back_populates="triggered_by")
    logs: Mapped[list["AuditLog"]] = relationship(
        "AuditLog", back_populates="performed_by")
    backup_jobs: Mapped[list["BackupJob"]] = relationship(
        "BackupJob", back_populates="triggered_by")
    totp_secret: Mapped[UserTOTPSecret | None] = relationship(
        "UserTOTPSecret", back_populates="user", uselist=False
    )
    store: Mapped[Store | None] = relationship("Store", back_populates="users")
    active_sessions: Mapped[list["ActiveSession"]] = relationship(
        "ActiveSession",
        back_populates="user",
        cascade="all, delete-orphan",
        foreign_keys="ActiveSession.user_id",
    )
    audit_acknowledgements: Mapped[list["AuditAlertAcknowledgement"]] = relationship(
        "AuditAlertAcknowledgement",
        back_populates="acknowledged_by",
        cascade="all, delete-orphan",
    )
    inventory_reservations: Mapped[list["InventoryReservation"]] = relationship(
        "InventoryReservation",
        back_populates="reserved_by",
        cascade="all, delete-orphan",
        foreign_keys="InventoryReservation.reserved_by_id",
    )
    resolved_reservations: Mapped[list["InventoryReservation"]] = relationship(
        "InventoryReservation",
        back_populates="resolved_by",
        cascade="all, delete-orphan",
        foreign_keys="InventoryReservation.resolved_by_id",
    )
    password_reset_tokens: Mapped[list["PasswordResetToken"]] = relationship(
        "PasswordResetToken",
        back_populates="user",
        cascade="all, delete-orphan",
    )


class UserRole(Base):
    __tablename__ = "user_roles"
    __table_args__ = (UniqueConstraint(
        "user_id", "role_id", name="uq_user_role"),)

    id: Mapped[int] = mapped_column(Integer, primary_key=True)
    user_id: Mapped[int] = mapped_column(Integer, ForeignKey(
        "usuarios.id_usuario", ondelete="CASCADE"), index=True)
    role_id: Mapped[int] = mapped_column(Integer, ForeignKey(
        "roles.id", ondelete="CASCADE"), index=True)

    user: Mapped[User] = relationship("User", back_populates="roles")
    role: Mapped[Role] = relationship("Role", back_populates="users")


class InventoryMovement(Base):
    __tablename__ = "inventory_movements"

    id: Mapped[int] = mapped_column(Integer, primary_key=True, index=True)
    store_id: Mapped[int] = mapped_column(
        "sucursal_destino_id",
        Integer,
        ForeignKey("sucursales.id_sucursal", ondelete="CASCADE"),
        index=True,
    )
    source_store_id: Mapped[int | None] = mapped_column(
        "sucursal_origen_id",
        Integer,
        ForeignKey("sucursales.id_sucursal", ondelete="SET NULL"),
        nullable=True,
        index=True,
    )
    device_id: Mapped[int] = mapped_column(
        "producto_id",
        Integer,
        ForeignKey("devices.id", ondelete="CASCADE"),
        index=True,
    )
    movement_type: Mapped[MovementType] = mapped_column(
        "tipo_movimiento", Enum(MovementType, name="movement_type"), nullable=False
    )
    quantity: Mapped[int] = mapped_column("cantidad", Integer, nullable=False)
    comment: Mapped[str | None] = mapped_column(
        "comentario", String(255), nullable=True)
    unit_cost: Mapped[Decimal | None] = mapped_column(
        "costo_unitario", Numeric(12, 2), nullable=True
    )
    performed_by_id: Mapped[int | None] = mapped_column(
        "usuario_id",
        Integer,
        ForeignKey("usuarios.id_usuario", ondelete="SET NULL"),
        nullable=True,
        index=True,
    )
    created_at: Mapped[datetime] = mapped_column(
        "fecha", DateTime(timezone=True), default=datetime.utcnow
    )

    store: Mapped[Store] = relationship(
        "Store",
        back_populates="movements",
        foreign_keys=[store_id],
    )
    source_store: Mapped[Store | None] = relationship(
        "Store",
        foreign_keys=[source_store_id],
    )
    device: Mapped[Device] = relationship("Device", back_populates="movements")
    performed_by: Mapped[User | None] = relationship(
        "User", back_populates="movements")

    @property
    def usuario(self) -> str | None:
        """Nombre descriptivo del usuario que registró el movimiento."""

        if self.performed_by is None:
            return None
        if self.performed_by.full_name:
            return self.performed_by.full_name
        return self.performed_by.username

    @property
    def tienda_origen(self) -> str | None:
        """Nombre de la sucursal de origen, si aplica."""

        if self.source_store is None:
            return None
        return self.source_store.name

    @property
    def tienda_destino(self) -> str | None:
        """Nombre de la sucursal destino."""

        if self.store is None:
            return None
        return self.store.name

    @property
    def sucursal_origen(self) -> str | None:
        return self.tienda_origen

    @property
    def sucursal_destino(self) -> str | None:
        return self.tienda_destino


class InventoryReservation(Base):
    """Bloqueo temporal de existencias para ventas o transferencias."""

    __tablename__ = "inventory_reservations"
    __table_args__ = (
        Index("ix_inventory_reservation_store_device", "store_id", "device_id"),
    )

    id: Mapped[int] = mapped_column(Integer, primary_key=True, index=True)
    store_id: Mapped[int] = mapped_column(
        Integer,
        ForeignKey("sucursales.id_sucursal", ondelete="CASCADE"),
        nullable=False,
    )
    device_id: Mapped[int] = mapped_column(
        Integer,
        ForeignKey("devices.id", ondelete="CASCADE"),
        nullable=False,
    )
    reserved_by_id: Mapped[int | None] = mapped_column(
        Integer,
        ForeignKey("usuarios.id_usuario", ondelete="SET NULL"),
        nullable=True,
    )
    resolved_by_id: Mapped[int | None] = mapped_column(
        Integer,
        ForeignKey("usuarios.id_usuario", ondelete="SET NULL"),
        nullable=True,
    )
    initial_quantity: Mapped[int] = mapped_column(Integer, nullable=False)
    quantity: Mapped[int] = mapped_column(Integer, nullable=False)
    status: Mapped[InventoryState] = mapped_column(
        Enum(InventoryState, name="inventory_reservation_state"),
        nullable=False,
        default=InventoryState.RESERVADO,
    )
    reason: Mapped[str] = mapped_column(String(255), nullable=False)
    resolution_reason: Mapped[str | None] = mapped_column(String(255), nullable=True)
    reference_type: Mapped[str | None] = mapped_column(String(50), nullable=True)
    reference_id: Mapped[str | None] = mapped_column(String(50), nullable=True)
    expires_at: Mapped[datetime] = mapped_column(DateTime(timezone=True), nullable=False)
    created_at: Mapped[datetime] = mapped_column(
        DateTime(timezone=True), nullable=False, default=datetime.utcnow
    )
    updated_at: Mapped[datetime] = mapped_column(
        DateTime(timezone=True), nullable=False, default=datetime.utcnow, onupdate=datetime.utcnow
    )
    resolved_at: Mapped[datetime | None] = mapped_column(
        DateTime(timezone=True), nullable=True
    )
    consumed_at: Mapped[datetime | None] = mapped_column(
        DateTime(timezone=True), nullable=True
    )

    store: Mapped[Store] = relationship("Store", back_populates="reservations")
    device: Mapped[Device] = relationship("Device", back_populates="reservations")
    reserved_by: Mapped[User | None] = relationship(
        "User", back_populates="inventory_reservations", foreign_keys=[reserved_by_id]
    )
    resolved_by: Mapped[User | None] = relationship(
        "User", back_populates="resolved_reservations", foreign_keys=[resolved_by_id]
    )
    sale_items: Mapped[list["SaleItem"]] = relationship(
        "SaleItem", back_populates="reservation"
    )
    transfer_items: Mapped[list["TransferOrderItem"]] = relationship(
        "TransferOrderItem", back_populates="reservation"
    )


# // [PACK30-31-BACKEND]
class StockMove(Base):
    __tablename__ = "stock_moves"

    id: Mapped[int] = mapped_column(Integer, primary_key=True, index=True)
    product_id: Mapped[int] = mapped_column(
        Integer, ForeignKey("devices.id", ondelete="CASCADE"), nullable=False, index=True
    )
    branch_id: Mapped[int | None] = mapped_column(
        Integer,
        ForeignKey("sucursales.id_sucursal", ondelete="SET NULL"),
        nullable=True,
        index=True,
    )
    quantity: Mapped[Decimal] = mapped_column(Numeric(14, 4), nullable=False)
    movement_type: Mapped[StockMoveType] = mapped_column(
        Enum(StockMoveType, name="stock_move_type"), nullable=False
    )
    reference: Mapped[str | None] = mapped_column(Text, nullable=True)
    timestamp: Mapped[datetime] = mapped_column(
        DateTime(timezone=True), nullable=False, default=datetime.utcnow, index=True
    )

    product: Mapped["Device"] = relationship("Device")
    branch: Mapped[Store | None] = relationship("Store")
    ledger_entries: Mapped[list["CostLedgerEntry"]] = relationship(
        "CostLedgerEntry", back_populates="move", cascade="all, delete-orphan"
    )


# // [PACK30-31-BACKEND]
class CostLedgerEntry(Base):
    __tablename__ = "cost_ledger"

    id: Mapped[int] = mapped_column(Integer, primary_key=True, index=True)
    product_id: Mapped[int] = mapped_column(
        Integer, ForeignKey("devices.id", ondelete="CASCADE"), nullable=False, index=True
    )
    move_id: Mapped[int] = mapped_column(
        Integer, ForeignKey("stock_moves.id", ondelete="CASCADE"), nullable=False, index=True
    )
    branch_id: Mapped[int | None] = mapped_column(
        Integer,
        ForeignKey("sucursales.id_sucursal", ondelete="SET NULL"),
        nullable=True,
        index=True,
    )
    quantity: Mapped[Decimal] = mapped_column(Numeric(14, 4), nullable=False)
    unit_cost: Mapped[Decimal] = mapped_column(Numeric(14, 4), nullable=False)
    method: Mapped[CostingMethod] = mapped_column(
        Enum(CostingMethod, name="costing_method"), nullable=False
    )
    timestamp: Mapped[datetime] = mapped_column(
        DateTime(timezone=True), nullable=False, default=datetime.utcnow, index=True
    )

    move: Mapped[StockMove] = relationship(
        "StockMove", back_populates="ledger_entries")
    product: Mapped["Device"] = relationship("Device")
    branch: Mapped[Store | None] = relationship("Store")


class SyncSession(Base):
    __tablename__ = "sync_sessions"

    id: Mapped[int] = mapped_column(Integer, primary_key=True, index=True)
    store_id: Mapped[int | None] = mapped_column(
        "sucursal_id",
        Integer,
        ForeignKey("sucursales.id_sucursal", ondelete="SET NULL"),
        nullable=True,
        index=True,
    )
    mode: Mapped[SyncMode] = mapped_column(
        Enum(SyncMode, name="sync_mode"), nullable=False)
    status: Mapped[SyncStatus] = mapped_column(
        Enum(SyncStatus, name="sync_status"), nullable=False)
    started_at: Mapped[datetime] = mapped_column(
        DateTime(timezone=True), default=datetime.utcnow)
    finished_at: Mapped[datetime | None] = mapped_column(
        DateTime(timezone=True), nullable=True)
    error_message: Mapped[str | None] = mapped_column(Text, nullable=True)
    triggered_by_id: Mapped[int | None] = mapped_column(
        Integer, ForeignKey("usuarios.id_usuario", ondelete="SET NULL"), nullable=True, index=True
    )

    store: Mapped[Store | None] = relationship(
        "Store", back_populates="sync_sessions")
    triggered_by: Mapped[User | None] = relationship(
        "User", back_populates="sync_sessions")


class AuditUI(Base):
    """Eventos de interacción registrados desde la interfaz de usuario."""

    __tablename__ = "audit_ui"

    # // [PACK32-33-BE] Retención sugerida: conservar 180 días y depurar con job programado.
    id: Mapped[int] = mapped_column(Integer, primary_key=True, index=True)
    ts: Mapped[datetime] = mapped_column(
        DateTime(timezone=True), nullable=False, index=True)
    user_id: Mapped[str | None] = mapped_column(
        String(120), nullable=True, index=True)
    module: Mapped[str] = mapped_column(String(80), nullable=False, index=True)
    action: Mapped[str] = mapped_column(
        String(120), nullable=False, index=True)
    entity_id: Mapped[str | None] = mapped_column(
        String(120), nullable=True, index=True)
    meta: Mapped[dict[str, Any] | None] = mapped_column(JSON, nullable=True)


class AuditLog(Base):
    __tablename__ = "audit_logs"

    id: Mapped[int] = mapped_column(Integer, primary_key=True, index=True)
    action: Mapped[str] = mapped_column(String(120), nullable=False)
    entity_type: Mapped[str] = mapped_column(String(80), nullable=False)
    entity_id: Mapped[str] = mapped_column(String(80), nullable=False)
    details: Mapped[str | None] = mapped_column(Text, nullable=True)
    performed_by_id: Mapped[int | None] = mapped_column(
        Integer, ForeignKey("usuarios.id_usuario", ondelete="SET NULL"), nullable=True, index=True
    )
    created_at: Mapped[datetime] = mapped_column(
        DateTime(timezone=True), default=datetime.utcnow)

    performed_by: Mapped[User | None] = relationship(
        "User", back_populates="logs")
    system_log: Mapped[Optional["SystemLog"]] = relationship(
        "SystemLog", back_populates="audit_log", uselist=False
    )

    @property
    def module(self) -> str | None:
        """Nombre del módulo asociado al evento de auditoría."""

        if self.system_log is None:
            return None
        return self.system_log.modulo


class AuditAlertAcknowledgement(Base):
    __tablename__ = "audit_alert_acknowledgements"
    __table_args__ = (
        UniqueConstraint("entity_type", "entity_id",
                         name="uq_audit_ack_entity"),
    )

    id: Mapped[int] = mapped_column(Integer, primary_key=True, index=True)
    entity_type: Mapped[str] = mapped_column(
        String(80), nullable=False, index=True)
    entity_id: Mapped[str] = mapped_column(
        String(80), nullable=False, index=True)
    acknowledged_at: Mapped[datetime] = mapped_column(
        DateTime(timezone=True), default=datetime.utcnow, nullable=False
    )
    note: Mapped[str | None] = mapped_column(String(255), nullable=True)
    acknowledged_by_id: Mapped[int | None] = mapped_column(
        Integer,
        ForeignKey("usuarios.id_usuario", ondelete="SET NULL"),
        nullable=True,
        index=True,
    )

    acknowledged_by: Mapped[User | None] = relationship(
        "User", back_populates="audit_acknowledgements"
    )


class SystemLog(Base):
    __tablename__ = "logs_sistema"

    id: Mapped[int] = mapped_column(
        "id_log", Integer, primary_key=True, index=True)
    usuario: Mapped[str | None] = mapped_column(
        String(120), nullable=True, index=True)
    modulo: Mapped[str] = mapped_column(String(80), nullable=False, index=True)
    accion: Mapped[str] = mapped_column(String(120), nullable=False)
    descripcion: Mapped[str] = mapped_column(Text, nullable=False)
    fecha: Mapped[datetime] = mapped_column(
        DateTime(timezone=True), default=datetime.utcnow, nullable=False, index=True
    )
    nivel: Mapped[SystemLogLevel] = mapped_column(
        Enum(SystemLogLevel, name="system_log_level"), nullable=False, index=True
    )
    ip_origen: Mapped[str | None] = mapped_column(String(45), nullable=True)
    audit_log_id: Mapped[int | None] = mapped_column(
        Integer, ForeignKey("audit_logs.id", ondelete="SET NULL"), nullable=True, unique=True
    )

    audit_log: Mapped[AuditLog | None] = relationship(
        "AuditLog", back_populates="system_log")


class SystemError(Base):
    __tablename__ = "errores_sistema"

    id: Mapped[int] = mapped_column(
        "id_error", Integer, primary_key=True, index=True)
    mensaje: Mapped[str] = mapped_column(String(255), nullable=False)
    stack_trace: Mapped[str | None] = mapped_column(Text, nullable=True)
    modulo: Mapped[str] = mapped_column(String(80), nullable=False, index=True)
    fecha: Mapped[datetime] = mapped_column(
        DateTime(timezone=True), default=datetime.utcnow, nullable=False, index=True
    )
    usuario: Mapped[str | None] = mapped_column(
        String(120), nullable=True, index=True)


class InventoryImportTemp(Base):
    __tablename__ = "importaciones_temp"

    id: Mapped[int] = mapped_column(Integer, primary_key=True, index=True)
    nombre_archivo: Mapped[str] = mapped_column(String(255), nullable=False)
    fecha: Mapped[datetime] = mapped_column(
        DateTime(timezone=True), nullable=False, default=datetime.utcnow
    )
    columnas_detectadas: Mapped[dict[str, Any]] = mapped_column(
        JSON, nullable=False, default=dict
    )
    registros_incompletos: Mapped[int] = mapped_column(
        Integer, nullable=False, default=0)
    total_registros: Mapped[int] = mapped_column(
        Integer, nullable=False, default=0)
    nuevos: Mapped[int] = mapped_column(Integer, nullable=False, default=0)
    actualizados: Mapped[int] = mapped_column(
        Integer, nullable=False, default=0)
    advertencias: Mapped[list[str]] = mapped_column(
        JSON, nullable=False, default=list)
    patrones_columnas: Mapped[dict[str, str]] = mapped_column(
        JSON, nullable=False, default=dict
    )
    duracion_segundos: Mapped[Decimal | None] = mapped_column(
        Numeric(10, 2), nullable=True
    )


class ImportValidation(Base):
    __tablename__ = "validaciones_importacion"

    id: Mapped[int] = mapped_column(
        "id_validacion", Integer, primary_key=True, index=True
    )
    producto_id: Mapped[int | None] = mapped_column(
        Integer,
        ForeignKey("devices.id", ondelete="CASCADE"),
        nullable=True,
        index=True,
    )
    tipo: Mapped[str] = mapped_column(String(80), nullable=False, index=True)
    severidad: Mapped[str] = mapped_column(
        String(20), nullable=False, index=True)
    descripcion: Mapped[str] = mapped_column(Text, nullable=False)
    fecha: Mapped[datetime] = mapped_column(
        DateTime(timezone=True), default=datetime.utcnow, nullable=False, index=True
    )
    corregido: Mapped[bool] = mapped_column(
        Boolean, nullable=False, default=False)

    device: Mapped["Device | None"] = relationship(
        "Device", back_populates="validations"
    )


class BackupJob(Base):
    __tablename__ = "backup_jobs"

    id: Mapped[int] = mapped_column(Integer, primary_key=True, index=True)
    mode: Mapped[BackupMode] = mapped_column(
        Enum(BackupMode, name="backup_mode"), nullable=False)
    executed_at: Mapped[datetime] = mapped_column(
        DateTime(timezone=True), default=datetime.utcnow)
    pdf_path: Mapped[str] = mapped_column(String(255), nullable=False)
    archive_path: Mapped[str] = mapped_column(String(255), nullable=False)
    json_path: Mapped[str] = mapped_column(String(255), nullable=False)
    sql_path: Mapped[str] = mapped_column(String(255), nullable=False)
    config_path: Mapped[str] = mapped_column(String(255), nullable=False)
    metadata_path: Mapped[str] = mapped_column(String(255), nullable=False)
    critical_directory: Mapped[str] = mapped_column(
        String(255), nullable=False)
    components: Mapped[list[str]] = mapped_column(
        JSON, nullable=False, default=list)
    total_size_bytes: Mapped[int] = mapped_column(Integer, nullable=False)
    notes: Mapped[str | None] = mapped_column(String(255), nullable=True)
    created_at: Mapped[datetime] = mapped_column(
        DateTime(timezone=True), default=datetime.utcnow)
    updated_at: Mapped[datetime] = mapped_column(
        DateTime(timezone=True), default=datetime.utcnow, onupdate=datetime.utcnow
    )
    triggered_by_id: Mapped[int | None] = mapped_column(
        Integer, ForeignKey("usuarios.id_usuario", ondelete="SET NULL"), nullable=True, index=True
    )

    triggered_by: Mapped[User | None] = relationship(
        "User", back_populates="backup_jobs")


class TransferOrder(Base):
    __tablename__ = "transfer_orders"

    id: Mapped[int] = mapped_column(Integer, primary_key=True, index=True)
    origin_store_id: Mapped[int] = mapped_column(
        Integer,
        ForeignKey("sucursales.id_sucursal", ondelete="RESTRICT"),
        nullable=False,
        index=True,
    )
    destination_store_id: Mapped[int] = mapped_column(
        Integer,
        ForeignKey("sucursales.id_sucursal", ondelete="RESTRICT"),
        nullable=False,
        index=True,
    )
    status: Mapped[TransferStatus] = mapped_column(
        Enum(TransferStatus, name="transfer_status"),
        nullable=False,
        default=TransferStatus.SOLICITADA,
    )
    requested_by_id: Mapped[int | None] = mapped_column(
        Integer, ForeignKey("usuarios.id_usuario", ondelete="SET NULL"), nullable=True, index=True
    )
    dispatched_by_id: Mapped[int | None] = mapped_column(
        Integer, ForeignKey("usuarios.id_usuario", ondelete="SET NULL"), nullable=True, index=True
    )
    received_by_id: Mapped[int | None] = mapped_column(
        Integer, ForeignKey("usuarios.id_usuario", ondelete="SET NULL"), nullable=True, index=True
    )
    cancelled_by_id: Mapped[int | None] = mapped_column(
        Integer, ForeignKey("usuarios.id_usuario", ondelete="SET NULL"), nullable=True, index=True
    )
    reason: Mapped[str | None] = mapped_column(String(255), nullable=True)
    created_at: Mapped[datetime] = mapped_column(
        DateTime(timezone=True), default=datetime.utcnow)
    updated_at: Mapped[datetime] = mapped_column(
        DateTime(timezone=True), default=datetime.utcnow, onupdate=datetime.utcnow
    )
    dispatched_at: Mapped[datetime | None] = mapped_column(
        DateTime(timezone=True), nullable=True)
    received_at: Mapped[datetime | None] = mapped_column(
        DateTime(timezone=True), nullable=True)
    cancelled_at: Mapped[datetime | None] = mapped_column(
        DateTime(timezone=True), nullable=True)

    origin_store: Mapped[Store] = relationship(
        "Store", foreign_keys=[origin_store_id], backref="transfer_orders_out"
    )
    destination_store: Mapped[Store] = relationship(
        "Store", foreign_keys=[destination_store_id], backref="transfer_orders_in"
    )
    requested_by: Mapped[User | None] = relationship(
        "User", foreign_keys=[requested_by_id])
    dispatched_by: Mapped[User | None] = relationship(
        "User", foreign_keys=[dispatched_by_id])
    received_by: Mapped[User | None] = relationship(
        "User", foreign_keys=[received_by_id])
    cancelled_by: Mapped[User | None] = relationship(
        "User", foreign_keys=[cancelled_by_id])
    items: Mapped[list["TransferOrderItem"]] = relationship(
        "TransferOrderItem", back_populates="transfer_order", cascade="all, delete-orphan"
    )


class TransferOrderItem(Base):
    __tablename__ = "transfer_order_items"
    __table_args__ = (
        UniqueConstraint("transfer_order_id", "device_id",
                         name="uq_transfer_item_unique"),
    )

    id: Mapped[int] = mapped_column(Integer, primary_key=True, index=True)
    transfer_order_id: Mapped[int] = mapped_column(
        Integer, ForeignKey("transfer_orders.id", ondelete="CASCADE"), nullable=False, index=True
    )
    device_id: Mapped[int] = mapped_column(
        Integer, ForeignKey("devices.id", ondelete="RESTRICT"), nullable=False, index=True
    )
    quantity: Mapped[int] = mapped_column(Integer, nullable=False)
    reservation_id: Mapped[int | None] = mapped_column(
        Integer,
        ForeignKey("inventory_reservations.id", ondelete="SET NULL"),
        nullable=True,
        index=True,
    )

    transfer_order: Mapped[TransferOrder] = relationship(
        "TransferOrder", back_populates="items"
    )
    device: Mapped[Device] = relationship("Device")
    reservation: Mapped["InventoryReservation | None"] = relationship(
        "InventoryReservation", back_populates="transfer_items"
    )


class RecurringOrderType(str, enum.Enum):
    """Tipos disponibles para plantillas recurrentes."""

    PURCHASE = "purchase"
    TRANSFER = "transfer"


class RecurringOrder(Base):
    __tablename__ = "recurring_orders"

    id: Mapped[int] = mapped_column(Integer, primary_key=True, index=True)
    name: Mapped[str] = mapped_column(String(120), nullable=False)
    description: Mapped[str | None] = mapped_column(String(255), nullable=True)
    order_type: Mapped[RecurringOrderType] = mapped_column(
        Enum(RecurringOrderType, name="recurring_order_type"),
        nullable=False,
    )
    store_id: Mapped[int | None] = mapped_column(
        "sucursal_id",
        Integer,
        ForeignKey("sucursales.id_sucursal", ondelete="SET NULL"),
        nullable=True,
        index=True,
    )
    payload: Mapped[dict[str, Any]] = mapped_column(
        JSON, nullable=False, default=dict)
    created_by_id: Mapped[int | None] = mapped_column(
        Integer,
        ForeignKey("usuarios.id_usuario", ondelete="SET NULL"),
        nullable=True,
        index=True,
    )
    last_used_by_id: Mapped[int | None] = mapped_column(
        Integer,
        ForeignKey("usuarios.id_usuario", ondelete="SET NULL"),
        nullable=True,
        index=True,
    )
    created_at: Mapped[datetime] = mapped_column(
        DateTime(timezone=True), nullable=False, default=datetime.utcnow
    )
    updated_at: Mapped[datetime] = mapped_column(
        DateTime(timezone=True), nullable=False, default=datetime.utcnow, onupdate=datetime.utcnow
    )
    last_used_at: Mapped[datetime | None] = mapped_column(
        DateTime(timezone=True), nullable=True)

    store: Mapped[Store | None] = relationship("Store")
    created_by: Mapped[User | None] = relationship(
        "User", foreign_keys=[created_by_id], backref="recurring_orders_created"
    )
    last_used_by: Mapped[User | None] = relationship(
        "User", foreign_keys=[last_used_by_id], backref="recurring_orders_used"
    )


class StoreMembership(Base):
    __tablename__ = "store_memberships"
    __table_args__ = (
        UniqueConstraint("user_id", "sucursal_id",
                         name="uq_membership_user_store"),
    )

    id: Mapped[int] = mapped_column(Integer, primary_key=True, index=True)
    user_id: Mapped[int] = mapped_column(
        Integer, ForeignKey("usuarios.id_usuario", ondelete="CASCADE"), nullable=False, index=True
    )
    store_id: Mapped[int] = mapped_column(
        "sucursal_id",
        Integer,
        ForeignKey("sucursales.id_sucursal", ondelete="CASCADE"),
        nullable=False,
        index=True,
    )
    can_create_transfer: Mapped[bool] = mapped_column(
        Boolean, nullable=False, default=False)
    can_receive_transfer: Mapped[bool] = mapped_column(
        Boolean, nullable=False, default=False)
    created_at: Mapped[datetime] = mapped_column(
        DateTime(timezone=True), default=datetime.utcnow)

    user: Mapped[User] = relationship("User", backref="store_memberships")
    store: Mapped[Store] = relationship("Store", backref="memberships")


class Customer(Base):
    __tablename__ = "clientes"

    id: Mapped[int] = mapped_column(
        "id_cliente", Integer, primary_key=True, index=True)
    name: Mapped[str] = mapped_column(
        "nombre", String(120), nullable=False, unique=True, index=True
    )
    contact_name: Mapped[str | None] = mapped_column(
        String(120), nullable=True)
    email: Mapped[str | None] = mapped_column(
        "correo", String(120), nullable=True, unique=True, index=True
    )
    phone: Mapped[str] = mapped_column(
        "telefono", String(40), nullable=False, index=True
    )
    address: Mapped[str | None] = mapped_column(
        "direccion", String(255), nullable=True)
    customer_type: Mapped[str] = mapped_column(
        "tipo", String(30), nullable=False, default="minorista", index=True
    )
    status: Mapped[str] = mapped_column(
        "estado", String(20), nullable=False, default="activo", index=True
    )
    credit_limit: Mapped[Decimal] = mapped_column(
        "limite_credito", Numeric(12, 2), nullable=False, default=Decimal("0")
    )
    outstanding_debt: Mapped[Decimal] = mapped_column(
        "saldo", Numeric(12, 2), nullable=False, default=Decimal("0")
    )
    notes: Mapped[str | None] = mapped_column("notas", Text, nullable=True)
    history: Mapped[list[dict[str, Any]]] = mapped_column(
        JSON, nullable=False, default=list)
    last_interaction_at: Mapped[datetime | None] = mapped_column(
        DateTime(timezone=True), nullable=True
    )
    created_at: Mapped[datetime] = mapped_column(
        DateTime(timezone=True), default=datetime.utcnow
    )
    updated_at: Mapped[datetime] = mapped_column(
        DateTime(timezone=True), default=datetime.utcnow, onupdate=datetime.utcnow
    )

    repair_orders: Mapped[list["RepairOrder"]] = relationship(
        "RepairOrder", back_populates="customer"
    )
    sales: Mapped[list["Sale"]] = relationship(
        "Sale", back_populates="customer")
    ledger_entries: Mapped[list["CustomerLedgerEntry"]] = relationship(
        "CustomerLedgerEntry",
        back_populates="customer",
        cascade="all, delete-orphan",
    )
    price_lists: Mapped[list["PriceList"]] = relationship(
<<<<<<< HEAD
        "PriceList", back_populates="customer"
=======
        "PriceList", back_populates="customer", cascade="all, delete-orphan"
>>>>>>> 79882bb9
    )


class CustomerLedgerEntryType(str, enum.Enum):
    """Tipos de movimientos registrados en la bitácora de clientes."""

    SALE = "sale"
    PAYMENT = "payment"
    ADJUSTMENT = "adjustment"
    NOTE = "note"


class CustomerLedgerEntry(Base):
    __tablename__ = "customer_ledger_entries"

    id: Mapped[int] = mapped_column(Integer, primary_key=True, index=True)
    customer_id: Mapped[int] = mapped_column(
        Integer,
        ForeignKey("clientes.id_cliente", ondelete="CASCADE"),
        nullable=False,
        index=True,
    )
    entry_type: Mapped[CustomerLedgerEntryType] = mapped_column(
        Enum(CustomerLedgerEntryType, name="customer_ledger_entry_type"),
        nullable=False,
    )
    reference_type: Mapped[str | None] = mapped_column(
        String(40), nullable=True)
    reference_id: Mapped[str | None] = mapped_column(String(80), nullable=True)
    amount: Mapped[Decimal] = mapped_column(Numeric(12, 2), nullable=False)
    balance_after: Mapped[Decimal] = mapped_column(
        Numeric(12, 2), nullable=False)
    note: Mapped[str | None] = mapped_column(Text, nullable=True)
    details: Mapped[dict[str, Any]] = mapped_column(
        JSON, nullable=False, default=dict)
    created_at: Mapped[datetime] = mapped_column(
        DateTime(timezone=True), nullable=False, default=datetime.utcnow
    )
    created_by_id: Mapped[int | None] = mapped_column(
        Integer,
        ForeignKey("usuarios.id_usuario", ondelete="SET NULL"),
        nullable=True,
        index=True,
    )

    customer: Mapped["Customer"] = relationship(
        "Customer", back_populates="ledger_entries"
    )
    created_by: Mapped[Optional["User"]] = relationship("User")


class Supplier(Base):
    __tablename__ = "suppliers"

    id: Mapped[int] = mapped_column(Integer, primary_key=True, index=True)
    name: Mapped[str] = mapped_column(
        String(120), nullable=False, unique=True, index=True)
    contact_name: Mapped[str | None] = mapped_column(
        String(120), nullable=True)
    email: Mapped[str | None] = mapped_column(String(120), nullable=True)
    phone: Mapped[str | None] = mapped_column(String(40), nullable=True)
    address: Mapped[str | None] = mapped_column(String(255), nullable=True)
    notes: Mapped[str | None] = mapped_column(Text, nullable=True)
    history: Mapped[list[dict[str, Any]]] = mapped_column(
        JSON, nullable=False, default=list)
    outstanding_debt: Mapped[Decimal] = mapped_column(
        Numeric(12, 2), nullable=False, default=Decimal("0")
    )
    created_at: Mapped[datetime] = mapped_column(
        DateTime(timezone=True), default=datetime.utcnow
    )
    updated_at: Mapped[datetime] = mapped_column(
        DateTime(timezone=True), default=datetime.utcnow, onupdate=datetime.utcnow
    )
    batches: Mapped[list["SupplierBatch"]] = relationship(
        "SupplierBatch", back_populates="supplier", cascade="all, delete-orphan"
    )


class SupplierBatch(Base):
    __tablename__ = "supplier_batches"
    __table_args__ = (
        UniqueConstraint("supplier_id", "batch_code",
                         name="uq_supplier_batch_code"),
    )

    id: Mapped[int] = mapped_column(Integer, primary_key=True, index=True)
    supplier_id: Mapped[int] = mapped_column(
        Integer, ForeignKey("suppliers.id", ondelete="CASCADE"), nullable=False, index=True
    )
    store_id: Mapped[int | None] = mapped_column(
        "sucursal_id",
        Integer,
        ForeignKey("sucursales.id_sucursal", ondelete="SET NULL"),
        nullable=True,
        index=True,
    )
    device_id: Mapped[int | None] = mapped_column(
        Integer, ForeignKey("devices.id", ondelete="SET NULL"), nullable=True, index=True
    )
    model_name: Mapped[str] = mapped_column(String(120), nullable=False)
    batch_code: Mapped[str] = mapped_column(String(80), nullable=False)
    unit_cost: Mapped[Decimal] = mapped_column(
        Numeric(12, 2), nullable=False, default=Decimal("0")
    )
    quantity: Mapped[int] = mapped_column(Integer, nullable=False, default=0)
    purchase_date: Mapped[date] = mapped_column(Date, nullable=False)
    notes: Mapped[str | None] = mapped_column(String(255), nullable=True)
    created_at: Mapped[datetime] = mapped_column(
        DateTime(timezone=True), nullable=False, default=datetime.utcnow
    )
    updated_at: Mapped[datetime] = mapped_column(
        DateTime(timezone=True),
        nullable=False,
        default=datetime.utcnow,
        onupdate=datetime.utcnow,
    )

    supplier: Mapped["Supplier"] = relationship(
        "Supplier", back_populates="batches")
    store: Mapped[Store | None] = relationship(
        "Store", back_populates="supplier_batches")
    device: Mapped[Device | None] = relationship("Device")


class Proveedor(Base):
    """Catálogo simplificado de proveedores corporativos."""

    __tablename__ = "proveedores"

    id_proveedor: Mapped[int] = mapped_column(
        Integer, primary_key=True, index=True)
    nombre: Mapped[str] = mapped_column(
        String(150), nullable=False, unique=True, index=True)
    telefono: Mapped[str | None] = mapped_column(String(40), nullable=True)
    correo: Mapped[str | None] = mapped_column(String(120), nullable=True)
    direccion: Mapped[str | None] = mapped_column(String(255), nullable=True)
    tipo: Mapped[str | None] = mapped_column(String(60), nullable=True)
    estado: Mapped[str] = mapped_column(
        String(40), nullable=False, default="activo")
    notas: Mapped[str | None] = mapped_column(Text, nullable=True)

    compras: Mapped[list["Compra"]] = relationship(
        "Compra", back_populates="proveedor", cascade="all, delete-orphan"
    )


class Compra(Base):
    """Encabezado de compras directas registradas en el módulo clásico."""

    __tablename__ = "compras"

    id_compra: Mapped[int] = mapped_column(
        Integer, primary_key=True, index=True)
    proveedor_id: Mapped[int] = mapped_column(
        Integer,
        ForeignKey("proveedores.id_proveedor", ondelete="RESTRICT"),
        nullable=False,
        index=True,
    )
    usuario_id: Mapped[int] = mapped_column(
        Integer,
        ForeignKey("usuarios.id_usuario", ondelete="RESTRICT"),
        nullable=False,
        index=True,
    )
    fecha: Mapped[datetime] = mapped_column(
        DateTime(timezone=True), nullable=False, default=datetime.utcnow
    )
    total: Mapped[Decimal] = mapped_column(
        Numeric(14, 2), nullable=False, default=Decimal("0")
    )
    impuesto: Mapped[Decimal] = mapped_column(
        Numeric(12, 2), nullable=False, default=Decimal("0")
    )
    forma_pago: Mapped[str] = mapped_column(String(60), nullable=False)
    estado: Mapped[str] = mapped_column(
        String(40), nullable=False, default="PENDIENTE")

    proveedor: Mapped[Proveedor] = relationship(
        "Proveedor", back_populates="compras")
    usuario: Mapped["User"] = relationship("User")
    detalles: Mapped[list["DetalleCompra"]] = relationship(
        "DetalleCompra", back_populates="compra", cascade="all, delete-orphan"
    )


class DetalleCompra(Base):
    """Detalle de productos asociados a una compra simplificada."""

    __tablename__ = "detalle_compras"

    id_detalle: Mapped[int] = mapped_column(
        Integer, primary_key=True, index=True)
    compra_id: Mapped[int] = mapped_column(
        Integer,
        ForeignKey("compras.id_compra", ondelete="CASCADE"),
        nullable=False,
        index=True,
    )
    producto_id: Mapped[int] = mapped_column(
        Integer,
        ForeignKey("devices.id", ondelete="RESTRICT"),
        nullable=False,
        index=True,
    )
    cantidad: Mapped[int] = mapped_column(Integer, nullable=False)
    costo_unitario: Mapped[Decimal] = mapped_column(
        Numeric(12, 2), nullable=False, default=Decimal("0")
    )
    subtotal: Mapped[Decimal] = mapped_column(
        Numeric(14, 2), nullable=False, default=Decimal("0")
    )

    compra: Mapped[Compra] = relationship("Compra", back_populates="detalles")
    producto: Mapped[Device] = relationship("Device")


class PurchaseOrder(Base):
    __tablename__ = "purchase_orders"

    id: Mapped[int] = mapped_column(Integer, primary_key=True, index=True)
    store_id: Mapped[int] = mapped_column(
        "sucursal_id",
        Integer,
        ForeignKey("sucursales.id_sucursal", ondelete="RESTRICT"),
        nullable=False,
        index=True,
    )
    supplier: Mapped[str] = mapped_column(String(120), nullable=False)
    status: Mapped[PurchaseStatus] = mapped_column(
        Enum(PurchaseStatus, name="purchase_status"),
        nullable=False,
        default=PurchaseStatus.PENDIENTE,
    )
    notes: Mapped[str | None] = mapped_column(String(255), nullable=True)
    created_at: Mapped[datetime] = mapped_column(
        DateTime(timezone=True), default=datetime.utcnow)
    updated_at: Mapped[datetime] = mapped_column(
        DateTime(timezone=True), default=datetime.utcnow, onupdate=datetime.utcnow
    )
    created_by_id: Mapped[int | None] = mapped_column(
        Integer, ForeignKey("usuarios.id_usuario", ondelete="SET NULL"), nullable=True, index=True
    )
    closed_at: Mapped[datetime | None] = mapped_column(
        DateTime(timezone=True), nullable=True)

    store: Mapped[Store] = relationship("Store")
    created_by: Mapped[User | None] = relationship("User")
    items: Mapped[list["PurchaseOrderItem"]] = relationship(
        "PurchaseOrderItem", back_populates="order", cascade="all, delete-orphan"
    )
    returns: Mapped[list["PurchaseReturn"]] = relationship(
        "PurchaseReturn", back_populates="order", cascade="all, delete-orphan"
    )


class PurchaseOrderItem(Base):
    __tablename__ = "purchase_order_items"
    __table_args__ = (
        UniqueConstraint("purchase_order_id", "device_id",
                         name="uq_purchase_item_unique"),
    )

    id: Mapped[int] = mapped_column(Integer, primary_key=True, index=True)
    purchase_order_id: Mapped[int] = mapped_column(
        Integer, ForeignKey("purchase_orders.id", ondelete="CASCADE"), nullable=False, index=True
    )
    device_id: Mapped[int] = mapped_column(
        Integer, ForeignKey("devices.id", ondelete="RESTRICT"), nullable=False, index=True
    )
    quantity_ordered: Mapped[int] = mapped_column(Integer, nullable=False)
    quantity_received: Mapped[int] = mapped_column(
        Integer, nullable=False, default=0)
    unit_cost: Mapped[Decimal] = mapped_column(
        Numeric(12, 2), nullable=False, default=Decimal("0"))

    order: Mapped[PurchaseOrder] = relationship(
        "PurchaseOrder", back_populates="items")
    device: Mapped[Device] = relationship("Device")


class PurchaseReturn(Base):
    __tablename__ = "purchase_returns"

    id: Mapped[int] = mapped_column(Integer, primary_key=True, index=True)
    purchase_order_id: Mapped[int] = mapped_column(
        Integer, ForeignKey("purchase_orders.id", ondelete="CASCADE"), nullable=False, index=True
    )
    device_id: Mapped[int] = mapped_column(
        Integer, ForeignKey("devices.id", ondelete="RESTRICT"), nullable=False, index=True
    )
    quantity: Mapped[int] = mapped_column(Integer, nullable=False)
    reason: Mapped[str] = mapped_column(String(255), nullable=False)
    processed_by_id: Mapped[int | None] = mapped_column(
        Integer, ForeignKey("usuarios.id_usuario", ondelete="SET NULL"), nullable=True, index=True
    )
    created_at: Mapped[datetime] = mapped_column(
        DateTime(timezone=True), default=datetime.utcnow)

    order: Mapped[PurchaseOrder] = relationship(
        "PurchaseOrder", back_populates="returns")
    device: Mapped[Device] = relationship("Device")
    processed_by: Mapped[User | None] = relationship("User")


class Sale(Base):
    __tablename__ = "ventas"

    id: Mapped[int] = mapped_column(
        "id_venta", Integer, primary_key=True, index=True)
    store_id: Mapped[int] = mapped_column(
        "sucursal_id",
        Integer,
        ForeignKey("sucursales.id_sucursal", ondelete="RESTRICT"),
        nullable=False,
        index=True,
    )
    customer_id: Mapped[int | None] = mapped_column(
        "cliente_id",
        Integer,
        ForeignKey("clientes.id_cliente", ondelete="SET NULL"),
        nullable=True,
        index=True,
    )
    customer_name: Mapped[str | None] = mapped_column(
        String(120), nullable=True)
    payment_method: Mapped[PaymentMethod] = mapped_column(
        "forma_pago",
        Enum(PaymentMethod, name="payment_method"),
        nullable=False,
        default=PaymentMethod.EFECTIVO,
    )
    discount_percent: Mapped[Decimal] = mapped_column(
        Numeric(5, 2), nullable=False, default=Decimal("0")
    )
    subtotal_amount: Mapped[Decimal] = mapped_column(
        "subtotal", Numeric(12, 2), nullable=False, default=Decimal("0")
    )
    tax_amount: Mapped[Decimal] = mapped_column(
        "impuesto", Numeric(12, 2), nullable=False, default=Decimal("0")
    )
    total_amount: Mapped[Decimal] = mapped_column(
        "total", Numeric(12, 2), nullable=False, default=Decimal("0")
    )
    status: Mapped[str] = mapped_column(
        "estado", String(30), nullable=False, default="COMPLETADA"
    )
    notes: Mapped[str | None] = mapped_column(String(255), nullable=True)
    created_at: Mapped[datetime] = mapped_column(
        "fecha", DateTime(timezone=True), default=datetime.utcnow
    )
    performed_by_id: Mapped[int | None] = mapped_column(
        "usuario_id",
        Integer,
        ForeignKey("usuarios.id_usuario", ondelete="SET NULL"),
        nullable=True,
        index=True,
    )
    cash_session_id: Mapped[int | None] = mapped_column(
        Integer,
        ForeignKey("cash_register_sessions.id", ondelete="SET NULL"),
        nullable=True,
        index=True,
    )

    store: Mapped[Store] = relationship("Store")
    performed_by: Mapped[User | None] = relationship("User")
    customer: Mapped[Customer | None] = relationship(
        "Customer", back_populates="sales")
    cash_session: Mapped[CashRegisterSession | None] = relationship(
        "CashRegisterSession", back_populates="sales"
    )
    items: Mapped[list["SaleItem"]] = relationship(
        "SaleItem", back_populates="sale", cascade="all, delete-orphan"
    )
    returns: Mapped[list["SaleReturn"]] = relationship(
        "SaleReturn", back_populates="sale", cascade="all, delete-orphan"
    )


class SaleItem(Base):
    __tablename__ = "detalle_ventas"

    id: Mapped[int] = mapped_column(
        "id_detalle", Integer, primary_key=True, index=True)
    sale_id: Mapped[int] = mapped_column(
        "venta_id",
        Integer,
        ForeignKey("ventas.id_venta", ondelete="CASCADE"),
        nullable=False,
        index=True,
    )
    device_id: Mapped[int] = mapped_column(
        "producto_id",
        Integer,
        ForeignKey("devices.id", ondelete="RESTRICT"),
        nullable=False,
        index=True,
    )
    quantity: Mapped[int] = mapped_column(Integer, nullable=False)
    unit_price: Mapped[Decimal] = mapped_column(
        "precio_unitario", Numeric(12, 2), nullable=False
    )
    discount_amount: Mapped[Decimal] = mapped_column(
        Numeric(12, 2), nullable=False, default=Decimal("0")
    )
    total_line: Mapped[Decimal] = mapped_column(
        "subtotal", Numeric(12, 2), nullable=False
    )
    reservation_id: Mapped[int | None] = mapped_column(
        Integer,
        ForeignKey("inventory_reservations.id", ondelete="SET NULL"),
        nullable=True,
        index=True,
    )

    sale: Mapped[Sale] = relationship("Sale", back_populates="items")
    device: Mapped[Device] = relationship("Device")
    reservation: Mapped["InventoryReservation | None"] = relationship(
        "InventoryReservation", back_populates="sale_items"
    )


class SaleReturn(Base):
    __tablename__ = "sale_returns"

    id: Mapped[int] = mapped_column(Integer, primary_key=True, index=True)
    sale_id: Mapped[int] = mapped_column(
        "venta_id",
        Integer,
        ForeignKey("ventas.id_venta", ondelete="CASCADE"),
        nullable=False,
        index=True,
    )
    device_id: Mapped[int] = mapped_column(
        Integer, ForeignKey("devices.id", ondelete="RESTRICT"), nullable=False, index=True
    )
    quantity: Mapped[int] = mapped_column(Integer, nullable=False)
    reason: Mapped[str] = mapped_column(String(255), nullable=False)
    processed_by_id: Mapped[int | None] = mapped_column(
        Integer, ForeignKey("usuarios.id_usuario", ondelete="SET NULL"), nullable=True, index=True
    )
    created_at: Mapped[datetime] = mapped_column(
        DateTime(timezone=True), default=datetime.utcnow)

    sale: Mapped[Sale] = relationship("Sale", back_populates="returns")
    device: Mapped[Device] = relationship("Device")
    processed_by: Mapped[User | None] = relationship("User")


class RepairOrder(Base):
    __tablename__ = "repair_orders"

    id: Mapped[int] = mapped_column(Integer, primary_key=True, index=True)
    store_id: Mapped[int] = mapped_column(
        "sucursal_id",
        Integer,
        ForeignKey("sucursales.id_sucursal", ondelete="RESTRICT"),
        nullable=False,
        index=True,
    )
    customer_id: Mapped[int | None] = mapped_column(
        Integer, ForeignKey("clientes.id_cliente", ondelete="SET NULL"), nullable=True, index=True
    )
    customer_name: Mapped[str | None] = mapped_column(
        String(120), nullable=True)
    customer_contact: Mapped[str | None] = mapped_column(
        String(120), nullable=True)  # // [PACK37-backend]
    technician_name: Mapped[str] = mapped_column(String(120), nullable=False)
    damage_type: Mapped[str] = mapped_column(String(120), nullable=False)
    diagnosis: Mapped[str | None] = mapped_column(
        Text, nullable=True)  # // [PACK37-backend]
    device_model: Mapped[str | None] = mapped_column(
        String(120), nullable=True)  # // [PACK37-backend]
    imei: Mapped[str | None] = mapped_column(
        String(40), nullable=True)  # // [PACK37-backend]
    device_description: Mapped[str | None] = mapped_column(
        String(255), nullable=True)
    notes: Mapped[str | None] = mapped_column(Text, nullable=True)
    status: Mapped[RepairStatus] = mapped_column(
        Enum(RepairStatus, name="repair_status"),
        nullable=False,
        default=RepairStatus.PENDIENTE,
    )
    labor_cost: Mapped[Decimal] = mapped_column(
        Numeric(12, 2), nullable=False, default=Decimal("0")
    )
    parts_cost: Mapped[Decimal] = mapped_column(
        Numeric(12, 2), nullable=False, default=Decimal("0")
    )
    total_cost: Mapped[Decimal] = mapped_column(
        Numeric(12, 2), nullable=False, default=Decimal("0")
    )
    parts_snapshot: Mapped[list[dict[str, Any]]] = mapped_column(
        JSON, nullable=False, default=list
    )
    inventory_adjusted: Mapped[bool] = mapped_column(
        Boolean, nullable=False, default=False)
    opened_at: Mapped[datetime] = mapped_column(
        DateTime(timezone=True), default=datetime.utcnow)
    updated_at: Mapped[datetime] = mapped_column(
        DateTime(timezone=True), default=datetime.utcnow, onupdate=datetime.utcnow
    )
    delivered_at: Mapped[datetime | None] = mapped_column(
        DateTime(timezone=True), nullable=True)

    store: Mapped[Store] = relationship("Store")
    customer: Mapped[Customer | None] = relationship(
        "Customer", back_populates="repair_orders")
    parts: Mapped[list["RepairOrderPart"]] = relationship(
        "RepairOrderPart", back_populates="repair_order", cascade="all, delete-orphan"
    )


class RepairOrderPart(Base):
    __tablename__ = "repair_order_parts"
    __table_args__ = (
        UniqueConstraint(
            "repair_order_id",
            "device_id",
            "part_name",
            name="uq_repair_order_part",
        ),
    )

    id: Mapped[int] = mapped_column(Integer, primary_key=True, index=True)
    repair_order_id: Mapped[int] = mapped_column(
        Integer, ForeignKey("repair_orders.id", ondelete="CASCADE"), nullable=False, index=True
    )
    device_id: Mapped[int | None] = mapped_column(
        Integer, ForeignKey("devices.id", ondelete="RESTRICT"), nullable=True, index=True
    )
    part_name: Mapped[str | None] = mapped_column(
        String(120), nullable=True)  # // [PACK37-backend]
    quantity: Mapped[int] = mapped_column(Integer, nullable=False)
    unit_cost: Mapped[Decimal] = mapped_column(
        Numeric(12, 2), nullable=False, default=Decimal("0")
    )
    source: Mapped[RepairPartSource] = mapped_column(  # // [PACK37-backend]
        Enum(RepairPartSource, name="repair_part_source"),
        nullable=False,
        default=RepairPartSource.STOCK,
    )

    repair_order: Mapped[RepairOrder] = relationship(
        "RepairOrder", back_populates="parts")
    device: Mapped[Device | None] = relationship("Device")


class CashRegisterSession(Base):
    __tablename__ = "cash_register_sessions"

    id: Mapped[int] = mapped_column(Integer, primary_key=True, index=True)
    store_id: Mapped[int] = mapped_column(
        "sucursal_id",
        Integer,
        ForeignKey("sucursales.id_sucursal", ondelete="RESTRICT"),
        nullable=False,
        index=True,
    )
    status: Mapped[CashSessionStatus] = mapped_column(
        Enum(CashSessionStatus, name="cash_session_status"),
        nullable=False,
        default=CashSessionStatus.ABIERTO,
    )
    opening_amount: Mapped[Decimal] = mapped_column(
        Numeric(12, 2), nullable=False, default=Decimal("0")
    )
    closing_amount: Mapped[Decimal] = mapped_column(
        Numeric(12, 2), nullable=False, default=Decimal("0")
    )
    expected_amount: Mapped[Decimal] = mapped_column(
        Numeric(12, 2), nullable=False, default=Decimal("0")
    )
    difference_amount: Mapped[Decimal] = mapped_column(
        Numeric(12, 2), nullable=False, default=Decimal("0")
    )
    payment_breakdown: Mapped[dict[str, Any]] = mapped_column(
        JSON, nullable=False, default=dict)
    notes: Mapped[str | None] = mapped_column(Text, nullable=True)
    opened_by_id: Mapped[int | None] = mapped_column(
        Integer, ForeignKey("usuarios.id_usuario", ondelete="SET NULL"), nullable=True, index=True
    )
    closed_by_id: Mapped[int | None] = mapped_column(
        Integer, ForeignKey("usuarios.id_usuario", ondelete="SET NULL"), nullable=True, index=True
    )
    opened_at: Mapped[datetime] = mapped_column(
        DateTime(timezone=True), default=datetime.utcnow)
    closed_at: Mapped[datetime | None] = mapped_column(
        DateTime(timezone=True), nullable=True)

    store: Mapped[Store] = relationship("Store")
    opened_by: Mapped[User | None] = relationship(
        "User", foreign_keys=[opened_by_id], backref="cash_sessions_opened"
    )
    closed_by: Mapped[User | None] = relationship(
        "User", foreign_keys=[closed_by_id], backref="cash_sessions_closed"
    )
    sales: Mapped[list[Sale]] = relationship(
        "Sale", back_populates="cash_session")


class POSConfig(Base):
    __tablename__ = "pos_configs"

    store_id: Mapped[int] = mapped_column(
        "sucursal_id",
        Integer,
        ForeignKey("sucursales.id_sucursal", ondelete="CASCADE"),
        primary_key=True,
        index=True,
    )
    tax_rate: Mapped[Decimal] = mapped_column(
        Numeric(5, 2), nullable=False, default=Decimal("0"))
    invoice_prefix: Mapped[str] = mapped_column(String(12), nullable=False)
    printer_name: Mapped[str | None] = mapped_column(
        String(120), nullable=True)
    printer_profile: Mapped[str | None] = mapped_column(
        String(255), nullable=True)
    quick_product_ids: Mapped[list[int]] = mapped_column(
        JSON, nullable=False, default=list)
    updated_at: Mapped[datetime] = mapped_column(
        DateTime(timezone=True), default=datetime.utcnow, onupdate=datetime.utcnow
    )

    store: Mapped[Store] = relationship("Store")


class POSDraftSale(Base):
    __tablename__ = "pos_draft_sales"

    id: Mapped[int] = mapped_column(Integer, primary_key=True, index=True)
    store_id: Mapped[int] = mapped_column(
        "sucursal_id",
        Integer,
        ForeignKey("sucursales.id_sucursal", ondelete="CASCADE"),
        nullable=False,
        index=True,
    )
    payload: Mapped[dict[str, Any]] = mapped_column(
        JSON, nullable=False, default=dict)
    created_at: Mapped[datetime] = mapped_column(
        DateTime(timezone=True), default=datetime.utcnow)
    updated_at: Mapped[datetime] = mapped_column(
        DateTime(timezone=True), default=datetime.utcnow, onupdate=datetime.utcnow
    )

    store: Mapped[Store] = relationship("Store")


class UserTOTPSecret(Base):
    __tablename__ = "user_totp_secrets"

    id: Mapped[int] = mapped_column(Integer, primary_key=True, index=True)
    user_id: Mapped[int] = mapped_column(
        Integer, ForeignKey("usuarios.id_usuario", ondelete="CASCADE"), nullable=False, unique=True
    )
    secret: Mapped[str] = mapped_column(String(64), nullable=False)
    is_active: Mapped[bool] = mapped_column(
        Boolean, nullable=False, default=False)
    created_at: Mapped[datetime] = mapped_column(
        DateTime(timezone=True), default=datetime.utcnow)
    activated_at: Mapped[datetime | None] = mapped_column(
        DateTime(timezone=True), nullable=True)
    last_verified_at: Mapped[datetime | None] = mapped_column(
        DateTime(timezone=True), nullable=True)

    user: Mapped[User] = relationship("User", back_populates="totp_secret")


class ActiveSession(Base):
    __tablename__ = "active_sessions"
    __table_args__ = (UniqueConstraint(
        "session_token", name="uq_active_session_token"),)

    id: Mapped[int] = mapped_column(Integer, primary_key=True, index=True)
    user_id: Mapped[int] = mapped_column(
        Integer, ForeignKey("usuarios.id_usuario", ondelete="CASCADE"), nullable=False, index=True
    )
    session_token: Mapped[str] = mapped_column(
        String(64), nullable=False, unique=True, index=True
    )
    created_at: Mapped[datetime] = mapped_column(
        DateTime(timezone=True), default=datetime.utcnow)
    last_used_at: Mapped[datetime | None] = mapped_column(
        DateTime(timezone=True), nullable=True)
    expires_at: Mapped[datetime | None] = mapped_column(
        DateTime(timezone=True), nullable=True)
    revoked_at: Mapped[datetime | None] = mapped_column(
        DateTime(timezone=True), nullable=True)
    revoked_by_id: Mapped[int | None] = mapped_column(
        Integer, ForeignKey("usuarios.id_usuario", ondelete="SET NULL"), nullable=True, index=True
    )
    revoke_reason: Mapped[str | None] = mapped_column(
        String(255), nullable=True)

    user: Mapped[User] = relationship(
        "User", foreign_keys=[user_id], back_populates="active_sessions"
    )
    revoked_by: Mapped[User | None] = relationship(
        "User", foreign_keys=[revoked_by_id]
    )


class PasswordResetToken(Base):
    __tablename__ = "password_reset_tokens"
    __table_args__ = (UniqueConstraint(
        "token", name="uq_password_reset_token"),)

    id: Mapped[int] = mapped_column(Integer, primary_key=True, index=True)
    user_id: Mapped[int] = mapped_column(
        Integer,
        ForeignKey("usuarios.id_usuario", ondelete="CASCADE"),
        nullable=False,
        index=True,
    )
    token: Mapped[str] = mapped_column(
        String(128), nullable=False, unique=True, index=True)
    expires_at: Mapped[datetime] = mapped_column(
        DateTime(timezone=True), nullable=False)
    used_at: Mapped[datetime | None] = mapped_column(
        DateTime(timezone=True), nullable=True)
    created_at: Mapped[datetime] = mapped_column(
        DateTime(timezone=True), default=datetime.utcnow)

    user: Mapped[User] = relationship(
        "User", back_populates="password_reset_tokens")


class SyncOutbox(Base):
    __tablename__ = "sync_outbox"
    __table_args__ = (UniqueConstraint(
        "entity_type", "entity_id", name="uq_outbox_entity"),)

    id: Mapped[int] = mapped_column(Integer, primary_key=True, index=True)
    entity_type: Mapped[str] = mapped_column(
        String(120), nullable=False, index=True)
    entity_id: Mapped[str] = mapped_column(String(80), nullable=False)
    operation: Mapped[str] = mapped_column(String(40), nullable=False)
    payload: Mapped[str] = mapped_column(Text, nullable=False)
    attempt_count: Mapped[int] = mapped_column(
        Integer, nullable=False, default=0)
    last_attempt_at: Mapped[datetime | None] = mapped_column(
        DateTime(timezone=True), nullable=True)
    status: Mapped[SyncOutboxStatus] = mapped_column(
        Enum(SyncOutboxStatus, name="sync_outbox_status"),
        nullable=False,
        default=SyncOutboxStatus.PENDING,
    )
    priority: Mapped[SyncOutboxPriority] = mapped_column(
        Enum(SyncOutboxPriority, name="sync_outbox_priority"),
        nullable=False,
        default=SyncOutboxPriority.NORMAL,
    )
    error_message: Mapped[str | None] = mapped_column(
        String(255), nullable=True)
    created_at: Mapped[datetime] = mapped_column(
        DateTime(timezone=True), default=datetime.utcnow)
    updated_at: Mapped[datetime] = mapped_column(
        DateTime(timezone=True), default=datetime.utcnow, onupdate=datetime.utcnow
    )
    conflict_flag: Mapped[bool] = mapped_column(
        Boolean, nullable=False, default=False, index=True)
    version: Mapped[int] = mapped_column(
        Integer, nullable=False, default=1, index=True)


# // [PACK35-backend]
class SyncQueueStatus(str, enum.Enum):
    """Estados posibles dentro de la cola híbrida de sincronización."""

    PENDING = "PENDING"
    SENT = "SENT"
    FAILED = "FAILED"


# // [PACK35-backend]
class SyncQueue(Base):
    __tablename__ = "sync_queue"

    id: Mapped[int] = mapped_column(Integer, primary_key=True, index=True)
    event_type: Mapped[str] = mapped_column(
        String(120), nullable=False, index=True)
    payload: Mapped[dict[str, Any]] = mapped_column(JSON, nullable=False)
    idempotency_key: Mapped[str | None] = mapped_column(
        String(120), nullable=True, unique=True)
    status: Mapped[SyncQueueStatus] = mapped_column(
        Enum(SyncQueueStatus, name="sync_queue_status"),
        nullable=False,
        default=SyncQueueStatus.PENDING,
    )
    attempts: Mapped[int] = mapped_column(Integer, nullable=False, default=0)
    last_error: Mapped[str | None] = mapped_column(Text, nullable=True)
    created_at: Mapped[datetime] = mapped_column(
        DateTime(timezone=True), default=datetime.utcnow)
    updated_at: Mapped[datetime] = mapped_column(
        DateTime(timezone=True), default=datetime.utcnow, onupdate=datetime.utcnow
    )
    attempt_logs: Mapped[list["SyncAttempt"]] = relationship(
        "SyncAttempt",
        back_populates="queue_entry",
        cascade="all, delete-orphan",
    )


# // [PACK35-backend]
class SyncAttempt(Base):
    __tablename__ = "sync_attempts"

    id: Mapped[int] = mapped_column(Integer, primary_key=True, index=True)
    queue_id: Mapped[int] = mapped_column(
        Integer,
        ForeignKey("sync_queue.id", ondelete="CASCADE"),
        nullable=False,
        index=True,
    )
    attempted_at: Mapped[datetime] = mapped_column(
        DateTime(timezone=True), default=datetime.utcnow)
    success: Mapped[bool] = mapped_column(
        Boolean, nullable=False, default=False)
    error_message: Mapped[str | None] = mapped_column(Text, nullable=True)

    queue_entry: Mapped[SyncQueue] = relationship(
        "SyncQueue", back_populates="attempt_logs")


__all__ = [
    "CashRegisterSession",
    "CashSessionStatus",
    "Customer",
    "AuditLog",
    "SystemLog",
    "SystemError",
    "SystemLogLevel",
    "BackupJob",
    "BackupMode",
    "ActiveSession",
    "PasswordResetToken",
    "DeviceIdentifier",
    "Device",
    "PriceList",
    "PriceListItem",
    "InventoryMovement",
    "MovementType",
    "InventoryImportTemp",
    "ImportValidation",
    "PaymentMethod",
    "PurchaseOrder",
    "PurchaseOrderItem",
    "PurchaseReturn",
    "PurchaseStatus",
    "RepairOrder",
    "RepairOrderPart",
    "RepairStatus",
    "Role",
    "Store",
    "SupplierBatch",
    "SyncMode",
    "SyncSession",
    "SyncStatus",
    "Supplier",
    "SyncOutbox",
    "SyncOutboxPriority",
    "SyncQueue",
    "SyncQueueStatus",
    "SyncAttempt",
    "TransferOrder",
    "TransferOrderItem",
    "TransferStatus",
    "UserTOTPSecret",
    "StoreMembership",
    "User",
    "UserRole",
    "Permission",
    "Sale",
    "SaleItem",
    "SaleReturn",
    "POSConfig",
    "POSDraftSale",
]<|MERGE_RESOLUTION|>--- conflicted
+++ resolved
@@ -166,11 +166,8 @@
         "InventoryReservation", back_populates="store", cascade="all, delete-orphan"
     )
     price_lists: Mapped[list["PriceList"]] = relationship(
-<<<<<<< HEAD
         "PriceList", back_populates="store"
-=======
         "PriceList", back_populates="store", cascade="all, delete-orphan"
->>>>>>> 79882bb9
     )
 
 
@@ -325,13 +322,10 @@
         cascade="all, delete-orphan",
     )
     price_list_items: Mapped[list["PriceListItem"]] = relationship(
-<<<<<<< HEAD
         "PriceListItem",
         back_populates="device",
         cascade="all, delete-orphan",
-=======
         "PriceListItem", back_populates="device", cascade="all, delete-orphan"
->>>>>>> 79882bb9
     )
 
     @property
@@ -1478,11 +1472,8 @@
         cascade="all, delete-orphan",
     )
     price_lists: Mapped[list["PriceList"]] = relationship(
-<<<<<<< HEAD
         "PriceList", back_populates="customer"
-=======
         "PriceList", back_populates="customer", cascade="all, delete-orphan"
->>>>>>> 79882bb9
     )
 
 
