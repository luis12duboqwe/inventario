--- conflicted
+++ resolved
@@ -2251,12 +2251,9 @@
     quick_product_ids: Mapped[list[int]] = mapped_column(
         JSON, nullable=False, default=list)
     promotions_config: Mapped[dict[str, Any]] = mapped_column(
-<<<<<<< HEAD
         JSON, nullable=False, default=dict
     )
-=======
         JSON, nullable=False, default=dict)
->>>>>>> 3de6dc49
     hardware_settings: Mapped[dict[str, Any]] = mapped_column(
         JSON, nullable=False, default=dict
     )
