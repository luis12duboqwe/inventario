"""Modelos ORM del dominio de Softmobile Central."""
from __future__ import annotations

import enum
import json
from datetime import date, datetime
from decimal import Decimal
from typing import Any

from sqlalchemy import (
    Boolean,
    Date,
    DateTime,
    Enum,
    ForeignKey,
    Integer,
    JSON,
    Numeric,
    String,
    Text,
    UniqueConstraint,
)
from sqlalchemy.orm import Mapped, mapped_column, relationship

from ..database import Base


class MovementType(str, enum.Enum):
    """Tipos permitidos de movimientos de inventario."""

    IN = "entrada"
    OUT = "salida"
    ADJUST = "ajuste"


class SyncStatus(str, enum.Enum):
    """Estados posibles de una sesión de sincronización."""

    SUCCESS = "exitoso"
    FAILED = "fallido"


class SyncMode(str, enum.Enum):
    """Modo en el que se dispara la sincronización."""

    AUTOMATIC = "automatico"
    MANUAL = "manual"


class SyncOutboxStatus(str, enum.Enum):
    """Estados posibles de un evento en la cola de sincronización."""

    PENDING = "PENDING"
    SENT = "SENT"
    FAILED = "FAILED"


class SyncOutboxPriority(str, enum.Enum):
    """Prioridad de procesamiento para eventos híbridos."""

    HIGH = "HIGH"
    NORMAL = "NORMAL"
    LOW = "LOW"


class BackupMode(str, enum.Enum):
    """Origen del respaldo generado."""

    AUTOMATIC = "automatico"
    MANUAL = "manual"


class Store(Base):
    __tablename__ = "stores"

    id: Mapped[int] = mapped_column(Integer, primary_key=True, index=True)
    name: Mapped[str] = mapped_column(String(120), nullable=False, unique=True, index=True)
    location: Mapped[str | None] = mapped_column(String(120), nullable=True)
    timezone: Mapped[str] = mapped_column(String(50), nullable=False, default="UTC")

    devices: Mapped[list["Device"]] = relationship(
        "Device", back_populates="store", cascade="all, delete-orphan"
    )
    movements: Mapped[list["InventoryMovement"]] = relationship(
        "InventoryMovement",
        back_populates="store",
        cascade="all, delete-orphan",
    )
    sync_sessions: Mapped[list["SyncSession"]] = relationship(
        "SyncSession", back_populates="store", cascade="all, delete-orphan"
    )


class CommercialState(str, enum.Enum):
    """Clasificación comercial del dispositivo en catálogo pro."""

    NUEVO = "nuevo"
    A = "A"
    B = "B"
    C = "C"


class TransferStatus(str, enum.Enum):
    """Estados posibles de una orden de transferencia."""

    SOLICITADA = "SOLICITADA"
    EN_TRANSITO = "EN_TRANSITO"
    RECIBIDA = "RECIBIDA"
    CANCELADA = "CANCELADA"


class PurchaseStatus(str, enum.Enum):
    """Estados de avance para las órdenes de compra."""

    PENDIENTE = "PENDIENTE"
    PARCIAL = "PARCIAL"
    COMPLETADA = "COMPLETADA"
    CANCELADA = "CANCELADA"


class PaymentMethod(str, enum.Enum):
    """Formas de pago soportadas en las ventas."""

    EFECTIVO = "EFECTIVO"
    TARJETA = "TARJETA"
    TRANSFERENCIA = "TRANSFERENCIA"
    OTRO = "OTRO"


class RepairStatus(str, enum.Enum):
    """Estados operativos de una orden de reparación."""

    PENDIENTE = "PENDIENTE"
    EN_REPARACION = "EN_REPARACION"
    LISTO = "LISTO"
    ENTREGADO = "ENTREGADO"


class Device(Base):
    __tablename__ = "devices"
    __table_args__ = (
        UniqueConstraint("store_id", "sku", name="uq_devices_store_sku"),
        UniqueConstraint("imei", name="uq_devices_imei"),
        UniqueConstraint("serial", name="uq_devices_serial"),
    )

    id: Mapped[int] = mapped_column(Integer, primary_key=True, index=True)
    store_id: Mapped[int] = mapped_column(
        Integer, ForeignKey("stores.id", ondelete="CASCADE"), nullable=False, index=True
    )
    sku: Mapped[str] = mapped_column(String(80), nullable=False)
    name: Mapped[str] = mapped_column(String(120), nullable=False)
    quantity: Mapped[int] = mapped_column(Integer, nullable=False, default=0)
    unit_price: Mapped[Decimal] = mapped_column(Numeric(12, 2), nullable=False, default=Decimal("0"))
    imei: Mapped[str | None] = mapped_column(String(18), nullable=True, unique=True, index=True)
    serial: Mapped[str | None] = mapped_column(String(120), nullable=True, unique=True, index=True)
    marca: Mapped[str | None] = mapped_column(String(80), nullable=True)
    modelo: Mapped[str | None] = mapped_column(String(120), nullable=True)
    color: Mapped[str | None] = mapped_column(String(60), nullable=True)
    capacidad_gb: Mapped[int | None] = mapped_column(Integer, nullable=True)
    estado_comercial: Mapped[CommercialState] = mapped_column(
        Enum(CommercialState, name="estado_comercial"), nullable=False, default=CommercialState.NUEVO
    )
    proveedor: Mapped[str | None] = mapped_column(String(120), nullable=True)
    costo_unitario: Mapped[Decimal] = mapped_column(Numeric(12, 2), nullable=False, default=Decimal("0"))
    margen_porcentaje: Mapped[Decimal] = mapped_column(Numeric(5, 2), nullable=False, default=Decimal("0"))
    garantia_meses: Mapped[int] = mapped_column(Integer, nullable=False, default=0)
    lote: Mapped[str | None] = mapped_column(String(80), nullable=True)
    fecha_compra: Mapped[date | None] = mapped_column(Date, nullable=True)

    store: Mapped[Store] = relationship("Store", back_populates="devices")
    movements: Mapped[list["InventoryMovement"]] = relationship(
        "InventoryMovement",
        back_populates="device",
        cascade="all, delete-orphan",
    )


class Role(Base):
    __tablename__ = "roles"

    id: Mapped[int] = mapped_column(Integer, primary_key=True, index=True)
    name: Mapped[str] = mapped_column(String(50), nullable=False, unique=True)

    users: Mapped[list["UserRole"]] = relationship(
        "UserRole", back_populates="role", cascade="all, delete-orphan"
    )


class User(Base):
    __tablename__ = "users"

    id: Mapped[int] = mapped_column(Integer, primary_key=True, index=True)
    username: Mapped[str] = mapped_column(String(80), nullable=False, unique=True, index=True)
    full_name: Mapped[str | None] = mapped_column(String(120), nullable=True)
    password_hash: Mapped[str] = mapped_column(String(255), nullable=False)
    is_active: Mapped[bool] = mapped_column(Boolean, nullable=False, default=True)
    created_at: Mapped[datetime] = mapped_column(DateTime(timezone=True), default=datetime.utcnow)

    roles: Mapped[list["UserRole"]] = relationship(
        "UserRole", back_populates="user", cascade="all, delete-orphan"
    )
    movements: Mapped[list["InventoryMovement"]] = relationship("InventoryMovement", back_populates="performed_by")
    sync_sessions: Mapped[list["SyncSession"]] = relationship("SyncSession", back_populates="triggered_by")
    logs: Mapped[list["AuditLog"]] = relationship("AuditLog", back_populates="performed_by")
    backup_jobs: Mapped[list["BackupJob"]] = relationship("BackupJob", back_populates="triggered_by")
    totp_secret: Mapped[UserTOTPSecret | None] = relationship(
        "UserTOTPSecret", back_populates="user", uselist=False
    )
    active_sessions: Mapped[list["ActiveSession"]] = relationship(
        "ActiveSession",
        back_populates="user",
        cascade="all, delete-orphan",
        foreign_keys="ActiveSession.user_id",
    )


class UserRole(Base):
    __tablename__ = "user_roles"
    __table_args__ = (UniqueConstraint("user_id", "role_id", name="uq_user_role"),)

    id: Mapped[int] = mapped_column(Integer, primary_key=True)
    user_id: Mapped[int] = mapped_column(Integer, ForeignKey("users.id", ondelete="CASCADE"), index=True)
    role_id: Mapped[int] = mapped_column(Integer, ForeignKey("roles.id", ondelete="CASCADE"), index=True)

    user: Mapped[User] = relationship("User", back_populates="roles")
    role: Mapped[Role] = relationship("Role", back_populates="users")


class InventoryMovement(Base):
    __tablename__ = "inventory_movements"

    id: Mapped[int] = mapped_column(Integer, primary_key=True, index=True)
    store_id: Mapped[int] = mapped_column(Integer, ForeignKey("stores.id", ondelete="CASCADE"), index=True)
    device_id: Mapped[int] = mapped_column(Integer, ForeignKey("devices.id", ondelete="CASCADE"), index=True)
    movement_type: Mapped[MovementType] = mapped_column(Enum(MovementType, name="movement_type"), nullable=False)
    quantity: Mapped[int] = mapped_column(Integer, nullable=False)
    reason: Mapped[str | None] = mapped_column(String(255), nullable=True)
    performed_by_id: Mapped[int | None] = mapped_column(
        Integer, ForeignKey("users.id", ondelete="SET NULL"), nullable=True, index=True
    )
    created_at: Mapped[datetime] = mapped_column(DateTime(timezone=True), default=datetime.utcnow)

    store: Mapped[Store] = relationship("Store", back_populates="movements")
    device: Mapped[Device] = relationship("Device", back_populates="movements")
    performed_by: Mapped[User | None] = relationship("User", back_populates="movements")


class SyncSession(Base):
    __tablename__ = "sync_sessions"

    id: Mapped[int] = mapped_column(Integer, primary_key=True, index=True)
    store_id: Mapped[int | None] = mapped_column(
        Integer, ForeignKey("stores.id", ondelete="SET NULL"), nullable=True, index=True
    )
    mode: Mapped[SyncMode] = mapped_column(Enum(SyncMode, name="sync_mode"), nullable=False)
    status: Mapped[SyncStatus] = mapped_column(Enum(SyncStatus, name="sync_status"), nullable=False)
    started_at: Mapped[datetime] = mapped_column(DateTime(timezone=True), default=datetime.utcnow)
    finished_at: Mapped[datetime | None] = mapped_column(DateTime(timezone=True), nullable=True)
    error_message: Mapped[str | None] = mapped_column(Text, nullable=True)
    triggered_by_id: Mapped[int | None] = mapped_column(
        Integer, ForeignKey("users.id", ondelete="SET NULL"), nullable=True, index=True
    )

    store: Mapped[Store | None] = relationship("Store", back_populates="sync_sessions")
    triggered_by: Mapped[User | None] = relationship("User", back_populates="sync_sessions")


class AuditLog(Base):
    __tablename__ = "audit_logs"

    id: Mapped[int] = mapped_column(Integer, primary_key=True, index=True)
    action: Mapped[str] = mapped_column(String(120), nullable=False)
    entity_type: Mapped[str] = mapped_column(String(80), nullable=False)
    entity_id: Mapped[str] = mapped_column(String(80), nullable=False)
    details: Mapped[str | None] = mapped_column(Text, nullable=True)
    performed_by_id: Mapped[int | None] = mapped_column(
        Integer, ForeignKey("users.id", ondelete="SET NULL"), nullable=True, index=True
    )
    created_at: Mapped[datetime] = mapped_column(DateTime(timezone=True), default=datetime.utcnow)

    performed_by: Mapped[User | None] = relationship("User", back_populates="logs")


class BackupJob(Base):
    __tablename__ = "backup_jobs"

    id: Mapped[int] = mapped_column(Integer, primary_key=True, index=True)
    mode: Mapped[BackupMode] = mapped_column(Enum(BackupMode, name="backup_mode"), nullable=False)
    executed_at: Mapped[datetime] = mapped_column(DateTime(timezone=True), default=datetime.utcnow)
    pdf_path: Mapped[str] = mapped_column(String(255), nullable=False)
    archive_path: Mapped[str] = mapped_column(String(255), nullable=False)
    total_size_bytes: Mapped[int] = mapped_column(Integer, nullable=False)
    notes: Mapped[str | None] = mapped_column(String(255), nullable=True)
    triggered_by_id: Mapped[int | None] = mapped_column(
        Integer, ForeignKey("users.id", ondelete="SET NULL"), nullable=True, index=True
    )

    triggered_by: Mapped[User | None] = relationship("User", back_populates="backup_jobs")


class TransferOrder(Base):
    __tablename__ = "transfer_orders"

    id: Mapped[int] = mapped_column(Integer, primary_key=True, index=True)
    origin_store_id: Mapped[int] = mapped_column(
        Integer, ForeignKey("stores.id", ondelete="RESTRICT"), nullable=False, index=True
    )
    destination_store_id: Mapped[int] = mapped_column(
        Integer, ForeignKey("stores.id", ondelete="RESTRICT"), nullable=False, index=True
    )
    status: Mapped[TransferStatus] = mapped_column(
        Enum(TransferStatus, name="transfer_status"),
        nullable=False,
        default=TransferStatus.SOLICITADA,
    )
    requested_by_id: Mapped[int | None] = mapped_column(
        Integer, ForeignKey("users.id", ondelete="SET NULL"), nullable=True, index=True
    )
    dispatched_by_id: Mapped[int | None] = mapped_column(
        Integer, ForeignKey("users.id", ondelete="SET NULL"), nullable=True, index=True
    )
    received_by_id: Mapped[int | None] = mapped_column(
        Integer, ForeignKey("users.id", ondelete="SET NULL"), nullable=True, index=True
    )
    cancelled_by_id: Mapped[int | None] = mapped_column(
        Integer, ForeignKey("users.id", ondelete="SET NULL"), nullable=True, index=True
    )
    reason: Mapped[str | None] = mapped_column(String(255), nullable=True)
    created_at: Mapped[datetime] = mapped_column(DateTime(timezone=True), default=datetime.utcnow)
    updated_at: Mapped[datetime] = mapped_column(
        DateTime(timezone=True), default=datetime.utcnow, onupdate=datetime.utcnow
    )
    dispatched_at: Mapped[datetime | None] = mapped_column(DateTime(timezone=True), nullable=True)
    received_at: Mapped[datetime | None] = mapped_column(DateTime(timezone=True), nullable=True)
    cancelled_at: Mapped[datetime | None] = mapped_column(DateTime(timezone=True), nullable=True)

    origin_store: Mapped[Store] = relationship(
        "Store", foreign_keys=[origin_store_id], backref="transfer_orders_out"
    )
    destination_store: Mapped[Store] = relationship(
        "Store", foreign_keys=[destination_store_id], backref="transfer_orders_in"
    )
    requested_by: Mapped[User | None] = relationship("User", foreign_keys=[requested_by_id])
    dispatched_by: Mapped[User | None] = relationship("User", foreign_keys=[dispatched_by_id])
    received_by: Mapped[User | None] = relationship("User", foreign_keys=[received_by_id])
    cancelled_by: Mapped[User | None] = relationship("User", foreign_keys=[cancelled_by_id])
    items: Mapped[list["TransferOrderItem"]] = relationship(
        "TransferOrderItem", back_populates="transfer_order", cascade="all, delete-orphan"
    )


class TransferOrderItem(Base):
    __tablename__ = "transfer_order_items"
    __table_args__ = (
        UniqueConstraint("transfer_order_id", "device_id", name="uq_transfer_item_unique"),
    )

    id: Mapped[int] = mapped_column(Integer, primary_key=True, index=True)
    transfer_order_id: Mapped[int] = mapped_column(
        Integer, ForeignKey("transfer_orders.id", ondelete="CASCADE"), nullable=False, index=True
    )
    device_id: Mapped[int] = mapped_column(
        Integer, ForeignKey("devices.id", ondelete="RESTRICT"), nullable=False, index=True
    )
    quantity: Mapped[int] = mapped_column(Integer, nullable=False)

    transfer_order: Mapped[TransferOrder] = relationship(
        "TransferOrder", back_populates="items"
    )
    device: Mapped[Device] = relationship("Device")


class StoreMembership(Base):
    __tablename__ = "store_memberships"
    __table_args__ = (
        UniqueConstraint("user_id", "store_id", name="uq_membership_user_store"),
    )

    id: Mapped[int] = mapped_column(Integer, primary_key=True, index=True)
    user_id: Mapped[int] = mapped_column(
        Integer, ForeignKey("users.id", ondelete="CASCADE"), nullable=False, index=True
    )
    store_id: Mapped[int] = mapped_column(
        Integer, ForeignKey("stores.id", ondelete="CASCADE"), nullable=False, index=True
    )
    can_create_transfer: Mapped[bool] = mapped_column(Boolean, nullable=False, default=False)
    can_receive_transfer: Mapped[bool] = mapped_column(Boolean, nullable=False, default=False)
    created_at: Mapped[datetime] = mapped_column(DateTime(timezone=True), default=datetime.utcnow)

    user: Mapped[User] = relationship("User", backref="store_memberships")
    store: Mapped[Store] = relationship("Store", backref="memberships")


class PurchaseOrder(Base):
    __tablename__ = "purchase_orders"

    id: Mapped[int] = mapped_column(Integer, primary_key=True, index=True)
    store_id: Mapped[int] = mapped_column(
        Integer, ForeignKey("stores.id", ondelete="RESTRICT"), nullable=False, index=True
    )
    supplier: Mapped[str] = mapped_column(String(120), nullable=False)
    status: Mapped[PurchaseStatus] = mapped_column(
        Enum(PurchaseStatus, name="purchase_status"),
        nullable=False,
        default=PurchaseStatus.PENDIENTE,
    )
    notes: Mapped[str | None] = mapped_column(String(255), nullable=True)
    created_at: Mapped[datetime] = mapped_column(DateTime(timezone=True), default=datetime.utcnow)
    updated_at: Mapped[datetime] = mapped_column(
        DateTime(timezone=True), default=datetime.utcnow, onupdate=datetime.utcnow
    )
    created_by_id: Mapped[int | None] = mapped_column(
        Integer, ForeignKey("users.id", ondelete="SET NULL"), nullable=True, index=True
    )
    closed_at: Mapped[datetime | None] = mapped_column(DateTime(timezone=True), nullable=True)

    store: Mapped[Store] = relationship("Store")
    created_by: Mapped[User | None] = relationship("User")
    items: Mapped[list["PurchaseOrderItem"]] = relationship(
        "PurchaseOrderItem", back_populates="order", cascade="all, delete-orphan"
    )
    returns: Mapped[list["PurchaseReturn"]] = relationship(
        "PurchaseReturn", back_populates="order", cascade="all, delete-orphan"
    )


class PurchaseOrderItem(Base):
    __tablename__ = "purchase_order_items"
    __table_args__ = (
        UniqueConstraint("purchase_order_id", "device_id", name="uq_purchase_item_unique"),
    )

    id: Mapped[int] = mapped_column(Integer, primary_key=True, index=True)
    purchase_order_id: Mapped[int] = mapped_column(
        Integer, ForeignKey("purchase_orders.id", ondelete="CASCADE"), nullable=False, index=True
    )
    device_id: Mapped[int] = mapped_column(
        Integer, ForeignKey("devices.id", ondelete="RESTRICT"), nullable=False, index=True
    )
    quantity_ordered: Mapped[int] = mapped_column(Integer, nullable=False)
    quantity_received: Mapped[int] = mapped_column(Integer, nullable=False, default=0)
    unit_cost: Mapped[Decimal] = mapped_column(Numeric(12, 2), nullable=False, default=Decimal("0"))

    order: Mapped[PurchaseOrder] = relationship("PurchaseOrder", back_populates="items")
    device: Mapped[Device] = relationship("Device")


class PurchaseReturn(Base):
    __tablename__ = "purchase_returns"

    id: Mapped[int] = mapped_column(Integer, primary_key=True, index=True)
    purchase_order_id: Mapped[int] = mapped_column(
        Integer, ForeignKey("purchase_orders.id", ondelete="CASCADE"), nullable=False, index=True
    )
    device_id: Mapped[int] = mapped_column(
        Integer, ForeignKey("devices.id", ondelete="RESTRICT"), nullable=False, index=True
    )
    quantity: Mapped[int] = mapped_column(Integer, nullable=False)
    reason: Mapped[str] = mapped_column(String(255), nullable=False)
    processed_by_id: Mapped[int | None] = mapped_column(
        Integer, ForeignKey("users.id", ondelete="SET NULL"), nullable=True, index=True
    )
    created_at: Mapped[datetime] = mapped_column(DateTime(timezone=True), default=datetime.utcnow)

    order: Mapped[PurchaseOrder] = relationship("PurchaseOrder", back_populates="returns")
    device: Mapped[Device] = relationship("Device")
    processed_by: Mapped[User | None] = relationship("User")


class Sale(Base):
    __tablename__ = "sales"

    id: Mapped[int] = mapped_column(Integer, primary_key=True, index=True)
    store_id: Mapped[int] = mapped_column(
        Integer, ForeignKey("stores.id", ondelete="RESTRICT"), nullable=False, index=True
    )
    customer_name: Mapped[str | None] = mapped_column(String(120), nullable=True)
    payment_method: Mapped[PaymentMethod] = mapped_column(
        Enum(PaymentMethod, name="payment_method"),
        nullable=False,
        default=PaymentMethod.EFECTIVO,
    )
    discount_percent: Mapped[Decimal] = mapped_column(
        Numeric(5, 2), nullable=False, default=Decimal("0")
    )
    subtotal_amount: Mapped[Decimal] = mapped_column(
        Numeric(12, 2), nullable=False, default=Decimal("0")
    )
    tax_amount: Mapped[Decimal] = mapped_column(
        Numeric(12, 2), nullable=False, default=Decimal("0")
    )
    total_amount: Mapped[Decimal] = mapped_column(
        Numeric(12, 2), nullable=False, default=Decimal("0")
    )
    notes: Mapped[str | None] = mapped_column(String(255), nullable=True)
    created_at: Mapped[datetime] = mapped_column(DateTime(timezone=True), default=datetime.utcnow)
    performed_by_id: Mapped[int | None] = mapped_column(
        Integer, ForeignKey("users.id", ondelete="SET NULL"), nullable=True, index=True
    )

    store: Mapped[Store] = relationship("Store")
    performed_by: Mapped[User | None] = relationship("User")
    items: Mapped[list["SaleItem"]] = relationship(
        "SaleItem", back_populates="sale", cascade="all, delete-orphan"
    )
    returns: Mapped[list["SaleReturn"]] = relationship(
        "SaleReturn", back_populates="sale", cascade="all, delete-orphan"
    )


class SaleItem(Base):
    __tablename__ = "sale_items"

    id: Mapped[int] = mapped_column(Integer, primary_key=True, index=True)
    sale_id: Mapped[int] = mapped_column(
        Integer, ForeignKey("sales.id", ondelete="CASCADE"), nullable=False, index=True
    )
    device_id: Mapped[int] = mapped_column(
        Integer, ForeignKey("devices.id", ondelete="RESTRICT"), nullable=False, index=True
    )
    quantity: Mapped[int] = mapped_column(Integer, nullable=False)
    unit_price: Mapped[Decimal] = mapped_column(Numeric(12, 2), nullable=False)
    discount_amount: Mapped[Decimal] = mapped_column(
        Numeric(12, 2), nullable=False, default=Decimal("0")
    )
    total_line: Mapped[Decimal] = mapped_column(Numeric(12, 2), nullable=False)

    sale: Mapped[Sale] = relationship("Sale", back_populates="items")
    device: Mapped[Device] = relationship("Device")


class SaleReturn(Base):
    __tablename__ = "sale_returns"

    id: Mapped[int] = mapped_column(Integer, primary_key=True, index=True)
    sale_id: Mapped[int] = mapped_column(
        Integer, ForeignKey("sales.id", ondelete="CASCADE"), nullable=False, index=True
    )
    device_id: Mapped[int] = mapped_column(
        Integer, ForeignKey("devices.id", ondelete="RESTRICT"), nullable=False, index=True
    )
    quantity: Mapped[int] = mapped_column(Integer, nullable=False)
    reason: Mapped[str] = mapped_column(String(255), nullable=False)
    processed_by_id: Mapped[int | None] = mapped_column(
        Integer, ForeignKey("users.id", ondelete="SET NULL"), nullable=True, index=True
    )
    created_at: Mapped[datetime] = mapped_column(DateTime(timezone=True), default=datetime.utcnow)

    sale: Mapped[Sale] = relationship("Sale", back_populates="returns")
    device: Mapped[Device] = relationship("Device")
    processed_by: Mapped[User | None] = relationship("User")


<<<<<<< HEAD
class RepairOrder(Base):
    __tablename__ = "repair_orders"

    id: Mapped[int] = mapped_column(Integer, primary_key=True, index=True)
    store_id: Mapped[int] = mapped_column(
        Integer, ForeignKey("stores.id", ondelete="RESTRICT"), nullable=False, index=True
    )
    cliente: Mapped[str] = mapped_column(String(120), nullable=False)
    dispositivo: Mapped[str] = mapped_column(String(160), nullable=False)
    tipo_dano: Mapped[str] = mapped_column(String(255), nullable=False)
    tecnico: Mapped[str] = mapped_column(String(120), nullable=False)
    estado: Mapped[RepairStatus] = mapped_column(
        Enum(RepairStatus, name="repair_status"), nullable=False, default=RepairStatus.PENDIENTE
    )
    costo: Mapped[Decimal] = mapped_column(Numeric(12, 2), nullable=False, default=Decimal("0"))
    piezas_usadas: Mapped[list[str]] = mapped_column(JSON, nullable=False, default=list)
    fecha_inicio: Mapped[date] = mapped_column(Date, nullable=False)
    fecha_entrega: Mapped[date | None] = mapped_column(Date, nullable=True)
    notas: Mapped[str | None] = mapped_column(String(255), nullable=True)
    created_at: Mapped[datetime] = mapped_column(DateTime(timezone=True), default=datetime.utcnow)
    updated_at: Mapped[datetime] = mapped_column(
        DateTime(timezone=True), default=datetime.utcnow, onupdate=datetime.utcnow
    )

    store: Mapped[Store] = relationship("Store", backref="repair_orders")


=======
>>>>>>> c80fc9ce
class POSConfig(Base):
    __tablename__ = "pos_configs"

    store_id: Mapped[int] = mapped_column(
        Integer,
        ForeignKey("stores.id", ondelete="CASCADE"),
        primary_key=True,
        index=True,
    )
    tax_rate: Mapped[Decimal] = mapped_column(Numeric(5, 2), nullable=False, default=Decimal("0"))
    invoice_prefix: Mapped[str] = mapped_column(String(12), nullable=False)
    printer_name: Mapped[str | None] = mapped_column(String(120), nullable=True)
    printer_profile: Mapped[str | None] = mapped_column(String(255), nullable=True)
    quick_product_ids: Mapped[list[int]] = mapped_column(JSON, nullable=False, default=list)
    updated_at: Mapped[datetime] = mapped_column(
        DateTime(timezone=True), default=datetime.utcnow, onupdate=datetime.utcnow
    )

    store: Mapped[Store] = relationship("Store")


class POSDraftSale(Base):
    __tablename__ = "pos_draft_sales"

    id: Mapped[int] = mapped_column(Integer, primary_key=True, index=True)
    store_id: Mapped[int] = mapped_column(
        Integer, ForeignKey("stores.id", ondelete="CASCADE"), nullable=False, index=True
    )
    payload: Mapped[dict[str, Any]] = mapped_column(JSON, nullable=False, default=dict)
    created_at: Mapped[datetime] = mapped_column(DateTime(timezone=True), default=datetime.utcnow)
    updated_at: Mapped[datetime] = mapped_column(
        DateTime(timezone=True), default=datetime.utcnow, onupdate=datetime.utcnow
    )

    store: Mapped[Store] = relationship("Store")


class UserTOTPSecret(Base):
    __tablename__ = "user_totp_secrets"

    id: Mapped[int] = mapped_column(Integer, primary_key=True, index=True)
    user_id: Mapped[int] = mapped_column(
        Integer, ForeignKey("users.id", ondelete="CASCADE"), nullable=False, unique=True
    )
    secret: Mapped[str] = mapped_column(String(64), nullable=False)
    is_active: Mapped[bool] = mapped_column(Boolean, nullable=False, default=False)
    created_at: Mapped[datetime] = mapped_column(DateTime(timezone=True), default=datetime.utcnow)
    activated_at: Mapped[datetime | None] = mapped_column(DateTime(timezone=True), nullable=True)
    last_verified_at: Mapped[datetime | None] = mapped_column(DateTime(timezone=True), nullable=True)

    user: Mapped[User] = relationship("User", back_populates="totp_secret")


class ActiveSession(Base):
    __tablename__ = "active_sessions"
    __table_args__ = (UniqueConstraint("session_token", name="uq_active_session_token"),)

    id: Mapped[int] = mapped_column(Integer, primary_key=True, index=True)
    user_id: Mapped[int] = mapped_column(
        Integer, ForeignKey("users.id", ondelete="CASCADE"), nullable=False, index=True
    )
    session_token: Mapped[str] = mapped_column(
        String(64), nullable=False, unique=True, index=True
    )
    created_at: Mapped[datetime] = mapped_column(DateTime(timezone=True), default=datetime.utcnow)
    last_used_at: Mapped[datetime | None] = mapped_column(DateTime(timezone=True), nullable=True)
    revoked_at: Mapped[datetime | None] = mapped_column(DateTime(timezone=True), nullable=True)
    revoked_by_id: Mapped[int | None] = mapped_column(
        Integer, ForeignKey("users.id", ondelete="SET NULL"), nullable=True, index=True
    )
    revoke_reason: Mapped[str | None] = mapped_column(String(255), nullable=True)

    user: Mapped[User] = relationship(
        "User", foreign_keys=[user_id], back_populates="active_sessions"
    )
    revoked_by: Mapped[User | None] = relationship(
        "User", foreign_keys=[revoked_by_id]
    )


class SyncOutbox(Base):
    __tablename__ = "sync_outbox"
    __table_args__ = (UniqueConstraint("entity_type", "entity_id", name="uq_outbox_entity"),)

    id: Mapped[int] = mapped_column(Integer, primary_key=True, index=True)
    entity_type: Mapped[str] = mapped_column(String(120), nullable=False, index=True)
    entity_id: Mapped[str] = mapped_column(String(80), nullable=False)
    operation: Mapped[str] = mapped_column(String(40), nullable=False)
    payload: Mapped[str] = mapped_column(Text, nullable=False)
    attempt_count: Mapped[int] = mapped_column(Integer, nullable=False, default=0)
    last_attempt_at: Mapped[datetime | None] = mapped_column(DateTime(timezone=True), nullable=True)
    status: Mapped[SyncOutboxStatus] = mapped_column(
        Enum(SyncOutboxStatus, name="sync_outbox_status"),
        nullable=False,
        default=SyncOutboxStatus.PENDING,
    )
    priority: Mapped[SyncOutboxPriority] = mapped_column(
        Enum(SyncOutboxPriority, name="sync_outbox_priority"),
        nullable=False,
        default=SyncOutboxPriority.NORMAL,
    )
    error_message: Mapped[str | None] = mapped_column(String(255), nullable=True)
    created_at: Mapped[datetime] = mapped_column(DateTime(timezone=True), default=datetime.utcnow)
    updated_at: Mapped[datetime] = mapped_column(
        DateTime(timezone=True), default=datetime.utcnow, onupdate=datetime.utcnow
    )


__all__ = [
    "AuditLog",
    "BackupJob",
    "BackupMode",
    "ActiveSession",
    "Device",
    "InventoryMovement",
    "MovementType",
    "PaymentMethod",
    "PurchaseOrder",
    "PurchaseOrderItem",
    "PurchaseReturn",
    "PurchaseStatus",
    "Role",
    "Store",
    "SyncMode",
    "SyncSession",
    "SyncStatus",
    "SyncOutbox",
    "SyncOutboxPriority",
    "TransferOrder",
    "TransferOrderItem",
    "TransferStatus",
    "UserTOTPSecret",
    "StoreMembership",
    "User",
    "UserRole",
    "Sale",
    "SaleItem",
    "SaleReturn",
    "POSConfig",
    "POSDraftSale",
]<|MERGE_RESOLUTION|>--- conflicted
+++ resolved
@@ -552,36 +552,6 @@
     processed_by: Mapped[User | None] = relationship("User")
 
 
-<<<<<<< HEAD
-class RepairOrder(Base):
-    __tablename__ = "repair_orders"
-
-    id: Mapped[int] = mapped_column(Integer, primary_key=True, index=True)
-    store_id: Mapped[int] = mapped_column(
-        Integer, ForeignKey("stores.id", ondelete="RESTRICT"), nullable=False, index=True
-    )
-    cliente: Mapped[str] = mapped_column(String(120), nullable=False)
-    dispositivo: Mapped[str] = mapped_column(String(160), nullable=False)
-    tipo_dano: Mapped[str] = mapped_column(String(255), nullable=False)
-    tecnico: Mapped[str] = mapped_column(String(120), nullable=False)
-    estado: Mapped[RepairStatus] = mapped_column(
-        Enum(RepairStatus, name="repair_status"), nullable=False, default=RepairStatus.PENDIENTE
-    )
-    costo: Mapped[Decimal] = mapped_column(Numeric(12, 2), nullable=False, default=Decimal("0"))
-    piezas_usadas: Mapped[list[str]] = mapped_column(JSON, nullable=False, default=list)
-    fecha_inicio: Mapped[date] = mapped_column(Date, nullable=False)
-    fecha_entrega: Mapped[date | None] = mapped_column(Date, nullable=True)
-    notas: Mapped[str | None] = mapped_column(String(255), nullable=True)
-    created_at: Mapped[datetime] = mapped_column(DateTime(timezone=True), default=datetime.utcnow)
-    updated_at: Mapped[datetime] = mapped_column(
-        DateTime(timezone=True), default=datetime.utcnow, onupdate=datetime.utcnow
-    )
-
-    store: Mapped[Store] = relationship("Store", backref="repair_orders")
-
-
-=======
->>>>>>> c80fc9ce
 class POSConfig(Base):
     __tablename__ = "pos_configs"
 
