--- conflicted
+++ resolved
@@ -169,8 +169,6 @@
         "PriceList",
         back_populates="store",
         cascade="all, delete-orphan",
-<<<<<<< HEAD
-=======
         "PriceList", back_populates="store", cascade="all, delete-orphan"
         "PriceList",
         back_populates="store",
@@ -180,7 +178,6 @@
         "ProductBundle",
         back_populates="store",
         cascade="all, delete-orphan",
->>>>>>> ab8030af
     )
 
 
@@ -521,13 +518,10 @@
     name: Mapped[str] = mapped_column(String(120), nullable=False)
     description: Mapped[str | None] = mapped_column(Text, nullable=True)
     priority: Mapped[int] = mapped_column(Integer, nullable=False, default=100)
-<<<<<<< HEAD
     is_active: Mapped[bool] = mapped_column(Boolean, nullable=False, default=True)
-=======
     is_active: Mapped[bool] = mapped_column(
         Boolean, nullable=False, default=True, index=True
     )
->>>>>>> ab8030af
     currency: Mapped[str] = mapped_column(String(10), nullable=False, default="MXN")
     store_id: Mapped[int | None] = mapped_column(
         Integer,
@@ -722,8 +716,6 @@
     bin: Mapped[WMSBin] = relationship("WMSBin", back_populates="assignments")
 
 
-<<<<<<< HEAD
-=======
 class PriceList(Base):
     """Catálogo de precios segmentado por sucursal o cliente."""
 
@@ -838,7 +830,6 @@
     )
 
 
->>>>>>> ab8030af
 class Role(Base):
     __tablename__ = "roles"
 
@@ -1672,10 +1663,7 @@
         cascade="all, delete-orphan",
     )
     price_lists: Mapped[list["PriceList"]] = relationship(
-<<<<<<< HEAD
-=======
         "PriceList", back_populates="customer", cascade="all, delete-orphan"
->>>>>>> ab8030af
         "PriceList",
         back_populates="customer",
         cascade="all, delete-orphan",
