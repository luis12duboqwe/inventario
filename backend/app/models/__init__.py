"""Modelos ORM del dominio de Softmobile Central."""
from __future__ import annotations

import enum
import json
from datetime import date, datetime
from decimal import Decimal
from typing import Any

from sqlalchemy import (
    Boolean,
    Date,
    DateTime,
    Enum,
    ForeignKey,
    Integer,
    JSON,
    Numeric,
    String,
    Text,
    UniqueConstraint,
)
from sqlalchemy.orm import Mapped, mapped_column, relationship

from ..database import Base


class MovementType(str, enum.Enum):
    """Tipos permitidos de movimientos de inventario."""

    IN = "entrada"
    OUT = "salida"
    ADJUST = "ajuste"


class SyncStatus(str, enum.Enum):
    """Estados posibles de una sesión de sincronización."""

    SUCCESS = "exitoso"
    FAILED = "fallido"


class SyncMode(str, enum.Enum):
    """Modo en el que se dispara la sincronización."""

    AUTOMATIC = "automatico"
    MANUAL = "manual"


class SyncOutboxStatus(str, enum.Enum):
    """Estados posibles de un evento en la cola de sincronización."""

    PENDING = "PENDING"
    SENT = "SENT"
    FAILED = "FAILED"


class SyncOutboxPriority(str, enum.Enum):
    """Prioridad de procesamiento para eventos híbridos."""

    HIGH = "HIGH"
    NORMAL = "NORMAL"
    LOW = "LOW"


class BackupMode(str, enum.Enum):
    """Origen del respaldo generado."""

    AUTOMATIC = "automatico"
    MANUAL = "manual"


class Store(Base):
    __tablename__ = "stores"

    id: Mapped[int] = mapped_column(Integer, primary_key=True, index=True)
    name: Mapped[str] = mapped_column(String(120), nullable=False, unique=True, index=True)
    location: Mapped[str | None] = mapped_column(String(120), nullable=True)
    timezone: Mapped[str] = mapped_column(String(50), nullable=False, default="UTC")
    inventory_value: Mapped[Decimal] = mapped_column(
        Numeric(14, 2), nullable=False, default=Decimal("0")
    )

    devices: Mapped[list["Device"]] = relationship(
        "Device", back_populates="store", cascade="all, delete-orphan"
    )
    movements: Mapped[list["InventoryMovement"]] = relationship(
        "InventoryMovement",
        back_populates="store",
        cascade="all, delete-orphan",
    )
    sync_sessions: Mapped[list["SyncSession"]] = relationship(
        "SyncSession", back_populates="store", cascade="all, delete-orphan"
    )
    supplier_batches: Mapped[list["SupplierBatch"]] = relationship(
        "SupplierBatch", back_populates="store", cascade="all, delete-orphan"
    )


class CommercialState(str, enum.Enum):
    """Clasificación comercial del dispositivo en catálogo pro."""

    NUEVO = "nuevo"
    A = "A"
    B = "B"
    C = "C"


class TransferStatus(str, enum.Enum):
    """Estados posibles de una orden de transferencia."""

    SOLICITADA = "SOLICITADA"
    EN_TRANSITO = "EN_TRANSITO"
    RECIBIDA = "RECIBIDA"
    CANCELADA = "CANCELADA"


class PurchaseStatus(str, enum.Enum):
    """Estados de avance para las órdenes de compra."""

    PENDIENTE = "PENDIENTE"
    PARCIAL = "PARCIAL"
    COMPLETADA = "COMPLETADA"
    CANCELADA = "CANCELADA"


class RepairStatus(str, enum.Enum):
    """Estados de una orden de reparación."""

    PENDIENTE = "PENDIENTE"
    EN_PROCESO = "EN_PROCESO"
    LISTO = "LISTO"
    ENTREGADO = "ENTREGADO"


class CashSessionStatus(str, enum.Enum):
    """Ciclo de vida de un arqueo de caja POS."""

    ABIERTO = "ABIERTO"
    CERRADO = "CERRADO"


class PaymentMethod(str, enum.Enum):
    """Formas de pago soportadas en las ventas."""

    EFECTIVO = "EFECTIVO"
    TARJETA = "TARJETA"
    CREDITO = "CREDITO"
    TRANSFERENCIA = "TRANSFERENCIA"
    OTRO = "OTRO"


class Device(Base):
    __tablename__ = "devices"
    __table_args__ = (
        UniqueConstraint("store_id", "sku", name="uq_devices_store_sku"),
        UniqueConstraint("imei", name="uq_devices_imei"),
        UniqueConstraint("serial", name="uq_devices_serial"),
    )

    id: Mapped[int] = mapped_column(Integer, primary_key=True, index=True)
    store_id: Mapped[int] = mapped_column(
        Integer, ForeignKey("stores.id", ondelete="CASCADE"), nullable=False, index=True
    )
    sku: Mapped[str] = mapped_column(String(80), nullable=False)
    name: Mapped[str] = mapped_column(String(120), nullable=False)
    quantity: Mapped[int] = mapped_column(Integer, nullable=False, default=0)
    unit_price: Mapped[Decimal] = mapped_column(Numeric(12, 2), nullable=False, default=Decimal("0"))
    imei: Mapped[str | None] = mapped_column(String(18), nullable=True, unique=True, index=True)
    serial: Mapped[str | None] = mapped_column(String(120), nullable=True, unique=True, index=True)
    marca: Mapped[str | None] = mapped_column(String(80), nullable=True)
    modelo: Mapped[str | None] = mapped_column(String(120), nullable=True)
    color: Mapped[str | None] = mapped_column(String(60), nullable=True)
    capacidad_gb: Mapped[int | None] = mapped_column(Integer, nullable=True)
    estado_comercial: Mapped[CommercialState] = mapped_column(
        Enum(CommercialState, name="estado_comercial"), nullable=False, default=CommercialState.NUEVO
    )
    proveedor: Mapped[str | None] = mapped_column(String(120), nullable=True)
    costo_unitario: Mapped[Decimal] = mapped_column(Numeric(12, 2), nullable=False, default=Decimal("0"))
    margen_porcentaje: Mapped[Decimal] = mapped_column(Numeric(5, 2), nullable=False, default=Decimal("0"))
    garantia_meses: Mapped[int] = mapped_column(Integer, nullable=False, default=0)
    lote: Mapped[str | None] = mapped_column(String(80), nullable=True)
    fecha_compra: Mapped[date | None] = mapped_column(Date, nullable=True)

    store: Mapped[Store] = relationship("Store", back_populates="devices")
    movements: Mapped[list["InventoryMovement"]] = relationship(
        "InventoryMovement",
        back_populates="device",
        cascade="all, delete-orphan",
    )


class Role(Base):
    __tablename__ = "roles"

    id: Mapped[int] = mapped_column(Integer, primary_key=True, index=True)
    name: Mapped[str] = mapped_column(String(50), nullable=False, unique=True)

    users: Mapped[list["UserRole"]] = relationship(
        "UserRole", back_populates="role", cascade="all, delete-orphan"
    )


class User(Base):
    __tablename__ = "users"

    id: Mapped[int] = mapped_column(Integer, primary_key=True, index=True)
    username: Mapped[str] = mapped_column(String(80), nullable=False, unique=True, index=True)
    full_name: Mapped[str | None] = mapped_column(String(120), nullable=True)
    password_hash: Mapped[str] = mapped_column(String(255), nullable=False)
    is_active: Mapped[bool] = mapped_column(Boolean, nullable=False, default=True)
    created_at: Mapped[datetime] = mapped_column(DateTime(timezone=True), default=datetime.utcnow)

    roles: Mapped[list["UserRole"]] = relationship(
        "UserRole", back_populates="user", cascade="all, delete-orphan"
    )
    movements: Mapped[list["InventoryMovement"]] = relationship("InventoryMovement", back_populates="performed_by")
    sync_sessions: Mapped[list["SyncSession"]] = relationship("SyncSession", back_populates="triggered_by")
    logs: Mapped[list["AuditLog"]] = relationship("AuditLog", back_populates="performed_by")
    backup_jobs: Mapped[list["BackupJob"]] = relationship("BackupJob", back_populates="triggered_by")
    totp_secret: Mapped[UserTOTPSecret | None] = relationship(
        "UserTOTPSecret", back_populates="user", uselist=False
    )
    active_sessions: Mapped[list["ActiveSession"]] = relationship(
        "ActiveSession",
        back_populates="user",
        cascade="all, delete-orphan",
        foreign_keys="ActiveSession.user_id",
    )


class UserRole(Base):
    __tablename__ = "user_roles"
    __table_args__ = (UniqueConstraint("user_id", "role_id", name="uq_user_role"),)

    id: Mapped[int] = mapped_column(Integer, primary_key=True)
    user_id: Mapped[int] = mapped_column(Integer, ForeignKey("users.id", ondelete="CASCADE"), index=True)
    role_id: Mapped[int] = mapped_column(Integer, ForeignKey("roles.id", ondelete="CASCADE"), index=True)

    user: Mapped[User] = relationship("User", back_populates="roles")
    role: Mapped[Role] = relationship("Role", back_populates="users")


class InventoryMovement(Base):
    __tablename__ = "inventory_movements"

    id: Mapped[int] = mapped_column(Integer, primary_key=True, index=True)
    store_id: Mapped[int] = mapped_column(Integer, ForeignKey("stores.id", ondelete="CASCADE"), index=True)
    device_id: Mapped[int] = mapped_column(Integer, ForeignKey("devices.id", ondelete="CASCADE"), index=True)
    movement_type: Mapped[MovementType] = mapped_column(Enum(MovementType, name="movement_type"), nullable=False)
    quantity: Mapped[int] = mapped_column(Integer, nullable=False)
    reason: Mapped[str | None] = mapped_column(String(255), nullable=True)
    unit_cost: Mapped[Decimal | None] = mapped_column(Numeric(12, 2), nullable=True)
    performed_by_id: Mapped[int | None] = mapped_column(
        Integer, ForeignKey("users.id", ondelete="SET NULL"), nullable=True, index=True
    )
    created_at: Mapped[datetime] = mapped_column(DateTime(timezone=True), default=datetime.utcnow)

    store: Mapped[Store] = relationship("Store", back_populates="movements")
    device: Mapped[Device] = relationship("Device", back_populates="movements")
    performed_by: Mapped[User | None] = relationship("User", back_populates="movements")


class SyncSession(Base):
    __tablename__ = "sync_sessions"

    id: Mapped[int] = mapped_column(Integer, primary_key=True, index=True)
    store_id: Mapped[int | None] = mapped_column(
        Integer, ForeignKey("stores.id", ondelete="SET NULL"), nullable=True, index=True
    )
    mode: Mapped[SyncMode] = mapped_column(Enum(SyncMode, name="sync_mode"), nullable=False)
    status: Mapped[SyncStatus] = mapped_column(Enum(SyncStatus, name="sync_status"), nullable=False)
    started_at: Mapped[datetime] = mapped_column(DateTime(timezone=True), default=datetime.utcnow)
    finished_at: Mapped[datetime | None] = mapped_column(DateTime(timezone=True), nullable=True)
    error_message: Mapped[str | None] = mapped_column(Text, nullable=True)
    triggered_by_id: Mapped[int | None] = mapped_column(
        Integer, ForeignKey("users.id", ondelete="SET NULL"), nullable=True, index=True
    )

    store: Mapped[Store | None] = relationship("Store", back_populates="sync_sessions")
    triggered_by: Mapped[User | None] = relationship("User", back_populates="sync_sessions")


class AuditLog(Base):
    __tablename__ = "audit_logs"

    id: Mapped[int] = mapped_column(Integer, primary_key=True, index=True)
    action: Mapped[str] = mapped_column(String(120), nullable=False)
    entity_type: Mapped[str] = mapped_column(String(80), nullable=False)
    entity_id: Mapped[str] = mapped_column(String(80), nullable=False)
    details: Mapped[str | None] = mapped_column(Text, nullable=True)
    performed_by_id: Mapped[int | None] = mapped_column(
        Integer, ForeignKey("users.id", ondelete="SET NULL"), nullable=True, index=True
    )
    created_at: Mapped[datetime] = mapped_column(DateTime(timezone=True), default=datetime.utcnow)

    performed_by: Mapped[User | None] = relationship("User", back_populates="logs")


class BackupJob(Base):
    __tablename__ = "backup_jobs"

    id: Mapped[int] = mapped_column(Integer, primary_key=True, index=True)
    mode: Mapped[BackupMode] = mapped_column(Enum(BackupMode, name="backup_mode"), nullable=False)
    executed_at: Mapped[datetime] = mapped_column(DateTime(timezone=True), default=datetime.utcnow)
    pdf_path: Mapped[str] = mapped_column(String(255), nullable=False)
    archive_path: Mapped[str] = mapped_column(String(255), nullable=False)
    total_size_bytes: Mapped[int] = mapped_column(Integer, nullable=False)
    notes: Mapped[str | None] = mapped_column(String(255), nullable=True)
    created_at: Mapped[datetime] = mapped_column(DateTime(timezone=True), default=datetime.utcnow)
    updated_at: Mapped[datetime] = mapped_column(
        DateTime(timezone=True), default=datetime.utcnow, onupdate=datetime.utcnow
    )
    triggered_by_id: Mapped[int | None] = mapped_column(
        Integer, ForeignKey("users.id", ondelete="SET NULL"), nullable=True, index=True
    )

    triggered_by: Mapped[User | None] = relationship("User", back_populates="backup_jobs")


class TransferOrder(Base):
    __tablename__ = "transfer_orders"

    id: Mapped[int] = mapped_column(Integer, primary_key=True, index=True)
    origin_store_id: Mapped[int] = mapped_column(
        Integer, ForeignKey("stores.id", ondelete="RESTRICT"), nullable=False, index=True
    )
    destination_store_id: Mapped[int] = mapped_column(
        Integer, ForeignKey("stores.id", ondelete="RESTRICT"), nullable=False, index=True
    )
    status: Mapped[TransferStatus] = mapped_column(
        Enum(TransferStatus, name="transfer_status"),
        nullable=False,
        default=TransferStatus.SOLICITADA,
    )
    requested_by_id: Mapped[int | None] = mapped_column(
        Integer, ForeignKey("users.id", ondelete="SET NULL"), nullable=True, index=True
    )
    dispatched_by_id: Mapped[int | None] = mapped_column(
        Integer, ForeignKey("users.id", ondelete="SET NULL"), nullable=True, index=True
    )
    received_by_id: Mapped[int | None] = mapped_column(
        Integer, ForeignKey("users.id", ondelete="SET NULL"), nullable=True, index=True
    )
    cancelled_by_id: Mapped[int | None] = mapped_column(
        Integer, ForeignKey("users.id", ondelete="SET NULL"), nullable=True, index=True
    )
    reason: Mapped[str | None] = mapped_column(String(255), nullable=True)
    created_at: Mapped[datetime] = mapped_column(DateTime(timezone=True), default=datetime.utcnow)
    updated_at: Mapped[datetime] = mapped_column(
        DateTime(timezone=True), default=datetime.utcnow, onupdate=datetime.utcnow
    )
    dispatched_at: Mapped[datetime | None] = mapped_column(DateTime(timezone=True), nullable=True)
    received_at: Mapped[datetime | None] = mapped_column(DateTime(timezone=True), nullable=True)
    cancelled_at: Mapped[datetime | None] = mapped_column(DateTime(timezone=True), nullable=True)

    origin_store: Mapped[Store] = relationship(
        "Store", foreign_keys=[origin_store_id], backref="transfer_orders_out"
    )
    destination_store: Mapped[Store] = relationship(
        "Store", foreign_keys=[destination_store_id], backref="transfer_orders_in"
    )
    requested_by: Mapped[User | None] = relationship("User", foreign_keys=[requested_by_id])
    dispatched_by: Mapped[User | None] = relationship("User", foreign_keys=[dispatched_by_id])
    received_by: Mapped[User | None] = relationship("User", foreign_keys=[received_by_id])
    cancelled_by: Mapped[User | None] = relationship("User", foreign_keys=[cancelled_by_id])
    items: Mapped[list["TransferOrderItem"]] = relationship(
        "TransferOrderItem", back_populates="transfer_order", cascade="all, delete-orphan"
    )


class TransferOrderItem(Base):
    __tablename__ = "transfer_order_items"
    __table_args__ = (
        UniqueConstraint("transfer_order_id", "device_id", name="uq_transfer_item_unique"),
    )

    id: Mapped[int] = mapped_column(Integer, primary_key=True, index=True)
    transfer_order_id: Mapped[int] = mapped_column(
        Integer, ForeignKey("transfer_orders.id", ondelete="CASCADE"), nullable=False, index=True
    )
    device_id: Mapped[int] = mapped_column(
        Integer, ForeignKey("devices.id", ondelete="RESTRICT"), nullable=False, index=True
    )
    quantity: Mapped[int] = mapped_column(Integer, nullable=False)

    transfer_order: Mapped[TransferOrder] = relationship(
        "TransferOrder", back_populates="items"
    )
    device: Mapped[Device] = relationship("Device")


class RecurringOrderType(str, enum.Enum):
    """Tipos disponibles para plantillas recurrentes."""

    PURCHASE = "purchase"
    TRANSFER = "transfer"


class RecurringOrder(Base):
    __tablename__ = "recurring_orders"

    id: Mapped[int] = mapped_column(Integer, primary_key=True, index=True)
    name: Mapped[str] = mapped_column(String(120), nullable=False)
    description: Mapped[str | None] = mapped_column(String(255), nullable=True)
    order_type: Mapped[RecurringOrderType] = mapped_column(
        Enum(RecurringOrderType, name="recurring_order_type"),
        nullable=False,
    )
    store_id: Mapped[int | None] = mapped_column(
        Integer,
        ForeignKey("stores.id", ondelete="SET NULL"),
        nullable=True,
        index=True,
    )
    payload: Mapped[dict[str, Any]] = mapped_column(JSON, nullable=False, default=dict)
    created_by_id: Mapped[int | None] = mapped_column(
        Integer,
        ForeignKey("users.id", ondelete="SET NULL"),
        nullable=True,
        index=True,
    )
    last_used_by_id: Mapped[int | None] = mapped_column(
        Integer,
        ForeignKey("users.id", ondelete="SET NULL"),
        nullable=True,
        index=True,
    )
    created_at: Mapped[datetime] = mapped_column(
        DateTime(timezone=True), nullable=False, default=datetime.utcnow
    )
    updated_at: Mapped[datetime] = mapped_column(
        DateTime(timezone=True), nullable=False, default=datetime.utcnow, onupdate=datetime.utcnow
    )
    last_used_at: Mapped[datetime | None] = mapped_column(DateTime(timezone=True), nullable=True)

    store: Mapped[Store | None] = relationship("Store")
    created_by: Mapped[User | None] = relationship(
        "User", foreign_keys=[created_by_id], backref="recurring_orders_created"
    )
    last_used_by: Mapped[User | None] = relationship(
        "User", foreign_keys=[last_used_by_id], backref="recurring_orders_used"
    )


class StoreMembership(Base):
    __tablename__ = "store_memberships"
    __table_args__ = (
        UniqueConstraint("user_id", "store_id", name="uq_membership_user_store"),
    )

    id: Mapped[int] = mapped_column(Integer, primary_key=True, index=True)
    user_id: Mapped[int] = mapped_column(
        Integer, ForeignKey("users.id", ondelete="CASCADE"), nullable=False, index=True
    )
    store_id: Mapped[int] = mapped_column(
        Integer, ForeignKey("stores.id", ondelete="CASCADE"), nullable=False, index=True
    )
    can_create_transfer: Mapped[bool] = mapped_column(Boolean, nullable=False, default=False)
    can_receive_transfer: Mapped[bool] = mapped_column(Boolean, nullable=False, default=False)
    created_at: Mapped[datetime] = mapped_column(DateTime(timezone=True), default=datetime.utcnow)

    user: Mapped[User] = relationship("User", backref="store_memberships")
    store: Mapped[Store] = relationship("Store", backref="memberships")


class Customer(Base):
    __tablename__ = "customers"

    id: Mapped[int] = mapped_column(Integer, primary_key=True, index=True)
    name: Mapped[str] = mapped_column(String(120), nullable=False, unique=True, index=True)
    contact_name: Mapped[str | None] = mapped_column(String(120), nullable=True)
    email: Mapped[str | None] = mapped_column(String(120), nullable=True)
    phone: Mapped[str | None] = mapped_column(String(40), nullable=True)
    address: Mapped[str | None] = mapped_column(String(255), nullable=True)
    notes: Mapped[str | None] = mapped_column(Text, nullable=True)
    history: Mapped[list[dict[str, Any]]] = mapped_column(JSON, nullable=False, default=list)
    outstanding_debt: Mapped[Decimal] = mapped_column(
        Numeric(12, 2), nullable=False, default=Decimal("0")
    )
    last_interaction_at: Mapped[datetime | None] = mapped_column(
        DateTime(timezone=True), nullable=True
    )
    created_at: Mapped[datetime] = mapped_column(
        DateTime(timezone=True), default=datetime.utcnow
    )
    updated_at: Mapped[datetime] = mapped_column(
        DateTime(timezone=True), default=datetime.utcnow, onupdate=datetime.utcnow
    )

    repair_orders: Mapped[list["RepairOrder"]] = relationship(
        "RepairOrder", back_populates="customer"
    )
    sales: Mapped[list["Sale"]] = relationship("Sale", back_populates="customer")


class Supplier(Base):
    __tablename__ = "suppliers"

    id: Mapped[int] = mapped_column(Integer, primary_key=True, index=True)
    name: Mapped[str] = mapped_column(String(120), nullable=False, unique=True, index=True)
    contact_name: Mapped[str | None] = mapped_column(String(120), nullable=True)
    email: Mapped[str | None] = mapped_column(String(120), nullable=True)
    phone: Mapped[str | None] = mapped_column(String(40), nullable=True)
    address: Mapped[str | None] = mapped_column(String(255), nullable=True)
    notes: Mapped[str | None] = mapped_column(Text, nullable=True)
    history: Mapped[list[dict[str, Any]]] = mapped_column(JSON, nullable=False, default=list)
    outstanding_debt: Mapped[Decimal] = mapped_column(
        Numeric(12, 2), nullable=False, default=Decimal("0")
    )
    created_at: Mapped[datetime] = mapped_column(
        DateTime(timezone=True), default=datetime.utcnow
    )
    updated_at: Mapped[datetime] = mapped_column(
        DateTime(timezone=True), default=datetime.utcnow, onupdate=datetime.utcnow
    )
    batches: Mapped[list["SupplierBatch"]] = relationship(
        "SupplierBatch", back_populates="supplier", cascade="all, delete-orphan"
    )


class SupplierBatch(Base):
    __tablename__ = "supplier_batches"
    __table_args__ = (
        UniqueConstraint("supplier_id", "batch_code", name="uq_supplier_batch_code"),
    )

    id: Mapped[int] = mapped_column(Integer, primary_key=True, index=True)
    supplier_id: Mapped[int] = mapped_column(
        Integer, ForeignKey("suppliers.id", ondelete="CASCADE"), nullable=False, index=True
    )
    store_id: Mapped[int | None] = mapped_column(
        Integer, ForeignKey("stores.id", ondelete="SET NULL"), nullable=True, index=True
    )
    device_id: Mapped[int | None] = mapped_column(
        Integer, ForeignKey("devices.id", ondelete="SET NULL"), nullable=True, index=True
    )
    model_name: Mapped[str] = mapped_column(String(120), nullable=False)
    batch_code: Mapped[str] = mapped_column(String(80), nullable=False)
    unit_cost: Mapped[Decimal] = mapped_column(
        Numeric(12, 2), nullable=False, default=Decimal("0")
    )
    quantity: Mapped[int] = mapped_column(Integer, nullable=False, default=0)
    purchase_date: Mapped[date] = mapped_column(Date, nullable=False)
    notes: Mapped[str | None] = mapped_column(String(255), nullable=True)
    created_at: Mapped[datetime] = mapped_column(
        DateTime(timezone=True), nullable=False, default=datetime.utcnow
    )
    updated_at: Mapped[datetime] = mapped_column(
        DateTime(timezone=True),
        nullable=False,
        default=datetime.utcnow,
        onupdate=datetime.utcnow,
    )

    supplier: Mapped["Supplier"] = relationship("Supplier", back_populates="batches")
    store: Mapped[Store | None] = relationship("Store", back_populates="supplier_batches")
    device: Mapped[Device | None] = relationship("Device")


class PurchaseOrder(Base):
    __tablename__ = "purchase_orders"

    id: Mapped[int] = mapped_column(Integer, primary_key=True, index=True)
    store_id: Mapped[int] = mapped_column(
        Integer, ForeignKey("stores.id", ondelete="RESTRICT"), nullable=False, index=True
    )
    supplier: Mapped[str] = mapped_column(String(120), nullable=False)
    status: Mapped[PurchaseStatus] = mapped_column(
        Enum(PurchaseStatus, name="purchase_status"),
        nullable=False,
        default=PurchaseStatus.PENDIENTE,
    )
    notes: Mapped[str | None] = mapped_column(String(255), nullable=True)
    created_at: Mapped[datetime] = mapped_column(DateTime(timezone=True), default=datetime.utcnow)
    updated_at: Mapped[datetime] = mapped_column(
        DateTime(timezone=True), default=datetime.utcnow, onupdate=datetime.utcnow
    )
    created_by_id: Mapped[int | None] = mapped_column(
        Integer, ForeignKey("users.id", ondelete="SET NULL"), nullable=True, index=True
    )
    closed_at: Mapped[datetime | None] = mapped_column(DateTime(timezone=True), nullable=True)

    store: Mapped[Store] = relationship("Store")
    created_by: Mapped[User | None] = relationship("User")
    items: Mapped[list["PurchaseOrderItem"]] = relationship(
        "PurchaseOrderItem", back_populates="order", cascade="all, delete-orphan"
    )
    returns: Mapped[list["PurchaseReturn"]] = relationship(
        "PurchaseReturn", back_populates="order", cascade="all, delete-orphan"
    )


class PurchaseOrderItem(Base):
    __tablename__ = "purchase_order_items"
    __table_args__ = (
        UniqueConstraint("purchase_order_id", "device_id", name="uq_purchase_item_unique"),
    )

    id: Mapped[int] = mapped_column(Integer, primary_key=True, index=True)
    purchase_order_id: Mapped[int] = mapped_column(
        Integer, ForeignKey("purchase_orders.id", ondelete="CASCADE"), nullable=False, index=True
    )
    device_id: Mapped[int] = mapped_column(
        Integer, ForeignKey("devices.id", ondelete="RESTRICT"), nullable=False, index=True
    )
    quantity_ordered: Mapped[int] = mapped_column(Integer, nullable=False)
    quantity_received: Mapped[int] = mapped_column(Integer, nullable=False, default=0)
    unit_cost: Mapped[Decimal] = mapped_column(Numeric(12, 2), nullable=False, default=Decimal("0"))

    order: Mapped[PurchaseOrder] = relationship("PurchaseOrder", back_populates="items")
    device: Mapped[Device] = relationship("Device")


class PurchaseReturn(Base):
    __tablename__ = "purchase_returns"

    id: Mapped[int] = mapped_column(Integer, primary_key=True, index=True)
    purchase_order_id: Mapped[int] = mapped_column(
        Integer, ForeignKey("purchase_orders.id", ondelete="CASCADE"), nullable=False, index=True
    )
    device_id: Mapped[int] = mapped_column(
        Integer, ForeignKey("devices.id", ondelete="RESTRICT"), nullable=False, index=True
    )
    quantity: Mapped[int] = mapped_column(Integer, nullable=False)
    reason: Mapped[str] = mapped_column(String(255), nullable=False)
    processed_by_id: Mapped[int | None] = mapped_column(
        Integer, ForeignKey("users.id", ondelete="SET NULL"), nullable=True, index=True
    )
    created_at: Mapped[datetime] = mapped_column(DateTime(timezone=True), default=datetime.utcnow)

    order: Mapped[PurchaseOrder] = relationship("PurchaseOrder", back_populates="returns")
    device: Mapped[Device] = relationship("Device")
    processed_by: Mapped[User | None] = relationship("User")


class Sale(Base):
    __tablename__ = "sales"

    id: Mapped[int] = mapped_column(Integer, primary_key=True, index=True)
    store_id: Mapped[int] = mapped_column(
        Integer, ForeignKey("stores.id", ondelete="RESTRICT"), nullable=False, index=True
    )
    customer_id: Mapped[int | None] = mapped_column(
        Integer, ForeignKey("customers.id", ondelete="SET NULL"), nullable=True, index=True
    )
    customer_name: Mapped[str | None] = mapped_column(String(120), nullable=True)
    payment_method: Mapped[PaymentMethod] = mapped_column(
        Enum(PaymentMethod, name="payment_method"),
        nullable=False,
        default=PaymentMethod.EFECTIVO,
    )
    discount_percent: Mapped[Decimal] = mapped_column(
        Numeric(5, 2), nullable=False, default=Decimal("0")
    )
    subtotal_amount: Mapped[Decimal] = mapped_column(
        Numeric(12, 2), nullable=False, default=Decimal("0")
    )
    tax_amount: Mapped[Decimal] = mapped_column(
        Numeric(12, 2), nullable=False, default=Decimal("0")
    )
    total_amount: Mapped[Decimal] = mapped_column(
        Numeric(12, 2), nullable=False, default=Decimal("0")
    )
    notes: Mapped[str | None] = mapped_column(String(255), nullable=True)
    created_at: Mapped[datetime] = mapped_column(DateTime(timezone=True), default=datetime.utcnow)
    performed_by_id: Mapped[int | None] = mapped_column(
        Integer, ForeignKey("users.id", ondelete="SET NULL"), nullable=True, index=True
    )
    cash_session_id: Mapped[int | None] = mapped_column(
        Integer,
        ForeignKey("cash_register_sessions.id", ondelete="SET NULL"),
        nullable=True,
        index=True,
    )

    store: Mapped[Store] = relationship("Store")
    performed_by: Mapped[User | None] = relationship("User")
    customer: Mapped[Customer | None] = relationship("Customer", back_populates="sales")
    cash_session: Mapped[CashRegisterSession | None] = relationship(
        "CashRegisterSession", back_populates="sales"
    )
    items: Mapped[list["SaleItem"]] = relationship(
        "SaleItem", back_populates="sale", cascade="all, delete-orphan"
    )
    returns: Mapped[list["SaleReturn"]] = relationship(
        "SaleReturn", back_populates="sale", cascade="all, delete-orphan"
    )


class SaleItem(Base):
    __tablename__ = "sale_items"

    id: Mapped[int] = mapped_column(Integer, primary_key=True, index=True)
    sale_id: Mapped[int] = mapped_column(
        Integer, ForeignKey("sales.id", ondelete="CASCADE"), nullable=False, index=True
    )
    device_id: Mapped[int] = mapped_column(
        Integer, ForeignKey("devices.id", ondelete="RESTRICT"), nullable=False, index=True
    )
    quantity: Mapped[int] = mapped_column(Integer, nullable=False)
    unit_price: Mapped[Decimal] = mapped_column(Numeric(12, 2), nullable=False)
    discount_amount: Mapped[Decimal] = mapped_column(
        Numeric(12, 2), nullable=False, default=Decimal("0")
    )
    total_line: Mapped[Decimal] = mapped_column(Numeric(12, 2), nullable=False)

    sale: Mapped[Sale] = relationship("Sale", back_populates="items")
    device: Mapped[Device] = relationship("Device")


class SaleReturn(Base):
    __tablename__ = "sale_returns"

    id: Mapped[int] = mapped_column(Integer, primary_key=True, index=True)
    sale_id: Mapped[int] = mapped_column(
        Integer, ForeignKey("sales.id", ondelete="CASCADE"), nullable=False, index=True
    )
    device_id: Mapped[int] = mapped_column(
        Integer, ForeignKey("devices.id", ondelete="RESTRICT"), nullable=False, index=True
    )
    quantity: Mapped[int] = mapped_column(Integer, nullable=False)
    reason: Mapped[str] = mapped_column(String(255), nullable=False)
    processed_by_id: Mapped[int | None] = mapped_column(
        Integer, ForeignKey("users.id", ondelete="SET NULL"), nullable=True, index=True
    )
    created_at: Mapped[datetime] = mapped_column(DateTime(timezone=True), default=datetime.utcnow)

    sale: Mapped[Sale] = relationship("Sale", back_populates="returns")
    device: Mapped[Device] = relationship("Device")
    processed_by: Mapped[User | None] = relationship("User")


class RepairOrder(Base):
    __tablename__ = "repair_orders"

    id: Mapped[int] = mapped_column(Integer, primary_key=True, index=True)
    store_id: Mapped[int] = mapped_column(
        Integer, ForeignKey("stores.id", ondelete="RESTRICT"), nullable=False, index=True
    )
    customer_id: Mapped[int | None] = mapped_column(
        Integer, ForeignKey("customers.id", ondelete="SET NULL"), nullable=True, index=True
    )
    customer_name: Mapped[str | None] = mapped_column(String(120), nullable=True)
    technician_name: Mapped[str] = mapped_column(String(120), nullable=False)
    damage_type: Mapped[str] = mapped_column(String(120), nullable=False)
    device_description: Mapped[str | None] = mapped_column(String(255), nullable=True)
    notes: Mapped[str | None] = mapped_column(Text, nullable=True)
    status: Mapped[RepairStatus] = mapped_column(
        Enum(RepairStatus, name="repair_status"),
        nullable=False,
        default=RepairStatus.PENDIENTE,
    )
    labor_cost: Mapped[Decimal] = mapped_column(
        Numeric(12, 2), nullable=False, default=Decimal("0")
    )
    parts_cost: Mapped[Decimal] = mapped_column(
        Numeric(12, 2), nullable=False, default=Decimal("0")
    )
    total_cost: Mapped[Decimal] = mapped_column(
        Numeric(12, 2), nullable=False, default=Decimal("0")
    )
    parts_snapshot: Mapped[list[dict[str, Any]]] = mapped_column(
        JSON, nullable=False, default=list
    )
    inventory_adjusted: Mapped[bool] = mapped_column(Boolean, nullable=False, default=False)
    opened_at: Mapped[datetime] = mapped_column(DateTime(timezone=True), default=datetime.utcnow)
    updated_at: Mapped[datetime] = mapped_column(
        DateTime(timezone=True), default=datetime.utcnow, onupdate=datetime.utcnow
    )
    delivered_at: Mapped[datetime | None] = mapped_column(DateTime(timezone=True), nullable=True)

    store: Mapped[Store] = relationship("Store")
    customer: Mapped[Customer | None] = relationship("Customer", back_populates="repair_orders")
    parts: Mapped[list["RepairOrderPart"]] = relationship(
        "RepairOrderPart", back_populates="repair_order", cascade="all, delete-orphan"
    )


class RepairOrderPart(Base):
    __tablename__ = "repair_order_parts"
    __table_args__ = (
        UniqueConstraint("repair_order_id", "device_id", name="uq_repair_order_part"),
    )

    id: Mapped[int] = mapped_column(Integer, primary_key=True, index=True)
    repair_order_id: Mapped[int] = mapped_column(
        Integer, ForeignKey("repair_orders.id", ondelete="CASCADE"), nullable=False, index=True
    )
    device_id: Mapped[int] = mapped_column(
        Integer, ForeignKey("devices.id", ondelete="RESTRICT"), nullable=False, index=True
    )
    quantity: Mapped[int] = mapped_column(Integer, nullable=False)
    unit_cost: Mapped[Decimal] = mapped_column(
        Numeric(12, 2), nullable=False, default=Decimal("0")
    )

    repair_order: Mapped[RepairOrder] = relationship("RepairOrder", back_populates="parts")
    device: Mapped[Device] = relationship("Device")


class CashRegisterSession(Base):
    __tablename__ = "cash_register_sessions"

    id: Mapped[int] = mapped_column(Integer, primary_key=True, index=True)
    store_id: Mapped[int] = mapped_column(
        Integer, ForeignKey("stores.id", ondelete="RESTRICT"), nullable=False, index=True
    )
    status: Mapped[CashSessionStatus] = mapped_column(
        Enum(CashSessionStatus, name="cash_session_status"),
        nullable=False,
        default=CashSessionStatus.ABIERTO,
    )
    opening_amount: Mapped[Decimal] = mapped_column(
        Numeric(12, 2), nullable=False, default=Decimal("0")
    )
    closing_amount: Mapped[Decimal] = mapped_column(
        Numeric(12, 2), nullable=False, default=Decimal("0")
    )
    expected_amount: Mapped[Decimal] = mapped_column(
        Numeric(12, 2), nullable=False, default=Decimal("0")
    )
    difference_amount: Mapped[Decimal] = mapped_column(
        Numeric(12, 2), nullable=False, default=Decimal("0")
    )
    payment_breakdown: Mapped[dict[str, Any]] = mapped_column(JSON, nullable=False, default=dict)
    notes: Mapped[str | None] = mapped_column(Text, nullable=True)
    opened_by_id: Mapped[int | None] = mapped_column(
        Integer, ForeignKey("users.id", ondelete="SET NULL"), nullable=True, index=True
    )
    closed_by_id: Mapped[int | None] = mapped_column(
        Integer, ForeignKey("users.id", ondelete="SET NULL"), nullable=True, index=True
    )
    opened_at: Mapped[datetime] = mapped_column(DateTime(timezone=True), default=datetime.utcnow)
    closed_at: Mapped[datetime | None] = mapped_column(DateTime(timezone=True), nullable=True)

    store: Mapped[Store] = relationship("Store")
    opened_by: Mapped[User | None] = relationship(
        "User", foreign_keys=[opened_by_id], backref="cash_sessions_opened"
    )
    closed_by: Mapped[User | None] = relationship(
        "User", foreign_keys=[closed_by_id], backref="cash_sessions_closed"
    )
    sales: Mapped[list[Sale]] = relationship("Sale", back_populates="cash_session")


class POSConfig(Base):
    __tablename__ = "pos_configs"

    store_id: Mapped[int] = mapped_column(
        Integer,
        ForeignKey("stores.id", ondelete="CASCADE"),
        primary_key=True,
        index=True,
    )
    tax_rate: Mapped[Decimal] = mapped_column(Numeric(5, 2), nullable=False, default=Decimal("0"))
    invoice_prefix: Mapped[str] = mapped_column(String(12), nullable=False)
    printer_name: Mapped[str | None] = mapped_column(String(120), nullable=True)
    printer_profile: Mapped[str | None] = mapped_column(String(255), nullable=True)
    quick_product_ids: Mapped[list[int]] = mapped_column(JSON, nullable=False, default=list)
    updated_at: Mapped[datetime] = mapped_column(
        DateTime(timezone=True), default=datetime.utcnow, onupdate=datetime.utcnow
    )

    store: Mapped[Store] = relationship("Store")


class POSDraftSale(Base):
    __tablename__ = "pos_draft_sales"

    id: Mapped[int] = mapped_column(Integer, primary_key=True, index=True)
    store_id: Mapped[int] = mapped_column(
        Integer, ForeignKey("stores.id", ondelete="CASCADE"), nullable=False, index=True
    )
    payload: Mapped[dict[str, Any]] = mapped_column(JSON, nullable=False, default=dict)
    created_at: Mapped[datetime] = mapped_column(DateTime(timezone=True), default=datetime.utcnow)
    updated_at: Mapped[datetime] = mapped_column(
        DateTime(timezone=True), default=datetime.utcnow, onupdate=datetime.utcnow
    )

    store: Mapped[Store] = relationship("Store")


class UserTOTPSecret(Base):
    __tablename__ = "user_totp_secrets"

    id: Mapped[int] = mapped_column(Integer, primary_key=True, index=True)
    user_id: Mapped[int] = mapped_column(
        Integer, ForeignKey("users.id", ondelete="CASCADE"), nullable=False, unique=True
    )
    secret: Mapped[str] = mapped_column(String(64), nullable=False)
    is_active: Mapped[bool] = mapped_column(Boolean, nullable=False, default=False)
    created_at: Mapped[datetime] = mapped_column(DateTime(timezone=True), default=datetime.utcnow)
    activated_at: Mapped[datetime | None] = mapped_column(DateTime(timezone=True), nullable=True)
    last_verified_at: Mapped[datetime | None] = mapped_column(DateTime(timezone=True), nullable=True)

    user: Mapped[User] = relationship("User", back_populates="totp_secret")


class ActiveSession(Base):
    __tablename__ = "active_sessions"
    __table_args__ = (UniqueConstraint("session_token", name="uq_active_session_token"),)

    id: Mapped[int] = mapped_column(Integer, primary_key=True, index=True)
    user_id: Mapped[int] = mapped_column(
        Integer, ForeignKey("users.id", ondelete="CASCADE"), nullable=False, index=True
    )
    session_token: Mapped[str] = mapped_column(
        String(64), nullable=False, unique=True, index=True
    )
    created_at: Mapped[datetime] = mapped_column(DateTime(timezone=True), default=datetime.utcnow)
    last_used_at: Mapped[datetime | None] = mapped_column(DateTime(timezone=True), nullable=True)
    revoked_at: Mapped[datetime | None] = mapped_column(DateTime(timezone=True), nullable=True)
    revoked_by_id: Mapped[int | None] = mapped_column(
        Integer, ForeignKey("users.id", ondelete="SET NULL"), nullable=True, index=True
    )
    revoke_reason: Mapped[str | None] = mapped_column(String(255), nullable=True)

    user: Mapped[User] = relationship(
        "User", foreign_keys=[user_id], back_populates="active_sessions"
    )
    revoked_by: Mapped[User | None] = relationship(
        "User", foreign_keys=[revoked_by_id]
    )


class SyncOutbox(Base):
    __tablename__ = "sync_outbox"
    __table_args__ = (UniqueConstraint("entity_type", "entity_id", name="uq_outbox_entity"),)

    id: Mapped[int] = mapped_column(Integer, primary_key=True, index=True)
    entity_type: Mapped[str] = mapped_column(String(120), nullable=False, index=True)
    entity_id: Mapped[str] = mapped_column(String(80), nullable=False)
    operation: Mapped[str] = mapped_column(String(40), nullable=False)
    payload: Mapped[str] = mapped_column(Text, nullable=False)
    attempt_count: Mapped[int] = mapped_column(Integer, nullable=False, default=0)
    last_attempt_at: Mapped[datetime | None] = mapped_column(DateTime(timezone=True), nullable=True)
    status: Mapped[SyncOutboxStatus] = mapped_column(
        Enum(SyncOutboxStatus, name="sync_outbox_status"),
        nullable=False,
        default=SyncOutboxStatus.PENDING,
    )
    priority: Mapped[SyncOutboxPriority] = mapped_column(
        Enum(SyncOutboxPriority, name="sync_outbox_priority"),
        nullable=False,
        default=SyncOutboxPriority.NORMAL,
    )
    error_message: Mapped[str | None] = mapped_column(String(255), nullable=True)
    created_at: Mapped[datetime] = mapped_column(DateTime(timezone=True), default=datetime.utcnow)
    updated_at: Mapped[datetime] = mapped_column(
        DateTime(timezone=True), default=datetime.utcnow, onupdate=datetime.utcnow
    )


__all__ = [
    "CashRegisterSession",
    "CashSessionStatus",
    "Customer",
    "AuditLog",
    "BackupJob",
    "BackupMode",
    "ActiveSession",
    "Device",
    "InventoryMovement",
    "MovementType",
    "PaymentMethod",
    "PurchaseOrder",
    "PurchaseOrderItem",
    "PurchaseReturn",
    "PurchaseStatus",
    "RepairOrder",
    "RepairOrderPart",
    "RepairStatus",
    "Role",
    "Store",
    "SupplierBatch",
<<<<<<< HEAD
    "RecurringOrder",
    "RecurringOrderType",
=======
>>>>>>> d7de8f01
    "SyncMode",
    "SyncSession",
    "SyncStatus",
    "Supplier",
    "SyncOutbox",
    "SyncOutboxPriority",
    "TransferOrder",
    "TransferOrderItem",
    "TransferStatus",
    "UserTOTPSecret",
    "StoreMembership",
    "User",
    "UserRole",
    "Sale",
    "SaleItem",
    "SaleReturn",
    "POSConfig",
    "POSDraftSale",
]<|MERGE_RESOLUTION|>--- conflicted
+++ resolved
@@ -974,11 +974,6 @@
     "Role",
     "Store",
     "SupplierBatch",
-<<<<<<< HEAD
-    "RecurringOrder",
-    "RecurringOrderType",
-=======
->>>>>>> d7de8f01
     "SyncMode",
     "SyncSession",
     "SyncStatus",
