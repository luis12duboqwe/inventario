"""Modelos ORM del dominio de Softmobile Central."""
from __future__ import annotations

import enum
from datetime import date, datetime
from decimal import Decimal

from sqlalchemy import (
    Boolean,
    Date,
    DateTime,
    Enum,
    ForeignKey,
    Integer,
    Numeric,
    String,
    Text,
    UniqueConstraint,
)
from sqlalchemy.orm import Mapped, mapped_column, relationship

from ..database import Base


class MovementType(str, enum.Enum):
    """Tipos permitidos de movimientos de inventario."""

    IN = "entrada"
    OUT = "salida"
    ADJUST = "ajuste"


class SyncStatus(str, enum.Enum):
    """Estados posibles de una sesión de sincronización."""

    SUCCESS = "exitoso"
    FAILED = "fallido"


class SyncMode(str, enum.Enum):
    """Modo en el que se dispara la sincronización."""

    AUTOMATIC = "automatico"
    MANUAL = "manual"


class SyncOutboxStatus(str, enum.Enum):
    """Estados posibles de un evento en la cola de sincronización."""

    PENDING = "PENDING"
    SENT = "SENT"
    FAILED = "FAILED"


class BackupMode(str, enum.Enum):
    """Origen del respaldo generado."""

    AUTOMATIC = "automatico"
    MANUAL = "manual"


class Store(Base):
    __tablename__ = "stores"

    id: Mapped[int] = mapped_column(Integer, primary_key=True, index=True)
    name: Mapped[str] = mapped_column(String(120), nullable=False, unique=True, index=True)
    location: Mapped[str | None] = mapped_column(String(120), nullable=True)
    timezone: Mapped[str] = mapped_column(String(50), nullable=False, default="UTC")

    devices: Mapped[list["Device"]] = relationship(
        "Device", back_populates="store", cascade="all, delete-orphan"
    )
    movements: Mapped[list["InventoryMovement"]] = relationship(
        "InventoryMovement",
        back_populates="store",
        cascade="all, delete-orphan",
    )
    sync_sessions: Mapped[list["SyncSession"]] = relationship(
        "SyncSession", back_populates="store", cascade="all, delete-orphan"
    )


class CommercialState(str, enum.Enum):
    """Clasificación comercial del dispositivo en catálogo pro."""

    NUEVO = "nuevo"
    A = "A"
    B = "B"
    C = "C"


class TransferStatus(str, enum.Enum):
    """Estados posibles de una orden de transferencia."""

    SOLICITADA = "SOLICITADA"
    EN_TRANSITO = "EN_TRANSITO"
    RECIBIDA = "RECIBIDA"
    CANCELADA = "CANCELADA"


<<<<<<< HEAD
class PurchaseStatus(str, enum.Enum):
    """Estados de seguimiento para órdenes de compra."""

    PENDIENTE = "PENDIENTE"
    PARCIAL = "PARCIAL"
    COMPLETADA = "COMPLETADA"
    CANCELADA = "CANCELADA"


class PaymentMethod(str, enum.Enum):
    """Formas de pago admitidas en ventas."""

    EFECTIVO = "EFECTIVO"
    TARJETA = "TARJETA"
    TRANSFERENCIA = "TRANSFERENCIA"
    OTRO = "OTRO"


=======
>>>>>>> 432d4c56
class Device(Base):
    __tablename__ = "devices"
    __table_args__ = (
        UniqueConstraint("store_id", "sku", name="uq_devices_store_sku"),
        UniqueConstraint("imei", name="uq_devices_imei"),
        UniqueConstraint("serial", name="uq_devices_serial"),
    )

    id: Mapped[int] = mapped_column(Integer, primary_key=True, index=True)
    store_id: Mapped[int] = mapped_column(
        Integer, ForeignKey("stores.id", ondelete="CASCADE"), nullable=False, index=True
    )
    sku: Mapped[str] = mapped_column(String(80), nullable=False)
    name: Mapped[str] = mapped_column(String(120), nullable=False)
    quantity: Mapped[int] = mapped_column(Integer, nullable=False, default=0)
    unit_price: Mapped[Decimal] = mapped_column(Numeric(12, 2), nullable=False, default=Decimal("0"))
    imei: Mapped[str | None] = mapped_column(String(18), nullable=True, unique=True, index=True)
    serial: Mapped[str | None] = mapped_column(String(120), nullable=True, unique=True, index=True)
    marca: Mapped[str | None] = mapped_column(String(80), nullable=True)
    modelo: Mapped[str | None] = mapped_column(String(120), nullable=True)
    color: Mapped[str | None] = mapped_column(String(60), nullable=True)
    capacidad_gb: Mapped[int | None] = mapped_column(Integer, nullable=True)
    estado_comercial: Mapped[CommercialState] = mapped_column(
        Enum(CommercialState, name="estado_comercial"), nullable=False, default=CommercialState.NUEVO
    )
    proveedor: Mapped[str | None] = mapped_column(String(120), nullable=True)
    costo_unitario: Mapped[Decimal] = mapped_column(Numeric(12, 2), nullable=False, default=Decimal("0"))
    margen_porcentaje: Mapped[Decimal] = mapped_column(Numeric(5, 2), nullable=False, default=Decimal("0"))
    garantia_meses: Mapped[int] = mapped_column(Integer, nullable=False, default=0)
    lote: Mapped[str | None] = mapped_column(String(80), nullable=True)
    fecha_compra: Mapped[date | None] = mapped_column(Date, nullable=True)

    store: Mapped[Store] = relationship("Store", back_populates="devices")
    movements: Mapped[list["InventoryMovement"]] = relationship(
        "InventoryMovement",
        back_populates="device",
        cascade="all, delete-orphan",
    )


class Role(Base):
    __tablename__ = "roles"

    id: Mapped[int] = mapped_column(Integer, primary_key=True, index=True)
    name: Mapped[str] = mapped_column(String(50), nullable=False, unique=True)

    users: Mapped[list["UserRole"]] = relationship(
        "UserRole", back_populates="role", cascade="all, delete-orphan"
    )


class User(Base):
    __tablename__ = "users"

    id: Mapped[int] = mapped_column(Integer, primary_key=True, index=True)
    username: Mapped[str] = mapped_column(String(80), nullable=False, unique=True, index=True)
    full_name: Mapped[str | None] = mapped_column(String(120), nullable=True)
    password_hash: Mapped[str] = mapped_column(String(255), nullable=False)
    is_active: Mapped[bool] = mapped_column(Boolean, nullable=False, default=True)
    created_at: Mapped[datetime] = mapped_column(DateTime(timezone=True), default=datetime.utcnow)

    roles: Mapped[list["UserRole"]] = relationship(
        "UserRole", back_populates="user", cascade="all, delete-orphan"
    )
    movements: Mapped[list["InventoryMovement"]] = relationship("InventoryMovement", back_populates="performed_by")
    sync_sessions: Mapped[list["SyncSession"]] = relationship("SyncSession", back_populates="triggered_by")
    logs: Mapped[list["AuditLog"]] = relationship("AuditLog", back_populates="performed_by")
    backup_jobs: Mapped[list["BackupJob"]] = relationship("BackupJob", back_populates="triggered_by")


class UserRole(Base):
    __tablename__ = "user_roles"
    __table_args__ = (UniqueConstraint("user_id", "role_id", name="uq_user_role"),)

    id: Mapped[int] = mapped_column(Integer, primary_key=True)
    user_id: Mapped[int] = mapped_column(Integer, ForeignKey("users.id", ondelete="CASCADE"), index=True)
    role_id: Mapped[int] = mapped_column(Integer, ForeignKey("roles.id", ondelete="CASCADE"), index=True)

    user: Mapped[User] = relationship("User", back_populates="roles")
    role: Mapped[Role] = relationship("Role", back_populates="users")


class InventoryMovement(Base):
    __tablename__ = "inventory_movements"

    id: Mapped[int] = mapped_column(Integer, primary_key=True, index=True)
    store_id: Mapped[int] = mapped_column(Integer, ForeignKey("stores.id", ondelete="CASCADE"), index=True)
    device_id: Mapped[int] = mapped_column(Integer, ForeignKey("devices.id", ondelete="CASCADE"), index=True)
    movement_type: Mapped[MovementType] = mapped_column(Enum(MovementType, name="movement_type"), nullable=False)
    quantity: Mapped[int] = mapped_column(Integer, nullable=False)
    reason: Mapped[str | None] = mapped_column(String(255), nullable=True)
    performed_by_id: Mapped[int | None] = mapped_column(
        Integer, ForeignKey("users.id", ondelete="SET NULL"), nullable=True, index=True
    )
    created_at: Mapped[datetime] = mapped_column(DateTime(timezone=True), default=datetime.utcnow)

    store: Mapped[Store] = relationship("Store", back_populates="movements")
    device: Mapped[Device] = relationship("Device", back_populates="movements")
    performed_by: Mapped[User | None] = relationship("User", back_populates="movements")


class SyncSession(Base):
    __tablename__ = "sync_sessions"

    id: Mapped[int] = mapped_column(Integer, primary_key=True, index=True)
    store_id: Mapped[int | None] = mapped_column(
        Integer, ForeignKey("stores.id", ondelete="SET NULL"), nullable=True, index=True
    )
    mode: Mapped[SyncMode] = mapped_column(Enum(SyncMode, name="sync_mode"), nullable=False)
    status: Mapped[SyncStatus] = mapped_column(Enum(SyncStatus, name="sync_status"), nullable=False)
    started_at: Mapped[datetime] = mapped_column(DateTime(timezone=True), default=datetime.utcnow)
    finished_at: Mapped[datetime | None] = mapped_column(DateTime(timezone=True), nullable=True)
    error_message: Mapped[str | None] = mapped_column(Text, nullable=True)
    triggered_by_id: Mapped[int | None] = mapped_column(
        Integer, ForeignKey("users.id", ondelete="SET NULL"), nullable=True, index=True
    )

    store: Mapped[Store | None] = relationship("Store", back_populates="sync_sessions")
    triggered_by: Mapped[User | None] = relationship("User", back_populates="sync_sessions")


class AuditLog(Base):
    __tablename__ = "audit_logs"

    id: Mapped[int] = mapped_column(Integer, primary_key=True, index=True)
    action: Mapped[str] = mapped_column(String(120), nullable=False)
    entity_type: Mapped[str] = mapped_column(String(80), nullable=False)
    entity_id: Mapped[str] = mapped_column(String(80), nullable=False)
    details: Mapped[str | None] = mapped_column(Text, nullable=True)
    performed_by_id: Mapped[int | None] = mapped_column(
        Integer, ForeignKey("users.id", ondelete="SET NULL"), nullable=True, index=True
    )
    created_at: Mapped[datetime] = mapped_column(DateTime(timezone=True), default=datetime.utcnow)

    performed_by: Mapped[User | None] = relationship("User", back_populates="logs")


class BackupJob(Base):
    __tablename__ = "backup_jobs"

    id: Mapped[int] = mapped_column(Integer, primary_key=True, index=True)
    mode: Mapped[BackupMode] = mapped_column(Enum(BackupMode, name="backup_mode"), nullable=False)
    executed_at: Mapped[datetime] = mapped_column(DateTime(timezone=True), default=datetime.utcnow)
    pdf_path: Mapped[str] = mapped_column(String(255), nullable=False)
    archive_path: Mapped[str] = mapped_column(String(255), nullable=False)
    total_size_bytes: Mapped[int] = mapped_column(Integer, nullable=False)
    notes: Mapped[str | None] = mapped_column(String(255), nullable=True)
    triggered_by_id: Mapped[int | None] = mapped_column(
        Integer, ForeignKey("users.id", ondelete="SET NULL"), nullable=True, index=True
    )

    triggered_by: Mapped[User | None] = relationship("User", back_populates="backup_jobs")


class TransferOrder(Base):
    __tablename__ = "transfer_orders"

    id: Mapped[int] = mapped_column(Integer, primary_key=True, index=True)
    origin_store_id: Mapped[int] = mapped_column(
        Integer, ForeignKey("stores.id", ondelete="RESTRICT"), nullable=False, index=True
    )
    destination_store_id: Mapped[int] = mapped_column(
        Integer, ForeignKey("stores.id", ondelete="RESTRICT"), nullable=False, index=True
    )
    status: Mapped[TransferStatus] = mapped_column(
        Enum(TransferStatus, name="transfer_status"),
        nullable=False,
        default=TransferStatus.SOLICITADA,
    )
    requested_by_id: Mapped[int | None] = mapped_column(
        Integer, ForeignKey("users.id", ondelete="SET NULL"), nullable=True, index=True
    )
    dispatched_by_id: Mapped[int | None] = mapped_column(
        Integer, ForeignKey("users.id", ondelete="SET NULL"), nullable=True, index=True
    )
    received_by_id: Mapped[int | None] = mapped_column(
        Integer, ForeignKey("users.id", ondelete="SET NULL"), nullable=True, index=True
    )
    cancelled_by_id: Mapped[int | None] = mapped_column(
        Integer, ForeignKey("users.id", ondelete="SET NULL"), nullable=True, index=True
    )
    reason: Mapped[str | None] = mapped_column(String(255), nullable=True)
    created_at: Mapped[datetime] = mapped_column(DateTime(timezone=True), default=datetime.utcnow)
    updated_at: Mapped[datetime] = mapped_column(
        DateTime(timezone=True), default=datetime.utcnow, onupdate=datetime.utcnow
    )
    dispatched_at: Mapped[datetime | None] = mapped_column(DateTime(timezone=True), nullable=True)
    received_at: Mapped[datetime | None] = mapped_column(DateTime(timezone=True), nullable=True)
    cancelled_at: Mapped[datetime | None] = mapped_column(DateTime(timezone=True), nullable=True)

    origin_store: Mapped[Store] = relationship(
        "Store", foreign_keys=[origin_store_id], backref="transfer_orders_out"
    )
    destination_store: Mapped[Store] = relationship(
        "Store", foreign_keys=[destination_store_id], backref="transfer_orders_in"
    )
    requested_by: Mapped[User | None] = relationship("User", foreign_keys=[requested_by_id])
    dispatched_by: Mapped[User | None] = relationship("User", foreign_keys=[dispatched_by_id])
    received_by: Mapped[User | None] = relationship("User", foreign_keys=[received_by_id])
    cancelled_by: Mapped[User | None] = relationship("User", foreign_keys=[cancelled_by_id])
    items: Mapped[list["TransferOrderItem"]] = relationship(
        "TransferOrderItem", back_populates="transfer_order", cascade="all, delete-orphan"
    )


class TransferOrderItem(Base):
    __tablename__ = "transfer_order_items"
    __table_args__ = (
        UniqueConstraint("transfer_order_id", "device_id", name="uq_transfer_item_unique"),
    )

    id: Mapped[int] = mapped_column(Integer, primary_key=True, index=True)
    transfer_order_id: Mapped[int] = mapped_column(
        Integer, ForeignKey("transfer_orders.id", ondelete="CASCADE"), nullable=False, index=True
    )
    device_id: Mapped[int] = mapped_column(
        Integer, ForeignKey("devices.id", ondelete="RESTRICT"), nullable=False, index=True
    )
    quantity: Mapped[int] = mapped_column(Integer, nullable=False)

    transfer_order: Mapped[TransferOrder] = relationship(
        "TransferOrder", back_populates="items"
    )
    device: Mapped[Device] = relationship("Device")


<<<<<<< HEAD
class PurchaseOrder(Base):
    __tablename__ = "purchase_orders"

    id: Mapped[int] = mapped_column(Integer, primary_key=True, index=True)
    store_id: Mapped[int] = mapped_column(
        Integer, ForeignKey("stores.id", ondelete="RESTRICT"), nullable=False, index=True
    )
    supplier: Mapped[str] = mapped_column(String(120), nullable=False)
    status: Mapped[PurchaseStatus] = mapped_column(
        Enum(PurchaseStatus, name="purchase_status"),
        nullable=False,
        default=PurchaseStatus.PENDIENTE,
    )
    notes: Mapped[str | None] = mapped_column(String(255), nullable=True)
    created_at: Mapped[datetime] = mapped_column(DateTime(timezone=True), default=datetime.utcnow)
    updated_at: Mapped[datetime] = mapped_column(
        DateTime(timezone=True), default=datetime.utcnow, onupdate=datetime.utcnow
    )
    created_by_id: Mapped[int | None] = mapped_column(
        Integer, ForeignKey("users.id", ondelete="SET NULL"), nullable=True, index=True
    )
    closed_at: Mapped[datetime | None] = mapped_column(DateTime(timezone=True), nullable=True)

    store: Mapped[Store] = relationship("Store", backref="purchase_orders")
    created_by: Mapped[User | None] = relationship("User", foreign_keys=[created_by_id])
    items: Mapped[list["PurchaseOrderItem"]] = relationship(
        "PurchaseOrderItem", back_populates="purchase_order", cascade="all, delete-orphan"
    )
    returns: Mapped[list["PurchaseReturn"]] = relationship(
        "PurchaseReturn", back_populates="purchase_order", cascade="all, delete-orphan"
    )


class PurchaseOrderItem(Base):
    __tablename__ = "purchase_order_items"
    __table_args__ = (
        UniqueConstraint("purchase_order_id", "device_id", name="uq_purchase_item_unique"),
    )

    id: Mapped[int] = mapped_column(Integer, primary_key=True, index=True)
    purchase_order_id: Mapped[int] = mapped_column(
        Integer, ForeignKey("purchase_orders.id", ondelete="CASCADE"), nullable=False, index=True
    )
    device_id: Mapped[int] = mapped_column(
        Integer, ForeignKey("devices.id", ondelete="RESTRICT"), nullable=False, index=True
    )
    quantity_ordered: Mapped[int] = mapped_column(Integer, nullable=False)
    quantity_received: Mapped[int] = mapped_column(Integer, nullable=False, default=0)
    unit_cost: Mapped[Decimal] = mapped_column(Numeric(12, 2), nullable=False, default=Decimal("0"))

    purchase_order: Mapped[PurchaseOrder] = relationship("PurchaseOrder", back_populates="items")
    device: Mapped[Device] = relationship("Device")


class PurchaseReturn(Base):
    __tablename__ = "purchase_returns"

    id: Mapped[int] = mapped_column(Integer, primary_key=True, index=True)
    purchase_order_id: Mapped[int] = mapped_column(
        Integer, ForeignKey("purchase_orders.id", ondelete="CASCADE"), nullable=False, index=True
    )
    device_id: Mapped[int] = mapped_column(
        Integer, ForeignKey("devices.id", ondelete="RESTRICT"), nullable=False, index=True
    )
    quantity: Mapped[int] = mapped_column(Integer, nullable=False)
    reason: Mapped[str] = mapped_column(String(255), nullable=False)
    processed_by_id: Mapped[int | None] = mapped_column(
        Integer, ForeignKey("users.id", ondelete="SET NULL"), nullable=True, index=True
    )
    created_at: Mapped[datetime] = mapped_column(DateTime(timezone=True), default=datetime.utcnow)

    purchase_order: Mapped[PurchaseOrder] = relationship("PurchaseOrder", back_populates="returns")
    device: Mapped[Device] = relationship("Device")
    processed_by: Mapped[User | None] = relationship("User")


class Sale(Base):
    __tablename__ = "sales"

    id: Mapped[int] = mapped_column(Integer, primary_key=True, index=True)
    store_id: Mapped[int] = mapped_column(
        Integer, ForeignKey("stores.id", ondelete="RESTRICT"), nullable=False, index=True
    )
    customer_name: Mapped[str | None] = mapped_column(String(120), nullable=True)
    payment_method: Mapped[PaymentMethod] = mapped_column(
        Enum(PaymentMethod, name="payment_method"), nullable=False, default=PaymentMethod.EFECTIVO
    )
    discount_percent: Mapped[Decimal] = mapped_column(Numeric(5, 2), nullable=False, default=Decimal("0"))
    total_amount: Mapped[Decimal] = mapped_column(Numeric(12, 2), nullable=False, default=Decimal("0"))
    notes: Mapped[str | None] = mapped_column(String(255), nullable=True)
    created_at: Mapped[datetime] = mapped_column(DateTime(timezone=True), default=datetime.utcnow)
    performed_by_id: Mapped[int | None] = mapped_column(
        Integer, ForeignKey("users.id", ondelete="SET NULL"), nullable=True, index=True
    )

    store: Mapped[Store] = relationship("Store", backref="sales")
    performed_by: Mapped[User | None] = relationship("User")
    items: Mapped[list["SaleItem"]] = relationship(
        "SaleItem", back_populates="sale", cascade="all, delete-orphan"
    )
    returns: Mapped[list["SaleReturn"]] = relationship(
        "SaleReturn", back_populates="sale", cascade="all, delete-orphan"
    )


class SaleItem(Base):
    __tablename__ = "sale_items"

    id: Mapped[int] = mapped_column(Integer, primary_key=True, index=True)
    sale_id: Mapped[int] = mapped_column(
        Integer, ForeignKey("sales.id", ondelete="CASCADE"), nullable=False, index=True
    )
    device_id: Mapped[int] = mapped_column(
        Integer, ForeignKey("devices.id", ondelete="RESTRICT"), nullable=False, index=True
    )
    quantity: Mapped[int] = mapped_column(Integer, nullable=False)
    unit_price: Mapped[Decimal] = mapped_column(Numeric(12, 2), nullable=False)
    discount_amount: Mapped[Decimal] = mapped_column(Numeric(12, 2), nullable=False, default=Decimal("0"))
    total_line: Mapped[Decimal] = mapped_column(Numeric(12, 2), nullable=False)

    sale: Mapped[Sale] = relationship("Sale", back_populates="items")
    device: Mapped[Device] = relationship("Device")


class SaleReturn(Base):
    __tablename__ = "sale_returns"

    id: Mapped[int] = mapped_column(Integer, primary_key=True, index=True)
    sale_id: Mapped[int] = mapped_column(
        Integer, ForeignKey("sales.id", ondelete="CASCADE"), nullable=False, index=True
    )
    device_id: Mapped[int] = mapped_column(
        Integer, ForeignKey("devices.id", ondelete="RESTRICT"), nullable=False, index=True
    )
    quantity: Mapped[int] = mapped_column(Integer, nullable=False)
    reason: Mapped[str] = mapped_column(String(255), nullable=False)
    processed_by_id: Mapped[int | None] = mapped_column(
        Integer, ForeignKey("users.id", ondelete="SET NULL"), nullable=True, index=True
    )
    created_at: Mapped[datetime] = mapped_column(DateTime(timezone=True), default=datetime.utcnow)

    sale: Mapped[Sale] = relationship("Sale", back_populates="returns")
    device: Mapped[Device] = relationship("Device")
    processed_by: Mapped[User | None] = relationship("User")


=======
>>>>>>> 432d4c56
class StoreMembership(Base):
    __tablename__ = "store_memberships"
    __table_args__ = (
        UniqueConstraint("user_id", "store_id", name="uq_membership_user_store"),
    )

    id: Mapped[int] = mapped_column(Integer, primary_key=True, index=True)
    user_id: Mapped[int] = mapped_column(
        Integer, ForeignKey("users.id", ondelete="CASCADE"), nullable=False, index=True
    )
    store_id: Mapped[int] = mapped_column(
        Integer, ForeignKey("stores.id", ondelete="CASCADE"), nullable=False, index=True
    )
    can_create_transfer: Mapped[bool] = mapped_column(Boolean, nullable=False, default=False)
    can_receive_transfer: Mapped[bool] = mapped_column(Boolean, nullable=False, default=False)
    created_at: Mapped[datetime] = mapped_column(DateTime(timezone=True), default=datetime.utcnow)

    user: Mapped[User] = relationship("User", backref="store_memberships")
    store: Mapped[Store] = relationship("Store", backref="memberships")


<<<<<<< HEAD
class UserTOTPSecret(Base):
    __tablename__ = "user_totp_secrets"

    id: Mapped[int] = mapped_column(Integer, primary_key=True, index=True)
    user_id: Mapped[int] = mapped_column(
        Integer, ForeignKey("users.id", ondelete="CASCADE"), nullable=False, unique=True, index=True
    )
    secret: Mapped[str] = mapped_column(String(64), nullable=False)
    is_active: Mapped[bool] = mapped_column(Boolean, nullable=False, default=False)
    created_at: Mapped[datetime] = mapped_column(DateTime(timezone=True), default=datetime.utcnow)
    activated_at: Mapped[datetime | None] = mapped_column(DateTime(timezone=True), nullable=True)
    last_verified_at: Mapped[datetime | None] = mapped_column(DateTime(timezone=True), nullable=True)

    user: Mapped[User] = relationship("User", backref="totp_secret", uselist=False)


class ActiveSession(Base):
    __tablename__ = "active_sessions"

    id: Mapped[int] = mapped_column(Integer, primary_key=True, index=True)
    user_id: Mapped[int] = mapped_column(
        Integer, ForeignKey("users.id", ondelete="CASCADE"), nullable=False, index=True
    )
    session_token: Mapped[str] = mapped_column(String(64), nullable=False, unique=True, index=True)
    created_at: Mapped[datetime] = mapped_column(DateTime(timezone=True), default=datetime.utcnow)
    last_used_at: Mapped[datetime | None] = mapped_column(DateTime(timezone=True), nullable=True)
    revoked_at: Mapped[datetime | None] = mapped_column(DateTime(timezone=True), nullable=True)
    revoked_by_id: Mapped[int | None] = mapped_column(
        Integer, ForeignKey("users.id", ondelete="SET NULL"), nullable=True, index=True
    )
    revoke_reason: Mapped[str | None] = mapped_column(String(255), nullable=True)

    user: Mapped[User] = relationship("User", foreign_keys=[user_id], backref="active_sessions")
    revoked_by: Mapped[User | None] = relationship("User", foreign_keys=[revoked_by_id])


class SyncOutbox(Base):
    __tablename__ = "sync_outbox"
    __table_args__ = (UniqueConstraint("entity_type", "entity_id", name="uq_outbox_entity"),)

    id: Mapped[int] = mapped_column(Integer, primary_key=True, index=True)
    entity_type: Mapped[str] = mapped_column(String(120), nullable=False)
    entity_id: Mapped[str] = mapped_column(String(80), nullable=False)
    operation: Mapped[str] = mapped_column(String(40), nullable=False)
    payload: Mapped[str] = mapped_column(Text, nullable=False)
    attempt_count: Mapped[int] = mapped_column(Integer, nullable=False, default=0)
    last_attempt_at: Mapped[datetime | None] = mapped_column(DateTime(timezone=True), nullable=True)
    status: Mapped[SyncOutboxStatus] = mapped_column(
        Enum(SyncOutboxStatus, name="sync_outbox_status"), nullable=False, default=SyncOutboxStatus.PENDING
    )
    error_message: Mapped[str | None] = mapped_column(String(255), nullable=True)
    created_at: Mapped[datetime] = mapped_column(DateTime(timezone=True), default=datetime.utcnow)
    updated_at: Mapped[datetime] = mapped_column(
        DateTime(timezone=True), default=datetime.utcnow, onupdate=datetime.utcnow
    )


=======
>>>>>>> 432d4c56
__all__ = [
    "AuditLog",
    "BackupJob",
    "BackupMode",
    "Device",
    "InventoryMovement",
    "MovementType",
    "Role",
    "Store",
    "SyncMode",
    "SyncSession",
    "SyncStatus",
<<<<<<< HEAD
    "SyncOutbox",
    "SyncOutboxStatus",
=======
>>>>>>> 432d4c56
    "TransferOrder",
    "TransferOrderItem",
    "TransferStatus",
    "StoreMembership",
<<<<<<< HEAD
    "PurchaseOrder",
    "PurchaseOrderItem",
    "PurchaseReturn",
    "PurchaseStatus",
    "PaymentMethod",
    "Sale",
    "SaleItem",
    "SaleReturn",
=======
>>>>>>> 432d4c56
    "User",
    "UserRole",
    "UserTOTPSecret",
    "ActiveSession",
]<|MERGE_RESOLUTION|>--- conflicted
+++ resolved
@@ -98,27 +98,6 @@
     CANCELADA = "CANCELADA"
 
 
-<<<<<<< HEAD
-class PurchaseStatus(str, enum.Enum):
-    """Estados de seguimiento para órdenes de compra."""
-
-    PENDIENTE = "PENDIENTE"
-    PARCIAL = "PARCIAL"
-    COMPLETADA = "COMPLETADA"
-    CANCELADA = "CANCELADA"
-
-
-class PaymentMethod(str, enum.Enum):
-    """Formas de pago admitidas en ventas."""
-
-    EFECTIVO = "EFECTIVO"
-    TARJETA = "TARJETA"
-    TRANSFERENCIA = "TRANSFERENCIA"
-    OTRO = "OTRO"
-
-
-=======
->>>>>>> 432d4c56
 class Device(Base):
     __tablename__ = "devices"
     __table_args__ = (
@@ -345,155 +324,6 @@
     device: Mapped[Device] = relationship("Device")
 
 
-<<<<<<< HEAD
-class PurchaseOrder(Base):
-    __tablename__ = "purchase_orders"
-
-    id: Mapped[int] = mapped_column(Integer, primary_key=True, index=True)
-    store_id: Mapped[int] = mapped_column(
-        Integer, ForeignKey("stores.id", ondelete="RESTRICT"), nullable=False, index=True
-    )
-    supplier: Mapped[str] = mapped_column(String(120), nullable=False)
-    status: Mapped[PurchaseStatus] = mapped_column(
-        Enum(PurchaseStatus, name="purchase_status"),
-        nullable=False,
-        default=PurchaseStatus.PENDIENTE,
-    )
-    notes: Mapped[str | None] = mapped_column(String(255), nullable=True)
-    created_at: Mapped[datetime] = mapped_column(DateTime(timezone=True), default=datetime.utcnow)
-    updated_at: Mapped[datetime] = mapped_column(
-        DateTime(timezone=True), default=datetime.utcnow, onupdate=datetime.utcnow
-    )
-    created_by_id: Mapped[int | None] = mapped_column(
-        Integer, ForeignKey("users.id", ondelete="SET NULL"), nullable=True, index=True
-    )
-    closed_at: Mapped[datetime | None] = mapped_column(DateTime(timezone=True), nullable=True)
-
-    store: Mapped[Store] = relationship("Store", backref="purchase_orders")
-    created_by: Mapped[User | None] = relationship("User", foreign_keys=[created_by_id])
-    items: Mapped[list["PurchaseOrderItem"]] = relationship(
-        "PurchaseOrderItem", back_populates="purchase_order", cascade="all, delete-orphan"
-    )
-    returns: Mapped[list["PurchaseReturn"]] = relationship(
-        "PurchaseReturn", back_populates="purchase_order", cascade="all, delete-orphan"
-    )
-
-
-class PurchaseOrderItem(Base):
-    __tablename__ = "purchase_order_items"
-    __table_args__ = (
-        UniqueConstraint("purchase_order_id", "device_id", name="uq_purchase_item_unique"),
-    )
-
-    id: Mapped[int] = mapped_column(Integer, primary_key=True, index=True)
-    purchase_order_id: Mapped[int] = mapped_column(
-        Integer, ForeignKey("purchase_orders.id", ondelete="CASCADE"), nullable=False, index=True
-    )
-    device_id: Mapped[int] = mapped_column(
-        Integer, ForeignKey("devices.id", ondelete="RESTRICT"), nullable=False, index=True
-    )
-    quantity_ordered: Mapped[int] = mapped_column(Integer, nullable=False)
-    quantity_received: Mapped[int] = mapped_column(Integer, nullable=False, default=0)
-    unit_cost: Mapped[Decimal] = mapped_column(Numeric(12, 2), nullable=False, default=Decimal("0"))
-
-    purchase_order: Mapped[PurchaseOrder] = relationship("PurchaseOrder", back_populates="items")
-    device: Mapped[Device] = relationship("Device")
-
-
-class PurchaseReturn(Base):
-    __tablename__ = "purchase_returns"
-
-    id: Mapped[int] = mapped_column(Integer, primary_key=True, index=True)
-    purchase_order_id: Mapped[int] = mapped_column(
-        Integer, ForeignKey("purchase_orders.id", ondelete="CASCADE"), nullable=False, index=True
-    )
-    device_id: Mapped[int] = mapped_column(
-        Integer, ForeignKey("devices.id", ondelete="RESTRICT"), nullable=False, index=True
-    )
-    quantity: Mapped[int] = mapped_column(Integer, nullable=False)
-    reason: Mapped[str] = mapped_column(String(255), nullable=False)
-    processed_by_id: Mapped[int | None] = mapped_column(
-        Integer, ForeignKey("users.id", ondelete="SET NULL"), nullable=True, index=True
-    )
-    created_at: Mapped[datetime] = mapped_column(DateTime(timezone=True), default=datetime.utcnow)
-
-    purchase_order: Mapped[PurchaseOrder] = relationship("PurchaseOrder", back_populates="returns")
-    device: Mapped[Device] = relationship("Device")
-    processed_by: Mapped[User | None] = relationship("User")
-
-
-class Sale(Base):
-    __tablename__ = "sales"
-
-    id: Mapped[int] = mapped_column(Integer, primary_key=True, index=True)
-    store_id: Mapped[int] = mapped_column(
-        Integer, ForeignKey("stores.id", ondelete="RESTRICT"), nullable=False, index=True
-    )
-    customer_name: Mapped[str | None] = mapped_column(String(120), nullable=True)
-    payment_method: Mapped[PaymentMethod] = mapped_column(
-        Enum(PaymentMethod, name="payment_method"), nullable=False, default=PaymentMethod.EFECTIVO
-    )
-    discount_percent: Mapped[Decimal] = mapped_column(Numeric(5, 2), nullable=False, default=Decimal("0"))
-    total_amount: Mapped[Decimal] = mapped_column(Numeric(12, 2), nullable=False, default=Decimal("0"))
-    notes: Mapped[str | None] = mapped_column(String(255), nullable=True)
-    created_at: Mapped[datetime] = mapped_column(DateTime(timezone=True), default=datetime.utcnow)
-    performed_by_id: Mapped[int | None] = mapped_column(
-        Integer, ForeignKey("users.id", ondelete="SET NULL"), nullable=True, index=True
-    )
-
-    store: Mapped[Store] = relationship("Store", backref="sales")
-    performed_by: Mapped[User | None] = relationship("User")
-    items: Mapped[list["SaleItem"]] = relationship(
-        "SaleItem", back_populates="sale", cascade="all, delete-orphan"
-    )
-    returns: Mapped[list["SaleReturn"]] = relationship(
-        "SaleReturn", back_populates="sale", cascade="all, delete-orphan"
-    )
-
-
-class SaleItem(Base):
-    __tablename__ = "sale_items"
-
-    id: Mapped[int] = mapped_column(Integer, primary_key=True, index=True)
-    sale_id: Mapped[int] = mapped_column(
-        Integer, ForeignKey("sales.id", ondelete="CASCADE"), nullable=False, index=True
-    )
-    device_id: Mapped[int] = mapped_column(
-        Integer, ForeignKey("devices.id", ondelete="RESTRICT"), nullable=False, index=True
-    )
-    quantity: Mapped[int] = mapped_column(Integer, nullable=False)
-    unit_price: Mapped[Decimal] = mapped_column(Numeric(12, 2), nullable=False)
-    discount_amount: Mapped[Decimal] = mapped_column(Numeric(12, 2), nullable=False, default=Decimal("0"))
-    total_line: Mapped[Decimal] = mapped_column(Numeric(12, 2), nullable=False)
-
-    sale: Mapped[Sale] = relationship("Sale", back_populates="items")
-    device: Mapped[Device] = relationship("Device")
-
-
-class SaleReturn(Base):
-    __tablename__ = "sale_returns"
-
-    id: Mapped[int] = mapped_column(Integer, primary_key=True, index=True)
-    sale_id: Mapped[int] = mapped_column(
-        Integer, ForeignKey("sales.id", ondelete="CASCADE"), nullable=False, index=True
-    )
-    device_id: Mapped[int] = mapped_column(
-        Integer, ForeignKey("devices.id", ondelete="RESTRICT"), nullable=False, index=True
-    )
-    quantity: Mapped[int] = mapped_column(Integer, nullable=False)
-    reason: Mapped[str] = mapped_column(String(255), nullable=False)
-    processed_by_id: Mapped[int | None] = mapped_column(
-        Integer, ForeignKey("users.id", ondelete="SET NULL"), nullable=True, index=True
-    )
-    created_at: Mapped[datetime] = mapped_column(DateTime(timezone=True), default=datetime.utcnow)
-
-    sale: Mapped[Sale] = relationship("Sale", back_populates="returns")
-    device: Mapped[Device] = relationship("Device")
-    processed_by: Mapped[User | None] = relationship("User")
-
-
-=======
->>>>>>> 432d4c56
 class StoreMembership(Base):
     __tablename__ = "store_memberships"
     __table_args__ = (
@@ -515,66 +345,6 @@
     store: Mapped[Store] = relationship("Store", backref="memberships")
 
 
-<<<<<<< HEAD
-class UserTOTPSecret(Base):
-    __tablename__ = "user_totp_secrets"
-
-    id: Mapped[int] = mapped_column(Integer, primary_key=True, index=True)
-    user_id: Mapped[int] = mapped_column(
-        Integer, ForeignKey("users.id", ondelete="CASCADE"), nullable=False, unique=True, index=True
-    )
-    secret: Mapped[str] = mapped_column(String(64), nullable=False)
-    is_active: Mapped[bool] = mapped_column(Boolean, nullable=False, default=False)
-    created_at: Mapped[datetime] = mapped_column(DateTime(timezone=True), default=datetime.utcnow)
-    activated_at: Mapped[datetime | None] = mapped_column(DateTime(timezone=True), nullable=True)
-    last_verified_at: Mapped[datetime | None] = mapped_column(DateTime(timezone=True), nullable=True)
-
-    user: Mapped[User] = relationship("User", backref="totp_secret", uselist=False)
-
-
-class ActiveSession(Base):
-    __tablename__ = "active_sessions"
-
-    id: Mapped[int] = mapped_column(Integer, primary_key=True, index=True)
-    user_id: Mapped[int] = mapped_column(
-        Integer, ForeignKey("users.id", ondelete="CASCADE"), nullable=False, index=True
-    )
-    session_token: Mapped[str] = mapped_column(String(64), nullable=False, unique=True, index=True)
-    created_at: Mapped[datetime] = mapped_column(DateTime(timezone=True), default=datetime.utcnow)
-    last_used_at: Mapped[datetime | None] = mapped_column(DateTime(timezone=True), nullable=True)
-    revoked_at: Mapped[datetime | None] = mapped_column(DateTime(timezone=True), nullable=True)
-    revoked_by_id: Mapped[int | None] = mapped_column(
-        Integer, ForeignKey("users.id", ondelete="SET NULL"), nullable=True, index=True
-    )
-    revoke_reason: Mapped[str | None] = mapped_column(String(255), nullable=True)
-
-    user: Mapped[User] = relationship("User", foreign_keys=[user_id], backref="active_sessions")
-    revoked_by: Mapped[User | None] = relationship("User", foreign_keys=[revoked_by_id])
-
-
-class SyncOutbox(Base):
-    __tablename__ = "sync_outbox"
-    __table_args__ = (UniqueConstraint("entity_type", "entity_id", name="uq_outbox_entity"),)
-
-    id: Mapped[int] = mapped_column(Integer, primary_key=True, index=True)
-    entity_type: Mapped[str] = mapped_column(String(120), nullable=False)
-    entity_id: Mapped[str] = mapped_column(String(80), nullable=False)
-    operation: Mapped[str] = mapped_column(String(40), nullable=False)
-    payload: Mapped[str] = mapped_column(Text, nullable=False)
-    attempt_count: Mapped[int] = mapped_column(Integer, nullable=False, default=0)
-    last_attempt_at: Mapped[datetime | None] = mapped_column(DateTime(timezone=True), nullable=True)
-    status: Mapped[SyncOutboxStatus] = mapped_column(
-        Enum(SyncOutboxStatus, name="sync_outbox_status"), nullable=False, default=SyncOutboxStatus.PENDING
-    )
-    error_message: Mapped[str | None] = mapped_column(String(255), nullable=True)
-    created_at: Mapped[datetime] = mapped_column(DateTime(timezone=True), default=datetime.utcnow)
-    updated_at: Mapped[datetime] = mapped_column(
-        DateTime(timezone=True), default=datetime.utcnow, onupdate=datetime.utcnow
-    )
-
-
-=======
->>>>>>> 432d4c56
 __all__ = [
     "AuditLog",
     "BackupJob",
@@ -587,26 +357,10 @@
     "SyncMode",
     "SyncSession",
     "SyncStatus",
-<<<<<<< HEAD
-    "SyncOutbox",
-    "SyncOutboxStatus",
-=======
->>>>>>> 432d4c56
     "TransferOrder",
     "TransferOrderItem",
     "TransferStatus",
     "StoreMembership",
-<<<<<<< HEAD
-    "PurchaseOrder",
-    "PurchaseOrderItem",
-    "PurchaseReturn",
-    "PurchaseStatus",
-    "PaymentMethod",
-    "Sale",
-    "SaleItem",
-    "SaleReturn",
-=======
->>>>>>> 432d4c56
     "User",
     "UserRole",
     "UserTOTPSecret",
