--- conflicted
+++ resolved
@@ -166,13 +166,10 @@
         "InventoryReservation", back_populates="store", cascade="all, delete-orphan"
     )
     price_lists: Mapped[list["PriceList"]] = relationship(
-<<<<<<< HEAD
         "PriceList", back_populates="store", cascade="all, delete-orphan"
-=======
         "PriceList",
         back_populates="store",
         cascade="all, delete-orphan",
->>>>>>> 594fefb0
     )
     bundles: Mapped[list["ProductBundle"]] = relationship(
         "ProductBundle",
@@ -341,7 +338,6 @@
         "PriceListItem",
         back_populates="device",
         cascade="all, delete-orphan",
-<<<<<<< HEAD
     )
     variants: Mapped[list["ProductVariant"]] = relationship(
         "ProductVariant",
@@ -353,8 +349,6 @@
         "ProductBundleItem",
         back_populates="device",
         cascade="all, delete-orphan",
-=======
->>>>>>> 594fefb0
     )
 
     @property
@@ -511,13 +505,10 @@
         Index("ix_price_lists_priority", "priority"),
         Index("ix_price_lists_store_id", "store_id"),
         Index("ix_price_lists_customer_id", "customer_id"),
-<<<<<<< HEAD
         Index("ix_price_lists_is_active", "is_active"),
         Index("ix_price_lists_name", "name"),
-=======
         Index("ix_price_lists_name", "name"),
         Index("ix_price_lists_is_active", "is_active"),
->>>>>>> 594fefb0
     )
 
     id: Mapped[int] = mapped_column(Integer, primary_key=True, index=True)
@@ -721,8 +712,6 @@
     bin: Mapped[WMSBin] = relationship("WMSBin", back_populates="assignments")
 
 
-<<<<<<< HEAD
-=======
 class PriceList(Base):
     """Catálogo de precios segmentado por sucursal o cliente."""
 
@@ -837,7 +826,6 @@
     )
 
 
->>>>>>> 594fefb0
 class Role(Base):
     __tablename__ = "roles"
 
@@ -1671,13 +1659,10 @@
         cascade="all, delete-orphan",
     )
     price_lists: Mapped[list["PriceList"]] = relationship(
-<<<<<<< HEAD
         "PriceList", back_populates="customer", cascade="all, delete-orphan"
-=======
         "PriceList",
         back_populates="customer",
         cascade="all, delete-orphan",
->>>>>>> 594fefb0
     )
 
 
