"""Modelos ORM del dominio de Softmobile Central."""
from __future__ import annotations

import enum
import json
from datetime import date, datetime
from decimal import Decimal
from typing import Any, Optional

from sqlalchemy import (
    Boolean,
    Date,
    DateTime,
    Enum,
    ForeignKey,
    Integer,
    Index,
    JSON,
    Numeric,
    String,
    Text,
    UniqueConstraint,
)
from sqlalchemy.orm import Mapped, mapped_column, relationship, synonym

from ..database import Base


class MovementType(str, enum.Enum):
    """Tipos permitidos de movimientos de inventario."""

    IN = "entrada"
    OUT = "salida"
    ADJUST = "ajuste"


# // [PACK38-inventory-reservations]
class InventoryState(str, enum.Enum):
    """Estados de ciclo de vida de una reserva de inventario."""

    RESERVADO = "RESERVADO"
    CONSUMIDO = "CONSUMIDO"
    CANCELADO = "CANCELADO"
    EXPIRADO = "EXPIRADO"


# // [PACK30-31-BACKEND]
class StockMoveType(str, enum.Enum):
    """Clasificación de movimientos contables por sucursal."""

    IN = "IN"
    OUT = "OUT"
    ADJUST = "ADJ"
    TRANSFER = "TRANSFER"


# // [PACK30-31-BACKEND]
class CostingMethod(str, enum.Enum):
    """Métodos de costeo soportados en la bitácora contable."""

    FIFO = "FIFO"
    AVG = "AVG"


class SyncStatus(str, enum.Enum):
    """Estados posibles de una sesión de sincronización."""

    SUCCESS = "exitoso"
    FAILED = "fallido"


class SyncMode(str, enum.Enum):
    """Modo en el que se dispara la sincronización."""

    AUTOMATIC = "automatico"
    MANUAL = "manual"


class SyncOutboxStatus(str, enum.Enum):
    """Estados posibles de un evento en la cola de sincronización."""

    PENDING = "PENDING"
    SENT = "SENT"
    FAILED = "FAILED"


class SyncOutboxPriority(str, enum.Enum):
    """Prioridad de procesamiento para eventos híbridos."""

    HIGH = "HIGH"
    NORMAL = "NORMAL"
    LOW = "LOW"


class BackupMode(str, enum.Enum):
    """Origen del respaldo generado."""

    AUTOMATIC = "automatico"
    MANUAL = "manual"


class BackupComponent(str, enum.Enum):
    """Componentes disponibles dentro de un respaldo corporativo."""

    DATABASE = "database"
    CONFIGURATION = "configuration"
    CRITICAL_FILES = "critical_files"


class SystemLogLevel(str, enum.Enum):
    """Niveles de severidad admitidos en la bitácora general."""

    INFO = "info"
    WARNING = "warning"
    ERROR = "error"
    CRITICAL = "critical"


class Store(Base):
    __tablename__ = "sucursales"

    id: Mapped[int] = mapped_column(
        "id_sucursal", Integer, primary_key=True, index=True
    )
    name: Mapped[str] = mapped_column(
        "nombre", String(120), nullable=False, unique=True, index=True
    )
    location: Mapped[str | None] = mapped_column(
        "direccion", String(255), nullable=True)
    phone: Mapped[str | None] = mapped_column(
        "telefono", String(30), nullable=True)
    manager: Mapped[str | None] = mapped_column(
        "responsable", String(120), nullable=True)
    status: Mapped[str] = mapped_column(
        "estado", String(30), nullable=False, default="activa", index=True
    )
    code: Mapped[str] = mapped_column(
        "codigo", String(20), nullable=False, unique=True, index=True
    )
    created_at: Mapped[datetime] = mapped_column(
        "fecha_creacion", DateTime(timezone=True), default=datetime.utcnow, nullable=False
    )
    timezone: Mapped[str] = mapped_column(
        String(50), nullable=False, default="UTC")
    inventory_value: Mapped[Decimal] = mapped_column(
        Numeric(14, 2), nullable=False, default=Decimal("0")
    )

    devices: Mapped[list["Device"]] = relationship(
        "Device", back_populates="store", cascade="all, delete-orphan"
    )
    movements: Mapped[list["InventoryMovement"]] = relationship(
        "InventoryMovement",
        back_populates="store",
        cascade="all, delete-orphan",
        foreign_keys="InventoryMovement.store_id",
    )
    sync_sessions: Mapped[list["SyncSession"]] = relationship(
        "SyncSession", back_populates="store", cascade="all, delete-orphan"
    )
    supplier_batches: Mapped[list["SupplierBatch"]] = relationship(
        "SupplierBatch", back_populates="store", cascade="all, delete-orphan"
    )
    users: Mapped[list["User"]] = relationship("User", back_populates="store")
    reservations: Mapped[list["InventoryReservation"]] = relationship(
        "InventoryReservation", back_populates="store", cascade="all, delete-orphan"
    )
    price_lists: Mapped[list["PriceList"]] = relationship(
<<<<<<< HEAD
        "PriceList",
        back_populates="store",
        cascade="all, delete-orphan",
=======
        "PriceList", back_populates="store", cascade="all, delete-orphan"
        "PriceList",
        back_populates="store",
        cascade="all, delete-orphan",
    )
    bundles: Mapped[list["ProductBundle"]] = relationship(
        "ProductBundle",
        back_populates="store",
        cascade="all, delete-orphan",
>>>>>>> 8413da08
    )


class CommercialState(str, enum.Enum):
    """Clasificación comercial del dispositivo en catálogo pro."""

    NUEVO = "nuevo"
    A = "A"
    B = "B"
    C = "C"


class TransferStatus(str, enum.Enum):
    """Estados posibles de una orden de transferencia."""

    SOLICITADA = "SOLICITADA"
    EN_TRANSITO = "EN_TRANSITO"
    RECIBIDA = "RECIBIDA"
    CANCELADA = "CANCELADA"


class PurchaseStatus(str, enum.Enum):
    """Estados de avance para las órdenes de compra."""

    PENDIENTE = "PENDIENTE"
    PARCIAL = "PARCIAL"
    COMPLETADA = "COMPLETADA"
    CANCELADA = "CANCELADA"


class RepairStatus(str, enum.Enum):
    """Estados de una orden de reparación."""

    PENDIENTE = "PENDIENTE"
    EN_PROCESO = "EN_PROCESO"
    LISTO = "LISTO"
    ENTREGADO = "ENTREGADO"
    CANCELADO = "CANCELADO"  # // [PACK37-backend]

    @classmethod  # // [PACK37-backend]
    def _missing_(cls, value: object) -> "RepairStatus | None":
        if not isinstance(value, str):
            return None
        normalized = value.strip().upper()
        aliases: dict[str, "RepairStatus"] = {
            "NEW": cls.PENDIENTE,
            "IN_PROGRESS": cls.EN_PROCESO,
            "READY": cls.LISTO,
            "DELIVERED": cls.ENTREGADO,
            "CANCELLED": cls.CANCELADO,
        }
        return aliases.get(normalized)


class RepairPartSource(str, enum.Enum):  # // [PACK37-backend]
    """Origen del repuesto utilizado en la orden."""

    STOCK = "STOCK"
    EXTERNAL = "EXTERNAL"


class CashSessionStatus(str, enum.Enum):
    """Ciclo de vida de un arqueo de caja POS."""

    ABIERTO = "ABIERTO"
    CERRADO = "CERRADO"


class PaymentMethod(str, enum.Enum):
    """Formas de pago soportadas en las ventas."""

    EFECTIVO = "EFECTIVO"
    TARJETA = "TARJETA"
    CREDITO = "CREDITO"
    TRANSFERENCIA = "TRANSFERENCIA"
    OTRO = "OTRO"


class Device(Base):
    __tablename__ = "devices"
    __table_args__ = (
        UniqueConstraint("sucursal_id", "sku", name="uq_devices_store_sku"),
        UniqueConstraint("imei", name="uq_devices_imei"),
        UniqueConstraint("serial", name="uq_devices_serial"),
    )

    id: Mapped[int] = mapped_column(Integer, primary_key=True, index=True)
    store_id: Mapped[int] = mapped_column(
        "sucursal_id",
        Integer,
        ForeignKey("sucursales.id_sucursal", ondelete="CASCADE"),
        nullable=False,
        index=True,
    )
    sku: Mapped[str] = mapped_column(String(80), nullable=False)
    name: Mapped[str] = mapped_column(String(120), nullable=False)
    quantity: Mapped[int] = mapped_column(Integer, nullable=False, default=0)
    unit_price: Mapped[Decimal] = mapped_column(
        Numeric(12, 2), nullable=False, default=Decimal("0"))
    minimum_stock: Mapped[int] = mapped_column(
        Integer, nullable=False, default=0
    )
    reorder_point: Mapped[int] = mapped_column(
        Integer, nullable=False, default=0
    )
    imei: Mapped[str | None] = mapped_column(
        String(18), nullable=True, unique=True, index=True)
    serial: Mapped[str | None] = mapped_column(
        String(120), nullable=True, unique=True, index=True)
    marca: Mapped[str | None] = mapped_column(String(80), nullable=True)
    modelo: Mapped[str | None] = mapped_column(String(120), nullable=True)
    categoria: Mapped[str | None] = mapped_column(String(80), nullable=True)
    condicion: Mapped[str | None] = mapped_column(String(60), nullable=True)
    color: Mapped[str | None] = mapped_column(String(60), nullable=True)
    capacidad_gb: Mapped[int | None] = mapped_column(Integer, nullable=True)
    capacidad: Mapped[str | None] = mapped_column(String(80), nullable=True)
    estado_comercial: Mapped[CommercialState] = mapped_column(
        Enum(CommercialState, name="estado_comercial"), nullable=False, default=CommercialState.NUEVO
    )
    estado: Mapped[str] = mapped_column(
        String(40), nullable=False, default="disponible")
    proveedor: Mapped[str | None] = mapped_column(String(120), nullable=True)
    costo_unitario: Mapped[Decimal] = mapped_column(
        Numeric(12, 2), nullable=False, default=Decimal("0"))
    margen_porcentaje: Mapped[Decimal] = mapped_column(
        Numeric(5, 2), nullable=False, default=Decimal("0"))
    garantia_meses: Mapped[int] = mapped_column(
        Integer, nullable=False, default=0)
    lote: Mapped[str | None] = mapped_column(String(80), nullable=True)
    fecha_compra: Mapped[date | None] = mapped_column(Date, nullable=True)
    fecha_ingreso: Mapped[date | None] = mapped_column(Date, nullable=True)
    ubicacion: Mapped[str | None] = mapped_column(String(120), nullable=True)
    descripcion: Mapped[str | None] = mapped_column(Text, nullable=True)
    imagen_url: Mapped[str | None] = mapped_column(String(255), nullable=True)
    completo: Mapped[bool] = mapped_column(
        Boolean, nullable=False, default=True)

    store: Mapped[Store] = relationship("Store", back_populates="devices")
    movements: Mapped[list["InventoryMovement"]] = relationship(
        "InventoryMovement",
        back_populates="device",
        cascade="all, delete-orphan",
    )
    identifier: Mapped["DeviceIdentifier | None"] = relationship(
        "DeviceIdentifier",
        back_populates="device",
        cascade="all, delete-orphan",
        uselist=False,
    )
    validations: Mapped[list["ImportValidation"]] = relationship(
        "ImportValidation",
        back_populates="device",
        cascade="all, delete-orphan",
    )
    reservations: Mapped[list["InventoryReservation"]] = relationship(
        "InventoryReservation",
        back_populates="device",
        cascade="all, delete-orphan",
    )
    price_list_items: Mapped[list["PriceListItem"]] = relationship(
        "PriceListItem",
        back_populates="device",
        cascade="all, delete-orphan",
    )
    variants: Mapped[list["ProductVariant"]] = relationship(
        "ProductVariant",
        back_populates="device",
        cascade="all, delete-orphan",
        order_by="ProductVariant.variant_sku",
    )
    bundle_items: Mapped[list["ProductBundleItem"]] = relationship(
        "ProductBundleItem",
        back_populates="device",
        cascade="all, delete-orphan",
    )

    @property
    def has_variants(self) -> bool:
        return bool(self.variants)

    @property
    def variant_count(self) -> int:
        return len(self.variants)

    @property
    def costo_compra(self) -> Decimal:
        """Alias semántico de ``costo_unitario`` para reportes corporativos."""

        return self.costo_unitario

    @costo_compra.setter
    def costo_compra(self, value: Decimal) -> None:
        self.costo_unitario = value

    @property
    def precio_venta(self) -> Decimal:
        """Alias semántico de ``unit_price`` para el catálogo de productos."""

        return self.unit_price

    @precio_venta.setter
    def precio_venta(self, value: Decimal) -> None:
        self.unit_price = value


class ProductVariant(Base):
    __tablename__ = "product_variants"
    __table_args__ = (
        UniqueConstraint(
            "device_id", "variant_sku", name="uq_product_variants_device_sku"
        ),
        Index("ix_product_variants_device_id", "device_id"),
        Index("ix_product_variants_variant_sku", "variant_sku"),
    )

    id: Mapped[int] = mapped_column(Integer, primary_key=True, index=True)
    device_id: Mapped[int] = mapped_column(
        Integer,
        ForeignKey("devices.id", ondelete="CASCADE"),
        nullable=False,
    )
    name: Mapped[str] = mapped_column(String(120), nullable=False)
    variant_sku: Mapped[str] = mapped_column(String(80), nullable=False)
    barcode: Mapped[str | None] = mapped_column(String(120), nullable=True)
    unit_price_override: Mapped[Decimal | None] = mapped_column(
        Numeric(12, 2), nullable=True
    )
    is_default: Mapped[bool] = mapped_column(Boolean, nullable=False, default=False)
    is_active: Mapped[bool] = mapped_column(Boolean, nullable=False, default=True)
    created_at: Mapped[datetime] = mapped_column(
        DateTime(timezone=True), nullable=False, default=datetime.utcnow
    )
    updated_at: Mapped[datetime] = mapped_column(
        DateTime(timezone=True),
        nullable=False,
        default=datetime.utcnow,
        onupdate=datetime.utcnow,
    )

    device: Mapped["Device"] = relationship("Device", back_populates="variants")
    bundle_items: Mapped[list["ProductBundleItem"]] = relationship(
        "ProductBundleItem",
        back_populates="variant",
        cascade="all, delete-orphan",
    )


class ProductBundle(Base):
    __tablename__ = "product_bundles"
    __table_args__ = (
        UniqueConstraint(
            "store_id", "bundle_sku", name="uq_product_bundles_store_sku"
        ),
        Index("ix_product_bundles_store_id", "store_id"),
        Index("ix_product_bundles_bundle_sku", "bundle_sku"),
    )

    id: Mapped[int] = mapped_column(Integer, primary_key=True, index=True)
    store_id: Mapped[int | None] = mapped_column(
        Integer,
        ForeignKey("sucursales.id_sucursal", ondelete="SET NULL"),
        nullable=True,
    )
    name: Mapped[str] = mapped_column(String(120), nullable=False)
    bundle_sku: Mapped[str] = mapped_column(String(80), nullable=False)
    description: Mapped[str | None] = mapped_column(Text, nullable=True)
    base_price: Mapped[Decimal] = mapped_column(
        Numeric(12, 2), nullable=False, default=Decimal("0")
    )
    is_active: Mapped[bool] = mapped_column(Boolean, nullable=False, default=True)
    created_at: Mapped[datetime] = mapped_column(
        DateTime(timezone=True), nullable=False, default=datetime.utcnow
    )
    updated_at: Mapped[datetime] = mapped_column(
        DateTime(timezone=True),
        nullable=False,
        default=datetime.utcnow,
        onupdate=datetime.utcnow,
    )

    store: Mapped[Optional[Store]] = relationship("Store", back_populates="bundles")
    items: Mapped[list["ProductBundleItem"]] = relationship(
        "ProductBundleItem",
        back_populates="bundle",
        cascade="all, delete-orphan",
    )


class ProductBundleItem(Base):
    __tablename__ = "product_bundle_items"
    __table_args__ = (
        Index("ix_product_bundle_items_bundle_id", "bundle_id"),
        Index("ix_product_bundle_items_device_id", "device_id"),
        Index("ix_product_bundle_items_variant_id", "variant_id"),
    )

    id: Mapped[int] = mapped_column(Integer, primary_key=True, index=True)
    bundle_id: Mapped[int] = mapped_column(
        Integer,
        ForeignKey("product_bundles.id", ondelete="CASCADE"),
        nullable=False,
    )
    device_id: Mapped[int] = mapped_column(
        Integer,
        ForeignKey("devices.id", ondelete="CASCADE"),
        nullable=False,
    )
    variant_id: Mapped[int | None] = mapped_column(
        Integer,
        ForeignKey("product_variants.id", ondelete="SET NULL"),
        nullable=True,
    )
    quantity: Mapped[int] = mapped_column(Integer, nullable=False, default=1)

    bundle: Mapped["ProductBundle"] = relationship(
        "ProductBundle", back_populates="items"
    )
    device: Mapped["Device"] = relationship("Device", back_populates="bundle_items")
    variant: Mapped[Optional["ProductVariant"]] = relationship(
        "ProductVariant", back_populates="bundle_items"
    )


class PriceList(Base):
    __tablename__ = "price_lists"
    __table_args__ = (
        UniqueConstraint("name", "store_id", "customer_id", name="uq_price_lists_scope_name"),
        Index("ix_price_lists_priority", "priority"),
        Index("ix_price_lists_store_id", "store_id"),
        Index("ix_price_lists_customer_id", "customer_id"),
        Index("ix_price_lists_is_active", "is_active"),
        Index("ix_price_lists_name", "name"),
        Index("ix_price_lists_name", "name"),
        Index("ix_price_lists_is_active", "is_active"),
    )

    id: Mapped[int] = mapped_column(Integer, primary_key=True, index=True)
    name: Mapped[str] = mapped_column(String(120), nullable=False)
    description: Mapped[str | None] = mapped_column(Text, nullable=True)
    priority: Mapped[int] = mapped_column(Integer, nullable=False, default=100)
    is_active: Mapped[bool] = mapped_column(
        Boolean, nullable=False, default=True, index=True
    )
    currency: Mapped[str] = mapped_column(String(10), nullable=False, default="MXN")
    store_id: Mapped[int | None] = mapped_column(
        Integer,
        ForeignKey("sucursales.id_sucursal", ondelete="SET NULL"),
        nullable=True,
    )
    customer_id: Mapped[int | None] = mapped_column(
        Integer,
        ForeignKey("clientes.id_cliente", ondelete="SET NULL"),
        nullable=True,
    )
    currency: Mapped[str] = mapped_column(String(10), nullable=False, default="MXN")
    valid_from: Mapped[date | None] = mapped_column(Date, nullable=True)
    valid_until: Mapped[date | None] = mapped_column(Date, nullable=True)
    starts_at: Mapped[datetime | None] = mapped_column(
        DateTime(timezone=True), nullable=True
    )
    ends_at: Mapped[datetime | None] = mapped_column(
        DateTime(timezone=True), nullable=True
    )
    valid_from: Mapped[date | None] = mapped_column(Date, nullable=True)
    valid_until: Mapped[date | None] = mapped_column(Date, nullable=True)
    created_at: Mapped[datetime] = mapped_column(
        DateTime(timezone=True), nullable=False, default=datetime.utcnow
    )
    updated_at: Mapped[datetime] = mapped_column(
        DateTime(timezone=True),
        nullable=False,
        default=datetime.utcnow,
        onupdate=datetime.utcnow,
    )

    store: Mapped[Optional[Store]] = relationship(
        "Store", back_populates="price_lists"
    )
    customer: Mapped[Optional["Customer"]] = relationship(
        "Customer", back_populates="price_lists"
    )
    items: Mapped[list["PriceListItem"]] = relationship(
        "PriceListItem",
        back_populates="price_list",
        cascade="all, delete-orphan",
    )

    @property
    def scope(self) -> str:
        if self.store_id is not None and self.customer_id is not None:
            return "store_customer"
        if self.customer_id is not None:
            return "customer"
        if self.store_id is not None:
            return "store"
        return "global"


class PriceListItem(Base):
    __tablename__ = "price_list_items"
    __table_args__ = (
        UniqueConstraint("price_list_id", "device_id", name="uq_price_list_items_device"),
    )

    id: Mapped[int] = mapped_column(Integer, primary_key=True, index=True)
    price_list_id: Mapped[int] = mapped_column(
        Integer,
        ForeignKey("price_lists.id", ondelete="CASCADE"),
        nullable=False,
        index=True,
    )
    device_id: Mapped[int] = mapped_column(
        Integer,
        ForeignKey("devices.id", ondelete="CASCADE"),
        nullable=False,
        index=True,
    )
    price: Mapped[Decimal] = mapped_column(
        Numeric(12, 2), nullable=False, default=Decimal("0")
    )
    discount_percentage: Mapped[Decimal | None] = mapped_column(
        Numeric(5, 2), nullable=True
    )
    currency: Mapped[str] = mapped_column(
        String(8), nullable=False, default="MXN"
    )
    discount_percentage: Mapped[Decimal | None] = mapped_column(
        Numeric(5, 2), nullable=True
    )
    notes: Mapped[str | None] = mapped_column(Text, nullable=True)
    created_at: Mapped[datetime] = mapped_column(
        DateTime(timezone=True), nullable=False, default=datetime.utcnow
    )
    updated_at: Mapped[datetime] = mapped_column(
        DateTime(timezone=True),
        nullable=False,
        default=datetime.utcnow,
        onupdate=datetime.utcnow,
    )

    price_list: Mapped[PriceList] = relationship(
        "PriceList", back_populates="items"
    )
    device: Mapped[Device] = relationship(
        "Device", back_populates="price_list_items"
    )


class DeviceIdentifier(Base):
    __tablename__ = "device_identifiers"
    __table_args__ = (
        UniqueConstraint("producto_id", name="uq_device_identifiers_producto"),
        UniqueConstraint("imei_1", name="uq_device_identifiers_imei_1"),
        UniqueConstraint("imei_2", name="uq_device_identifiers_imei_2"),
        UniqueConstraint(
            "numero_serie", name="uq_device_identifiers_numero_serie"),
    )

    id: Mapped[int] = mapped_column(Integer, primary_key=True, index=True)
    producto_id: Mapped[int] = mapped_column(
        Integer, ForeignKey("devices.id", ondelete="CASCADE"), nullable=False
    )
    imei_1: Mapped[str | None] = mapped_column(String(18), nullable=True)
    imei_2: Mapped[str | None] = mapped_column(String(18), nullable=True)
    numero_serie: Mapped[str | None] = mapped_column(
        String(120), nullable=True)
    estado_tecnico: Mapped[str | None] = mapped_column(
        String(60), nullable=True)
    observaciones: Mapped[str | None] = mapped_column(Text, nullable=True)

    device: Mapped[Device] = relationship(
        "Device", back_populates="identifier")


class WMSBin(Base):
    """Ubicación física (bin) dentro de una sucursal para WMS ligero."""

    __tablename__ = "wms_bins"
    __table_args__ = (
        UniqueConstraint("sucursal_id", "codigo",
                         name="uq_wms_bins_store_code"),
        Index("ix_wms_bins_store", "sucursal_id"),
    )

    id: Mapped[int] = mapped_column(Integer, primary_key=True, index=True)
    store_id: Mapped[int] = mapped_column(
        "sucursal_id",
        Integer,
        ForeignKey("sucursales.id_sucursal", ondelete="CASCADE"),
        nullable=False,
        index=True,
    )
    code: Mapped[str] = mapped_column("codigo", String(60), nullable=False)
    aisle: Mapped[str | None] = mapped_column(
        "pasillo", String(60), nullable=True)
    rack: Mapped[str | None] = mapped_column(String(60), nullable=True)
    level: Mapped[str | None] = mapped_column(
        "nivel", String(60), nullable=True)
    description: Mapped[str | None] = mapped_column(
        "descripcion", String(255), nullable=True)
    created_at: Mapped[datetime] = mapped_column("fecha_creacion", DateTime(
        timezone=True), default=datetime.utcnow, nullable=False)
    updated_at: Mapped[datetime] = mapped_column("fecha_actualizacion", DateTime(
        timezone=True), default=datetime.utcnow, onupdate=datetime.utcnow, nullable=False)

    store: Mapped[Store] = relationship("Store")
    assignments: Mapped[list["DeviceBinAssignment"]] = relationship(
        "DeviceBinAssignment", back_populates="bin", cascade="all, delete-orphan"
    )


class DeviceBinAssignment(Base):
    """Asociación actual/histórica entre un dispositivo y un bin."""

    __tablename__ = "device_bins"
    __table_args__ = (
        Index("ix_device_bins_device", "producto_id"),
        Index("ix_device_bins_bin", "bin_id"),
    )

    id: Mapped[int] = mapped_column(Integer, primary_key=True, index=True)
    device_id: Mapped[int] = mapped_column(
        "producto_id", Integer, ForeignKey("devices.id", ondelete="CASCADE"), nullable=False
    )
    bin_id: Mapped[int] = mapped_column(Integer, ForeignKey(
        "wms_bins.id", ondelete="CASCADE"), nullable=False)
    assigned_at: Mapped[datetime] = mapped_column("asignado_en", DateTime(
        timezone=True), default=datetime.utcnow, nullable=False)
    unassigned_at: Mapped[datetime | None] = mapped_column(
        "desasignado_en", DateTime(timezone=True), nullable=True)
    active: Mapped[bool] = mapped_column(
        "activo", Boolean, default=True, nullable=False)

    device: Mapped[Device] = relationship("Device")
    bin: Mapped[WMSBin] = relationship("WMSBin", back_populates="assignments")


class PriceList(Base):
    """Catálogo de precios segmentado por sucursal o cliente."""

    __tablename__ = "price_lists"
    __table_args__ = (
        UniqueConstraint(
            "name", "store_id", "customer_id", name="uq_price_lists_scope_name"
        ),
        Index("ix_price_lists_name", "name"),
        Index("ix_price_lists_is_active", "is_active"),
        Index("ix_price_lists_priority", "priority"),
        Index("ix_price_lists_store_id", "store_id"),
        Index("ix_price_lists_customer_id", "customer_id"),
    )

    id: Mapped[int] = mapped_column(Integer, primary_key=True, index=True)
    name: Mapped[str] = mapped_column(String(120), nullable=False)
    description: Mapped[str | None] = mapped_column(Text, nullable=True)
    priority: Mapped[int] = mapped_column(Integer, nullable=False, default=100)
    is_active: Mapped[bool] = mapped_column(Boolean, nullable=False, default=True)
    store_id: Mapped[int | None] = mapped_column(
        Integer,
        ForeignKey("sucursales.id_sucursal", ondelete="SET NULL"),
        nullable=True,
    )
    customer_id: Mapped[int | None] = mapped_column(
        Integer,
        ForeignKey("clientes.id_cliente", ondelete="SET NULL"),
        nullable=True,
    )
    currency: Mapped[str] = mapped_column(String(10), nullable=False, default="MXN")
    starts_at: Mapped[datetime | None] = mapped_column(DateTime(timezone=True), nullable=True)
    ends_at: Mapped[datetime | None] = mapped_column(DateTime(timezone=True), nullable=True)
    valid_from: Mapped[date | None] = mapped_column(Date, nullable=True)
    valid_until: Mapped[date | None] = mapped_column(Date, nullable=True)
    created_at: Mapped[datetime] = mapped_column(
        DateTime(timezone=True), default=datetime.utcnow, nullable=False
    )
    updated_at: Mapped[datetime] = mapped_column(
        DateTime(timezone=True),
        default=datetime.utcnow,
        onupdate=datetime.utcnow,
        nullable=False,
    )

    store: Mapped[Store | None] = relationship("Store", back_populates="price_lists")
    customer: Mapped[Optional["Customer"]] = relationship(
        "Customer", back_populates="price_lists"
    )
    items: Mapped[list["PriceListItem"]] = relationship(
        "PriceListItem", back_populates="price_list", cascade="all, delete-orphan"
    )

    @property
    def scope(self) -> str:
        if self.store_id is not None and self.customer_id is not None:
            return "store_customer"
        if self.customer_id is not None:
            return "customer"
        if self.store_id is not None:
            return "store"
        return "global"


class PriceListItem(Base):
    """Precio específico de un dispositivo dentro de una lista."""

    __tablename__ = "price_list_items"
    __table_args__ = (
        UniqueConstraint(
            "price_list_id", "device_id", name="uq_price_list_items_price_device"
        ),
        Index("ix_price_list_items_list_device", "price_list_id", "device_id"),
        Index("ix_price_list_items_price_list", "price_list_id"),
        Index("ix_price_list_items_device", "device_id"),
    )

    id: Mapped[int] = mapped_column(Integer, primary_key=True, index=True)
    price_list_id: Mapped[int] = mapped_column(
        Integer,
        ForeignKey("price_lists.id", ondelete="CASCADE"),
        nullable=False,
        index=True,
    )
    device_id: Mapped[int] = mapped_column(
        Integer,
        ForeignKey("devices.id", ondelete="CASCADE"),
        nullable=False,
        index=True,
    )
    price: Mapped[Decimal] = mapped_column(Numeric(12, 2), nullable=False)
    currency: Mapped[str] = mapped_column(String(10), nullable=False, default="MXN")
    discount_percentage: Mapped[Decimal | None] = mapped_column(
        Numeric(5, 2), nullable=True
    )
    notes: Mapped[str | None] = mapped_column(Text, nullable=True)
    created_at: Mapped[datetime] = mapped_column(
        DateTime(timezone=True), default=datetime.utcnow, nullable=False
    )
    updated_at: Mapped[datetime] = mapped_column(
        DateTime(timezone=True),
        default=datetime.utcnow,
        onupdate=datetime.utcnow,
        nullable=False,
    )

    price_list: Mapped[PriceList] = relationship(
        "PriceList", back_populates="items"
    )
    device: Mapped[Device] = relationship(
        "Device", back_populates="price_list_items"
    )


class Role(Base):
    __tablename__ = "roles"

    id: Mapped[int] = mapped_column(Integer, primary_key=True, index=True)
    name: Mapped[str] = mapped_column(String(50), nullable=False, unique=True)

    users: Mapped[list["UserRole"]] = relationship(
        "UserRole", back_populates="role", cascade="all, delete-orphan"
    )
    permissions: Mapped[list["Permission"]] = relationship(
        "Permission", back_populates="role", cascade="all, delete-orphan"
    )


class Permission(Base):
    __tablename__ = "permisos"
    __table_args__ = (
        UniqueConstraint("rol", "modulo", name="uq_permisos_rol_modulo"),
    )

    id: Mapped[int] = mapped_column(
        "id_permiso", Integer, primary_key=True, index=True)
    role_name: Mapped[str] = mapped_column(
        "rol",
        String(50),
        ForeignKey("roles.name", ondelete="CASCADE"),
        nullable=False,
        index=True,
    )
    module: Mapped[str] = mapped_column(
        "modulo", String(120), nullable=False, index=True)
    can_view: Mapped[bool] = mapped_column(
        "puede_ver", Boolean, nullable=False, default=False)
    can_edit: Mapped[bool] = mapped_column(
        "puede_editar", Boolean, nullable=False, default=False)
    can_delete: Mapped[bool] = mapped_column(
        "puede_borrar", Boolean, nullable=False, default=False)

    rol = synonym("role_name")

    role: Mapped[Role] = relationship("Role", back_populates="permissions")


class User(Base):
    __tablename__ = "usuarios"

    id: Mapped[int] = mapped_column(
        "id_usuario", Integer, primary_key=True, index=True)
    username: Mapped[str] = mapped_column("correo", String(
        120), nullable=False, unique=True, index=True)
    full_name: Mapped[str | None] = mapped_column(
        "nombre", String(120), nullable=True)
    telefono: Mapped[str | None] = mapped_column(String(30), nullable=True)
    rol: Mapped[str] = mapped_column(
        String(30), nullable=False, default="OPERADOR", server_default="OPERADOR")
    estado: Mapped[str] = mapped_column(
        String(30), nullable=False, default="ACTIVO", server_default="ACTIVO")
    password_hash: Mapped[str] = mapped_column(String(255), nullable=False)
    is_active: Mapped[bool] = mapped_column(
        Boolean, nullable=False, default=True)
    created_at: Mapped[datetime] = mapped_column(
        "fecha_creacion", DateTime(timezone=True), default=datetime.utcnow
    )
    failed_login_attempts: Mapped[int] = mapped_column(
        Integer, nullable=False, default=0)
    last_login_attempt_at: Mapped[datetime | None] = mapped_column(
        DateTime(timezone=True), nullable=True
    )
    locked_until: Mapped[datetime | None] = mapped_column(
        DateTime(timezone=True), nullable=True)
    store_id: Mapped[int | None] = mapped_column(
        "sucursal_id",
        Integer,
        ForeignKey("sucursales.id_sucursal", ondelete="SET NULL"),
        nullable=True,
        index=True,
    )

    correo = synonym("username")
    nombre = synonym("full_name")

    roles: Mapped[list["UserRole"]] = relationship(
        "UserRole", back_populates="user", cascade="all, delete-orphan"
    )
    movements: Mapped[list["InventoryMovement"]] = relationship(
        "InventoryMovement", back_populates="performed_by")
    sync_sessions: Mapped[list["SyncSession"]] = relationship(
        "SyncSession", back_populates="triggered_by")
    logs: Mapped[list["AuditLog"]] = relationship(
        "AuditLog", back_populates="performed_by")
    backup_jobs: Mapped[list["BackupJob"]] = relationship(
        "BackupJob", back_populates="triggered_by")
    totp_secret: Mapped[UserTOTPSecret | None] = relationship(
        "UserTOTPSecret", back_populates="user", uselist=False
    )
    store: Mapped[Store | None] = relationship("Store", back_populates="users")
    active_sessions: Mapped[list["ActiveSession"]] = relationship(
        "ActiveSession",
        back_populates="user",
        cascade="all, delete-orphan",
        foreign_keys="ActiveSession.user_id",
    )
    audit_acknowledgements: Mapped[list["AuditAlertAcknowledgement"]] = relationship(
        "AuditAlertAcknowledgement",
        back_populates="acknowledged_by",
        cascade="all, delete-orphan",
    )
    inventory_reservations: Mapped[list["InventoryReservation"]] = relationship(
        "InventoryReservation",
        back_populates="reserved_by",
        cascade="all, delete-orphan",
        foreign_keys="InventoryReservation.reserved_by_id",
    )
    resolved_reservations: Mapped[list["InventoryReservation"]] = relationship(
        "InventoryReservation",
        back_populates="resolved_by",
        cascade="all, delete-orphan",
        foreign_keys="InventoryReservation.resolved_by_id",
    )
    password_reset_tokens: Mapped[list["PasswordResetToken"]] = relationship(
        "PasswordResetToken",
        back_populates="user",
        cascade="all, delete-orphan",
    )


class UserRole(Base):
    __tablename__ = "user_roles"
    __table_args__ = (UniqueConstraint(
        "user_id", "role_id", name="uq_user_role"),)

    id: Mapped[int] = mapped_column(Integer, primary_key=True)
    user_id: Mapped[int] = mapped_column(Integer, ForeignKey(
        "usuarios.id_usuario", ondelete="CASCADE"), index=True)
    role_id: Mapped[int] = mapped_column(Integer, ForeignKey(
        "roles.id", ondelete="CASCADE"), index=True)

    user: Mapped[User] = relationship("User", back_populates="roles")
    role: Mapped[Role] = relationship("Role", back_populates="users")


class InventoryMovement(Base):
    __tablename__ = "inventory_movements"

    id: Mapped[int] = mapped_column(Integer, primary_key=True, index=True)
    store_id: Mapped[int] = mapped_column(
        "sucursal_destino_id",
        Integer,
        ForeignKey("sucursales.id_sucursal", ondelete="CASCADE"),
        index=True,
    )
    source_store_id: Mapped[int | None] = mapped_column(
        "sucursal_origen_id",
        Integer,
        ForeignKey("sucursales.id_sucursal", ondelete="SET NULL"),
        nullable=True,
        index=True,
    )
    device_id: Mapped[int] = mapped_column(
        "producto_id",
        Integer,
        ForeignKey("devices.id", ondelete="CASCADE"),
        index=True,
    )
    movement_type: Mapped[MovementType] = mapped_column(
        "tipo_movimiento", Enum(MovementType, name="movement_type"), nullable=False
    )
    quantity: Mapped[int] = mapped_column("cantidad", Integer, nullable=False)
    comment: Mapped[str | None] = mapped_column(
        "comentario", String(255), nullable=True)
    unit_cost: Mapped[Decimal | None] = mapped_column(
        "costo_unitario", Numeric(12, 2), nullable=True
    )
    performed_by_id: Mapped[int | None] = mapped_column(
        "usuario_id",
        Integer,
        ForeignKey("usuarios.id_usuario", ondelete="SET NULL"),
        nullable=True,
        index=True,
    )
    created_at: Mapped[datetime] = mapped_column(
        "fecha", DateTime(timezone=True), default=datetime.utcnow
    )

    store: Mapped[Store] = relationship(
        "Store",
        back_populates="movements",
        foreign_keys=[store_id],
    )
    source_store: Mapped[Store | None] = relationship(
        "Store",
        foreign_keys=[source_store_id],
    )
    device: Mapped[Device] = relationship("Device", back_populates="movements")
    performed_by: Mapped[User | None] = relationship(
        "User", back_populates="movements")

    @property
    def usuario(self) -> str | None:
        """Nombre descriptivo del usuario que registró el movimiento."""

        if self.performed_by is None:
            return None
        if self.performed_by.full_name:
            return self.performed_by.full_name
        return self.performed_by.username

    @property
    def tienda_origen(self) -> str | None:
        """Nombre de la sucursal de origen, si aplica."""

        if self.source_store is None:
            return None
        return self.source_store.name

    @property
    def tienda_destino(self) -> str | None:
        """Nombre de la sucursal destino."""

        if self.store is None:
            return None
        return self.store.name

    @property
    def sucursal_origen(self) -> str | None:
        return self.tienda_origen

    @property
    def sucursal_destino(self) -> str | None:
        return self.tienda_destino


class InventoryReservation(Base):
    """Bloqueo temporal de existencias para ventas o transferencias."""

    __tablename__ = "inventory_reservations"
    __table_args__ = (
        Index("ix_inventory_reservation_store_device", "store_id", "device_id"),
    )

    id: Mapped[int] = mapped_column(Integer, primary_key=True, index=True)
    store_id: Mapped[int] = mapped_column(
        Integer,
        ForeignKey("sucursales.id_sucursal", ondelete="CASCADE"),
        nullable=False,
    )
    device_id: Mapped[int] = mapped_column(
        Integer,
        ForeignKey("devices.id", ondelete="CASCADE"),
        nullable=False,
    )
    reserved_by_id: Mapped[int | None] = mapped_column(
        Integer,
        ForeignKey("usuarios.id_usuario", ondelete="SET NULL"),
        nullable=True,
    )
    resolved_by_id: Mapped[int | None] = mapped_column(
        Integer,
        ForeignKey("usuarios.id_usuario", ondelete="SET NULL"),
        nullable=True,
    )
    initial_quantity: Mapped[int] = mapped_column(Integer, nullable=False)
    quantity: Mapped[int] = mapped_column(Integer, nullable=False)
    status: Mapped[InventoryState] = mapped_column(
        Enum(InventoryState, name="inventory_reservation_state"),
        nullable=False,
        default=InventoryState.RESERVADO,
    )
    reason: Mapped[str] = mapped_column(String(255), nullable=False)
    resolution_reason: Mapped[str | None] = mapped_column(String(255), nullable=True)
    reference_type: Mapped[str | None] = mapped_column(String(50), nullable=True)
    reference_id: Mapped[str | None] = mapped_column(String(50), nullable=True)
    expires_at: Mapped[datetime] = mapped_column(DateTime(timezone=True), nullable=False)
    created_at: Mapped[datetime] = mapped_column(
        DateTime(timezone=True), nullable=False, default=datetime.utcnow
    )
    updated_at: Mapped[datetime] = mapped_column(
        DateTime(timezone=True), nullable=False, default=datetime.utcnow, onupdate=datetime.utcnow
    )
    resolved_at: Mapped[datetime | None] = mapped_column(
        DateTime(timezone=True), nullable=True
    )
    consumed_at: Mapped[datetime | None] = mapped_column(
        DateTime(timezone=True), nullable=True
    )

    store: Mapped[Store] = relationship("Store", back_populates="reservations")
    device: Mapped[Device] = relationship("Device", back_populates="reservations")
    reserved_by: Mapped[User | None] = relationship(
        "User", back_populates="inventory_reservations", foreign_keys=[reserved_by_id]
    )
    resolved_by: Mapped[User | None] = relationship(
        "User", back_populates="resolved_reservations", foreign_keys=[resolved_by_id]
    )
    sale_items: Mapped[list["SaleItem"]] = relationship(
        "SaleItem", back_populates="reservation"
    )
    transfer_items: Mapped[list["TransferOrderItem"]] = relationship(
        "TransferOrderItem", back_populates="reservation"
    )


# // [PACK30-31-BACKEND]
class StockMove(Base):
    __tablename__ = "stock_moves"

    id: Mapped[int] = mapped_column(Integer, primary_key=True, index=True)
    product_id: Mapped[int] = mapped_column(
        Integer, ForeignKey("devices.id", ondelete="CASCADE"), nullable=False, index=True
    )
    branch_id: Mapped[int | None] = mapped_column(
        Integer,
        ForeignKey("sucursales.id_sucursal", ondelete="SET NULL"),
        nullable=True,
        index=True,
    )
    quantity: Mapped[Decimal] = mapped_column(Numeric(14, 4), nullable=False)
    movement_type: Mapped[StockMoveType] = mapped_column(
        Enum(StockMoveType, name="stock_move_type"), nullable=False
    )
    reference: Mapped[str | None] = mapped_column(Text, nullable=True)
    timestamp: Mapped[datetime] = mapped_column(
        DateTime(timezone=True), nullable=False, default=datetime.utcnow, index=True
    )

    product: Mapped["Device"] = relationship("Device")
    branch: Mapped[Store | None] = relationship("Store")
    ledger_entries: Mapped[list["CostLedgerEntry"]] = relationship(
        "CostLedgerEntry", back_populates="move", cascade="all, delete-orphan"
    )


# // [PACK30-31-BACKEND]
class CostLedgerEntry(Base):
    __tablename__ = "cost_ledger"

    id: Mapped[int] = mapped_column(Integer, primary_key=True, index=True)
    product_id: Mapped[int] = mapped_column(
        Integer, ForeignKey("devices.id", ondelete="CASCADE"), nullable=False, index=True
    )
    move_id: Mapped[int] = mapped_column(
        Integer, ForeignKey("stock_moves.id", ondelete="CASCADE"), nullable=False, index=True
    )
    branch_id: Mapped[int | None] = mapped_column(
        Integer,
        ForeignKey("sucursales.id_sucursal", ondelete="SET NULL"),
        nullable=True,
        index=True,
    )
    quantity: Mapped[Decimal] = mapped_column(Numeric(14, 4), nullable=False)
    unit_cost: Mapped[Decimal] = mapped_column(Numeric(14, 4), nullable=False)
    method: Mapped[CostingMethod] = mapped_column(
        Enum(CostingMethod, name="costing_method"), nullable=False
    )
    timestamp: Mapped[datetime] = mapped_column(
        DateTime(timezone=True), nullable=False, default=datetime.utcnow, index=True
    )

    move: Mapped[StockMove] = relationship(
        "StockMove", back_populates="ledger_entries")
    product: Mapped["Device"] = relationship("Device")
    branch: Mapped[Store | None] = relationship("Store")


class SyncSession(Base):
    __tablename__ = "sync_sessions"

    id: Mapped[int] = mapped_column(Integer, primary_key=True, index=True)
    store_id: Mapped[int | None] = mapped_column(
        "sucursal_id",
        Integer,
        ForeignKey("sucursales.id_sucursal", ondelete="SET NULL"),
        nullable=True,
        index=True,
    )
    mode: Mapped[SyncMode] = mapped_column(
        Enum(SyncMode, name="sync_mode"), nullable=False)
    status: Mapped[SyncStatus] = mapped_column(
        Enum(SyncStatus, name="sync_status"), nullable=False)
    started_at: Mapped[datetime] = mapped_column(
        DateTime(timezone=True), default=datetime.utcnow)
    finished_at: Mapped[datetime | None] = mapped_column(
        DateTime(timezone=True), nullable=True)
    error_message: Mapped[str | None] = mapped_column(Text, nullable=True)
    triggered_by_id: Mapped[int | None] = mapped_column(
        Integer, ForeignKey("usuarios.id_usuario", ondelete="SET NULL"), nullable=True, index=True
    )

    store: Mapped[Store | None] = relationship(
        "Store", back_populates="sync_sessions")
    triggered_by: Mapped[User | None] = relationship(
        "User", back_populates="sync_sessions")


class AuditUI(Base):
    """Eventos de interacción registrados desde la interfaz de usuario."""

    __tablename__ = "audit_ui"

    # // [PACK32-33-BE] Retención sugerida: conservar 180 días y depurar con job programado.
    id: Mapped[int] = mapped_column(Integer, primary_key=True, index=True)
    ts: Mapped[datetime] = mapped_column(
        DateTime(timezone=True), nullable=False, index=True)
    user_id: Mapped[str | None] = mapped_column(
        String(120), nullable=True, index=True)
    module: Mapped[str] = mapped_column(String(80), nullable=False, index=True)
    action: Mapped[str] = mapped_column(
        String(120), nullable=False, index=True)
    entity_id: Mapped[str | None] = mapped_column(
        String(120), nullable=True, index=True)
    meta: Mapped[dict[str, Any] | None] = mapped_column(JSON, nullable=True)


class AuditLog(Base):
    __tablename__ = "audit_logs"

    id: Mapped[int] = mapped_column(Integer, primary_key=True, index=True)
    action: Mapped[str] = mapped_column(String(120), nullable=False)
    entity_type: Mapped[str] = mapped_column(String(80), nullable=False)
    entity_id: Mapped[str] = mapped_column(String(80), nullable=False)
    details: Mapped[str | None] = mapped_column(Text, nullable=True)
    performed_by_id: Mapped[int | None] = mapped_column(
        Integer, ForeignKey("usuarios.id_usuario", ondelete="SET NULL"), nullable=True, index=True
    )
    created_at: Mapped[datetime] = mapped_column(
        DateTime(timezone=True), default=datetime.utcnow)

    performed_by: Mapped[User | None] = relationship(
        "User", back_populates="logs")
    system_log: Mapped[Optional["SystemLog"]] = relationship(
        "SystemLog", back_populates="audit_log", uselist=False
    )

    @property
    def module(self) -> str | None:
        """Nombre del módulo asociado al evento de auditoría."""

        if self.system_log is None:
            return None
        return self.system_log.modulo


class AuditAlertAcknowledgement(Base):
    __tablename__ = "audit_alert_acknowledgements"
    __table_args__ = (
        UniqueConstraint("entity_type", "entity_id",
                         name="uq_audit_ack_entity"),
    )

    id: Mapped[int] = mapped_column(Integer, primary_key=True, index=True)
    entity_type: Mapped[str] = mapped_column(
        String(80), nullable=False, index=True)
    entity_id: Mapped[str] = mapped_column(
        String(80), nullable=False, index=True)
    acknowledged_at: Mapped[datetime] = mapped_column(
        DateTime(timezone=True), default=datetime.utcnow, nullable=False
    )
    note: Mapped[str | None] = mapped_column(String(255), nullable=True)
    acknowledged_by_id: Mapped[int | None] = mapped_column(
        Integer,
        ForeignKey("usuarios.id_usuario", ondelete="SET NULL"),
        nullable=True,
        index=True,
    )

    acknowledged_by: Mapped[User | None] = relationship(
        "User", back_populates="audit_acknowledgements"
    )


class SystemLog(Base):
    __tablename__ = "logs_sistema"

    id: Mapped[int] = mapped_column(
        "id_log", Integer, primary_key=True, index=True)
    usuario: Mapped[str | None] = mapped_column(
        String(120), nullable=True, index=True)
    modulo: Mapped[str] = mapped_column(String(80), nullable=False, index=True)
    accion: Mapped[str] = mapped_column(String(120), nullable=False)
    descripcion: Mapped[str] = mapped_column(Text, nullable=False)
    fecha: Mapped[datetime] = mapped_column(
        DateTime(timezone=True), default=datetime.utcnow, nullable=False, index=True
    )
    nivel: Mapped[SystemLogLevel] = mapped_column(
        Enum(SystemLogLevel, name="system_log_level"), nullable=False, index=True
    )
    ip_origen: Mapped[str | None] = mapped_column(String(45), nullable=True)
    audit_log_id: Mapped[int | None] = mapped_column(
        Integer, ForeignKey("audit_logs.id", ondelete="SET NULL"), nullable=True, unique=True
    )

    audit_log: Mapped[AuditLog | None] = relationship(
        "AuditLog", back_populates="system_log")


class SystemError(Base):
    __tablename__ = "errores_sistema"

    id: Mapped[int] = mapped_column(
        "id_error", Integer, primary_key=True, index=True)
    mensaje: Mapped[str] = mapped_column(String(255), nullable=False)
    stack_trace: Mapped[str | None] = mapped_column(Text, nullable=True)
    modulo: Mapped[str] = mapped_column(String(80), nullable=False, index=True)
    fecha: Mapped[datetime] = mapped_column(
        DateTime(timezone=True), default=datetime.utcnow, nullable=False, index=True
    )
    usuario: Mapped[str | None] = mapped_column(
        String(120), nullable=True, index=True)


class InventoryImportTemp(Base):
    __tablename__ = "importaciones_temp"

    id: Mapped[int] = mapped_column(Integer, primary_key=True, index=True)
    nombre_archivo: Mapped[str] = mapped_column(String(255), nullable=False)
    fecha: Mapped[datetime] = mapped_column(
        DateTime(timezone=True), nullable=False, default=datetime.utcnow
    )
    columnas_detectadas: Mapped[dict[str, Any]] = mapped_column(
        JSON, nullable=False, default=dict
    )
    registros_incompletos: Mapped[int] = mapped_column(
        Integer, nullable=False, default=0)
    total_registros: Mapped[int] = mapped_column(
        Integer, nullable=False, default=0)
    nuevos: Mapped[int] = mapped_column(Integer, nullable=False, default=0)
    actualizados: Mapped[int] = mapped_column(
        Integer, nullable=False, default=0)
    advertencias: Mapped[list[str]] = mapped_column(
        JSON, nullable=False, default=list)
    patrones_columnas: Mapped[dict[str, str]] = mapped_column(
        JSON, nullable=False, default=dict
    )
    duracion_segundos: Mapped[Decimal | None] = mapped_column(
        Numeric(10, 2), nullable=True
    )


class ImportValidation(Base):
    __tablename__ = "validaciones_importacion"

    id: Mapped[int] = mapped_column(
        "id_validacion", Integer, primary_key=True, index=True
    )
    producto_id: Mapped[int | None] = mapped_column(
        Integer,
        ForeignKey("devices.id", ondelete="CASCADE"),
        nullable=True,
        index=True,
    )
    tipo: Mapped[str] = mapped_column(String(80), nullable=False, index=True)
    severidad: Mapped[str] = mapped_column(
        String(20), nullable=False, index=True)
    descripcion: Mapped[str] = mapped_column(Text, nullable=False)
    fecha: Mapped[datetime] = mapped_column(
        DateTime(timezone=True), default=datetime.utcnow, nullable=False, index=True
    )
    corregido: Mapped[bool] = mapped_column(
        Boolean, nullable=False, default=False)

    device: Mapped["Device | None"] = relationship(
        "Device", back_populates="validations"
    )


class BackupJob(Base):
    __tablename__ = "backup_jobs"

    id: Mapped[int] = mapped_column(Integer, primary_key=True, index=True)
    mode: Mapped[BackupMode] = mapped_column(
        Enum(BackupMode, name="backup_mode"), nullable=False)
    executed_at: Mapped[datetime] = mapped_column(
        DateTime(timezone=True), default=datetime.utcnow)
    pdf_path: Mapped[str] = mapped_column(String(255), nullable=False)
    archive_path: Mapped[str] = mapped_column(String(255), nullable=False)
    json_path: Mapped[str] = mapped_column(String(255), nullable=False)
    sql_path: Mapped[str] = mapped_column(String(255), nullable=False)
    config_path: Mapped[str] = mapped_column(String(255), nullable=False)
    metadata_path: Mapped[str] = mapped_column(String(255), nullable=False)
    critical_directory: Mapped[str] = mapped_column(
        String(255), nullable=False)
    components: Mapped[list[str]] = mapped_column(
        JSON, nullable=False, default=list)
    total_size_bytes: Mapped[int] = mapped_column(Integer, nullable=False)
    notes: Mapped[str | None] = mapped_column(String(255), nullable=True)
    created_at: Mapped[datetime] = mapped_column(
        DateTime(timezone=True), default=datetime.utcnow)
    updated_at: Mapped[datetime] = mapped_column(
        DateTime(timezone=True), default=datetime.utcnow, onupdate=datetime.utcnow
    )
    triggered_by_id: Mapped[int | None] = mapped_column(
        Integer, ForeignKey("usuarios.id_usuario", ondelete="SET NULL"), nullable=True, index=True
    )

    triggered_by: Mapped[User | None] = relationship(
        "User", back_populates="backup_jobs")


class TransferOrder(Base):
    __tablename__ = "transfer_orders"

    id: Mapped[int] = mapped_column(Integer, primary_key=True, index=True)
    origin_store_id: Mapped[int] = mapped_column(
        Integer,
        ForeignKey("sucursales.id_sucursal", ondelete="RESTRICT"),
        nullable=False,
        index=True,
    )
    destination_store_id: Mapped[int] = mapped_column(
        Integer,
        ForeignKey("sucursales.id_sucursal", ondelete="RESTRICT"),
        nullable=False,
        index=True,
    )
    status: Mapped[TransferStatus] = mapped_column(
        Enum(TransferStatus, name="transfer_status"),
        nullable=False,
        default=TransferStatus.SOLICITADA,
    )
    requested_by_id: Mapped[int | None] = mapped_column(
        Integer, ForeignKey("usuarios.id_usuario", ondelete="SET NULL"), nullable=True, index=True
    )
    dispatched_by_id: Mapped[int | None] = mapped_column(
        Integer, ForeignKey("usuarios.id_usuario", ondelete="SET NULL"), nullable=True, index=True
    )
    received_by_id: Mapped[int | None] = mapped_column(
        Integer, ForeignKey("usuarios.id_usuario", ondelete="SET NULL"), nullable=True, index=True
    )
    cancelled_by_id: Mapped[int | None] = mapped_column(
        Integer, ForeignKey("usuarios.id_usuario", ondelete="SET NULL"), nullable=True, index=True
    )
    reason: Mapped[str | None] = mapped_column(String(255), nullable=True)
    created_at: Mapped[datetime] = mapped_column(
        DateTime(timezone=True), default=datetime.utcnow)
    updated_at: Mapped[datetime] = mapped_column(
        DateTime(timezone=True), default=datetime.utcnow, onupdate=datetime.utcnow
    )
    dispatched_at: Mapped[datetime | None] = mapped_column(
        DateTime(timezone=True), nullable=True)
    received_at: Mapped[datetime | None] = mapped_column(
        DateTime(timezone=True), nullable=True)
    cancelled_at: Mapped[datetime | None] = mapped_column(
        DateTime(timezone=True), nullable=True)

    origin_store: Mapped[Store] = relationship(
        "Store", foreign_keys=[origin_store_id], backref="transfer_orders_out"
    )
    destination_store: Mapped[Store] = relationship(
        "Store", foreign_keys=[destination_store_id], backref="transfer_orders_in"
    )
    requested_by: Mapped[User | None] = relationship(
        "User", foreign_keys=[requested_by_id])
    dispatched_by: Mapped[User | None] = relationship(
        "User", foreign_keys=[dispatched_by_id])
    received_by: Mapped[User | None] = relationship(
        "User", foreign_keys=[received_by_id])
    cancelled_by: Mapped[User | None] = relationship(
        "User", foreign_keys=[cancelled_by_id])
    items: Mapped[list["TransferOrderItem"]] = relationship(
        "TransferOrderItem", back_populates="transfer_order", cascade="all, delete-orphan"
    )


class TransferOrderItem(Base):
    __tablename__ = "transfer_order_items"
    __table_args__ = (
        UniqueConstraint("transfer_order_id", "device_id",
                         name="uq_transfer_item_unique"),
    )

    id: Mapped[int] = mapped_column(Integer, primary_key=True, index=True)
    transfer_order_id: Mapped[int] = mapped_column(
        Integer, ForeignKey("transfer_orders.id", ondelete="CASCADE"), nullable=False, index=True
    )
    device_id: Mapped[int] = mapped_column(
        Integer, ForeignKey("devices.id", ondelete="RESTRICT"), nullable=False, index=True
    )
    quantity: Mapped[int] = mapped_column(Integer, nullable=False)
    reservation_id: Mapped[int | None] = mapped_column(
        Integer,
        ForeignKey("inventory_reservations.id", ondelete="SET NULL"),
        nullable=True,
        index=True,
    )

    transfer_order: Mapped[TransferOrder] = relationship(
        "TransferOrder", back_populates="items"
    )
    device: Mapped[Device] = relationship("Device")
    reservation: Mapped["InventoryReservation | None"] = relationship(
        "InventoryReservation", back_populates="transfer_items"
    )


class RecurringOrderType(str, enum.Enum):
    """Tipos disponibles para plantillas recurrentes."""

    PURCHASE = "purchase"
    TRANSFER = "transfer"


class RecurringOrder(Base):
    __tablename__ = "recurring_orders"

    id: Mapped[int] = mapped_column(Integer, primary_key=True, index=True)
    name: Mapped[str] = mapped_column(String(120), nullable=False)
    description: Mapped[str | None] = mapped_column(String(255), nullable=True)
    order_type: Mapped[RecurringOrderType] = mapped_column(
        Enum(RecurringOrderType, name="recurring_order_type"),
        nullable=False,
    )
    store_id: Mapped[int | None] = mapped_column(
        "sucursal_id",
        Integer,
        ForeignKey("sucursales.id_sucursal", ondelete="SET NULL"),
        nullable=True,
        index=True,
    )
    payload: Mapped[dict[str, Any]] = mapped_column(
        JSON, nullable=False, default=dict)
    created_by_id: Mapped[int | None] = mapped_column(
        Integer,
        ForeignKey("usuarios.id_usuario", ondelete="SET NULL"),
        nullable=True,
        index=True,
    )
    last_used_by_id: Mapped[int | None] = mapped_column(
        Integer,
        ForeignKey("usuarios.id_usuario", ondelete="SET NULL"),
        nullable=True,
        index=True,
    )
    created_at: Mapped[datetime] = mapped_column(
        DateTime(timezone=True), nullable=False, default=datetime.utcnow
    )
    updated_at: Mapped[datetime] = mapped_column(
        DateTime(timezone=True), nullable=False, default=datetime.utcnow, onupdate=datetime.utcnow
    )
    last_used_at: Mapped[datetime | None] = mapped_column(
        DateTime(timezone=True), nullable=True)

    store: Mapped[Store | None] = relationship("Store")
    created_by: Mapped[User | None] = relationship(
        "User", foreign_keys=[created_by_id], backref="recurring_orders_created"
    )
    last_used_by: Mapped[User | None] = relationship(
        "User", foreign_keys=[last_used_by_id], backref="recurring_orders_used"
    )


class StoreMembership(Base):
    __tablename__ = "store_memberships"
    __table_args__ = (
        UniqueConstraint("user_id", "sucursal_id",
                         name="uq_membership_user_store"),
    )

    id: Mapped[int] = mapped_column(Integer, primary_key=True, index=True)
    user_id: Mapped[int] = mapped_column(
        Integer, ForeignKey("usuarios.id_usuario", ondelete="CASCADE"), nullable=False, index=True
    )
    store_id: Mapped[int] = mapped_column(
        "sucursal_id",
        Integer,
        ForeignKey("sucursales.id_sucursal", ondelete="CASCADE"),
        nullable=False,
        index=True,
    )
    can_create_transfer: Mapped[bool] = mapped_column(
        Boolean, nullable=False, default=False)
    can_receive_transfer: Mapped[bool] = mapped_column(
        Boolean, nullable=False, default=False)
    created_at: Mapped[datetime] = mapped_column(
        DateTime(timezone=True), default=datetime.utcnow)

    user: Mapped[User] = relationship("User", backref="store_memberships")
    store: Mapped[Store] = relationship("Store", backref="memberships")


class Customer(Base):
    __tablename__ = "clientes"

    id: Mapped[int] = mapped_column(
        "id_cliente", Integer, primary_key=True, index=True)
    name: Mapped[str] = mapped_column(
        "nombre", String(120), nullable=False, unique=True, index=True
    )
    contact_name: Mapped[str | None] = mapped_column(
        String(120), nullable=True)
    email: Mapped[str | None] = mapped_column(
        "correo", String(120), nullable=True, unique=True, index=True
    )
    phone: Mapped[str] = mapped_column(
        "telefono", String(40), nullable=False, index=True
    )
    address: Mapped[str | None] = mapped_column(
        "direccion", String(255), nullable=True)
    customer_type: Mapped[str] = mapped_column(
        "tipo", String(30), nullable=False, default="minorista", index=True
    )
    status: Mapped[str] = mapped_column(
        "estado", String(20), nullable=False, default="activo", index=True
    )
    credit_limit: Mapped[Decimal] = mapped_column(
        "limite_credito", Numeric(12, 2), nullable=False, default=Decimal("0")
    )
    outstanding_debt: Mapped[Decimal] = mapped_column(
        "saldo", Numeric(12, 2), nullable=False, default=Decimal("0")
    )
    notes: Mapped[str | None] = mapped_column("notas", Text, nullable=True)
    history: Mapped[list[dict[str, Any]]] = mapped_column(
        JSON, nullable=False, default=list)
    last_interaction_at: Mapped[datetime | None] = mapped_column(
        DateTime(timezone=True), nullable=True
    )
    created_at: Mapped[datetime] = mapped_column(
        DateTime(timezone=True), default=datetime.utcnow
    )
    updated_at: Mapped[datetime] = mapped_column(
        DateTime(timezone=True), default=datetime.utcnow, onupdate=datetime.utcnow
    )

    repair_orders: Mapped[list["RepairOrder"]] = relationship(
        "RepairOrder", back_populates="customer"
    )
    sales: Mapped[list["Sale"]] = relationship(
        "Sale", back_populates="customer")
    ledger_entries: Mapped[list["CustomerLedgerEntry"]] = relationship(
        "CustomerLedgerEntry",
        back_populates="customer",
        cascade="all, delete-orphan",
    )
    price_lists: Mapped[list["PriceList"]] = relationship(
<<<<<<< HEAD
=======
        "PriceList", back_populates="customer", cascade="all, delete-orphan"
>>>>>>> 8413da08
        "PriceList",
        back_populates="customer",
        cascade="all, delete-orphan",
    )


class CustomerLedgerEntryType(str, enum.Enum):
    """Tipos de movimientos registrados en la bitácora de clientes."""

    SALE = "sale"
    PAYMENT = "payment"
    ADJUSTMENT = "adjustment"
    NOTE = "note"


class CustomerLedgerEntry(Base):
    __tablename__ = "customer_ledger_entries"

    id: Mapped[int] = mapped_column(Integer, primary_key=True, index=True)
    customer_id: Mapped[int] = mapped_column(
        Integer,
        ForeignKey("clientes.id_cliente", ondelete="CASCADE"),
        nullable=False,
        index=True,
    )
    entry_type: Mapped[CustomerLedgerEntryType] = mapped_column(
        Enum(CustomerLedgerEntryType, name="customer_ledger_entry_type"),
        nullable=False,
    )
    reference_type: Mapped[str | None] = mapped_column(
        String(40), nullable=True)
    reference_id: Mapped[str | None] = mapped_column(String(80), nullable=True)
    amount: Mapped[Decimal] = mapped_column(Numeric(12, 2), nullable=False)
    balance_after: Mapped[Decimal] = mapped_column(
        Numeric(12, 2), nullable=False)
    note: Mapped[str | None] = mapped_column(Text, nullable=True)
    details: Mapped[dict[str, Any]] = mapped_column(
        JSON, nullable=False, default=dict)
    created_at: Mapped[datetime] = mapped_column(
        DateTime(timezone=True), nullable=False, default=datetime.utcnow
    )
    created_by_id: Mapped[int | None] = mapped_column(
        Integer,
        ForeignKey("usuarios.id_usuario", ondelete="SET NULL"),
        nullable=True,
        index=True,
    )

    customer: Mapped["Customer"] = relationship(
        "Customer", back_populates="ledger_entries"
    )
    created_by: Mapped[Optional["User"]] = relationship("User")


class Supplier(Base):
    __tablename__ = "suppliers"

    id: Mapped[int] = mapped_column(Integer, primary_key=True, index=True)
    name: Mapped[str] = mapped_column(
        String(120), nullable=False, unique=True, index=True)
    contact_name: Mapped[str | None] = mapped_column(
        String(120), nullable=True)
    email: Mapped[str | None] = mapped_column(String(120), nullable=True)
    phone: Mapped[str | None] = mapped_column(String(40), nullable=True)
    address: Mapped[str | None] = mapped_column(String(255), nullable=True)
    notes: Mapped[str | None] = mapped_column(Text, nullable=True)
    history: Mapped[list[dict[str, Any]]] = mapped_column(
        JSON, nullable=False, default=list)
    outstanding_debt: Mapped[Decimal] = mapped_column(
        Numeric(12, 2), nullable=False, default=Decimal("0")
    )
    created_at: Mapped[datetime] = mapped_column(
        DateTime(timezone=True), default=datetime.utcnow
    )
    updated_at: Mapped[datetime] = mapped_column(
        DateTime(timezone=True), default=datetime.utcnow, onupdate=datetime.utcnow
    )
    batches: Mapped[list["SupplierBatch"]] = relationship(
        "SupplierBatch", back_populates="supplier", cascade="all, delete-orphan"
    )


class SupplierBatch(Base):
    __tablename__ = "supplier_batches"
    __table_args__ = (
        UniqueConstraint("supplier_id", "batch_code",
                         name="uq_supplier_batch_code"),
    )

    id: Mapped[int] = mapped_column(Integer, primary_key=True, index=True)
    supplier_id: Mapped[int] = mapped_column(
        Integer, ForeignKey("suppliers.id", ondelete="CASCADE"), nullable=False, index=True
    )
    store_id: Mapped[int | None] = mapped_column(
        "sucursal_id",
        Integer,
        ForeignKey("sucursales.id_sucursal", ondelete="SET NULL"),
        nullable=True,
        index=True,
    )
    device_id: Mapped[int | None] = mapped_column(
        Integer, ForeignKey("devices.id", ondelete="SET NULL"), nullable=True, index=True
    )
    model_name: Mapped[str] = mapped_column(String(120), nullable=False)
    batch_code: Mapped[str] = mapped_column(String(80), nullable=False)
    unit_cost: Mapped[Decimal] = mapped_column(
        Numeric(12, 2), nullable=False, default=Decimal("0")
    )
    quantity: Mapped[int] = mapped_column(Integer, nullable=False, default=0)
    purchase_date: Mapped[date] = mapped_column(Date, nullable=False)
    notes: Mapped[str | None] = mapped_column(String(255), nullable=True)
    created_at: Mapped[datetime] = mapped_column(
        DateTime(timezone=True), nullable=False, default=datetime.utcnow
    )
    updated_at: Mapped[datetime] = mapped_column(
        DateTime(timezone=True),
        nullable=False,
        default=datetime.utcnow,
        onupdate=datetime.utcnow,
    )

    supplier: Mapped["Supplier"] = relationship(
        "Supplier", back_populates="batches")
    store: Mapped[Store | None] = relationship(
        "Store", back_populates="supplier_batches")
    device: Mapped[Device | None] = relationship("Device")


class Proveedor(Base):
    """Catálogo simplificado de proveedores corporativos."""

    __tablename__ = "proveedores"

    id_proveedor: Mapped[int] = mapped_column(
        Integer, primary_key=True, index=True)
    nombre: Mapped[str] = mapped_column(
        String(150), nullable=False, unique=True, index=True)
    telefono: Mapped[str | None] = mapped_column(String(40), nullable=True)
    correo: Mapped[str | None] = mapped_column(String(120), nullable=True)
    direccion: Mapped[str | None] = mapped_column(String(255), nullable=True)
    tipo: Mapped[str | None] = mapped_column(String(60), nullable=True)
    estado: Mapped[str] = mapped_column(
        String(40), nullable=False, default="activo")
    notas: Mapped[str | None] = mapped_column(Text, nullable=True)

    compras: Mapped[list["Compra"]] = relationship(
        "Compra", back_populates="proveedor", cascade="all, delete-orphan"
    )


class Compra(Base):
    """Encabezado de compras directas registradas en el módulo clásico."""

    __tablename__ = "compras"

    id_compra: Mapped[int] = mapped_column(
        Integer, primary_key=True, index=True)
    proveedor_id: Mapped[int] = mapped_column(
        Integer,
        ForeignKey("proveedores.id_proveedor", ondelete="RESTRICT"),
        nullable=False,
        index=True,
    )
    usuario_id: Mapped[int] = mapped_column(
        Integer,
        ForeignKey("usuarios.id_usuario", ondelete="RESTRICT"),
        nullable=False,
        index=True,
    )
    fecha: Mapped[datetime] = mapped_column(
        DateTime(timezone=True), nullable=False, default=datetime.utcnow
    )
    total: Mapped[Decimal] = mapped_column(
        Numeric(14, 2), nullable=False, default=Decimal("0")
    )
    impuesto: Mapped[Decimal] = mapped_column(
        Numeric(12, 2), nullable=False, default=Decimal("0")
    )
    forma_pago: Mapped[str] = mapped_column(String(60), nullable=False)
    estado: Mapped[str] = mapped_column(
        String(40), nullable=False, default="PENDIENTE")

    proveedor: Mapped[Proveedor] = relationship(
        "Proveedor", back_populates="compras")
    usuario: Mapped["User"] = relationship("User")
    detalles: Mapped[list["DetalleCompra"]] = relationship(
        "DetalleCompra", back_populates="compra", cascade="all, delete-orphan"
    )


class DetalleCompra(Base):
    """Detalle de productos asociados a una compra simplificada."""

    __tablename__ = "detalle_compras"

    id_detalle: Mapped[int] = mapped_column(
        Integer, primary_key=True, index=True)
    compra_id: Mapped[int] = mapped_column(
        Integer,
        ForeignKey("compras.id_compra", ondelete="CASCADE"),
        nullable=False,
        index=True,
    )
    producto_id: Mapped[int] = mapped_column(
        Integer,
        ForeignKey("devices.id", ondelete="RESTRICT"),
        nullable=False,
        index=True,
    )
    cantidad: Mapped[int] = mapped_column(Integer, nullable=False)
    costo_unitario: Mapped[Decimal] = mapped_column(
        Numeric(12, 2), nullable=False, default=Decimal("0")
    )
    subtotal: Mapped[Decimal] = mapped_column(
        Numeric(14, 2), nullable=False, default=Decimal("0")
    )

    compra: Mapped[Compra] = relationship("Compra", back_populates="detalles")
    producto: Mapped[Device] = relationship("Device")


class PurchaseOrder(Base):
    __tablename__ = "purchase_orders"

    id: Mapped[int] = mapped_column(Integer, primary_key=True, index=True)
    store_id: Mapped[int] = mapped_column(
        "sucursal_id",
        Integer,
        ForeignKey("sucursales.id_sucursal", ondelete="RESTRICT"),
        nullable=False,
        index=True,
    )
    supplier: Mapped[str] = mapped_column(String(120), nullable=False)
    status: Mapped[PurchaseStatus] = mapped_column(
        Enum(PurchaseStatus, name="purchase_status"),
        nullable=False,
        default=PurchaseStatus.PENDIENTE,
    )
    notes: Mapped[str | None] = mapped_column(String(255), nullable=True)
    created_at: Mapped[datetime] = mapped_column(
        DateTime(timezone=True), default=datetime.utcnow)
    updated_at: Mapped[datetime] = mapped_column(
        DateTime(timezone=True), default=datetime.utcnow, onupdate=datetime.utcnow
    )
    created_by_id: Mapped[int | None] = mapped_column(
        Integer, ForeignKey("usuarios.id_usuario", ondelete="SET NULL"), nullable=True, index=True
    )
    closed_at: Mapped[datetime | None] = mapped_column(
        DateTime(timezone=True), nullable=True)

    store: Mapped[Store] = relationship("Store")
    created_by: Mapped[User | None] = relationship("User")
    items: Mapped[list["PurchaseOrderItem"]] = relationship(
        "PurchaseOrderItem", back_populates="order", cascade="all, delete-orphan"
    )
    returns: Mapped[list["PurchaseReturn"]] = relationship(
        "PurchaseReturn", back_populates="order", cascade="all, delete-orphan"
    )


class PurchaseOrderItem(Base):
    __tablename__ = "purchase_order_items"
    __table_args__ = (
        UniqueConstraint("purchase_order_id", "device_id",
                         name="uq_purchase_item_unique"),
    )

    id: Mapped[int] = mapped_column(Integer, primary_key=True, index=True)
    purchase_order_id: Mapped[int] = mapped_column(
        Integer, ForeignKey("purchase_orders.id", ondelete="CASCADE"), nullable=False, index=True
    )
    device_id: Mapped[int] = mapped_column(
        Integer, ForeignKey("devices.id", ondelete="RESTRICT"), nullable=False, index=True
    )
    quantity_ordered: Mapped[int] = mapped_column(Integer, nullable=False)
    quantity_received: Mapped[int] = mapped_column(
        Integer, nullable=False, default=0)
    unit_cost: Mapped[Decimal] = mapped_column(
        Numeric(12, 2), nullable=False, default=Decimal("0"))

    order: Mapped[PurchaseOrder] = relationship(
        "PurchaseOrder", back_populates="items")
    device: Mapped[Device] = relationship("Device")


class PurchaseReturn(Base):
    __tablename__ = "purchase_returns"

    id: Mapped[int] = mapped_column(Integer, primary_key=True, index=True)
    purchase_order_id: Mapped[int] = mapped_column(
        Integer, ForeignKey("purchase_orders.id", ondelete="CASCADE"), nullable=False, index=True
    )
    device_id: Mapped[int] = mapped_column(
        Integer, ForeignKey("devices.id", ondelete="RESTRICT"), nullable=False, index=True
    )
    quantity: Mapped[int] = mapped_column(Integer, nullable=False)
    reason: Mapped[str] = mapped_column(String(255), nullable=False)
    processed_by_id: Mapped[int | None] = mapped_column(
        Integer, ForeignKey("usuarios.id_usuario", ondelete="SET NULL"), nullable=True, index=True
    )
    created_at: Mapped[datetime] = mapped_column(
        DateTime(timezone=True), default=datetime.utcnow)

    order: Mapped[PurchaseOrder] = relationship(
        "PurchaseOrder", back_populates="returns")
    device: Mapped[Device] = relationship("Device")
    processed_by: Mapped[User | None] = relationship("User")


class Sale(Base):
    __tablename__ = "ventas"

    id: Mapped[int] = mapped_column(
        "id_venta", Integer, primary_key=True, index=True)
    store_id: Mapped[int] = mapped_column(
        "sucursal_id",
        Integer,
        ForeignKey("sucursales.id_sucursal", ondelete="RESTRICT"),
        nullable=False,
        index=True,
    )
    customer_id: Mapped[int | None] = mapped_column(
        "cliente_id",
        Integer,
        ForeignKey("clientes.id_cliente", ondelete="SET NULL"),
        nullable=True,
        index=True,
    )
    customer_name: Mapped[str | None] = mapped_column(
        String(120), nullable=True)
    payment_method: Mapped[PaymentMethod] = mapped_column(
        "forma_pago",
        Enum(PaymentMethod, name="payment_method"),
        nullable=False,
        default=PaymentMethod.EFECTIVO,
    )
    discount_percent: Mapped[Decimal] = mapped_column(
        Numeric(5, 2), nullable=False, default=Decimal("0")
    )
    subtotal_amount: Mapped[Decimal] = mapped_column(
        "subtotal", Numeric(12, 2), nullable=False, default=Decimal("0")
    )
    tax_amount: Mapped[Decimal] = mapped_column(
        "impuesto", Numeric(12, 2), nullable=False, default=Decimal("0")
    )
    total_amount: Mapped[Decimal] = mapped_column(
        "total", Numeric(12, 2), nullable=False, default=Decimal("0")
    )
    status: Mapped[str] = mapped_column(
        "estado", String(30), nullable=False, default="COMPLETADA"
    )
    notes: Mapped[str | None] = mapped_column(String(255), nullable=True)
    created_at: Mapped[datetime] = mapped_column(
        "fecha", DateTime(timezone=True), default=datetime.utcnow
    )
    performed_by_id: Mapped[int | None] = mapped_column(
        "usuario_id",
        Integer,
        ForeignKey("usuarios.id_usuario", ondelete="SET NULL"),
        nullable=True,
        index=True,
    )
    cash_session_id: Mapped[int | None] = mapped_column(
        Integer,
        ForeignKey("cash_register_sessions.id", ondelete="SET NULL"),
        nullable=True,
        index=True,
    )

    store: Mapped[Store] = relationship("Store")
    performed_by: Mapped[User | None] = relationship("User")
    customer: Mapped[Customer | None] = relationship(
        "Customer", back_populates="sales")
    cash_session: Mapped[CashRegisterSession | None] = relationship(
        "CashRegisterSession", back_populates="sales"
    )
    items: Mapped[list["SaleItem"]] = relationship(
        "SaleItem", back_populates="sale", cascade="all, delete-orphan"
    )
    returns: Mapped[list["SaleReturn"]] = relationship(
        "SaleReturn", back_populates="sale", cascade="all, delete-orphan"
    )


class SaleItem(Base):
    __tablename__ = "detalle_ventas"

    id: Mapped[int] = mapped_column(
        "id_detalle", Integer, primary_key=True, index=True)
    sale_id: Mapped[int] = mapped_column(
        "venta_id",
        Integer,
        ForeignKey("ventas.id_venta", ondelete="CASCADE"),
        nullable=False,
        index=True,
    )
    device_id: Mapped[int] = mapped_column(
        "producto_id",
        Integer,
        ForeignKey("devices.id", ondelete="RESTRICT"),
        nullable=False,
        index=True,
    )
    quantity: Mapped[int] = mapped_column(Integer, nullable=False)
    unit_price: Mapped[Decimal] = mapped_column(
        "precio_unitario", Numeric(12, 2), nullable=False
    )
    discount_amount: Mapped[Decimal] = mapped_column(
        Numeric(12, 2), nullable=False, default=Decimal("0")
    )
    total_line: Mapped[Decimal] = mapped_column(
        "subtotal", Numeric(12, 2), nullable=False
    )
    reservation_id: Mapped[int | None] = mapped_column(
        Integer,
        ForeignKey("inventory_reservations.id", ondelete="SET NULL"),
        nullable=True,
        index=True,
    )

    sale: Mapped[Sale] = relationship("Sale", back_populates="items")
    device: Mapped[Device] = relationship("Device")
    reservation: Mapped["InventoryReservation | None"] = relationship(
        "InventoryReservation", back_populates="sale_items"
    )


class SaleReturn(Base):
    __tablename__ = "sale_returns"

    id: Mapped[int] = mapped_column(Integer, primary_key=True, index=True)
    sale_id: Mapped[int] = mapped_column(
        "venta_id",
        Integer,
        ForeignKey("ventas.id_venta", ondelete="CASCADE"),
        nullable=False,
        index=True,
    )
    device_id: Mapped[int] = mapped_column(
        Integer, ForeignKey("devices.id", ondelete="RESTRICT"), nullable=False, index=True
    )
    quantity: Mapped[int] = mapped_column(Integer, nullable=False)
    reason: Mapped[str] = mapped_column(String(255), nullable=False)
    processed_by_id: Mapped[int | None] = mapped_column(
        Integer, ForeignKey("usuarios.id_usuario", ondelete="SET NULL"), nullable=True, index=True
    )
    created_at: Mapped[datetime] = mapped_column(
        DateTime(timezone=True), default=datetime.utcnow)

    sale: Mapped[Sale] = relationship("Sale", back_populates="returns")
    device: Mapped[Device] = relationship("Device")
    processed_by: Mapped[User | None] = relationship("User")


class RepairOrder(Base):
    __tablename__ = "repair_orders"

    id: Mapped[int] = mapped_column(Integer, primary_key=True, index=True)
    store_id: Mapped[int] = mapped_column(
        "sucursal_id",
        Integer,
        ForeignKey("sucursales.id_sucursal", ondelete="RESTRICT"),
        nullable=False,
        index=True,
    )
    customer_id: Mapped[int | None] = mapped_column(
        Integer, ForeignKey("clientes.id_cliente", ondelete="SET NULL"), nullable=True, index=True
    )
    customer_name: Mapped[str | None] = mapped_column(
        String(120), nullable=True)
    customer_contact: Mapped[str | None] = mapped_column(
        String(120), nullable=True)  # // [PACK37-backend]
    technician_name: Mapped[str] = mapped_column(String(120), nullable=False)
    damage_type: Mapped[str] = mapped_column(String(120), nullable=False)
    diagnosis: Mapped[str | None] = mapped_column(
        Text, nullable=True)  # // [PACK37-backend]
    device_model: Mapped[str | None] = mapped_column(
        String(120), nullable=True)  # // [PACK37-backend]
    imei: Mapped[str | None] = mapped_column(
        String(40), nullable=True)  # // [PACK37-backend]
    device_description: Mapped[str | None] = mapped_column(
        String(255), nullable=True)
    notes: Mapped[str | None] = mapped_column(Text, nullable=True)
    status: Mapped[RepairStatus] = mapped_column(
        Enum(RepairStatus, name="repair_status"),
        nullable=False,
        default=RepairStatus.PENDIENTE,
    )
    labor_cost: Mapped[Decimal] = mapped_column(
        Numeric(12, 2), nullable=False, default=Decimal("0")
    )
    parts_cost: Mapped[Decimal] = mapped_column(
        Numeric(12, 2), nullable=False, default=Decimal("0")
    )
    total_cost: Mapped[Decimal] = mapped_column(
        Numeric(12, 2), nullable=False, default=Decimal("0")
    )
    parts_snapshot: Mapped[list[dict[str, Any]]] = mapped_column(
        JSON, nullable=False, default=list
    )
    inventory_adjusted: Mapped[bool] = mapped_column(
        Boolean, nullable=False, default=False)
    opened_at: Mapped[datetime] = mapped_column(
        DateTime(timezone=True), default=datetime.utcnow)
    updated_at: Mapped[datetime] = mapped_column(
        DateTime(timezone=True), default=datetime.utcnow, onupdate=datetime.utcnow
    )
    delivered_at: Mapped[datetime | None] = mapped_column(
        DateTime(timezone=True), nullable=True)

    store: Mapped[Store] = relationship("Store")
    customer: Mapped[Customer | None] = relationship(
        "Customer", back_populates="repair_orders")
    parts: Mapped[list["RepairOrderPart"]] = relationship(
        "RepairOrderPart", back_populates="repair_order", cascade="all, delete-orphan"
    )


class RepairOrderPart(Base):
    __tablename__ = "repair_order_parts"
    __table_args__ = (
        UniqueConstraint(
            "repair_order_id",
            "device_id",
            "part_name",
            name="uq_repair_order_part",
        ),
    )

    id: Mapped[int] = mapped_column(Integer, primary_key=True, index=True)
    repair_order_id: Mapped[int] = mapped_column(
        Integer, ForeignKey("repair_orders.id", ondelete="CASCADE"), nullable=False, index=True
    )
    device_id: Mapped[int | None] = mapped_column(
        Integer, ForeignKey("devices.id", ondelete="RESTRICT"), nullable=True, index=True
    )
    part_name: Mapped[str | None] = mapped_column(
        String(120), nullable=True)  # // [PACK37-backend]
    quantity: Mapped[int] = mapped_column(Integer, nullable=False)
    unit_cost: Mapped[Decimal] = mapped_column(
        Numeric(12, 2), nullable=False, default=Decimal("0")
    )
    source: Mapped[RepairPartSource] = mapped_column(  # // [PACK37-backend]
        Enum(RepairPartSource, name="repair_part_source"),
        nullable=False,
        default=RepairPartSource.STOCK,
    )

    repair_order: Mapped[RepairOrder] = relationship(
        "RepairOrder", back_populates="parts")
    device: Mapped[Device | None] = relationship("Device")


class CashRegisterSession(Base):
    __tablename__ = "cash_register_sessions"

    id: Mapped[int] = mapped_column(Integer, primary_key=True, index=True)
    store_id: Mapped[int] = mapped_column(
        "sucursal_id",
        Integer,
        ForeignKey("sucursales.id_sucursal", ondelete="RESTRICT"),
        nullable=False,
        index=True,
    )
    status: Mapped[CashSessionStatus] = mapped_column(
        Enum(CashSessionStatus, name="cash_session_status"),
        nullable=False,
        default=CashSessionStatus.ABIERTO,
    )
    opening_amount: Mapped[Decimal] = mapped_column(
        Numeric(12, 2), nullable=False, default=Decimal("0")
    )
    closing_amount: Mapped[Decimal] = mapped_column(
        Numeric(12, 2), nullable=False, default=Decimal("0")
    )
    expected_amount: Mapped[Decimal] = mapped_column(
        Numeric(12, 2), nullable=False, default=Decimal("0")
    )
    difference_amount: Mapped[Decimal] = mapped_column(
        Numeric(12, 2), nullable=False, default=Decimal("0")
    )
    payment_breakdown: Mapped[dict[str, Any]] = mapped_column(
        JSON, nullable=False, default=dict)
    notes: Mapped[str | None] = mapped_column(Text, nullable=True)
    opened_by_id: Mapped[int | None] = mapped_column(
        Integer, ForeignKey("usuarios.id_usuario", ondelete="SET NULL"), nullable=True, index=True
    )
    closed_by_id: Mapped[int | None] = mapped_column(
        Integer, ForeignKey("usuarios.id_usuario", ondelete="SET NULL"), nullable=True, index=True
    )
    opened_at: Mapped[datetime] = mapped_column(
        DateTime(timezone=True), default=datetime.utcnow)
    closed_at: Mapped[datetime | None] = mapped_column(
        DateTime(timezone=True), nullable=True)

    store: Mapped[Store] = relationship("Store")
    opened_by: Mapped[User | None] = relationship(
        "User", foreign_keys=[opened_by_id], backref="cash_sessions_opened"
    )
    closed_by: Mapped[User | None] = relationship(
        "User", foreign_keys=[closed_by_id], backref="cash_sessions_closed"
    )
    sales: Mapped[list[Sale]] = relationship(
        "Sale", back_populates="cash_session")


class POSConfig(Base):
    __tablename__ = "pos_configs"

    store_id: Mapped[int] = mapped_column(
        "sucursal_id",
        Integer,
        ForeignKey("sucursales.id_sucursal", ondelete="CASCADE"),
        primary_key=True,
        index=True,
    )
    tax_rate: Mapped[Decimal] = mapped_column(
        Numeric(5, 2), nullable=False, default=Decimal("0"))
    invoice_prefix: Mapped[str] = mapped_column(String(12), nullable=False)
    printer_name: Mapped[str | None] = mapped_column(
        String(120), nullable=True)
    printer_profile: Mapped[str | None] = mapped_column(
        String(255), nullable=True)
    quick_product_ids: Mapped[list[int]] = mapped_column(
        JSON, nullable=False, default=list)
    updated_at: Mapped[datetime] = mapped_column(
        DateTime(timezone=True), default=datetime.utcnow, onupdate=datetime.utcnow
    )

    store: Mapped[Store] = relationship("Store")


class POSDraftSale(Base):
    __tablename__ = "pos_draft_sales"

    id: Mapped[int] = mapped_column(Integer, primary_key=True, index=True)
    store_id: Mapped[int] = mapped_column(
        "sucursal_id",
        Integer,
        ForeignKey("sucursales.id_sucursal", ondelete="CASCADE"),
        nullable=False,
        index=True,
    )
    payload: Mapped[dict[str, Any]] = mapped_column(
        JSON, nullable=False, default=dict)
    created_at: Mapped[datetime] = mapped_column(
        DateTime(timezone=True), default=datetime.utcnow)
    updated_at: Mapped[datetime] = mapped_column(
        DateTime(timezone=True), default=datetime.utcnow, onupdate=datetime.utcnow
    )

    store: Mapped[Store] = relationship("Store")


class UserTOTPSecret(Base):
    __tablename__ = "user_totp_secrets"

    id: Mapped[int] = mapped_column(Integer, primary_key=True, index=True)
    user_id: Mapped[int] = mapped_column(
        Integer, ForeignKey("usuarios.id_usuario", ondelete="CASCADE"), nullable=False, unique=True
    )
    secret: Mapped[str] = mapped_column(String(64), nullable=False)
    is_active: Mapped[bool] = mapped_column(
        Boolean, nullable=False, default=False)
    created_at: Mapped[datetime] = mapped_column(
        DateTime(timezone=True), default=datetime.utcnow)
    activated_at: Mapped[datetime | None] = mapped_column(
        DateTime(timezone=True), nullable=True)
    last_verified_at: Mapped[datetime | None] = mapped_column(
        DateTime(timezone=True), nullable=True)

    user: Mapped[User] = relationship("User", back_populates="totp_secret")


class ActiveSession(Base):
    __tablename__ = "active_sessions"
    __table_args__ = (UniqueConstraint(
        "session_token", name="uq_active_session_token"),)

    id: Mapped[int] = mapped_column(Integer, primary_key=True, index=True)
    user_id: Mapped[int] = mapped_column(
        Integer, ForeignKey("usuarios.id_usuario", ondelete="CASCADE"), nullable=False, index=True
    )
    session_token: Mapped[str] = mapped_column(
        String(64), nullable=False, unique=True, index=True
    )
    created_at: Mapped[datetime] = mapped_column(
        DateTime(timezone=True), default=datetime.utcnow)
    last_used_at: Mapped[datetime | None] = mapped_column(
        DateTime(timezone=True), nullable=True)
    expires_at: Mapped[datetime | None] = mapped_column(
        DateTime(timezone=True), nullable=True)
    revoked_at: Mapped[datetime | None] = mapped_column(
        DateTime(timezone=True), nullable=True)
    revoked_by_id: Mapped[int | None] = mapped_column(
        Integer, ForeignKey("usuarios.id_usuario", ondelete="SET NULL"), nullable=True, index=True
    )
    revoke_reason: Mapped[str | None] = mapped_column(
        String(255), nullable=True)

    user: Mapped[User] = relationship(
        "User", foreign_keys=[user_id], back_populates="active_sessions"
    )
    revoked_by: Mapped[User | None] = relationship(
        "User", foreign_keys=[revoked_by_id]
    )


class PasswordResetToken(Base):
    __tablename__ = "password_reset_tokens"
    __table_args__ = (UniqueConstraint(
        "token", name="uq_password_reset_token"),)

    id: Mapped[int] = mapped_column(Integer, primary_key=True, index=True)
    user_id: Mapped[int] = mapped_column(
        Integer,
        ForeignKey("usuarios.id_usuario", ondelete="CASCADE"),
        nullable=False,
        index=True,
    )
    token: Mapped[str] = mapped_column(
        String(128), nullable=False, unique=True, index=True)
    expires_at: Mapped[datetime] = mapped_column(
        DateTime(timezone=True), nullable=False)
    used_at: Mapped[datetime | None] = mapped_column(
        DateTime(timezone=True), nullable=True)
    created_at: Mapped[datetime] = mapped_column(
        DateTime(timezone=True), default=datetime.utcnow)

    user: Mapped[User] = relationship(
        "User", back_populates="password_reset_tokens")


class SyncOutbox(Base):
    __tablename__ = "sync_outbox"
    __table_args__ = (UniqueConstraint(
        "entity_type", "entity_id", name="uq_outbox_entity"),)

    id: Mapped[int] = mapped_column(Integer, primary_key=True, index=True)
    entity_type: Mapped[str] = mapped_column(
        String(120), nullable=False, index=True)
    entity_id: Mapped[str] = mapped_column(String(80), nullable=False)
    operation: Mapped[str] = mapped_column(String(40), nullable=False)
    payload: Mapped[str] = mapped_column(Text, nullable=False)
    attempt_count: Mapped[int] = mapped_column(
        Integer, nullable=False, default=0)
    last_attempt_at: Mapped[datetime | None] = mapped_column(
        DateTime(timezone=True), nullable=True)
    status: Mapped[SyncOutboxStatus] = mapped_column(
        Enum(SyncOutboxStatus, name="sync_outbox_status"),
        nullable=False,
        default=SyncOutboxStatus.PENDING,
    )
    priority: Mapped[SyncOutboxPriority] = mapped_column(
        Enum(SyncOutboxPriority, name="sync_outbox_priority"),
        nullable=False,
        default=SyncOutboxPriority.NORMAL,
    )
    error_message: Mapped[str | None] = mapped_column(
        String(255), nullable=True)
    created_at: Mapped[datetime] = mapped_column(
        DateTime(timezone=True), default=datetime.utcnow)
    updated_at: Mapped[datetime] = mapped_column(
        DateTime(timezone=True), default=datetime.utcnow, onupdate=datetime.utcnow
    )
    conflict_flag: Mapped[bool] = mapped_column(
        Boolean, nullable=False, default=False, index=True)
    version: Mapped[int] = mapped_column(
        Integer, nullable=False, default=1, index=True)


# // [PACK35-backend]
class SyncQueueStatus(str, enum.Enum):
    """Estados posibles dentro de la cola híbrida de sincronización."""

    PENDING = "PENDING"
    SENT = "SENT"
    FAILED = "FAILED"


# // [PACK35-backend]
class SyncQueue(Base):
    __tablename__ = "sync_queue"

    id: Mapped[int] = mapped_column(Integer, primary_key=True, index=True)
    event_type: Mapped[str] = mapped_column(
        String(120), nullable=False, index=True)
    payload: Mapped[dict[str, Any]] = mapped_column(JSON, nullable=False)
    idempotency_key: Mapped[str | None] = mapped_column(
        String(120), nullable=True, unique=True)
    status: Mapped[SyncQueueStatus] = mapped_column(
        Enum(SyncQueueStatus, name="sync_queue_status"),
        nullable=False,
        default=SyncQueueStatus.PENDING,
    )
    attempts: Mapped[int] = mapped_column(Integer, nullable=False, default=0)
    last_error: Mapped[str | None] = mapped_column(Text, nullable=True)
    created_at: Mapped[datetime] = mapped_column(
        DateTime(timezone=True), default=datetime.utcnow)
    updated_at: Mapped[datetime] = mapped_column(
        DateTime(timezone=True), default=datetime.utcnow, onupdate=datetime.utcnow
    )
    attempt_logs: Mapped[list["SyncAttempt"]] = relationship(
        "SyncAttempt",
        back_populates="queue_entry",
        cascade="all, delete-orphan",
    )


# // [PACK35-backend]
class SyncAttempt(Base):
    __tablename__ = "sync_attempts"

    id: Mapped[int] = mapped_column(Integer, primary_key=True, index=True)
    queue_id: Mapped[int] = mapped_column(
        Integer,
        ForeignKey("sync_queue.id", ondelete="CASCADE"),
        nullable=False,
        index=True,
    )
    attempted_at: Mapped[datetime] = mapped_column(
        DateTime(timezone=True), default=datetime.utcnow)
    success: Mapped[bool] = mapped_column(
        Boolean, nullable=False, default=False)
    error_message: Mapped[str | None] = mapped_column(Text, nullable=True)

    queue_entry: Mapped[SyncQueue] = relationship(
        "SyncQueue", back_populates="attempt_logs")


__all__ = [
    "CashRegisterSession",
    "CashSessionStatus",
    "Customer",
    "AuditLog",
    "SystemLog",
    "SystemError",
    "SystemLogLevel",
    "BackupJob",
    "BackupMode",
    "ActiveSession",
    "PasswordResetToken",
    "DeviceIdentifier",
    "Device",
    "PriceList",
    "PriceListItem",
    "InventoryMovement",
    "MovementType",
    "InventoryImportTemp",
    "ImportValidation",
    "PaymentMethod",
    "PurchaseOrder",
    "PurchaseOrderItem",
    "PurchaseReturn",
    "PurchaseStatus",
    "RepairOrder",
    "RepairOrderPart",
    "RepairStatus",
    "Role",
    "Store",
    "SupplierBatch",
    "SyncMode",
    "SyncSession",
    "SyncStatus",
    "Supplier",
    "SyncOutbox",
    "SyncOutboxPriority",
    "SyncQueue",
    "SyncQueueStatus",
    "SyncAttempt",
    "TransferOrder",
    "TransferOrderItem",
    "TransferStatus",
    "UserTOTPSecret",
    "StoreMembership",
    "User",
    "UserRole",
    "Permission",
    "Sale",
    "SaleItem",
    "SaleReturn",
    "POSConfig",
    "POSDraftSale",
]<|MERGE_RESOLUTION|>--- conflicted
+++ resolved
@@ -166,11 +166,9 @@
         "InventoryReservation", back_populates="store", cascade="all, delete-orphan"
     )
     price_lists: Mapped[list["PriceList"]] = relationship(
-<<<<<<< HEAD
         "PriceList",
         back_populates="store",
         cascade="all, delete-orphan",
-=======
         "PriceList", back_populates="store", cascade="all, delete-orphan"
         "PriceList",
         back_populates="store",
@@ -180,7 +178,6 @@
         "ProductBundle",
         back_populates="store",
         cascade="all, delete-orphan",
->>>>>>> 8413da08
     )
 
 
@@ -1665,10 +1662,7 @@
         cascade="all, delete-orphan",
     )
     price_lists: Mapped[list["PriceList"]] = relationship(
-<<<<<<< HEAD
-=======
         "PriceList", back_populates="customer", cascade="all, delete-orphan"
->>>>>>> 8413da08
         "PriceList",
         back_populates="customer",
         cascade="all, delete-orphan",
