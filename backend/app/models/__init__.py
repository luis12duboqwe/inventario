"""Modelos ORM del dominio de Softmobile Central."""
from __future__ import annotations

import enum
import json
from datetime import date, datetime
from decimal import Decimal
from typing import Any, Optional

from sqlalchemy import (
    Boolean,
    Date,
    DateTime,
    Enum,
    ForeignKey,
    Integer,
    Index,
    JSON,
    Numeric,
    String,
    Text,
    UniqueConstraint,
)
from sqlalchemy.orm import Mapped, mapped_column, relationship, synonym

from ..database import Base


class MovementType(str, enum.Enum):
    """Tipos permitidos de movimientos de inventario."""

    IN = "entrada"
    OUT = "salida"
    ADJUST = "ajuste"


# // [PACK38-inventory-reservations]
class InventoryState(str, enum.Enum):
    """Estados de ciclo de vida de una reserva de inventario."""

    RESERVADO = "RESERVADO"
    CONSUMIDO = "CONSUMIDO"
    CANCELADO = "CANCELADO"
    EXPIRADO = "EXPIRADO"


# // [PACK30-31-BACKEND]
class StockMoveType(str, enum.Enum):
    """Clasificación de movimientos contables por sucursal."""

    IN = "IN"
    OUT = "OUT"
    ADJUST = "ADJ"
    TRANSFER = "TRANSFER"


# // [PACK30-31-BACKEND]
class CostingMethod(str, enum.Enum):
    """Métodos de costeo soportados en la bitácora contable."""

    FIFO = "FIFO"
    AVG = "AVG"


class SyncStatus(str, enum.Enum):
    """Estados posibles de una sesión de sincronización."""

    SUCCESS = "exitoso"
    FAILED = "fallido"


class SyncMode(str, enum.Enum):
    """Modo en el que se dispara la sincronización."""

    AUTOMATIC = "automatico"
    MANUAL = "manual"


class SyncOutboxStatus(str, enum.Enum):
    """Estados posibles de un evento en la cola de sincronización."""

    PENDING = "PENDING"
    SENT = "SENT"
    FAILED = "FAILED"


class SyncOutboxPriority(str, enum.Enum):
    """Prioridad de procesamiento para eventos híbridos."""

    HIGH = "HIGH"
    NORMAL = "NORMAL"
    LOW = "LOW"


class BackupMode(str, enum.Enum):
    """Origen del respaldo generado."""

    AUTOMATIC = "automatico"
    MANUAL = "manual"


class BackupComponent(str, enum.Enum):
    """Componentes disponibles dentro de un respaldo corporativo."""

    DATABASE = "database"
    CONFIGURATION = "configuration"
    CRITICAL_FILES = "critical_files"


class SystemLogLevel(str, enum.Enum):
    """Niveles de severidad admitidos en la bitácora general."""

    INFO = "info"
    WARNING = "warning"
    ERROR = "error"
    CRITICAL = "critical"


class Store(Base):
    __tablename__ = "sucursales"

    id: Mapped[int] = mapped_column(
        "id_sucursal", Integer, primary_key=True, index=True
    )
    name: Mapped[str] = mapped_column(
        "nombre", String(120), nullable=False, unique=True, index=True
    )
    location: Mapped[str | None] = mapped_column(
        "direccion", String(255), nullable=True)
    phone: Mapped[str | None] = mapped_column(
        "telefono", String(30), nullable=True)
    manager: Mapped[str | None] = mapped_column(
        "responsable", String(120), nullable=True)
    status: Mapped[str] = mapped_column(
        "estado", String(30), nullable=False, default="activa", index=True
    )
    code: Mapped[str] = mapped_column(
        "codigo", String(20), nullable=False, unique=True, index=True
    )
    created_at: Mapped[datetime] = mapped_column(
        "fecha_creacion", DateTime(timezone=True), default=datetime.utcnow, nullable=False
    )
    timezone: Mapped[str] = mapped_column(
        String(50), nullable=False, default="UTC")
    inventory_value: Mapped[Decimal] = mapped_column(
        Numeric(14, 2), nullable=False, default=Decimal("0")
    )

    devices: Mapped[list["Device"]] = relationship(
        "Device", back_populates="store", cascade="all, delete-orphan"
    )
    movements: Mapped[list["InventoryMovement"]] = relationship(
        "InventoryMovement",
        back_populates="store",
        cascade="all, delete-orphan",
        foreign_keys="InventoryMovement.store_id",
    )
    sync_sessions: Mapped[list["SyncSession"]] = relationship(
        "SyncSession", back_populates="store", cascade="all, delete-orphan"
    )
    supplier_batches: Mapped[list["SupplierBatch"]] = relationship(
        "SupplierBatch", back_populates="store", cascade="all, delete-orphan"
    )
    users: Mapped[list["User"]] = relationship("User", back_populates="store")
    reservations: Mapped[list["InventoryReservation"]] = relationship(
        "InventoryReservation", back_populates="store", cascade="all, delete-orphan"
    )
    price_lists: Mapped[list["PriceList"]] = relationship(
        "PriceList",
        back_populates="store",
        cascade="all, delete-orphan",
    )
    bundles: Mapped[list["ProductBundle"]] = relationship(
        "ProductBundle",
        back_populates="store",
        cascade="all, delete-orphan",
    )


class CommercialState(str, enum.Enum):
    """Clasificación comercial del dispositivo en catálogo pro."""

    NUEVO = "nuevo"
    A = "A"
    B = "B"
    C = "C"


class TransferStatus(str, enum.Enum):
    """Estados posibles de una orden de transferencia."""

    SOLICITADA = "SOLICITADA"
    EN_TRANSITO = "EN_TRANSITO"
    RECIBIDA = "RECIBIDA"
    CANCELADA = "CANCELADA"


class PurchaseStatus(str, enum.Enum):
    """Estados de avance para las órdenes de compra."""

    PENDIENTE = "PENDIENTE"
    PARCIAL = "PARCIAL"
    COMPLETADA = "COMPLETADA"
    CANCELADA = "CANCELADA"


class RepairStatus(str, enum.Enum):
    """Estados de una orden de reparación."""

    PENDIENTE = "PENDIENTE"
    EN_PROCESO = "EN_PROCESO"
    LISTO = "LISTO"
    ENTREGADO = "ENTREGADO"
    CANCELADO = "CANCELADO"  # // [PACK37-backend]

    @classmethod  # // [PACK37-backend]
    def _missing_(cls, value: object) -> "RepairStatus | None":
        if not isinstance(value, str):
            return None
        normalized = value.strip().upper()
        aliases: dict[str, "RepairStatus"] = {
            "NEW": cls.PENDIENTE,
            "IN_PROGRESS": cls.EN_PROCESO,
            "READY": cls.LISTO,
            "DELIVERED": cls.ENTREGADO,
            "CANCELLED": cls.CANCELADO,
        }
        return aliases.get(normalized)


class RepairPartSource(str, enum.Enum):  # // [PACK37-backend]
    """Origen del repuesto utilizado en la orden."""

    STOCK = "STOCK"
    EXTERNAL = "EXTERNAL"


class CashSessionStatus(str, enum.Enum):
    """Ciclo de vida de un arqueo de caja POS."""

    ABIERTO = "ABIERTO"
    CERRADO = "CERRADO"


class CashEntryType(str, enum.Enum):
    """Tipos de movimientos manuales registrados en caja."""

    INGRESO = "INGRESO"
    EGRESO = "EGRESO"


class PaymentMethod(str, enum.Enum):
    """Formas de pago soportadas en las ventas."""

    EFECTIVO = "EFECTIVO"
    TARJETA = "TARJETA"
    CREDITO = "CREDITO"
    TRANSFERENCIA = "TRANSFERENCIA"
    OTRO = "OTRO"


class Device(Base):
    __tablename__ = "devices"
    __table_args__ = (
        UniqueConstraint("sucursal_id", "sku", name="uq_devices_store_sku"),
        UniqueConstraint("imei", name="uq_devices_imei"),
        UniqueConstraint("serial", name="uq_devices_serial"),
    )

    id: Mapped[int] = mapped_column(Integer, primary_key=True, index=True)
    store_id: Mapped[int] = mapped_column(
        "sucursal_id",
        Integer,
        ForeignKey("sucursales.id_sucursal", ondelete="CASCADE"),
        nullable=False,
        index=True,
    )
    sku: Mapped[str] = mapped_column(String(80), nullable=False)
    name: Mapped[str] = mapped_column(String(120), nullable=False)
    quantity: Mapped[int] = mapped_column(Integer, nullable=False, default=0)
    unit_price: Mapped[Decimal] = mapped_column(
        Numeric(12, 2), nullable=False, default=Decimal("0"))
    minimum_stock: Mapped[int] = mapped_column(
        Integer, nullable=False, default=0
    )
    reorder_point: Mapped[int] = mapped_column(
        Integer, nullable=False, default=0
    )
    imei: Mapped[str | None] = mapped_column(
        String(18), nullable=True, unique=True, index=True)
    serial: Mapped[str | None] = mapped_column(
        String(120), nullable=True, unique=True, index=True)
    marca: Mapped[str | None] = mapped_column(String(80), nullable=True)
    modelo: Mapped[str | None] = mapped_column(String(120), nullable=True)
    categoria: Mapped[str | None] = mapped_column(String(80), nullable=True)
    condicion: Mapped[str | None] = mapped_column(String(60), nullable=True)
    color: Mapped[str | None] = mapped_column(String(60), nullable=True)
    capacidad_gb: Mapped[int | None] = mapped_column(Integer, nullable=True)
    capacidad: Mapped[str | None] = mapped_column(String(80), nullable=True)
    estado_comercial: Mapped[CommercialState] = mapped_column(
        Enum(CommercialState, name="estado_comercial"), nullable=False, default=CommercialState.NUEVO
    )
    estado: Mapped[str] = mapped_column(
        String(40), nullable=False, default="disponible")
    proveedor: Mapped[str | None] = mapped_column(String(120), nullable=True)
    costo_unitario: Mapped[Decimal] = mapped_column(
        Numeric(12, 2), nullable=False, default=Decimal("0"))
    margen_porcentaje: Mapped[Decimal] = mapped_column(
        Numeric(5, 2), nullable=False, default=Decimal("0"))
    garantia_meses: Mapped[int] = mapped_column(
        Integer, nullable=False, default=0)
    lote: Mapped[str | None] = mapped_column(String(80), nullable=True)
    fecha_compra: Mapped[date | None] = mapped_column(Date, nullable=True)
    fecha_ingreso: Mapped[date | None] = mapped_column(Date, nullable=True)
    ubicacion: Mapped[str | None] = mapped_column(String(120), nullable=True)
    descripcion: Mapped[str | None] = mapped_column(Text, nullable=True)
    imagen_url: Mapped[str | None] = mapped_column(String(255), nullable=True)
    completo: Mapped[bool] = mapped_column(
        Boolean, nullable=False, default=True)

    store: Mapped[Store] = relationship("Store", back_populates="devices")
    movements: Mapped[list["InventoryMovement"]] = relationship(
        "InventoryMovement",
        back_populates="device",
        cascade="all, delete-orphan",
    )
    identifier: Mapped["DeviceIdentifier | None"] = relationship(
        "DeviceIdentifier",
        back_populates="device",
        cascade="all, delete-orphan",
        uselist=False,
    )
    validations: Mapped[list["ImportValidation"]] = relationship(
        "ImportValidation",
        back_populates="device",
        cascade="all, delete-orphan",
    )
    reservations: Mapped[list["InventoryReservation"]] = relationship(
        "InventoryReservation",
        back_populates="device",
        cascade="all, delete-orphan",
    )
    price_list_items: Mapped[list["PriceListItem"]] = relationship(
        "PriceListItem",
        back_populates="device",
        cascade="all, delete-orphan",
    )
    variants: Mapped[list["ProductVariant"]] = relationship(
        "ProductVariant",
        back_populates="device",
        cascade="all, delete-orphan",
        order_by="ProductVariant.variant_sku",
    )
    bundle_items: Mapped[list["ProductBundleItem"]] = relationship(
        "ProductBundleItem",
        back_populates="device",
        cascade="all, delete-orphan",
    )

    @property
    def has_variants(self) -> bool:
        return bool(self.variants)

    @property
    def variant_count(self) -> int:
        return len(self.variants)

    @property
    def costo_compra(self) -> Decimal:
        """Alias semántico de ``costo_unitario`` para reportes corporativos."""

        return self.costo_unitario

    @costo_compra.setter
    def costo_compra(self, value: Decimal) -> None:
        self.costo_unitario = value

    @property
    def precio_venta(self) -> Decimal:
        """Alias semántico de ``unit_price`` para el catálogo de productos."""

        return self.unit_price

    @precio_venta.setter
    def precio_venta(self, value: Decimal) -> None:
        self.unit_price = value


class ProductVariant(Base):
    __tablename__ = "product_variants"
    __table_args__ = (
        UniqueConstraint(
            "device_id", "variant_sku", name="uq_product_variants_device_sku"
        ),
        Index("ix_product_variants_device_id", "device_id"),
        Index("ix_product_variants_variant_sku", "variant_sku"),
    )

    id: Mapped[int] = mapped_column(Integer, primary_key=True, index=True)
    device_id: Mapped[int] = mapped_column(
        Integer,
        ForeignKey("devices.id", ondelete="CASCADE"),
        nullable=False,
    )
    name: Mapped[str] = mapped_column(String(120), nullable=False)
    variant_sku: Mapped[str] = mapped_column(String(80), nullable=False)
    barcode: Mapped[str | None] = mapped_column(String(120), nullable=True)
    unit_price_override: Mapped[Decimal | None] = mapped_column(
        Numeric(12, 2), nullable=True
    )
    is_default: Mapped[bool] = mapped_column(Boolean, nullable=False, default=False)
    is_active: Mapped[bool] = mapped_column(Boolean, nullable=False, default=True)
    created_at: Mapped[datetime] = mapped_column(
        DateTime(timezone=True), nullable=False, default=datetime.utcnow
    )
    updated_at: Mapped[datetime] = mapped_column(
        DateTime(timezone=True),
        nullable=False,
        default=datetime.utcnow,
        onupdate=datetime.utcnow,
    )

    device: Mapped["Device"] = relationship("Device", back_populates="variants")
    bundle_items: Mapped[list["ProductBundleItem"]] = relationship(
        "ProductBundleItem",
        back_populates="variant",
        cascade="all, delete-orphan",
    )


class ProductBundle(Base):
    __tablename__ = "product_bundles"
    __table_args__ = (
        UniqueConstraint(
            "store_id", "bundle_sku", name="uq_product_bundles_store_sku"
        ),
        Index("ix_product_bundles_store_id", "store_id"),
        Index("ix_product_bundles_bundle_sku", "bundle_sku"),
    )

    id: Mapped[int] = mapped_column(Integer, primary_key=True, index=True)
    store_id: Mapped[int | None] = mapped_column(
        Integer,
        ForeignKey("sucursales.id_sucursal", ondelete="SET NULL"),
        nullable=True,
    )
    name: Mapped[str] = mapped_column(String(120), nullable=False)
    bundle_sku: Mapped[str] = mapped_column(String(80), nullable=False)
    description: Mapped[str | None] = mapped_column(Text, nullable=True)
    base_price: Mapped[Decimal] = mapped_column(
        Numeric(12, 2), nullable=False, default=Decimal("0")
    )
    is_active: Mapped[bool] = mapped_column(Boolean, nullable=False, default=True)
    created_at: Mapped[datetime] = mapped_column(
        DateTime(timezone=True), nullable=False, default=datetime.utcnow
    )
    updated_at: Mapped[datetime] = mapped_column(
        DateTime(timezone=True),
        nullable=False,
        default=datetime.utcnow,
        onupdate=datetime.utcnow,
    )

    store: Mapped[Optional[Store]] = relationship("Store", back_populates="bundles")
    items: Mapped[list["ProductBundleItem"]] = relationship(
        "ProductBundleItem",
        back_populates="bundle",
        cascade="all, delete-orphan",
    )


class ProductBundleItem(Base):
    __tablename__ = "product_bundle_items"
    __table_args__ = (
        Index("ix_product_bundle_items_bundle_id", "bundle_id"),
        Index("ix_product_bundle_items_device_id", "device_id"),
        Index("ix_product_bundle_items_variant_id", "variant_id"),
    )

    id: Mapped[int] = mapped_column(Integer, primary_key=True, index=True)
    bundle_id: Mapped[int] = mapped_column(
        Integer,
        ForeignKey("product_bundles.id", ondelete="CASCADE"),
        nullable=False,
    )
    device_id: Mapped[int] = mapped_column(
        Integer,
        ForeignKey("devices.id", ondelete="CASCADE"),
        nullable=False,
    )
    variant_id: Mapped[int | None] = mapped_column(
        Integer,
        ForeignKey("product_variants.id", ondelete="SET NULL"),
        nullable=True,
    )
    quantity: Mapped[int] = mapped_column(Integer, nullable=False, default=1)

    bundle: Mapped["ProductBundle"] = relationship(
        "ProductBundle", back_populates="items"
    )
    device: Mapped["Device"] = relationship("Device", back_populates="bundle_items")
    variant: Mapped[Optional["ProductVariant"]] = relationship(
        "ProductVariant", back_populates="bundle_items"
    )


<<<<<<< HEAD
class DeviceIdentifier(Base):
    __tablename__ = "device_identifiers"
    __table_args__ = (
        UniqueConstraint("producto_id", name="uq_device_identifiers_producto"),
        UniqueConstraint("imei_1", name="uq_device_identifiers_imei_1"),
        UniqueConstraint("imei_2", name="uq_device_identifiers_imei_2"),
        UniqueConstraint(
            "numero_serie", name="uq_device_identifiers_numero_serie"),
    )

    id: Mapped[int] = mapped_column(Integer, primary_key=True, index=True)
    producto_id: Mapped[int] = mapped_column(
        Integer, ForeignKey("devices.id", ondelete="CASCADE"), nullable=False
    )
    imei_1: Mapped[str | None] = mapped_column(String(18), nullable=True)
    imei_2: Mapped[str | None] = mapped_column(String(18), nullable=True)
    numero_serie: Mapped[str | None] = mapped_column(
        String(120), nullable=True)
    estado_tecnico: Mapped[str | None] = mapped_column(
        String(60), nullable=True)
    observaciones: Mapped[str | None] = mapped_column(Text, nullable=True)

    device: Mapped[Device] = relationship(
        "Device", back_populates="identifier")


class WMSBin(Base):
    """Ubicación física (bin) dentro de una sucursal para WMS ligero."""

    __tablename__ = "wms_bins"
    __table_args__ = (
        UniqueConstraint("sucursal_id", "codigo",
                         name="uq_wms_bins_store_code"),
        Index("ix_wms_bins_store", "sucursal_id"),
    )

    id: Mapped[int] = mapped_column(Integer, primary_key=True, index=True)
    store_id: Mapped[int] = mapped_column(
        "sucursal_id",
        Integer,
        ForeignKey("sucursales.id_sucursal", ondelete="CASCADE"),
        nullable=False,
        index=True,
    )
    code: Mapped[str] = mapped_column("codigo", String(60), nullable=False)
    aisle: Mapped[str | None] = mapped_column(
        "pasillo", String(60), nullable=True)
    rack: Mapped[str | None] = mapped_column(String(60), nullable=True)
    level: Mapped[str | None] = mapped_column(
        "nivel", String(60), nullable=True)
    description: Mapped[str | None] = mapped_column(
        "descripcion", String(255), nullable=True)
    created_at: Mapped[datetime] = mapped_column("fecha_creacion", DateTime(
        timezone=True), default=datetime.utcnow, nullable=False)
    updated_at: Mapped[datetime] = mapped_column("fecha_actualizacion", DateTime(
        timezone=True), default=datetime.utcnow, onupdate=datetime.utcnow, nullable=False)

    store: Mapped[Store] = relationship("Store")
    assignments: Mapped[list["DeviceBinAssignment"]] = relationship(
        "DeviceBinAssignment", back_populates="bin", cascade="all, delete-orphan"
    )


class DeviceBinAssignment(Base):
    """Asociación actual/histórica entre un dispositivo y un bin."""

    __tablename__ = "device_bins"
    __table_args__ = (
        Index("ix_device_bins_device", "producto_id"),
        Index("ix_device_bins_bin", "bin_id"),
    )

    id: Mapped[int] = mapped_column(Integer, primary_key=True, index=True)
    device_id: Mapped[int] = mapped_column(
        "producto_id", Integer, ForeignKey("devices.id", ondelete="CASCADE"), nullable=False
    )
    bin_id: Mapped[int] = mapped_column(Integer, ForeignKey(
        "wms_bins.id", ondelete="CASCADE"), nullable=False)
    assigned_at: Mapped[datetime] = mapped_column("asignado_en", DateTime(
        timezone=True), default=datetime.utcnow, nullable=False)
    unassigned_at: Mapped[datetime | None] = mapped_column(
        "desasignado_en", DateTime(timezone=True), nullable=True)
    active: Mapped[bool] = mapped_column(
        "activo", Boolean, default=True, nullable=False)

    device: Mapped[Device] = relationship("Device")
    bin: Mapped[WMSBin] = relationship("WMSBin", back_populates="assignments")
=======

    class DeviceIdentifier(Base):
        __tablename__ = "device_identifiers"
        __table_args__ = (
            UniqueConstraint("producto_id", name="uq_device_identifiers_producto"),
            UniqueConstraint("imei_1", name="uq_device_identifiers_imei_1"),
            UniqueConstraint("imei_2", name="uq_device_identifiers_imei_2"),
            UniqueConstraint(
                "numero_serie", name="uq_device_identifiers_numero_serie"),
        )

        id: Mapped[int] = mapped_column(Integer, primary_key=True, index=True)
        producto_id: Mapped[int] = mapped_column(
            Integer, ForeignKey("devices.id", ondelete="CASCADE"), nullable=False
        )
        imei_1: Mapped[str | None] = mapped_column(String(18), nullable=True)
        imei_2: Mapped[str | None] = mapped_column(String(18), nullable=True)
        numero_serie: Mapped[str | None] = mapped_column(
            String(120), nullable=True)
        estado_tecnico: Mapped[str | None] = mapped_column(
            String(60), nullable=True)
        observaciones: Mapped[str | None] = mapped_column(Text, nullable=True)

        device: Mapped[Device] = relationship(
            "Device", back_populates="identifier")


    class WMSBin(Base):
        """Ubicación física (bin) dentro de una sucursal para WMS ligero."""

        __tablename__ = "wms_bins"
        __table_args__ = (
            UniqueConstraint("sucursal_id", "codigo",
                             name="uq_wms_bins_store_code"),
            Index("ix_wms_bins_store", "sucursal_id"),
        )

        id: Mapped[int] = mapped_column(Integer, primary_key=True, index=True)
        store_id: Mapped[int] = mapped_column(
            "sucursal_id",
            Integer,
            ForeignKey("sucursales.id_sucursal", ondelete="CASCADE"),
            nullable=False,
            index=True,
        )
        code: Mapped[str] = mapped_column("codigo", String(60), nullable=False)
        aisle: Mapped[str | None] = mapped_column(
            "pasillo", String(60), nullable=True)
        rack: Mapped[str | None] = mapped_column(String(60), nullable=True)
        level: Mapped[str | None] = mapped_column(
            "nivel", String(60), nullable=True)
        description: Mapped[str | None] = mapped_column(
            "descripcion", String(255), nullable=True)
        created_at: Mapped[datetime] = mapped_column("fecha_creacion", DateTime(
            timezone=True), default=datetime.utcnow, nullable=False)
        updated_at: Mapped[datetime] = mapped_column("fecha_actualizacion", DateTime(
            timezone=True), default=datetime.utcnow, onupdate=datetime.utcnow, nullable=False)

        store: Mapped[Store] = relationship("Store")
        assignments: Mapped[list["DeviceBinAssignment"]] = relationship(
            "DeviceBinAssignment", back_populates="bin", cascade="all, delete-orphan"
        )


    class DeviceBinAssignment(Base):
        """Asociación actual/histórica entre un dispositivo y un bin."""

        __tablename__ = "device_bins"
        __table_args__ = (
            Index("ix_device_bins_device", "producto_id"),
            Index("ix_device_bins_bin", "bin_id"),
        )

        id: Mapped[int] = mapped_column(Integer, primary_key=True, index=True)
        device_id: Mapped[int] = mapped_column(
            "producto_id", Integer, ForeignKey("devices.id", ondelete="CASCADE"), nullable=False
        )
        bin_id: Mapped[int] = mapped_column(Integer, ForeignKey(
            "wms_bins.id", ondelete="CASCADE"), nullable=False)
        assigned_at: Mapped[datetime] = mapped_column("asignado_en", DateTime(
            timezone=True), default=datetime.utcnow, nullable=False)
        unassigned_at: Mapped[datetime | None] = mapped_column(
            "desasignado_en", DateTime(timezone=True), nullable=True)
        active: Mapped[bool] = mapped_column(
            "activo", Boolean, default=True, nullable=False)

        device: Mapped[Device] = relationship("Device")
        bin: Mapped[WMSBin] = relationship("WMSBin", back_populates="assignments")
>>>>>>> b6def67b


class PriceList(Base):
    """Catálogo de precios segmentado por sucursal o cliente."""

    __tablename__ = "price_lists"
    __table_args__ = (
        UniqueConstraint(
            "name", "store_id", "customer_id", name="uq_price_lists_scope_name"
        ),
        Index("ix_price_lists_name", "name"),
        Index("ix_price_lists_is_active", "is_active"),
        Index("ix_price_lists_priority", "priority"),
        Index("ix_price_lists_store_id", "store_id"),
        Index("ix_price_lists_customer_id", "customer_id"),
    )

    id: Mapped[int] = mapped_column(Integer, primary_key=True, index=True)
    name: Mapped[str] = mapped_column(String(120), nullable=False)
    description: Mapped[str | None] = mapped_column(Text, nullable=True)
    priority: Mapped[int] = mapped_column(Integer, nullable=False, default=100)
    is_active: Mapped[bool] = mapped_column(Boolean, nullable=False, default=True)
    store_id: Mapped[int | None] = mapped_column(
        Integer,
        ForeignKey("sucursales.id_sucursal", ondelete="SET NULL"),
        nullable=True,
    )
    customer_id: Mapped[int | None] = mapped_column(
        Integer,
        ForeignKey("clientes.id_cliente", ondelete="SET NULL"),
        nullable=True,
    )
    currency: Mapped[str] = mapped_column(String(10), nullable=False, default="MXN")
    starts_at: Mapped[datetime | None] = mapped_column(DateTime(timezone=True), nullable=True)
    ends_at: Mapped[datetime | None] = mapped_column(DateTime(timezone=True), nullable=True)
    valid_from: Mapped[date | None] = mapped_column(Date, nullable=True)
    valid_until: Mapped[date | None] = mapped_column(Date, nullable=True)
    created_at: Mapped[datetime] = mapped_column(
        DateTime(timezone=True), default=datetime.utcnow, nullable=False
    )
    updated_at: Mapped[datetime] = mapped_column(
        DateTime(timezone=True),
        default=datetime.utcnow,
        onupdate=datetime.utcnow,
        nullable=False,
    )

    store: Mapped[Store | None] = relationship("Store", back_populates="price_lists")
    customer: Mapped[Optional["Customer"]] = relationship(
        "Customer", back_populates="price_lists"
    )
    items: Mapped[list["PriceListItem"]] = relationship(
        "PriceListItem", back_populates="price_list", cascade="all, delete-orphan"
    )

    @property
    def scope(self) -> str:
        if self.store_id is not None and self.customer_id is not None:
            return "store_customer"
        if self.customer_id is not None:
            return "customer"
        if self.store_id is not None:
            return "store"
        return "global"


class PriceListItem(Base):
    """Precio específico de un dispositivo dentro de una lista."""

    __tablename__ = "price_list_items"
    __table_args__ = (
        UniqueConstraint(
            "price_list_id", "device_id", name="uq_price_list_items_price_device"
        ),
        Index("ix_price_list_items_list_device", "price_list_id", "device_id"),
        Index("ix_price_list_items_price_list", "price_list_id"),
        Index("ix_price_list_items_device", "device_id"),
    )

    id: Mapped[int] = mapped_column(Integer, primary_key=True, index=True)
    price_list_id: Mapped[int] = mapped_column(
        Integer,
        ForeignKey("price_lists.id", ondelete="CASCADE"),
        nullable=False,
        index=True,
    )
    device_id: Mapped[int] = mapped_column(
        Integer,
        ForeignKey("devices.id", ondelete="CASCADE"),
        nullable=False,
        index=True,
    )
    price: Mapped[Decimal] = mapped_column(Numeric(12, 2), nullable=False)
    currency: Mapped[str] = mapped_column(String(10), nullable=False, default="MXN")
    discount_percentage: Mapped[Decimal | None] = mapped_column(
        Numeric(5, 2), nullable=True
    )
    notes: Mapped[str | None] = mapped_column(Text, nullable=True)
    created_at: Mapped[datetime] = mapped_column(
        DateTime(timezone=True), default=datetime.utcnow, nullable=False
    )
    updated_at: Mapped[datetime] = mapped_column(
        DateTime(timezone=True),
        default=datetime.utcnow,
        onupdate=datetime.utcnow,
        nullable=False,
    )

    price_list: Mapped[PriceList] = relationship(
        "PriceList", back_populates="items"
    )
    device: Mapped[Device] = relationship(
        "Device", back_populates="price_list_items"
    )


class Role(Base):
    __tablename__ = "roles"

    id: Mapped[int] = mapped_column(Integer, primary_key=True, index=True)
    name: Mapped[str] = mapped_column(String(50), nullable=False, unique=True)

    users: Mapped[list["UserRole"]] = relationship(
        "UserRole", back_populates="role", cascade="all, delete-orphan"
    )
    permissions: Mapped[list["Permission"]] = relationship(
        "Permission", back_populates="role", cascade="all, delete-orphan"
    )


class Permission(Base):
    __tablename__ = "permisos"
    __table_args__ = (
        UniqueConstraint("rol", "modulo", name="uq_permisos_rol_modulo"),
    )

    id: Mapped[int] = mapped_column(
        "id_permiso", Integer, primary_key=True, index=True)
    role_name: Mapped[str] = mapped_column(
        "rol",
        String(50),
        ForeignKey("roles.name", ondelete="CASCADE"),
        nullable=False,
        index=True,
    )
    module: Mapped[str] = mapped_column(
        "modulo", String(120), nullable=False, index=True)
    can_view: Mapped[bool] = mapped_column(
        "puede_ver", Boolean, nullable=False, default=False)
    can_edit: Mapped[bool] = mapped_column(
        "puede_editar", Boolean, nullable=False, default=False)
    can_delete: Mapped[bool] = mapped_column(
        "puede_borrar", Boolean, nullable=False, default=False)

    rol = synonym("role_name")

    role: Mapped[Role] = relationship("Role", back_populates="permissions")


class User(Base):
    __tablename__ = "usuarios"

    id: Mapped[int] = mapped_column(
        "id_usuario", Integer, primary_key=True, index=True)
    username: Mapped[str] = mapped_column("correo", String(
        120), nullable=False, unique=True, index=True)
    full_name: Mapped[str | None] = mapped_column(
        "nombre", String(120), nullable=True)
    telefono: Mapped[str | None] = mapped_column(String(30), nullable=True)
    rol: Mapped[str] = mapped_column(
        String(30), nullable=False, default="OPERADOR", server_default="OPERADOR")
    estado: Mapped[str] = mapped_column(
        String(30), nullable=False, default="ACTIVO", server_default="ACTIVO")
    password_hash: Mapped[str] = mapped_column(String(255), nullable=False)
    is_active: Mapped[bool] = mapped_column(
        Boolean, nullable=False, default=True)
    created_at: Mapped[datetime] = mapped_column(
        "fecha_creacion", DateTime(timezone=True), default=datetime.utcnow
    )
    failed_login_attempts: Mapped[int] = mapped_column(
        Integer, nullable=False, default=0)
    last_login_attempt_at: Mapped[datetime | None] = mapped_column(
        DateTime(timezone=True), nullable=True
    )
    locked_until: Mapped[datetime | None] = mapped_column(
        DateTime(timezone=True), nullable=True)
    store_id: Mapped[int | None] = mapped_column(
        "sucursal_id",
        Integer,
        ForeignKey("sucursales.id_sucursal", ondelete="SET NULL"),
        nullable=True,
        index=True,
    )

    correo = synonym("username")
    nombre = synonym("full_name")

    roles: Mapped[list["UserRole"]] = relationship(
        "UserRole", back_populates="user", cascade="all, delete-orphan"
    )
    movements: Mapped[list["InventoryMovement"]] = relationship(
        "InventoryMovement", back_populates="performed_by")
    sync_sessions: Mapped[list["SyncSession"]] = relationship(
        "SyncSession", back_populates="triggered_by")
    logs: Mapped[list["AuditLog"]] = relationship(
        "AuditLog", back_populates="performed_by")
    backup_jobs: Mapped[list["BackupJob"]] = relationship(
        "BackupJob", back_populates="triggered_by")
    totp_secret: Mapped[UserTOTPSecret | None] = relationship(
        "UserTOTPSecret", back_populates="user", uselist=False
    )
    store: Mapped[Store | None] = relationship("Store", back_populates="users")
    active_sessions: Mapped[list["ActiveSession"]] = relationship(
        "ActiveSession",
        back_populates="user",
        cascade="all, delete-orphan",
        foreign_keys="ActiveSession.user_id",
    )
    audit_acknowledgements: Mapped[list["AuditAlertAcknowledgement"]] = relationship(
        "AuditAlertAcknowledgement",
        back_populates="acknowledged_by",
        cascade="all, delete-orphan",
    )
    inventory_reservations: Mapped[list["InventoryReservation"]] = relationship(
        "InventoryReservation",
        back_populates="reserved_by",
        cascade="all, delete-orphan",
        foreign_keys="InventoryReservation.reserved_by_id",
    )
    resolved_reservations: Mapped[list["InventoryReservation"]] = relationship(
        "InventoryReservation",
        back_populates="resolved_by",
        cascade="all, delete-orphan",
        foreign_keys="InventoryReservation.resolved_by_id",
    )
    password_reset_tokens: Mapped[list["PasswordResetToken"]] = relationship(
        "PasswordResetToken",
        back_populates="user",
        cascade="all, delete-orphan",
    )


class UserRole(Base):
    __tablename__ = "user_roles"
    __table_args__ = (UniqueConstraint(
        "user_id", "role_id", name="uq_user_role"),)

    id: Mapped[int] = mapped_column(Integer, primary_key=True)
    user_id: Mapped[int] = mapped_column(Integer, ForeignKey(
        "usuarios.id_usuario", ondelete="CASCADE"), index=True)
    role_id: Mapped[int] = mapped_column(Integer, ForeignKey(
        "roles.id", ondelete="CASCADE"), index=True)

    user: Mapped[User] = relationship("User", back_populates="roles")
    role: Mapped[Role] = relationship("Role", back_populates="users")


class InventoryMovement(Base):
    __tablename__ = "inventory_movements"

    id: Mapped[int] = mapped_column(Integer, primary_key=True, index=True)
    store_id: Mapped[int] = mapped_column(
        "sucursal_destino_id",
        Integer,
        ForeignKey("sucursales.id_sucursal", ondelete="CASCADE"),
        index=True,
    )
    source_store_id: Mapped[int | None] = mapped_column(
        "sucursal_origen_id",
        Integer,
        ForeignKey("sucursales.id_sucursal", ondelete="SET NULL"),
        nullable=True,
        index=True,
    )
    device_id: Mapped[int] = mapped_column(
        "producto_id",
        Integer,
        ForeignKey("devices.id", ondelete="CASCADE"),
        index=True,
    )
    movement_type: Mapped[MovementType] = mapped_column(
        "tipo_movimiento", Enum(MovementType, name="movement_type"), nullable=False
    )
    quantity: Mapped[int] = mapped_column("cantidad", Integer, nullable=False)
    comment: Mapped[str | None] = mapped_column(
        "comentario", String(255), nullable=True)
    unit_cost: Mapped[Decimal | None] = mapped_column(
        "costo_unitario", Numeric(12, 2), nullable=True
    )
    performed_by_id: Mapped[int | None] = mapped_column(
        "usuario_id",
        Integer,
        ForeignKey("usuarios.id_usuario", ondelete="SET NULL"),
        nullable=True,
        index=True,
    )
    created_at: Mapped[datetime] = mapped_column(
        "fecha", DateTime(timezone=True), default=datetime.utcnow
    )

    store: Mapped[Store] = relationship(
        "Store",
        back_populates="movements",
        foreign_keys=[store_id],
    )
    source_store: Mapped[Store | None] = relationship(
        "Store",
        foreign_keys=[source_store_id],
    )
    device: Mapped[Device] = relationship("Device", back_populates="movements")
    performed_by: Mapped[User | None] = relationship(
        "User", back_populates="movements")

    @property
    def usuario(self) -> str | None:
        """Nombre descriptivo del usuario que registró el movimiento."""

        if self.performed_by is None:
            return None
        if self.performed_by.full_name:
            return self.performed_by.full_name
        return self.performed_by.username

    @property
    def tienda_origen(self) -> str | None:
        """Nombre de la sucursal de origen, si aplica."""

        if self.source_store is None:
            return None
        return self.source_store.name

    @property
    def tienda_destino(self) -> str | None:
        """Nombre de la sucursal destino."""

        if self.store is None:
            return None
        return self.store.name

    @property
    def sucursal_origen(self) -> str | None:
        return self.tienda_origen

    @property
    def sucursal_destino(self) -> str | None:
        return self.tienda_destino


class InventoryReservation(Base):
    """Bloqueo temporal de existencias para ventas o transferencias."""

    __tablename__ = "inventory_reservations"
    __table_args__ = (
        Index("ix_inventory_reservation_store_device", "store_id", "device_id"),
    )

    id: Mapped[int] = mapped_column(Integer, primary_key=True, index=True)
    store_id: Mapped[int] = mapped_column(
        Integer,
        ForeignKey("sucursales.id_sucursal", ondelete="CASCADE"),
        nullable=False,
    )
    device_id: Mapped[int] = mapped_column(
        Integer,
        ForeignKey("devices.id", ondelete="CASCADE"),
        nullable=False,
    )
    reserved_by_id: Mapped[int | None] = mapped_column(
        Integer,
        ForeignKey("usuarios.id_usuario", ondelete="SET NULL"),
        nullable=True,
    )
    resolved_by_id: Mapped[int | None] = mapped_column(
        Integer,
        ForeignKey("usuarios.id_usuario", ondelete="SET NULL"),
        nullable=True,
    )
    initial_quantity: Mapped[int] = mapped_column(Integer, nullable=False)
    quantity: Mapped[int] = mapped_column(Integer, nullable=False)
    status: Mapped[InventoryState] = mapped_column(
        Enum(InventoryState, name="inventory_reservation_state"),
        nullable=False,
        default=InventoryState.RESERVADO,
    )
    reason: Mapped[str] = mapped_column(String(255), nullable=False)
    resolution_reason: Mapped[str | None] = mapped_column(String(255), nullable=True)
    reference_type: Mapped[str | None] = mapped_column(String(50), nullable=True)
    reference_id: Mapped[str | None] = mapped_column(String(50), nullable=True)
    expires_at: Mapped[datetime] = mapped_column(DateTime(timezone=True), nullable=False)
    created_at: Mapped[datetime] = mapped_column(
        DateTime(timezone=True), nullable=False, default=datetime.utcnow
    )
    updated_at: Mapped[datetime] = mapped_column(
        DateTime(timezone=True), nullable=False, default=datetime.utcnow, onupdate=datetime.utcnow
    )
    resolved_at: Mapped[datetime | None] = mapped_column(
        DateTime(timezone=True), nullable=True
    )
    consumed_at: Mapped[datetime | None] = mapped_column(
        DateTime(timezone=True), nullable=True
    )

    store: Mapped[Store] = relationship("Store", back_populates="reservations")
    device: Mapped[Device] = relationship("Device", back_populates="reservations")
    reserved_by: Mapped[User | None] = relationship(
        "User", back_populates="inventory_reservations", foreign_keys=[reserved_by_id]
    )
    resolved_by: Mapped[User | None] = relationship(
        "User", back_populates="resolved_reservations", foreign_keys=[resolved_by_id]
    )
    sale_items: Mapped[list["SaleItem"]] = relationship(
        "SaleItem", back_populates="reservation"
    )
    transfer_items: Mapped[list["TransferOrderItem"]] = relationship(
        "TransferOrderItem", back_populates="reservation"
    )


# // [PACK30-31-BACKEND]
class StockMove(Base):
    __tablename__ = "stock_moves"

    id: Mapped[int] = mapped_column(Integer, primary_key=True, index=True)
    product_id: Mapped[int] = mapped_column(
        Integer, ForeignKey("devices.id", ondelete="CASCADE"), nullable=False, index=True
    )
    branch_id: Mapped[int | None] = mapped_column(
        Integer,
        ForeignKey("sucursales.id_sucursal", ondelete="SET NULL"),
        nullable=True,
        index=True,
    )
    quantity: Mapped[Decimal] = mapped_column(Numeric(14, 4), nullable=False)
    movement_type: Mapped[StockMoveType] = mapped_column(
        Enum(StockMoveType, name="stock_move_type"), nullable=False
    )
    reference: Mapped[str | None] = mapped_column(Text, nullable=True)
    timestamp: Mapped[datetime] = mapped_column(
        DateTime(timezone=True), nullable=False, default=datetime.utcnow, index=True
    )

    product: Mapped["Device"] = relationship("Device")
    branch: Mapped[Store | None] = relationship("Store")
    ledger_entries: Mapped[list["CostLedgerEntry"]] = relationship(
        "CostLedgerEntry", back_populates="move", cascade="all, delete-orphan"
    )


# // [PACK30-31-BACKEND]
class CostLedgerEntry(Base):
    __tablename__ = "cost_ledger"

    id: Mapped[int] = mapped_column(Integer, primary_key=True, index=True)
    product_id: Mapped[int] = mapped_column(
        Integer, ForeignKey("devices.id", ondelete="CASCADE"), nullable=False, index=True
    )
    move_id: Mapped[int] = mapped_column(
        Integer, ForeignKey("stock_moves.id", ondelete="CASCADE"), nullable=False, index=True
    )
    branch_id: Mapped[int | None] = mapped_column(
        Integer,
        ForeignKey("sucursales.id_sucursal", ondelete="SET NULL"),
        nullable=True,
        index=True,
    )
    quantity: Mapped[Decimal] = mapped_column(Numeric(14, 4), nullable=False)
    unit_cost: Mapped[Decimal] = mapped_column(Numeric(14, 4), nullable=False)
    method: Mapped[CostingMethod] = mapped_column(
        Enum(CostingMethod, name="costing_method"), nullable=False
    )
    timestamp: Mapped[datetime] = mapped_column(
        DateTime(timezone=True), nullable=False, default=datetime.utcnow, index=True
    )

    move: Mapped[StockMove] = relationship(
        "StockMove", back_populates="ledger_entries")
    product: Mapped["Device"] = relationship("Device")
    branch: Mapped[Store | None] = relationship("Store")


class SyncSession(Base):
    __tablename__ = "sync_sessions"

    id: Mapped[int] = mapped_column(Integer, primary_key=True, index=True)
    store_id: Mapped[int | None] = mapped_column(
        "sucursal_id",
        Integer,
        ForeignKey("sucursales.id_sucursal", ondelete="SET NULL"),
        nullable=True,
        index=True,
    )
    mode: Mapped[SyncMode] = mapped_column(
        Enum(SyncMode, name="sync_mode"), nullable=False)
    status: Mapped[SyncStatus] = mapped_column(
        Enum(SyncStatus, name="sync_status"), nullable=False)
    started_at: Mapped[datetime] = mapped_column(
        DateTime(timezone=True), default=datetime.utcnow)
    finished_at: Mapped[datetime | None] = mapped_column(
        DateTime(timezone=True), nullable=True)
    error_message: Mapped[str | None] = mapped_column(Text, nullable=True)
    triggered_by_id: Mapped[int | None] = mapped_column(
        Integer, ForeignKey("usuarios.id_usuario", ondelete="SET NULL"), nullable=True, index=True
    )

    store: Mapped[Store | None] = relationship(
        "Store", back_populates="sync_sessions")
    triggered_by: Mapped[User | None] = relationship(
        "User", back_populates="sync_sessions")


class AuditUI(Base):
    """Eventos de interacción registrados desde la interfaz de usuario."""

    __tablename__ = "audit_ui"

    # // [PACK32-33-BE] Retención sugerida: conservar 180 días y depurar con job programado.
    id: Mapped[int] = mapped_column(Integer, primary_key=True, index=True)
    ts: Mapped[datetime] = mapped_column(
        DateTime(timezone=True), nullable=False, index=True)
    user_id: Mapped[str | None] = mapped_column(
        String(120), nullable=True, index=True)
    module: Mapped[str] = mapped_column(String(80), nullable=False, index=True)
    action: Mapped[str] = mapped_column(
        String(120), nullable=False, index=True)
    entity_id: Mapped[str | None] = mapped_column(
        String(120), nullable=True, index=True)
    meta: Mapped[dict[str, Any] | None] = mapped_column(JSON, nullable=True)


class AuditLog(Base):
    __tablename__ = "audit_logs"

    id: Mapped[int] = mapped_column(Integer, primary_key=True, index=True)
    action: Mapped[str] = mapped_column(String(120), nullable=False)
    entity_type: Mapped[str] = mapped_column(String(80), nullable=False)
    entity_id: Mapped[str] = mapped_column(String(80), nullable=False)
    details: Mapped[str | None] = mapped_column(Text, nullable=True)
    performed_by_id: Mapped[int | None] = mapped_column(
        Integer, ForeignKey("usuarios.id_usuario", ondelete="SET NULL"), nullable=True, index=True
    )
    created_at: Mapped[datetime] = mapped_column(
        DateTime(timezone=True), default=datetime.utcnow)

    performed_by: Mapped[User | None] = relationship(
        "User", back_populates="logs")
    system_log: Mapped[Optional["SystemLog"]] = relationship(
        "SystemLog", back_populates="audit_log", uselist=False
    )

    @property
    def module(self) -> str | None:
        """Nombre del módulo asociado al evento de auditoría."""

        if self.system_log is None:
            return None
        return self.system_log.modulo


class AuditAlertAcknowledgement(Base):
    __tablename__ = "audit_alert_acknowledgements"
    __table_args__ = (
        UniqueConstraint("entity_type", "entity_id",
                         name="uq_audit_ack_entity"),
    )

    id: Mapped[int] = mapped_column(Integer, primary_key=True, index=True)
    entity_type: Mapped[str] = mapped_column(
        String(80), nullable=False, index=True)
    entity_id: Mapped[str] = mapped_column(
        String(80), nullable=False, index=True)
    acknowledged_at: Mapped[datetime] = mapped_column(
        DateTime(timezone=True), default=datetime.utcnow, nullable=False
    )
    note: Mapped[str | None] = mapped_column(String(255), nullable=True)
    acknowledged_by_id: Mapped[int | None] = mapped_column(
        Integer,
        ForeignKey("usuarios.id_usuario", ondelete="SET NULL"),
        nullable=True,
        index=True,
    )

    acknowledged_by: Mapped[User | None] = relationship(
        "User", back_populates="audit_acknowledgements"
    )


class SystemLog(Base):
    __tablename__ = "logs_sistema"

    id: Mapped[int] = mapped_column(
        "id_log", Integer, primary_key=True, index=True)
    usuario: Mapped[str | None] = mapped_column(
        String(120), nullable=True, index=True)
    modulo: Mapped[str] = mapped_column(String(80), nullable=False, index=True)
    accion: Mapped[str] = mapped_column(String(120), nullable=False)
    descripcion: Mapped[str] = mapped_column(Text, nullable=False)
    fecha: Mapped[datetime] = mapped_column(
        DateTime(timezone=True), default=datetime.utcnow, nullable=False, index=True
    )
    nivel: Mapped[SystemLogLevel] = mapped_column(
        Enum(SystemLogLevel, name="system_log_level"), nullable=False, index=True
    )
    ip_origen: Mapped[str | None] = mapped_column(String(45), nullable=True)
    audit_log_id: Mapped[int | None] = mapped_column(
        Integer, ForeignKey("audit_logs.id", ondelete="SET NULL"), nullable=True, unique=True
    )

    audit_log: Mapped[AuditLog | None] = relationship(
        "AuditLog", back_populates="system_log")


class SystemError(Base):
    __tablename__ = "errores_sistema"

    id: Mapped[int] = mapped_column(
        "id_error", Integer, primary_key=True, index=True)
    mensaje: Mapped[str] = mapped_column(String(255), nullable=False)
    stack_trace: Mapped[str | None] = mapped_column(Text, nullable=True)
    modulo: Mapped[str] = mapped_column(String(80), nullable=False, index=True)
    fecha: Mapped[datetime] = mapped_column(
        DateTime(timezone=True), default=datetime.utcnow, nullable=False, index=True
    )
    usuario: Mapped[str | None] = mapped_column(
        String(120), nullable=True, index=True)


class InventoryImportTemp(Base):
    __tablename__ = "importaciones_temp"

    id: Mapped[int] = mapped_column(Integer, primary_key=True, index=True)
    nombre_archivo: Mapped[str] = mapped_column(String(255), nullable=False)
    fecha: Mapped[datetime] = mapped_column(
        DateTime(timezone=True), nullable=False, default=datetime.utcnow
    )
    columnas_detectadas: Mapped[dict[str, Any]] = mapped_column(
        JSON, nullable=False, default=dict
    )
    registros_incompletos: Mapped[int] = mapped_column(
        Integer, nullable=False, default=0)
    total_registros: Mapped[int] = mapped_column(
        Integer, nullable=False, default=0)
    nuevos: Mapped[int] = mapped_column(Integer, nullable=False, default=0)
    actualizados: Mapped[int] = mapped_column(
        Integer, nullable=False, default=0)
    advertencias: Mapped[list[str]] = mapped_column(
        JSON, nullable=False, default=list)
    patrones_columnas: Mapped[dict[str, str]] = mapped_column(
        JSON, nullable=False, default=dict
    )
    duracion_segundos: Mapped[Decimal | None] = mapped_column(
        Numeric(10, 2), nullable=True
    )


class ImportValidation(Base):
    __tablename__ = "validaciones_importacion"

    id: Mapped[int] = mapped_column(
        "id_validacion", Integer, primary_key=True, index=True
    )
    producto_id: Mapped[int | None] = mapped_column(
        Integer,
        ForeignKey("devices.id", ondelete="CASCADE"),
        nullable=True,
        index=True,
    )
    tipo: Mapped[str] = mapped_column(String(80), nullable=False, index=True)
    severidad: Mapped[str] = mapped_column(
        String(20), nullable=False, index=True)
    descripcion: Mapped[str] = mapped_column(Text, nullable=False)
    fecha: Mapped[datetime] = mapped_column(
        DateTime(timezone=True), default=datetime.utcnow, nullable=False, index=True
    )
    corregido: Mapped[bool] = mapped_column(
        Boolean, nullable=False, default=False)

    device: Mapped["Device | None"] = relationship(
        "Device", back_populates="validations"
    )


class BackupJob(Base):
    __tablename__ = "backup_jobs"

    id: Mapped[int] = mapped_column(Integer, primary_key=True, index=True)
    mode: Mapped[BackupMode] = mapped_column(
        Enum(BackupMode, name="backup_mode"), nullable=False)
    executed_at: Mapped[datetime] = mapped_column(
        DateTime(timezone=True), default=datetime.utcnow)
    pdf_path: Mapped[str] = mapped_column(String(255), nullable=False)
    archive_path: Mapped[str] = mapped_column(String(255), nullable=False)
    json_path: Mapped[str] = mapped_column(String(255), nullable=False)
    sql_path: Mapped[str] = mapped_column(String(255), nullable=False)
    config_path: Mapped[str] = mapped_column(String(255), nullable=False)
    metadata_path: Mapped[str] = mapped_column(String(255), nullable=False)
    critical_directory: Mapped[str] = mapped_column(
        String(255), nullable=False)
    components: Mapped[list[str]] = mapped_column(
        JSON, nullable=False, default=list)
    total_size_bytes: Mapped[int] = mapped_column(Integer, nullable=False)
    notes: Mapped[str | None] = mapped_column(String(255), nullable=True)
    created_at: Mapped[datetime] = mapped_column(
        DateTime(timezone=True), default=datetime.utcnow)
    updated_at: Mapped[datetime] = mapped_column(
        DateTime(timezone=True), default=datetime.utcnow, onupdate=datetime.utcnow
    )
    triggered_by_id: Mapped[int | None] = mapped_column(
        Integer, ForeignKey("usuarios.id_usuario", ondelete="SET NULL"), nullable=True, index=True
    )

    triggered_by: Mapped[User | None] = relationship(
        "User", back_populates="backup_jobs")


class TransferOrder(Base):
    __tablename__ = "transfer_orders"

    id: Mapped[int] = mapped_column(Integer, primary_key=True, index=True)
    origin_store_id: Mapped[int] = mapped_column(
        Integer,
        ForeignKey("sucursales.id_sucursal", ondelete="RESTRICT"),
        nullable=False,
        index=True,
    )
    destination_store_id: Mapped[int] = mapped_column(
        Integer,
        ForeignKey("sucursales.id_sucursal", ondelete="RESTRICT"),
        nullable=False,
        index=True,
    )
    status: Mapped[TransferStatus] = mapped_column(
        Enum(TransferStatus, name="transfer_status"),
        nullable=False,
        default=TransferStatus.SOLICITADA,
    )
    requested_by_id: Mapped[int | None] = mapped_column(
        Integer, ForeignKey("usuarios.id_usuario", ondelete="SET NULL"), nullable=True, index=True
    )
    dispatched_by_id: Mapped[int | None] = mapped_column(
        Integer, ForeignKey("usuarios.id_usuario", ondelete="SET NULL"), nullable=True, index=True
    )
    received_by_id: Mapped[int | None] = mapped_column(
        Integer, ForeignKey("usuarios.id_usuario", ondelete="SET NULL"), nullable=True, index=True
    )
    cancelled_by_id: Mapped[int | None] = mapped_column(
        Integer, ForeignKey("usuarios.id_usuario", ondelete="SET NULL"), nullable=True, index=True
    )
    reason: Mapped[str | None] = mapped_column(String(255), nullable=True)
    created_at: Mapped[datetime] = mapped_column(
        DateTime(timezone=True), default=datetime.utcnow)
    updated_at: Mapped[datetime] = mapped_column(
        DateTime(timezone=True), default=datetime.utcnow, onupdate=datetime.utcnow
    )
    dispatched_at: Mapped[datetime | None] = mapped_column(
        DateTime(timezone=True), nullable=True)
    received_at: Mapped[datetime | None] = mapped_column(
        DateTime(timezone=True), nullable=True)
    cancelled_at: Mapped[datetime | None] = mapped_column(
        DateTime(timezone=True), nullable=True)

    origin_store: Mapped[Store] = relationship(
        "Store", foreign_keys=[origin_store_id], backref="transfer_orders_out"
    )
    destination_store: Mapped[Store] = relationship(
        "Store", foreign_keys=[destination_store_id], backref="transfer_orders_in"
    )
    requested_by: Mapped[User | None] = relationship(
        "User", foreign_keys=[requested_by_id])
    dispatched_by: Mapped[User | None] = relationship(
        "User", foreign_keys=[dispatched_by_id])
    received_by: Mapped[User | None] = relationship(
        "User", foreign_keys=[received_by_id])
    cancelled_by: Mapped[User | None] = relationship(
        "User", foreign_keys=[cancelled_by_id])
    items: Mapped[list["TransferOrderItem"]] = relationship(
        "TransferOrderItem", back_populates="transfer_order", cascade="all, delete-orphan"
    )


class TransferOrderItem(Base):
    __tablename__ = "transfer_order_items"
    __table_args__ = (
        UniqueConstraint("transfer_order_id", "device_id",
                         name="uq_transfer_item_unique"),
    )

    id: Mapped[int] = mapped_column(Integer, primary_key=True, index=True)
    transfer_order_id: Mapped[int] = mapped_column(
        Integer, ForeignKey("transfer_orders.id", ondelete="CASCADE"), nullable=False, index=True
    )
    device_id: Mapped[int] = mapped_column(
        Integer, ForeignKey("devices.id", ondelete="RESTRICT"), nullable=False, index=True
    )
    quantity: Mapped[int] = mapped_column(Integer, nullable=False)
    reservation_id: Mapped[int | None] = mapped_column(
        Integer,
        ForeignKey("inventory_reservations.id", ondelete="SET NULL"),
        nullable=True,
        index=True,
    )

    transfer_order: Mapped[TransferOrder] = relationship(
        "TransferOrder", back_populates="items"
    )
    device: Mapped[Device] = relationship("Device")
    reservation: Mapped["InventoryReservation | None"] = relationship(
        "InventoryReservation", back_populates="transfer_items"
    )


class RecurringOrderType(str, enum.Enum):
    """Tipos disponibles para plantillas recurrentes."""

    PURCHASE = "purchase"
    TRANSFER = "transfer"


class RecurringOrder(Base):
    __tablename__ = "recurring_orders"

    id: Mapped[int] = mapped_column(Integer, primary_key=True, index=True)
    name: Mapped[str] = mapped_column(String(120), nullable=False)
    description: Mapped[str | None] = mapped_column(String(255), nullable=True)
    order_type: Mapped[RecurringOrderType] = mapped_column(
        Enum(RecurringOrderType, name="recurring_order_type"),
        nullable=False,
    )
    store_id: Mapped[int | None] = mapped_column(
        "sucursal_id",
        Integer,
        ForeignKey("sucursales.id_sucursal", ondelete="SET NULL"),
        nullable=True,
        index=True,
    )
    payload: Mapped[dict[str, Any]] = mapped_column(
        JSON, nullable=False, default=dict)
    created_by_id: Mapped[int | None] = mapped_column(
        Integer,
        ForeignKey("usuarios.id_usuario", ondelete="SET NULL"),
        nullable=True,
        index=True,
    )
    last_used_by_id: Mapped[int | None] = mapped_column(
        Integer,
        ForeignKey("usuarios.id_usuario", ondelete="SET NULL"),
        nullable=True,
        index=True,
    )
    created_at: Mapped[datetime] = mapped_column(
        DateTime(timezone=True), nullable=False, default=datetime.utcnow
    )
    updated_at: Mapped[datetime] = mapped_column(
        DateTime(timezone=True), nullable=False, default=datetime.utcnow, onupdate=datetime.utcnow
    )
    last_used_at: Mapped[datetime | None] = mapped_column(
        DateTime(timezone=True), nullable=True)

    store: Mapped[Store | None] = relationship("Store")
    created_by: Mapped[User | None] = relationship(
        "User", foreign_keys=[created_by_id], backref="recurring_orders_created"
    )
    last_used_by: Mapped[User | None] = relationship(
        "User", foreign_keys=[last_used_by_id], backref="recurring_orders_used"
    )


class StoreMembership(Base):
    __tablename__ = "store_memberships"
    __table_args__ = (
        UniqueConstraint("user_id", "sucursal_id",
                         name="uq_membership_user_store"),
    )

    id: Mapped[int] = mapped_column(Integer, primary_key=True, index=True)
    user_id: Mapped[int] = mapped_column(
        Integer, ForeignKey("usuarios.id_usuario", ondelete="CASCADE"), nullable=False, index=True
    )
    store_id: Mapped[int] = mapped_column(
        "sucursal_id",
        Integer,
        ForeignKey("sucursales.id_sucursal", ondelete="CASCADE"),
        nullable=False,
        index=True,
    )
    can_create_transfer: Mapped[bool] = mapped_column(
        Boolean, nullable=False, default=False)
    can_receive_transfer: Mapped[bool] = mapped_column(
        Boolean, nullable=False, default=False)
    created_at: Mapped[datetime] = mapped_column(
        DateTime(timezone=True), default=datetime.utcnow)

    user: Mapped[User] = relationship("User", backref="store_memberships")
    store: Mapped[Store] = relationship("Store", backref="memberships")


class Customer(Base):
    __tablename__ = "clientes"

    id: Mapped[int] = mapped_column(
        "id_cliente", Integer, primary_key=True, index=True)
    name: Mapped[str] = mapped_column(
        "nombre", String(120), nullable=False, unique=True, index=True
    )
    contact_name: Mapped[str | None] = mapped_column(
        String(120), nullable=True)
    email: Mapped[str | None] = mapped_column(
        "correo", String(120), nullable=True, unique=True, index=True
    )
    phone: Mapped[str] = mapped_column(
        "telefono", String(40), nullable=False, index=True
    )
    address: Mapped[str | None] = mapped_column(
        "direccion", String(255), nullable=True)
    customer_type: Mapped[str] = mapped_column(
        "tipo", String(30), nullable=False, default="minorista", index=True
    )
    status: Mapped[str] = mapped_column(
        "estado", String(20), nullable=False, default="activo", index=True
    )
    credit_limit: Mapped[Decimal] = mapped_column(
        "limite_credito", Numeric(12, 2), nullable=False, default=Decimal("0")
    )
    outstanding_debt: Mapped[Decimal] = mapped_column(
        "saldo", Numeric(12, 2), nullable=False, default=Decimal("0")
    )
    notes: Mapped[str | None] = mapped_column("notas", Text, nullable=True)
    history: Mapped[list[dict[str, Any]]] = mapped_column(
        JSON, nullable=False, default=list)
    last_interaction_at: Mapped[datetime | None] = mapped_column(
        DateTime(timezone=True), nullable=True
    )
    created_at: Mapped[datetime] = mapped_column(
        DateTime(timezone=True), default=datetime.utcnow
    )
    updated_at: Mapped[datetime] = mapped_column(
        DateTime(timezone=True), default=datetime.utcnow, onupdate=datetime.utcnow
    )

    repair_orders: Mapped[list["RepairOrder"]] = relationship(
        "RepairOrder", back_populates="customer"
    )
    sales: Mapped[list["Sale"]] = relationship(
        "Sale", back_populates="customer")
    ledger_entries: Mapped[list["CustomerLedgerEntry"]] = relationship(
        "CustomerLedgerEntry",
        back_populates="customer",
        cascade="all, delete-orphan",
    )
    price_lists: Mapped[list["PriceList"]] = relationship(
        "PriceList",
        back_populates="customer",
        cascade="all, delete-orphan",
    )


class CustomerLedgerEntryType(str, enum.Enum):
    """Tipos de movimientos registrados en la bitácora de clientes."""

    SALE = "sale"
    PAYMENT = "payment"
    ADJUSTMENT = "adjustment"
    NOTE = "note"


class CustomerLedgerEntry(Base):
    __tablename__ = "customer_ledger_entries"

    id: Mapped[int] = mapped_column(Integer, primary_key=True, index=True)
    customer_id: Mapped[int] = mapped_column(
        Integer,
        ForeignKey("clientes.id_cliente", ondelete="CASCADE"),
        nullable=False,
        index=True,
    )
    entry_type: Mapped[CustomerLedgerEntryType] = mapped_column(
        Enum(CustomerLedgerEntryType, name="customer_ledger_entry_type"),
        nullable=False,
    )
    reference_type: Mapped[str | None] = mapped_column(
        String(40), nullable=True)
    reference_id: Mapped[str | None] = mapped_column(String(80), nullable=True)
    amount: Mapped[Decimal] = mapped_column(Numeric(12, 2), nullable=False)
    balance_after: Mapped[Decimal] = mapped_column(
        Numeric(12, 2), nullable=False)
    note: Mapped[str | None] = mapped_column(Text, nullable=True)
    details: Mapped[dict[str, Any]] = mapped_column(
        JSON, nullable=False, default=dict)
    created_at: Mapped[datetime] = mapped_column(
        DateTime(timezone=True), nullable=False, default=datetime.utcnow
    )
    created_by_id: Mapped[int | None] = mapped_column(
        Integer,
        ForeignKey("usuarios.id_usuario", ondelete="SET NULL"),
        nullable=True,
        index=True,
    )

    customer: Mapped["Customer"] = relationship(
        "Customer", back_populates="ledger_entries"
    )
    created_by: Mapped[Optional["User"]] = relationship("User")


class Supplier(Base):
    __tablename__ = "suppliers"

    id: Mapped[int] = mapped_column(Integer, primary_key=True, index=True)
    name: Mapped[str] = mapped_column(
        String(120), nullable=False, unique=True, index=True)
    contact_name: Mapped[str | None] = mapped_column(
        String(120), nullable=True)
    email: Mapped[str | None] = mapped_column(String(120), nullable=True)
    phone: Mapped[str | None] = mapped_column(String(40), nullable=True)
    address: Mapped[str | None] = mapped_column(String(255), nullable=True)
    notes: Mapped[str | None] = mapped_column(Text, nullable=True)
    history: Mapped[list[dict[str, Any]]] = mapped_column(
        JSON, nullable=False, default=list)
    outstanding_debt: Mapped[Decimal] = mapped_column(
        Numeric(12, 2), nullable=False, default=Decimal("0")
    )
    created_at: Mapped[datetime] = mapped_column(
        DateTime(timezone=True), default=datetime.utcnow
    )
    updated_at: Mapped[datetime] = mapped_column(
        DateTime(timezone=True), default=datetime.utcnow, onupdate=datetime.utcnow
    )
    batches: Mapped[list["SupplierBatch"]] = relationship(
        "SupplierBatch", back_populates="supplier", cascade="all, delete-orphan"
    )


class SupplierBatch(Base):
    __tablename__ = "supplier_batches"
    __table_args__ = (
        UniqueConstraint("supplier_id", "batch_code",
                         name="uq_supplier_batch_code"),
    )

    id: Mapped[int] = mapped_column(Integer, primary_key=True, index=True)
    supplier_id: Mapped[int] = mapped_column(
        Integer, ForeignKey("suppliers.id", ondelete="CASCADE"), nullable=False, index=True
    )
    store_id: Mapped[int | None] = mapped_column(
        "sucursal_id",
        Integer,
        ForeignKey("sucursales.id_sucursal", ondelete="SET NULL"),
        nullable=True,
        index=True,
    )
    device_id: Mapped[int | None] = mapped_column(
        Integer, ForeignKey("devices.id", ondelete="SET NULL"), nullable=True, index=True
    )
    model_name: Mapped[str] = mapped_column(String(120), nullable=False)
    batch_code: Mapped[str] = mapped_column(String(80), nullable=False)
    unit_cost: Mapped[Decimal] = mapped_column(
        Numeric(12, 2), nullable=False, default=Decimal("0")
    )
    quantity: Mapped[int] = mapped_column(Integer, nullable=False, default=0)
    purchase_date: Mapped[date] = mapped_column(Date, nullable=False)
    notes: Mapped[str | None] = mapped_column(String(255), nullable=True)
    created_at: Mapped[datetime] = mapped_column(
        DateTime(timezone=True), nullable=False, default=datetime.utcnow
    )
    updated_at: Mapped[datetime] = mapped_column(
        DateTime(timezone=True),
        nullable=False,
        default=datetime.utcnow,
        onupdate=datetime.utcnow,
    )

    supplier: Mapped["Supplier"] = relationship(
        "Supplier", back_populates="batches")
    store: Mapped[Store | None] = relationship(
        "Store", back_populates="supplier_batches")
    device: Mapped[Device | None] = relationship("Device")


class Proveedor(Base):
    """Catálogo simplificado de proveedores corporativos."""

    __tablename__ = "proveedores"

    id_proveedor: Mapped[int] = mapped_column(
        Integer, primary_key=True, index=True)
    nombre: Mapped[str] = mapped_column(
        String(150), nullable=False, unique=True, index=True)
    telefono: Mapped[str | None] = mapped_column(String(40), nullable=True)
    correo: Mapped[str | None] = mapped_column(String(120), nullable=True)
    direccion: Mapped[str | None] = mapped_column(String(255), nullable=True)
    tipo: Mapped[str | None] = mapped_column(String(60), nullable=True)
    estado: Mapped[str] = mapped_column(
        String(40), nullable=False, default="activo")
    notas: Mapped[str | None] = mapped_column(Text, nullable=True)

    compras: Mapped[list["Compra"]] = relationship(
        "Compra", back_populates="proveedor", cascade="all, delete-orphan"
    )


class Compra(Base):
    """Encabezado de compras directas registradas en el módulo clásico."""

    __tablename__ = "compras"

    id_compra: Mapped[int] = mapped_column(
        Integer, primary_key=True, index=True)
    proveedor_id: Mapped[int] = mapped_column(
        Integer,
        ForeignKey("proveedores.id_proveedor", ondelete="RESTRICT"),
        nullable=False,
        index=True,
    )
    usuario_id: Mapped[int] = mapped_column(
        Integer,
        ForeignKey("usuarios.id_usuario", ondelete="RESTRICT"),
        nullable=False,
        index=True,
    )
    fecha: Mapped[datetime] = mapped_column(
        DateTime(timezone=True), nullable=False, default=datetime.utcnow
    )
    total: Mapped[Decimal] = mapped_column(
        Numeric(14, 2), nullable=False, default=Decimal("0")
    )
    impuesto: Mapped[Decimal] = mapped_column(
        Numeric(12, 2), nullable=False, default=Decimal("0")
    )
    forma_pago: Mapped[str] = mapped_column(String(60), nullable=False)
    estado: Mapped[str] = mapped_column(
        String(40), nullable=False, default="PENDIENTE")

    proveedor: Mapped[Proveedor] = relationship(
        "Proveedor", back_populates="compras")
    usuario: Mapped["User"] = relationship("User")
    detalles: Mapped[list["DetalleCompra"]] = relationship(
        "DetalleCompra", back_populates="compra", cascade="all, delete-orphan"
    )


class DetalleCompra(Base):
    """Detalle de productos asociados a una compra simplificada."""

    __tablename__ = "detalle_compras"

    id_detalle: Mapped[int] = mapped_column(
        Integer, primary_key=True, index=True)
    compra_id: Mapped[int] = mapped_column(
        Integer,
        ForeignKey("compras.id_compra", ondelete="CASCADE"),
        nullable=False,
        index=True,
    )
    producto_id: Mapped[int] = mapped_column(
        Integer,
        ForeignKey("devices.id", ondelete="RESTRICT"),
        nullable=False,
        index=True,
    )
    cantidad: Mapped[int] = mapped_column(Integer, nullable=False)
    costo_unitario: Mapped[Decimal] = mapped_column(
        Numeric(12, 2), nullable=False, default=Decimal("0")
    )
    subtotal: Mapped[Decimal] = mapped_column(
        Numeric(14, 2), nullable=False, default=Decimal("0")
    )

    compra: Mapped[Compra] = relationship("Compra", back_populates="detalles")
    producto: Mapped[Device] = relationship("Device")


class PurchaseOrder(Base):
    __tablename__ = "purchase_orders"

    id: Mapped[int] = mapped_column(Integer, primary_key=True, index=True)
    store_id: Mapped[int] = mapped_column(
        "sucursal_id",
        Integer,
        ForeignKey("sucursales.id_sucursal", ondelete="RESTRICT"),
        nullable=False,
        index=True,
    )
    supplier: Mapped[str] = mapped_column(String(120), nullable=False)
    status: Mapped[PurchaseStatus] = mapped_column(
        Enum(PurchaseStatus, name="purchase_status"),
        nullable=False,
        default=PurchaseStatus.PENDIENTE,
    )
    notes: Mapped[str | None] = mapped_column(String(255), nullable=True)
    created_at: Mapped[datetime] = mapped_column(
        DateTime(timezone=True), default=datetime.utcnow)
    updated_at: Mapped[datetime] = mapped_column(
        DateTime(timezone=True), default=datetime.utcnow, onupdate=datetime.utcnow
    )
    created_by_id: Mapped[int | None] = mapped_column(
        Integer, ForeignKey("usuarios.id_usuario", ondelete="SET NULL"), nullable=True, index=True
    )
    closed_at: Mapped[datetime | None] = mapped_column(
        DateTime(timezone=True), nullable=True)

    store: Mapped[Store] = relationship("Store")
    created_by: Mapped[User | None] = relationship("User")
    items: Mapped[list["PurchaseOrderItem"]] = relationship(
        "PurchaseOrderItem", back_populates="order", cascade="all, delete-orphan"
    )
    returns: Mapped[list["PurchaseReturn"]] = relationship(
        "PurchaseReturn", back_populates="order", cascade="all, delete-orphan"
    )


class PurchaseOrderItem(Base):
    __tablename__ = "purchase_order_items"
    __table_args__ = (
        UniqueConstraint("purchase_order_id", "device_id",
                         name="uq_purchase_item_unique"),
    )

    id: Mapped[int] = mapped_column(Integer, primary_key=True, index=True)
    purchase_order_id: Mapped[int] = mapped_column(
        Integer, ForeignKey("purchase_orders.id", ondelete="CASCADE"), nullable=False, index=True
    )
    device_id: Mapped[int] = mapped_column(
        Integer, ForeignKey("devices.id", ondelete="RESTRICT"), nullable=False, index=True
    )
    quantity_ordered: Mapped[int] = mapped_column(Integer, nullable=False)
    quantity_received: Mapped[int] = mapped_column(
        Integer, nullable=False, default=0)
    unit_cost: Mapped[Decimal] = mapped_column(
        Numeric(12, 2), nullable=False, default=Decimal("0"))

    order: Mapped[PurchaseOrder] = relationship(
        "PurchaseOrder", back_populates="items")
    device: Mapped[Device] = relationship("Device")


class PurchaseReturn(Base):
    __tablename__ = "purchase_returns"

    id: Mapped[int] = mapped_column(Integer, primary_key=True, index=True)
    purchase_order_id: Mapped[int] = mapped_column(
        Integer, ForeignKey("purchase_orders.id", ondelete="CASCADE"), nullable=False, index=True
    )
    device_id: Mapped[int] = mapped_column(
        Integer, ForeignKey("devices.id", ondelete="RESTRICT"), nullable=False, index=True
    )
    quantity: Mapped[int] = mapped_column(Integer, nullable=False)
    reason: Mapped[str] = mapped_column(String(255), nullable=False)
    processed_by_id: Mapped[int | None] = mapped_column(
        Integer, ForeignKey("usuarios.id_usuario", ondelete="SET NULL"), nullable=True, index=True
    )
    created_at: Mapped[datetime] = mapped_column(
        DateTime(timezone=True), default=datetime.utcnow)

    order: Mapped[PurchaseOrder] = relationship(
        "PurchaseOrder", back_populates="returns")
    device: Mapped[Device] = relationship("Device")
    processed_by: Mapped[User | None] = relationship("User")


class Sale(Base):
    __tablename__ = "ventas"

    id: Mapped[int] = mapped_column(
        "id_venta", Integer, primary_key=True, index=True)
    store_id: Mapped[int] = mapped_column(
        "sucursal_id",
        Integer,
        ForeignKey("sucursales.id_sucursal", ondelete="RESTRICT"),
        nullable=False,
        index=True,
    )
    customer_id: Mapped[int | None] = mapped_column(
        "cliente_id",
        Integer,
        ForeignKey("clientes.id_cliente", ondelete="SET NULL"),
        nullable=True,
        index=True,
    )
    customer_name: Mapped[str | None] = mapped_column(
        String(120), nullable=True)
    payment_method: Mapped[PaymentMethod] = mapped_column(
        "forma_pago",
        Enum(PaymentMethod, name="payment_method"),
        nullable=False,
        default=PaymentMethod.EFECTIVO,
    )
    discount_percent: Mapped[Decimal] = mapped_column(
        Numeric(5, 2), nullable=False, default=Decimal("0")
    )
    subtotal_amount: Mapped[Decimal] = mapped_column(
        "subtotal", Numeric(12, 2), nullable=False, default=Decimal("0")
    )
    tax_amount: Mapped[Decimal] = mapped_column(
        "impuesto", Numeric(12, 2), nullable=False, default=Decimal("0")
    )
    total_amount: Mapped[Decimal] = mapped_column(
        "total", Numeric(12, 2), nullable=False, default=Decimal("0")
    )
    status: Mapped[str] = mapped_column(
        "estado", String(30), nullable=False, default="COMPLETADA"
    )
    notes: Mapped[str | None] = mapped_column(String(255), nullable=True)
    created_at: Mapped[datetime] = mapped_column(
        "fecha", DateTime(timezone=True), default=datetime.utcnow
    )
    performed_by_id: Mapped[int | None] = mapped_column(
        "usuario_id",
        Integer,
        ForeignKey("usuarios.id_usuario", ondelete="SET NULL"),
        nullable=True,
        index=True,
    )
    cash_session_id: Mapped[int | None] = mapped_column(
        Integer,
        ForeignKey("cash_register_sessions.id", ondelete="SET NULL"),
        nullable=True,
        index=True,
    )

    store: Mapped[Store] = relationship("Store")
    performed_by: Mapped[User | None] = relationship("User")
    customer: Mapped[Customer | None] = relationship(
        "Customer", back_populates="sales")
    cash_session: Mapped[CashRegisterSession | None] = relationship(
        "CashRegisterSession", back_populates="sales"
    )
    items: Mapped[list["SaleItem"]] = relationship(
        "SaleItem", back_populates="sale", cascade="all, delete-orphan"
    )
    returns: Mapped[list["SaleReturn"]] = relationship(
        "SaleReturn", back_populates="sale", cascade="all, delete-orphan"
    )


class SaleItem(Base):
    __tablename__ = "detalle_ventas"

    id: Mapped[int] = mapped_column(
        "id_detalle", Integer, primary_key=True, index=True)
    sale_id: Mapped[int] = mapped_column(
        "venta_id",
        Integer,
        ForeignKey("ventas.id_venta", ondelete="CASCADE"),
        nullable=False,
        index=True,
    )
    device_id: Mapped[int] = mapped_column(
        "producto_id",
        Integer,
        ForeignKey("devices.id", ondelete="RESTRICT"),
        nullable=False,
        index=True,
    )
    quantity: Mapped[int] = mapped_column(Integer, nullable=False)
    unit_price: Mapped[Decimal] = mapped_column(
        "precio_unitario", Numeric(12, 2), nullable=False
    )
    discount_amount: Mapped[Decimal] = mapped_column(
        Numeric(12, 2), nullable=False, default=Decimal("0")
    )
    total_line: Mapped[Decimal] = mapped_column(
        "subtotal", Numeric(12, 2), nullable=False
    )
    reservation_id: Mapped[int | None] = mapped_column(
        Integer,
        ForeignKey("inventory_reservations.id", ondelete="SET NULL"),
        nullable=True,
        index=True,
    )

    sale: Mapped[Sale] = relationship("Sale", back_populates="items")
    device: Mapped[Device] = relationship("Device")
    reservation: Mapped["InventoryReservation | None"] = relationship(
        "InventoryReservation", back_populates="sale_items"
    )


class SaleReturn(Base):
    __tablename__ = "sale_returns"

    id: Mapped[int] = mapped_column(Integer, primary_key=True, index=True)
    sale_id: Mapped[int] = mapped_column(
        "venta_id",
        Integer,
        ForeignKey("ventas.id_venta", ondelete="CASCADE"),
        nullable=False,
        index=True,
    )
    device_id: Mapped[int] = mapped_column(
        Integer, ForeignKey("devices.id", ondelete="RESTRICT"), nullable=False, index=True
    )
    quantity: Mapped[int] = mapped_column(Integer, nullable=False)
    reason: Mapped[str] = mapped_column(String(255), nullable=False)
    processed_by_id: Mapped[int | None] = mapped_column(
        Integer, ForeignKey("usuarios.id_usuario", ondelete="SET NULL"), nullable=True, index=True
    )
    created_at: Mapped[datetime] = mapped_column(
        DateTime(timezone=True), default=datetime.utcnow)

    sale: Mapped[Sale] = relationship("Sale", back_populates="returns")
    device: Mapped[Device] = relationship("Device")
    processed_by: Mapped[User | None] = relationship("User")


class RepairOrder(Base):
    __tablename__ = "repair_orders"

    id: Mapped[int] = mapped_column(Integer, primary_key=True, index=True)
    store_id: Mapped[int] = mapped_column(
        "sucursal_id",
        Integer,
        ForeignKey("sucursales.id_sucursal", ondelete="RESTRICT"),
        nullable=False,
        index=True,
    )
    customer_id: Mapped[int | None] = mapped_column(
        Integer, ForeignKey("clientes.id_cliente", ondelete="SET NULL"), nullable=True, index=True
    )
    customer_name: Mapped[str | None] = mapped_column(
        String(120), nullable=True)
    customer_contact: Mapped[str | None] = mapped_column(
        String(120), nullable=True)  # // [PACK37-backend]
    technician_name: Mapped[str] = mapped_column(String(120), nullable=False)
    damage_type: Mapped[str] = mapped_column(String(120), nullable=False)
    diagnosis: Mapped[str | None] = mapped_column(
        Text, nullable=True)  # // [PACK37-backend]
    device_model: Mapped[str | None] = mapped_column(
        String(120), nullable=True)  # // [PACK37-backend]
    imei: Mapped[str | None] = mapped_column(
        String(40), nullable=True)  # // [PACK37-backend]
    device_description: Mapped[str | None] = mapped_column(
        String(255), nullable=True)
    notes: Mapped[str | None] = mapped_column(Text, nullable=True)
    status: Mapped[RepairStatus] = mapped_column(
        Enum(RepairStatus, name="repair_status"),
        nullable=False,
        default=RepairStatus.PENDIENTE,
    )
    labor_cost: Mapped[Decimal] = mapped_column(
        Numeric(12, 2), nullable=False, default=Decimal("0")
    )
    parts_cost: Mapped[Decimal] = mapped_column(
        Numeric(12, 2), nullable=False, default=Decimal("0")
    )
    total_cost: Mapped[Decimal] = mapped_column(
        Numeric(12, 2), nullable=False, default=Decimal("0")
    )
    parts_snapshot: Mapped[list[dict[str, Any]]] = mapped_column(
        JSON, nullable=False, default=list
    )
    inventory_adjusted: Mapped[bool] = mapped_column(
        Boolean, nullable=False, default=False)
    opened_at: Mapped[datetime] = mapped_column(
        DateTime(timezone=True), default=datetime.utcnow)
    updated_at: Mapped[datetime] = mapped_column(
        DateTime(timezone=True), default=datetime.utcnow, onupdate=datetime.utcnow
    )
    delivered_at: Mapped[datetime | None] = mapped_column(
        DateTime(timezone=True), nullable=True)

    store: Mapped[Store] = relationship("Store")
    customer: Mapped[Customer | None] = relationship(
        "Customer", back_populates="repair_orders")
    parts: Mapped[list["RepairOrderPart"]] = relationship(
        "RepairOrderPart", back_populates="repair_order", cascade="all, delete-orphan"
    )


class RepairOrderPart(Base):
    __tablename__ = "repair_order_parts"
    __table_args__ = (
        UniqueConstraint(
            "repair_order_id",
            "device_id",
            "part_name",
            name="uq_repair_order_part",
        ),
    )

    id: Mapped[int] = mapped_column(Integer, primary_key=True, index=True)
    repair_order_id: Mapped[int] = mapped_column(
        Integer, ForeignKey("repair_orders.id", ondelete="CASCADE"), nullable=False, index=True
    )
    device_id: Mapped[int | None] = mapped_column(
        Integer, ForeignKey("devices.id", ondelete="RESTRICT"), nullable=True, index=True
    )
    part_name: Mapped[str | None] = mapped_column(
        String(120), nullable=True)  # // [PACK37-backend]
    quantity: Mapped[int] = mapped_column(Integer, nullable=False)
    unit_cost: Mapped[Decimal] = mapped_column(
        Numeric(12, 2), nullable=False, default=Decimal("0")
    )
    source: Mapped[RepairPartSource] = mapped_column(  # // [PACK37-backend]
        Enum(RepairPartSource, name="repair_part_source"),
        nullable=False,
        default=RepairPartSource.STOCK,
    )

    repair_order: Mapped[RepairOrder] = relationship(
        "RepairOrder", back_populates="parts")
    device: Mapped[Device | None] = relationship("Device")


class CashRegisterSession(Base):
    __tablename__ = "cash_register_sessions"

    id: Mapped[int] = mapped_column(Integer, primary_key=True, index=True)
    store_id: Mapped[int] = mapped_column(
        "sucursal_id",
        Integer,
        ForeignKey("sucursales.id_sucursal", ondelete="RESTRICT"),
        nullable=False,
        index=True,
    )
    status: Mapped[CashSessionStatus] = mapped_column(
        Enum(CashSessionStatus, name="cash_session_status"),
        nullable=False,
        default=CashSessionStatus.ABIERTO,
    )
    opening_amount: Mapped[Decimal] = mapped_column(
        Numeric(12, 2), nullable=False, default=Decimal("0")
    )
    closing_amount: Mapped[Decimal] = mapped_column(
        Numeric(12, 2), nullable=False, default=Decimal("0")
    )
    expected_amount: Mapped[Decimal] = mapped_column(
        Numeric(12, 2), nullable=False, default=Decimal("0")
    )
    difference_amount: Mapped[Decimal] = mapped_column(
        Numeric(12, 2), nullable=False, default=Decimal("0")
    )
    payment_breakdown: Mapped[dict[str, Any]] = mapped_column(
        JSON, nullable=False, default=dict)
    denomination_breakdown: Mapped[dict[str, Any]] = mapped_column(
        JSON, nullable=False, default=dict)
    reconciliation_notes: Mapped[str | None] = mapped_column(Text, nullable=True)
    difference_reason: Mapped[str | None] = mapped_column(Text, nullable=True)
    notes: Mapped[str | None] = mapped_column(Text, nullable=True)
    opened_by_id: Mapped[int | None] = mapped_column(
        Integer, ForeignKey("usuarios.id_usuario", ondelete="SET NULL"), nullable=True, index=True
    )
    closed_by_id: Mapped[int | None] = mapped_column(
        Integer, ForeignKey("usuarios.id_usuario", ondelete="SET NULL"), nullable=True, index=True
    )
    opened_at: Mapped[datetime] = mapped_column(
        DateTime(timezone=True), default=datetime.utcnow)
    closed_at: Mapped[datetime | None] = mapped_column(
        DateTime(timezone=True), nullable=True)

    store: Mapped[Store] = relationship("Store")
    opened_by: Mapped[User | None] = relationship(
        "User", foreign_keys=[opened_by_id], backref="cash_sessions_opened"
    )
    closed_by: Mapped[User | None] = relationship(
        "User", foreign_keys=[closed_by_id], backref="cash_sessions_closed"
    )
    sales: Mapped[list[Sale]] = relationship(
        "Sale", back_populates="cash_session")
    entries: Mapped[list["CashRegisterEntry"]] = relationship(
        "CashRegisterEntry",
        back_populates="session",
        cascade="all, delete-orphan",
    )


class CashRegisterEntry(Base):
    __tablename__ = "cash_register_entries"

    id: Mapped[int] = mapped_column(Integer, primary_key=True, index=True)
    session_id: Mapped[int] = mapped_column(
        Integer,
        ForeignKey("cash_register_sessions.id", ondelete="CASCADE"),
        nullable=False,
        index=True,
    )
    entry_type: Mapped[CashEntryType] = mapped_column(
        Enum(CashEntryType, name="cash_entry_type"), nullable=False
    )
    amount: Mapped[Decimal] = mapped_column(
        Numeric(12, 2), nullable=False, default=Decimal("0")
    )
    reason: Mapped[str] = mapped_column(String(255), nullable=False)
    notes: Mapped[str | None] = mapped_column(Text, nullable=True)
    created_by_id: Mapped[int | None] = mapped_column(
        Integer, ForeignKey("usuarios.id_usuario", ondelete="SET NULL"), nullable=True
    )
    created_at: Mapped[datetime] = mapped_column(
        DateTime(timezone=True), default=datetime.utcnow, nullable=False
    )

    session: Mapped[CashRegisterSession] = relationship(
        "CashRegisterSession", back_populates="entries"
    )
    created_by: Mapped[User | None] = relationship("User")


class POSConfig(Base):
    __tablename__ = "pos_configs"

    store_id: Mapped[int] = mapped_column(
        "sucursal_id",
        Integer,
        ForeignKey("sucursales.id_sucursal", ondelete="CASCADE"),
        primary_key=True,
        index=True,
    )
    tax_rate: Mapped[Decimal] = mapped_column(
        Numeric(5, 2), nullable=False, default=Decimal("0"))
    invoice_prefix: Mapped[str] = mapped_column(String(12), nullable=False)
    printer_name: Mapped[str | None] = mapped_column(
        String(120), nullable=True)
    printer_profile: Mapped[str | None] = mapped_column(
        String(255), nullable=True)
    quick_product_ids: Mapped[list[int]] = mapped_column(
        JSON, nullable=False, default=list)
    updated_at: Mapped[datetime] = mapped_column(
        DateTime(timezone=True), default=datetime.utcnow, onupdate=datetime.utcnow
    )

    store: Mapped[Store] = relationship("Store")


class POSDraftSale(Base):
    __tablename__ = "pos_draft_sales"

    id: Mapped[int] = mapped_column(Integer, primary_key=True, index=True)
    store_id: Mapped[int] = mapped_column(
        "sucursal_id",
        Integer,
        ForeignKey("sucursales.id_sucursal", ondelete="CASCADE"),
        nullable=False,
        index=True,
    )
    payload: Mapped[dict[str, Any]] = mapped_column(
        JSON, nullable=False, default=dict)
    created_at: Mapped[datetime] = mapped_column(
        DateTime(timezone=True), default=datetime.utcnow)
    updated_at: Mapped[datetime] = mapped_column(
        DateTime(timezone=True), default=datetime.utcnow, onupdate=datetime.utcnow
    )

    store: Mapped[Store] = relationship("Store")


class UserTOTPSecret(Base):
    __tablename__ = "user_totp_secrets"

    id: Mapped[int] = mapped_column(Integer, primary_key=True, index=True)
    user_id: Mapped[int] = mapped_column(
        Integer, ForeignKey("usuarios.id_usuario", ondelete="CASCADE"), nullable=False, unique=True
    )
    secret: Mapped[str] = mapped_column(String(64), nullable=False)
    is_active: Mapped[bool] = mapped_column(
        Boolean, nullable=False, default=False)
    created_at: Mapped[datetime] = mapped_column(
        DateTime(timezone=True), default=datetime.utcnow)
    activated_at: Mapped[datetime | None] = mapped_column(
        DateTime(timezone=True), nullable=True)
    last_verified_at: Mapped[datetime | None] = mapped_column(
        DateTime(timezone=True), nullable=True)

    user: Mapped[User] = relationship("User", back_populates="totp_secret")


class ActiveSession(Base):
    __tablename__ = "active_sessions"
    __table_args__ = (UniqueConstraint(
        "session_token", name="uq_active_session_token"),)

    id: Mapped[int] = mapped_column(Integer, primary_key=True, index=True)
    user_id: Mapped[int] = mapped_column(
        Integer, ForeignKey("usuarios.id_usuario", ondelete="CASCADE"), nullable=False, index=True
    )
    session_token: Mapped[str] = mapped_column(
        String(64), nullable=False, unique=True, index=True
    )
    created_at: Mapped[datetime] = mapped_column(
        DateTime(timezone=True), default=datetime.utcnow)
    last_used_at: Mapped[datetime | None] = mapped_column(
        DateTime(timezone=True), nullable=True)
    expires_at: Mapped[datetime | None] = mapped_column(
        DateTime(timezone=True), nullable=True)
    revoked_at: Mapped[datetime | None] = mapped_column(
        DateTime(timezone=True), nullable=True)
    revoked_by_id: Mapped[int | None] = mapped_column(
        Integer, ForeignKey("usuarios.id_usuario", ondelete="SET NULL"), nullable=True, index=True
    )
    revoke_reason: Mapped[str | None] = mapped_column(
        String(255), nullable=True)

    user: Mapped[User] = relationship(
        "User", foreign_keys=[user_id], back_populates="active_sessions"
    )
    revoked_by: Mapped[User | None] = relationship(
        "User", foreign_keys=[revoked_by_id]
    )


class PasswordResetToken(Base):
    __tablename__ = "password_reset_tokens"
    __table_args__ = (UniqueConstraint(
        "token", name="uq_password_reset_token"),)

    id: Mapped[int] = mapped_column(Integer, primary_key=True, index=True)
    user_id: Mapped[int] = mapped_column(
        Integer,
        ForeignKey("usuarios.id_usuario", ondelete="CASCADE"),
        nullable=False,
        index=True,
    )
    token: Mapped[str] = mapped_column(
        String(128), nullable=False, unique=True, index=True)
    expires_at: Mapped[datetime] = mapped_column(
        DateTime(timezone=True), nullable=False)
    used_at: Mapped[datetime | None] = mapped_column(
        DateTime(timezone=True), nullable=True)
    created_at: Mapped[datetime] = mapped_column(
        DateTime(timezone=True), default=datetime.utcnow)

    user: Mapped[User] = relationship(
        "User", back_populates="password_reset_tokens")


class SyncOutbox(Base):
    __tablename__ = "sync_outbox"
    __table_args__ = (UniqueConstraint(
        "entity_type", "entity_id", name="uq_outbox_entity"),)

    id: Mapped[int] = mapped_column(Integer, primary_key=True, index=True)
    entity_type: Mapped[str] = mapped_column(
        String(120), nullable=False, index=True)
    entity_id: Mapped[str] = mapped_column(String(80), nullable=False)
    operation: Mapped[str] = mapped_column(String(40), nullable=False)
    payload: Mapped[str] = mapped_column(Text, nullable=False)
    attempt_count: Mapped[int] = mapped_column(
        Integer, nullable=False, default=0)
    last_attempt_at: Mapped[datetime | None] = mapped_column(
        DateTime(timezone=True), nullable=True)
    status: Mapped[SyncOutboxStatus] = mapped_column(
        Enum(SyncOutboxStatus, name="sync_outbox_status"),
        nullable=False,
        default=SyncOutboxStatus.PENDING,
    )
    priority: Mapped[SyncOutboxPriority] = mapped_column(
        Enum(SyncOutboxPriority, name="sync_outbox_priority"),
        nullable=False,
        default=SyncOutboxPriority.NORMAL,
    )
    error_message: Mapped[str | None] = mapped_column(
        String(255), nullable=True)
    created_at: Mapped[datetime] = mapped_column(
        DateTime(timezone=True), default=datetime.utcnow)
    updated_at: Mapped[datetime] = mapped_column(
        DateTime(timezone=True), default=datetime.utcnow, onupdate=datetime.utcnow
    )
    conflict_flag: Mapped[bool] = mapped_column(
        Boolean, nullable=False, default=False, index=True)
    version: Mapped[int] = mapped_column(
        Integer, nullable=False, default=1, index=True)


# // [PACK35-backend]
class SyncQueueStatus(str, enum.Enum):
    """Estados posibles dentro de la cola híbrida de sincronización."""

    PENDING = "PENDING"
    SENT = "SENT"
    FAILED = "FAILED"


# // [PACK35-backend]
class SyncQueue(Base):
    __tablename__ = "sync_queue"

    id: Mapped[int] = mapped_column(Integer, primary_key=True, index=True)
    event_type: Mapped[str] = mapped_column(
        String(120), nullable=False, index=True)
    payload: Mapped[dict[str, Any]] = mapped_column(JSON, nullable=False)
    idempotency_key: Mapped[str | None] = mapped_column(
        String(120), nullable=True, unique=True)
    status: Mapped[SyncQueueStatus] = mapped_column(
        Enum(SyncQueueStatus, name="sync_queue_status"),
        nullable=False,
        default=SyncQueueStatus.PENDING,
    )
    attempts: Mapped[int] = mapped_column(Integer, nullable=False, default=0)
    last_error: Mapped[str | None] = mapped_column(Text, nullable=True)
    created_at: Mapped[datetime] = mapped_column(
        DateTime(timezone=True), default=datetime.utcnow)
    updated_at: Mapped[datetime] = mapped_column(
        DateTime(timezone=True), default=datetime.utcnow, onupdate=datetime.utcnow
    )
    attempt_logs: Mapped[list["SyncAttempt"]] = relationship(
        "SyncAttempt",
        back_populates="queue_entry",
        cascade="all, delete-orphan",
    )


# // [PACK35-backend]
class SyncAttempt(Base):
    __tablename__ = "sync_attempts"

    id: Mapped[int] = mapped_column(Integer, primary_key=True, index=True)
    queue_id: Mapped[int] = mapped_column(
        Integer,
        ForeignKey("sync_queue.id", ondelete="CASCADE"),
        nullable=False,
        index=True,
    )
    attempted_at: Mapped[datetime] = mapped_column(
        DateTime(timezone=True), default=datetime.utcnow)
    success: Mapped[bool] = mapped_column(
        Boolean, nullable=False, default=False)
    error_message: Mapped[str | None] = mapped_column(Text, nullable=True)

    queue_entry: Mapped[SyncQueue] = relationship(
        "SyncQueue", back_populates="attempt_logs")


__all__ = [
    "CashRegisterSession",
    "CashSessionStatus",
    "CashEntryType",
    "CashRegisterEntry",
    "Customer",
    "AuditLog",
    "SystemLog",
    "SystemError",
    "SystemLogLevel",
    "BackupJob",
    "BackupMode",
    "ActiveSession",
    "PasswordResetToken",
    "DeviceIdentifier",
    "Device",
    "PriceList",
    "PriceListItem",
    "InventoryMovement",
    "MovementType",
    "InventoryImportTemp",
    "ImportValidation",
    "PaymentMethod",
    "PurchaseOrder",
    "PurchaseOrderItem",
    "PurchaseReturn",
    "PurchaseStatus",
    "RepairOrder",
    "RepairOrderPart",
    "RepairStatus",
    "Role",
    "Store",
    "SupplierBatch",
    "SyncMode",
    "SyncSession",
    "SyncStatus",
    "Supplier",
    "SyncOutbox",
    "SyncOutboxPriority",
    "SyncQueue",
    "SyncQueueStatus",
    "SyncAttempt",
    "TransferOrder",
    "TransferOrderItem",
    "TransferStatus",
    "UserTOTPSecret",
    "StoreMembership",
    "User",
    "UserRole",
    "Permission",
    "Sale",
    "SaleItem",
    "SaleReturn",
    "POSConfig",
    "POSDraftSale",
]<|MERGE_RESOLUTION|>--- conflicted
+++ resolved
@@ -504,7 +504,6 @@
     )
 
 
-<<<<<<< HEAD
 class DeviceIdentifier(Base):
     __tablename__ = "device_identifiers"
     __table_args__ = (
@@ -592,7 +591,6 @@
 
     device: Mapped[Device] = relationship("Device")
     bin: Mapped[WMSBin] = relationship("WMSBin", back_populates="assignments")
-=======
 
     class DeviceIdentifier(Base):
         __tablename__ = "device_identifiers"
@@ -681,7 +679,6 @@
 
         device: Mapped[Device] = relationship("Device")
         bin: Mapped[WMSBin] = relationship("WMSBin", back_populates="assignments")
->>>>>>> b6def67b
 
 
 class PriceList(Base):
