--- conflicted
+++ resolved
@@ -1,9 +1,5 @@
 """Colección de routers disponibles."""
 from . import (  # noqa: F401
-<<<<<<< HEAD
-    audit,
-=======
->>>>>>> c397bc4b
     auth,
     backups,
     health,
@@ -11,10 +7,6 @@
     purchases,
     reports,
     sales,
-<<<<<<< HEAD
-    security,
-=======
->>>>>>> c397bc4b
     stores,
     sync,
     transfers,
@@ -31,10 +23,6 @@
     "purchases",
     "reports",
     "sales",
-<<<<<<< HEAD
-    "security",
-=======
->>>>>>> c397bc4b
     "stores",
     "sync",
     "transfers",
