"""Endpoints dedicados al punto de venta con control de stock y recibos."""
from __future__ import annotations

from decimal import Decimal
from io import BytesIO
from typing import Literal

from fastapi import APIRouter, Depends, HTTPException, Query, Response, status
from fastapi.responses import StreamingResponse
from sqlalchemy.orm import Session

from .. import crud, schemas
from ..config import settings
from ..core.roles import GESTION_ROLES
from ..core.transactions import transactional_session
from ..database import get_db
from ..routers.dependencies import require_reason
from ..security import require_roles
<<<<<<< HEAD
from ..services import cash_register, pos_receipts, cash_reports
=======
from ..services import cash_register, payments, pos_receipts
>>>>>>> b6def67b

router = APIRouter(prefix="/pos", tags=["pos"])


def _ensure_feature_enabled() -> None:
    if not settings.enable_purchases_sales:
        raise HTTPException(
            status_code=status.HTTP_404_NOT_FOUND,
            detail="Funcionalidad no disponible",
        )


@router.post(
    "/sale",
    response_model=schemas.POSSaleResponse,
    status_code=status.HTTP_201_CREATED
)
def register_pos_sale_endpoint(
    payload: schemas.POSSaleRequest,
    db: Session = Depends(get_db),
    reason: str = Depends(require_reason),
    current_user=Depends(require_roles(*GESTION_ROLES)),
):
    _ensure_feature_enabled()
    try:
        crud.get_store(db, payload.store_id)
    except LookupError as exc:
        raise HTTPException(
            status_code=status.HTTP_404_NOT_FOUND,
            detail="Sucursal no encontrada.",
        ) from exc
    try:
        if payload.save_as_draft:
            draft = crud.save_pos_draft(
                db,
                payload,
                saved_by_id=current_user.id if current_user else None,
                reason=reason,
            )
            return schemas.POSSaleResponse(status="draft", draft=draft, warnings=[])

        # // [PACK34-endpoints]
        normalized_items: list[schemas.POSCartItem] = []
        for item in payload.items:
            try:
                resolved_device = crud.resolve_device_for_pos(
                    db,
                    store_id=payload.store_id,
                    device_id=item.device_id,
                    imei=item.imei,
                )
            except LookupError as exc:
                raise HTTPException(
                    status_code=status.HTTP_404_NOT_FOUND,
                    detail="Dispositivo no encontrado para la venta.",
                ) from exc
            normalized_items.append(
                item.model_copy(
                    update={
                        "device_id": resolved_device.id,
                        "imei": resolved_device.imei or item.imei,
                    }
                )
            )
        normalized_payload = payload.model_copy(update={"items": normalized_items})

        electronic_results: list[schemas.POSElectronicPaymentResult] = []
        if normalized_payload.payments:
            terminals_config = {
                key: dict(value)
                for key, value in settings.pos_payment_terminals.items()
            }
            try:
                electronic_results = payments.process_electronic_payments(
                    db,
                    payments=normalized_payload.payments,
                    payload=normalized_payload,
                    user_id=current_user.id if current_user else None,
                    terminals_config=terminals_config,
                )
            except payments.ElectronicPaymentError as exc:
                raise HTTPException(
                    status_code=status.HTTP_502_BAD_GATEWAY,
                    detail=str(exc),
                ) from exc

        sale, warnings = crud.register_pos_sale(
            db,
            normalized_payload,
            performed_by_id=current_user.id if current_user else None,
            reason=reason,
        )
        sale_detail = crud.get_sale(db, sale.id)
        config = crud.get_pos_config(db, sale_detail.store_id)
        receipt_pdf = pos_receipts.render_receipt_base64(sale_detail, config)
        return schemas.POSSaleResponse(
            status="registered",
            sale=sale_detail,
            warnings=warnings,
            receipt_url=f"/pos/receipt/{sale.id}",
            cash_session_id=sale.cash_session_id,
            payment_breakdown=
            {
                key: float(Decimal(str(value)))
                for key, value in payload.payment_breakdown.items()
            }
            if payload.payment_breakdown
            else {},
            receipt_pdf_base64=receipt_pdf,
            electronic_payments=electronic_results,
        )
    except LookupError as exc:
        raise HTTPException(
            status_code=status.HTTP_404_NOT_FOUND,
            detail="Recurso no encontrado",
        ) from exc
    except ValueError as exc:
        detail = str(exc)
        if detail == "pos_confirmation_required":
            raise HTTPException(
                status_code=status.HTTP_409_CONFLICT,
                detail="Confirma visualmente el total antes de registrar la venta.",
            ) from exc
        if detail == "sale_invalid_quantity":
            raise HTTPException(
                status_code=status.HTTP_422_UNPROCESSABLE_ENTITY,
                detail="Cantidad inválida en la venta.",
            ) from exc
        if detail == "sale_insufficient_stock":
            raise HTTPException(
                status_code=status.HTTP_409_CONFLICT,
                detail="Inventario insuficiente para completar la venta.",
            ) from exc
        if detail == "cash_session_not_open":
            raise HTTPException(
                status_code=status.HTTP_409_CONFLICT,
                detail="La caja indicada no está abierta.",
            ) from exc
        if detail == "customer_credit_limit_exceeded":
            raise HTTPException(
                status_code=status.HTTP_409_CONFLICT,
                detail="El cliente excede el límite de crédito disponible.",
            ) from exc
        raise


@router.get(
    "/receipt/{sale_id}",
    response_model=schemas.BinaryFileResponse
)
def download_pos_receipt(
    sale_id: int,
    db: Session = Depends(get_db),
    reason: str = Depends(require_reason),
    current_user=Depends(require_roles(*GESTION_ROLES)),
):
    _ensure_feature_enabled()
    try:
        sale = crud.get_sale(db, sale_id)
    except LookupError as exc:
        raise HTTPException(status_code=status.HTTP_404_NOT_FOUND, detail="Venta no encontrada") from exc

    config = crud.get_pos_config(db, sale.store_id)
    pdf_bytes = pos_receipts.render_receipt_pdf(sale, config)  # // [PACK34-receipt]
    filename = f"recibo_{config.invoice_prefix}_{sale.id}.pdf"

    with transactional_session(db):
        crud.register_pos_receipt_download(
            db,
            sale_id=sale.id,
            performed_by_id=current_user.id if current_user else None,
            reason=reason,
        )

    metadata = schemas.BinaryFileResponse(
        filename=filename,
        media_type="application/pdf",
    )
    return Response(
        content=pdf_bytes,
        media_type=metadata.media_type,
        headers=metadata.content_disposition(disposition="inline"),
    )


# // [PACK34-endpoints]
@router.post(
    "/sessions/open",
    response_model=schemas.POSSessionSummary,
    status_code=status.HTTP_201_CREATED
)
def open_pos_session_endpoint(
    payload: schemas.POSSessionOpenPayload,
    db: Session = Depends(get_db),
    reason: str = Depends(require_reason),
    current_user=Depends(require_roles(*GESTION_ROLES)),
):
    _ensure_feature_enabled()
    open_payload = schemas.CashSessionOpenRequest(
        store_id=payload.branch_id,
        opening_amount=payload.opening_amount,
        notes=payload.notes,
    )
    session = cash_register.open_session(
        db,
        open_payload,
        opened_by_id=current_user.id if current_user else None,
        reason=reason,
    )
    return cash_register.to_summary(session)


# // [PACK34-endpoints]
@router.post(
    "/sessions/close",
    response_model=schemas.POSSessionSummary
)
def close_pos_session_endpoint(
    payload: schemas.POSSessionClosePayload,
    db: Session = Depends(get_db),
    reason: str = Depends(require_reason),
    current_user=Depends(require_roles(*GESTION_ROLES)),
):
    _ensure_feature_enabled()
    close_payload = schemas.CashSessionCloseRequest(
        session_id=payload.session_id,
        closing_amount=payload.closing_amount,
        notes=payload.notes,
        payment_breakdown=payload.payments,
    )
    session = cash_register.close_session(
        db,
        close_payload,
        closed_by_id=current_user.id if current_user else None,
        reason=reason,
    )
    return cash_register.to_summary(session)


# // [PACK34-endpoints]
@router.get(
    "/sessions/last",
    response_model=schemas.POSSessionSummary
)
def read_last_pos_session_endpoint(
    branch_id: int = Query(..., alias="branchId", ge=1),
    db: Session = Depends(get_db),
    reason: str = Depends(require_reason),
    current_user=Depends(require_roles(*GESTION_ROLES)),
):
    _ensure_feature_enabled()
    try:
        session = cash_register.last_session_for_store(db, store_id=branch_id)
    except LookupError as exc:
        raise HTTPException(
            status_code=status.HTTP_404_NOT_FOUND,
            detail="No existe una sesión previa en la sucursal.",
        ) from exc
    return cash_register.to_summary(session)


# // [PACK34-endpoints]
@router.get(
    "/taxes",
    response_model=list[schemas.POSTaxInfo]
)
def list_pos_taxes_endpoint(
    db: Session = Depends(get_db),
    reason: str = Depends(require_reason),
    current_user=Depends(require_roles(*GESTION_ROLES)),
):
    _ensure_feature_enabled()
    return crud.list_pos_taxes(db)


# // [PACK34-endpoints]
@router.post(
    "/return",
    response_model=schemas.POSReturnResponse,
    status_code=status.HTTP_201_CREATED
)
def register_pos_return_endpoint(
    payload: schemas.POSReturnRequest,
    db: Session = Depends(get_db),
    reason: str = Depends(require_reason),
    current_user=Depends(require_roles(*GESTION_ROLES)),
):
    _ensure_feature_enabled()
    try:
        sale = crud.get_sale(db, payload.original_sale_id)
    except LookupError as exc:
        raise HTTPException(
            status_code=status.HTTP_404_NOT_FOUND,
            detail="Venta original no encontrada.",
        ) from exc

    normalized_reason = payload.reason or "Devolución POS"
    normalized_items: list[schemas.SaleReturnItem] = []
    for item in payload.items:
        try:
            device = crud.resolve_device_for_pos(
                db,
                store_id=sale.store_id,
                device_id=item.product_id,
                imei=item.imei,
            )
        except LookupError as exc:
            raise HTTPException(
                status_code=status.HTTP_404_NOT_FOUND,
                detail="Dispositivo no localizado en la venta.",
            ) from exc
        normalized_items.append(
            schemas.SaleReturnItem(
                device_id=device.id,
                quantity=item.qty,
                reason=normalized_reason,
            )
        )

    request_payload = schemas.SaleReturnCreate(
        sale_id=sale.id,
        items=normalized_items,
    )
    try:
        returns = crud.register_sale_return(
            db,
            request_payload,
            processed_by_id=current_user.id if current_user else None,
            reason=reason,
        )
    except LookupError as exc:
        raise HTTPException(
            status_code=status.HTTP_404_NOT_FOUND,
            detail="Artículo de venta no encontrado para devolución.",
        ) from exc
    except ValueError as exc:
        detail = str(exc)
        if detail == "sale_return_items_required":
            raise HTTPException(
                status_code=status.HTTP_422_UNPROCESSABLE_ENTITY,
                detail="Debes indicar artículos a devolver.",
            ) from exc
        if detail == "sale_return_invalid_quantity":
            raise HTTPException(
                status_code=status.HTTP_409_CONFLICT,
                detail="Cantidad de devolución inválida.",
            ) from exc
        raise

    return schemas.POSReturnResponse(
        sale_id=sale.id,
        return_ids=[sale_return.id for sale_return in returns],
        notes=payload.reason,
    )


# // [PACK34-endpoints]
@router.get(
    "/sale/{sale_id}",
    response_model=schemas.POSSaleDetailResponse
)
def read_pos_sale_detail_endpoint(
    sale_id: int,
    db: Session = Depends(get_db),
    reason: str = Depends(require_reason),
    current_user=Depends(require_roles(*GESTION_ROLES)),
):
    _ensure_feature_enabled()
    try:
        sale = crud.get_sale(db, sale_id)
    except LookupError as exc:
        raise HTTPException(
            status_code=status.HTTP_404_NOT_FOUND,
            detail="Venta no encontrada.",
        ) from exc
    config = crud.get_pos_config(db, sale.store_id)
    receipt_pdf = pos_receipts.render_receipt_base64(sale, config)
    return schemas.POSSaleDetailResponse(
        sale=sale,
        receipt_url=f"/pos/receipt/{sale.id}",
        receipt_pdf_base64=receipt_pdf,
    )


@router.get(
    "/config",
    response_model=schemas.POSConfigResponse
)
def read_pos_config(
    store_id: int = Query(..., ge=1),
    db: Session = Depends(get_db),
    reason: str = Depends(require_reason),
    current_user=Depends(require_roles(*GESTION_ROLES)),
):
    _ensure_feature_enabled()
    try:
        config = crud.get_pos_config(db, store_id)
    except LookupError as exc:
        raise HTTPException(status_code=status.HTTP_404_NOT_FOUND, detail="Sucursal no encontrada") from exc
    with transactional_session(db):
        crud.register_pos_config_access(
            db,
            store_id=store_id,
            performed_by_id=current_user.id if current_user else None,
            reason=reason,
        )
    return schemas.POSConfigResponse.from_model(
        config,
        terminals=settings.pos_payment_terminals,
        tip_suggestions=settings.pos_tip_suggestions,
    )


@router.put(
    "/config",
    response_model=schemas.POSConfigResponse
)
def update_pos_config_endpoint(
    payload: schemas.POSConfigUpdate,
    db: Session = Depends(get_db),
    reason: str = Depends(require_reason),
    current_user=Depends(require_roles(*GESTION_ROLES)),
):
    _ensure_feature_enabled()
    try:
        config = crud.update_pos_config(
            db,
            payload,
            updated_by_id=current_user.id if current_user else None,
            reason=reason,
        )
    except LookupError as exc:
        raise HTTPException(status_code=status.HTTP_404_NOT_FOUND, detail="Sucursal no encontrada") from exc
    return schemas.POSConfigResponse.from_model(
        config,
        terminals=settings.pos_payment_terminals,
        tip_suggestions=settings.pos_tip_suggestions,
    )


@router.post(
    "/cash/open",
    response_model=schemas.CashSessionResponse,
    status_code=status.HTTP_201_CREATED
)
def open_cash_session_endpoint(
    payload: schemas.CashSessionOpenRequest,
    db: Session = Depends(get_db),
    reason: str = Depends(require_reason),
    current_user=Depends(require_roles(*GESTION_ROLES)),
):
    _ensure_feature_enabled()
    try:
        return crud.open_cash_session(
            db,
            payload,
            opened_by_id=current_user.id if current_user else None,
            reason=reason,
        )
    except ValueError as exc:
        if str(exc) == "cash_session_already_open":
            raise HTTPException(
                status_code=status.HTTP_409_CONFLICT,
                detail="Ya existe una caja abierta en la sucursal.",
            ) from exc
        raise


@router.post(
    "/cash/close",
    response_model=schemas.CashSessionResponse
)
def close_cash_session_endpoint(
    payload: schemas.CashSessionCloseRequest,
    db: Session = Depends(get_db),
    reason: str = Depends(require_reason),
    current_user=Depends(require_roles(*GESTION_ROLES)),
):
    _ensure_feature_enabled()
    try:
        return crud.close_cash_session(
            db,
            payload,
            closed_by_id=current_user.id if current_user else None,
            reason=reason,
        )
    except LookupError as exc:
        raise HTTPException(status_code=status.HTTP_404_NOT_FOUND, detail="Caja no encontrada") from exc
    except ValueError as exc:
        if str(exc) == "cash_session_not_open":
            raise HTTPException(
                status_code=status.HTTP_409_CONFLICT,
                detail="La caja ya fue cerrada.",
            ) from exc
        if str(exc) == "difference_reason_required":
            raise HTTPException(
                status_code=status.HTTP_422_UNPROCESSABLE_ENTITY,
                detail="Indica un motivo para la diferencia registrada.",
            ) from exc
        raise


@router.get(
    "/cash/history",
    response_model=list[schemas.CashSessionResponse]
)
def list_cash_sessions_endpoint(
    store_id: int = Query(..., ge=1),
    limit: int = Query(default=50, ge=1, le=200),
    offset: int = Query(default=0, ge=0),
    db: Session = Depends(get_db),
    reason: str = Depends(require_reason),
    current_user=Depends(require_roles(*GESTION_ROLES)),
):
    _ensure_feature_enabled()
    sessions = cash_register.list_sessions(
        db,
        store_id=store_id,
        limit=limit,
        offset=offset,
    )
    return sessions


@router.post(
    "/cash/register/entries",
    response_model=schemas.CashRegisterEntryResponse,
    status_code=status.HTTP_201_CREATED,
)
def create_cash_register_entry(
    payload: schemas.CashRegisterEntryCreate,
    db: Session = Depends(get_db),
    reason: str = Depends(require_reason),
    current_user=Depends(require_roles(*GESTION_ROLES)),
):
    _ensure_feature_enabled()
    try:
        entry = cash_register.record_entry(
            db,
            payload,
            created_by_id=current_user.id if current_user else None,
            reason=reason,
        )
    except LookupError as exc:
        raise HTTPException(
            status_code=status.HTTP_404_NOT_FOUND,
            detail="Caja no encontrada",
        ) from exc
    except ValueError as exc:
        if str(exc) == "cash_session_not_open":
            raise HTTPException(
                status_code=status.HTTP_409_CONFLICT,
                detail="La caja indicada no está abierta.",
            ) from exc
        raise
    return entry


@router.get(
    "/cash/register/entries",
    response_model=list[schemas.CashRegisterEntryResponse],
)
def list_cash_register_entries(
    session_id: int = Query(..., ge=1),
    db: Session = Depends(get_db),
    reason: str = Depends(require_reason),
    current_user=Depends(require_roles(*GESTION_ROLES)),
):
    _ensure_feature_enabled()
    try:
        crud.get_cash_session(db, session_id)
    except LookupError as exc:
        raise HTTPException(
            status_code=status.HTTP_404_NOT_FOUND,
            detail="Caja no encontrada",
        ) from exc
    return cash_register.list_entries(db, session_id=session_id)


@router.get(
    "/cash/register/{session_id}/report",
    response_model=schemas.CashSessionResponse,
)
def get_cash_register_report(
    session_id: int,
    export: Literal["json", "pdf"] = Query(default="json"),
    db: Session = Depends(get_db),
    reason: str = Depends(require_reason),
    current_user=Depends(require_roles(*GESTION_ROLES)),
):
    _ensure_feature_enabled()
    try:
        session = crud.get_cash_session(db, session_id)
    except LookupError as exc:
        raise HTTPException(
            status_code=status.HTTP_404_NOT_FOUND,
            detail="Caja no encontrada",
        ) from exc
    entries = cash_register.list_entries(db, session_id=session.id)
    if export == "pdf":
        pdf_bytes = cash_reports.render_cash_close_pdf(session, entries)
        buffer = BytesIO(pdf_bytes)
        filename = f"cierre_caja_{session_id}.pdf"
        headers = {"Content-Disposition": f"attachment; filename={filename}"}
        return StreamingResponse(buffer, media_type="application/pdf", headers=headers)
    return schemas.CashSessionResponse.model_validate(
        session,
        from_attributes=True,
        update={"entries": entries},
    )<|MERGE_RESOLUTION|>--- conflicted
+++ resolved
@@ -16,11 +16,8 @@
 from ..database import get_db
 from ..routers.dependencies import require_reason
 from ..security import require_roles
-<<<<<<< HEAD
 from ..services import cash_register, pos_receipts, cash_reports
-=======
 from ..services import cash_register, payments, pos_receipts
->>>>>>> b6def67b
 
 router = APIRouter(prefix="/pos", tags=["pos"])
 
