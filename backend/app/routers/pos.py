"""Endpoints dedicados al punto de venta con control de stock y recibos."""
from __future__ import annotations

from datetime import datetime, timezone
from decimal import Decimal
<<<<<<< HEAD
from fastapi import (
    APIRouter,
    BackgroundTasks,
    Depends,
    HTTPException,
    Query,
    Response,
    WebSocket,
    WebSocketDisconnect,
    status,
)
=======
from io import BytesIO
from typing import Literal

from fastapi import APIRouter, Depends, HTTPException, Query, Response, status
from fastapi.responses import StreamingResponse
>>>>>>> a16eea8a
from sqlalchemy.orm import Session

from .. import crud, schemas
from ..config import settings
from ..core.roles import GESTION_ROLES
from ..core.transactions import transactional_session
from ..database import get_db
from ..routers.dependencies import require_reason
from ..security import require_roles
<<<<<<< HEAD
from ..services import cash_register, pos_receipts
from ..services.hardware import hardware_channels, receipt_printer_service
=======
from ..services import cash_register, pos_receipts, cash_reports
from ..services import cash_register, payments, pos_receipts
>>>>>>> a16eea8a

router = APIRouter(prefix="/pos", tags=["pos"])


def _ensure_feature_enabled() -> None:
    if not settings.enable_purchases_sales:
        raise HTTPException(
            status_code=status.HTTP_404_NOT_FOUND,
            detail="Funcionalidad no disponible",
        )


def _sale_display_payload(sale: object) -> dict[str, object]:
    items_payload: list[dict[str, object]] = []
    for item in getattr(sale, "items", []) or []:
        name = getattr(getattr(item, "device", None), "name", None) or getattr(
            item, "description", None
        )
        items_payload.append(
            {
                "device_id": getattr(item, "device_id", None),
                "name": name or f"Producto #{getattr(item, 'device_id', 'N/D')}",
                "quantity": getattr(item, "quantity", 0),
                "unit_price": float(getattr(item, "unit_price", 0)),
                "total": float(getattr(item, "total_line", 0)),
            }
        )
    total_amount = getattr(sale, "total_amount", None)
    created_at = getattr(sale, "created_at", None)
    created_at_iso = None
    if isinstance(created_at, datetime):
        created_at_iso = created_at.astimezone(timezone.utc).isoformat()
    return {
        "id": getattr(sale, "id", None),
        "items": items_payload,
        "total": float(total_amount) if total_amount is not None else None,
        "created_at": created_at_iso,
    }


def _queue_hardware_events(
    background_tasks: BackgroundTasks,
    sale: object,
    payment_method: object,
    hardware_config: schemas.POSHardwareSettings,
) -> None:
    normalized_method = (
        payment_method.value
        if isinstance(payment_method, schemas.PaymentMethod)
        else str(payment_method)
    ).upper()
    store_id = getattr(sale, "store_id", None)
    if (
        store_id is not None
        and hardware_config.cash_drawer.enabled
        and hardware_config.cash_drawer.auto_open_on_cash_sale
        and normalized_method == schemas.PaymentMethod.EFECTIVO.value
    ):
        drawer_event: dict[str, object] = {
            "event": "cash_drawer.open",
            "requested_at": datetime.now(timezone.utc).isoformat(),
            "pulse_duration_ms": hardware_config.cash_drawer.pulse_duration_ms,
        }
        if hardware_config.cash_drawer.connector:
            drawer_event["connector"] = hardware_config.cash_drawer.connector.model_dump()
        hardware_channels.schedule_broadcast(background_tasks, store_id, drawer_event)

    if store_id is not None and hardware_config.customer_display.enabled:
        sale_payload = _sale_display_payload(sale)
        display_event: dict[str, object] = {
            "event": "customer_display.sale",
            "headline": f"Ticket #{sale_payload['id']}",
            "sale": sale_payload,
            "total": sale_payload["total"],
        }
        hardware_channels.schedule_broadcast(background_tasks, store_id, display_event)


@router.post(
    "/sale",
    response_model=schemas.POSSaleResponse,
    status_code=status.HTTP_201_CREATED
)
def register_pos_sale_endpoint(
    payload: schemas.POSSaleRequest,
    background_tasks: BackgroundTasks,
    db: Session = Depends(get_db),
    reason: str = Depends(require_reason),
    current_user=Depends(require_roles(*GESTION_ROLES)),
):
    _ensure_feature_enabled()
    try:
        crud.get_store(db, payload.store_id)
    except LookupError as exc:
        raise HTTPException(
            status_code=status.HTTP_404_NOT_FOUND,
            detail="Sucursal no encontrada.",
        ) from exc
    try:
        if payload.save_as_draft:
            draft = crud.save_pos_draft(
                db,
                payload,
                saved_by_id=current_user.id if current_user else None,
                reason=reason,
            )
            return schemas.POSSaleResponse(status="draft", draft=draft, warnings=[])

        # // [PACK34-endpoints]
        normalized_items: list[schemas.POSCartItem] = []
        for item in payload.items:
            try:
                resolved_device = crud.resolve_device_for_pos(
                    db,
                    store_id=payload.store_id,
                    device_id=item.device_id,
                    imei=item.imei,
                )
            except LookupError as exc:
                raise HTTPException(
                    status_code=status.HTTP_404_NOT_FOUND,
                    detail="Dispositivo no encontrado para la venta.",
                ) from exc
            normalized_items.append(
                item.model_copy(
                    update={
                        "device_id": resolved_device.id,
                        "imei": resolved_device.imei or item.imei,
                    }
                )
            )
        normalized_payload = payload.model_copy(update={"items": normalized_items})

        electronic_results: list[schemas.POSElectronicPaymentResult] = []
        if normalized_payload.payments:
            terminals_config = {
                key: dict(value)
                for key, value in settings.pos_payment_terminals.items()
            }
            try:
                electronic_results = payments.process_electronic_payments(
                    db,
                    payments=normalized_payload.payments,
                    payload=normalized_payload,
                    user_id=current_user.id if current_user else None,
                    terminals_config=terminals_config,
                )
            except payments.ElectronicPaymentError as exc:
                raise HTTPException(
                    status_code=status.HTTP_502_BAD_GATEWAY,
                    detail=str(exc),
                ) from exc

        sale, warnings = crud.register_pos_sale(
            db,
            normalized_payload,
            performed_by_id=current_user.id if current_user else None,
            reason=reason,
        )
        sale_detail = crud.get_sale(db, sale.id)
        config = crud.get_pos_config(db, sale_detail.store_id)
        receipt_pdf = pos_receipts.render_receipt_base64(sale_detail, config)
        hardware_config = schemas.POSHardwareSettings.model_validate(
            config.hardware_settings
        )
        _queue_hardware_events(
            background_tasks,
            sale_detail,
            normalized_payload.payment_method,
            hardware_config,
        )
        return schemas.POSSaleResponse(
            status="registered",
            sale=sale_detail,
            warnings=warnings,
            receipt_url=f"/pos/receipt/{sale.id}",
            cash_session_id=sale.cash_session_id,
            payment_breakdown=
            {
                key: float(Decimal(str(value)))
                for key, value in payload.payment_breakdown.items()
            }
            if payload.payment_breakdown
            else {},
            receipt_pdf_base64=receipt_pdf,
            electronic_payments=electronic_results,
        )
    except LookupError as exc:
        raise HTTPException(
            status_code=status.HTTP_404_NOT_FOUND,
            detail="Recurso no encontrado",
        ) from exc
    except ValueError as exc:
        detail = str(exc)
        if detail == "pos_confirmation_required":
            raise HTTPException(
                status_code=status.HTTP_409_CONFLICT,
                detail="Confirma visualmente el total antes de registrar la venta.",
            ) from exc
        if detail == "sale_invalid_quantity":
            raise HTTPException(
                status_code=status.HTTP_422_UNPROCESSABLE_ENTITY,
                detail="Cantidad inválida en la venta.",
            ) from exc
        if detail == "sale_insufficient_stock":
            raise HTTPException(
                status_code=status.HTTP_409_CONFLICT,
                detail="Inventario insuficiente para completar la venta.",
            ) from exc
        if detail == "cash_session_not_open":
            raise HTTPException(
                status_code=status.HTTP_409_CONFLICT,
                detail="La caja indicada no está abierta.",
            ) from exc
        if detail == "customer_credit_limit_exceeded":
            raise HTTPException(
                status_code=status.HTTP_409_CONFLICT,
                detail="El cliente excede el límite de crédito disponible.",
            ) from exc
        raise


@router.get(
    "/receipt/{sale_id}",
    response_model=schemas.BinaryFileResponse
)
def download_pos_receipt(
    sale_id: int,
    db: Session = Depends(get_db),
    reason: str = Depends(require_reason),
    current_user=Depends(require_roles(*GESTION_ROLES)),
):
    _ensure_feature_enabled()
    try:
        sale = crud.get_sale(db, sale_id)
    except LookupError as exc:
        raise HTTPException(status_code=status.HTTP_404_NOT_FOUND, detail="Venta no encontrada") from exc

    config = crud.get_pos_config(db, sale.store_id)
    pdf_bytes = pos_receipts.render_receipt_pdf(sale, config)  # // [PACK34-receipt]
    filename = f"recibo_{config.invoice_prefix}_{sale.id}.pdf"

    with transactional_session(db):
        crud.register_pos_receipt_download(
            db,
            sale_id=sale.id,
            performed_by_id=current_user.id if current_user else None,
            reason=reason,
        )

    metadata = schemas.BinaryFileResponse(
        filename=filename,
        media_type="application/pdf",
    )
    return Response(
        content=pdf_bytes,
        media_type=metadata.media_type,
        headers=metadata.content_disposition(disposition="inline"),
    )


# // [PACK34-endpoints]
@router.post(
    "/sessions/open",
    response_model=schemas.POSSessionSummary,
    status_code=status.HTTP_201_CREATED
)
def open_pos_session_endpoint(
    payload: schemas.POSSessionOpenPayload,
    db: Session = Depends(get_db),
    reason: str = Depends(require_reason),
    current_user=Depends(require_roles(*GESTION_ROLES)),
):
    _ensure_feature_enabled()
    open_payload = schemas.CashSessionOpenRequest(
        store_id=payload.branch_id,
        opening_amount=payload.opening_amount,
        notes=payload.notes,
    )
    session = cash_register.open_session(
        db,
        open_payload,
        opened_by_id=current_user.id if current_user else None,
        reason=reason,
    )
    return cash_register.to_summary(session)


# // [PACK34-endpoints]
@router.post(
    "/sessions/close",
    response_model=schemas.POSSessionSummary
)
def close_pos_session_endpoint(
    payload: schemas.POSSessionClosePayload,
    db: Session = Depends(get_db),
    reason: str = Depends(require_reason),
    current_user=Depends(require_roles(*GESTION_ROLES)),
):
    _ensure_feature_enabled()
    close_payload = schemas.CashSessionCloseRequest(
        session_id=payload.session_id,
        closing_amount=payload.closing_amount,
        notes=payload.notes,
        payment_breakdown=payload.payments,
    )
    session = cash_register.close_session(
        db,
        close_payload,
        closed_by_id=current_user.id if current_user else None,
        reason=reason,
    )
    return cash_register.to_summary(session)


# // [PACK34-endpoints]
@router.get(
    "/sessions/last",
    response_model=schemas.POSSessionSummary
)
def read_last_pos_session_endpoint(
    branch_id: int = Query(..., alias="branchId", ge=1),
    db: Session = Depends(get_db),
    reason: str = Depends(require_reason),
    current_user=Depends(require_roles(*GESTION_ROLES)),
):
    _ensure_feature_enabled()
    try:
        session = cash_register.last_session_for_store(db, store_id=branch_id)
    except LookupError as exc:
        raise HTTPException(
            status_code=status.HTTP_404_NOT_FOUND,
            detail="No existe una sesión previa en la sucursal.",
        ) from exc
    return cash_register.to_summary(session)


# // [PACK34-endpoints]
@router.get(
    "/taxes",
    response_model=list[schemas.POSTaxInfo]
)
def list_pos_taxes_endpoint(
    db: Session = Depends(get_db),
    reason: str = Depends(require_reason),
    current_user=Depends(require_roles(*GESTION_ROLES)),
):
    _ensure_feature_enabled()
    return crud.list_pos_taxes(db)


# // [PACK34-endpoints]
@router.post(
    "/return",
    response_model=schemas.POSReturnResponse,
    status_code=status.HTTP_201_CREATED
)
def register_pos_return_endpoint(
    payload: schemas.POSReturnRequest,
    db: Session = Depends(get_db),
    reason: str = Depends(require_reason),
    current_user=Depends(require_roles(*GESTION_ROLES)),
):
    _ensure_feature_enabled()
    try:
        sale = crud.get_sale(db, payload.original_sale_id)
    except LookupError as exc:
        raise HTTPException(
            status_code=status.HTTP_404_NOT_FOUND,
            detail="Venta original no encontrada.",
        ) from exc

    normalized_reason = payload.reason or "Devolución POS"
    normalized_items: list[schemas.SaleReturnItem] = []
    for item in payload.items:
        try:
            device = crud.resolve_device_for_pos(
                db,
                store_id=sale.store_id,
                device_id=item.product_id,
                imei=item.imei,
            )
        except LookupError as exc:
            raise HTTPException(
                status_code=status.HTTP_404_NOT_FOUND,
                detail="Dispositivo no localizado en la venta.",
            ) from exc
        normalized_items.append(
            schemas.SaleReturnItem(
                device_id=device.id,
                quantity=item.qty,
                reason=normalized_reason,
            )
        )

    request_payload = schemas.SaleReturnCreate(
        sale_id=sale.id,
        items=normalized_items,
    )
    try:
        returns = crud.register_sale_return(
            db,
            request_payload,
            processed_by_id=current_user.id if current_user else None,
            reason=reason,
        )
    except LookupError as exc:
        raise HTTPException(
            status_code=status.HTTP_404_NOT_FOUND,
            detail="Artículo de venta no encontrado para devolución.",
        ) from exc
    except ValueError as exc:
        detail = str(exc)
        if detail == "sale_return_items_required":
            raise HTTPException(
                status_code=status.HTTP_422_UNPROCESSABLE_ENTITY,
                detail="Debes indicar artículos a devolver.",
            ) from exc
        if detail == "sale_return_invalid_quantity":
            raise HTTPException(
                status_code=status.HTTP_409_CONFLICT,
                detail="Cantidad de devolución inválida.",
            ) from exc
        raise

    return schemas.POSReturnResponse(
        sale_id=sale.id,
        return_ids=[sale_return.id for sale_return in returns],
        notes=payload.reason,
    )


# // [PACK34-endpoints]
@router.get(
    "/sale/{sale_id}",
    response_model=schemas.POSSaleDetailResponse
)
def read_pos_sale_detail_endpoint(
    sale_id: int,
    db: Session = Depends(get_db),
    reason: str = Depends(require_reason),
    current_user=Depends(require_roles(*GESTION_ROLES)),
):
    _ensure_feature_enabled()
    try:
        sale = crud.get_sale(db, sale_id)
    except LookupError as exc:
        raise HTTPException(
            status_code=status.HTTP_404_NOT_FOUND,
            detail="Venta no encontrada.",
        ) from exc
    config = crud.get_pos_config(db, sale.store_id)
    receipt_pdf = pos_receipts.render_receipt_base64(sale, config)
    return schemas.POSSaleDetailResponse(
        sale=sale,
        receipt_url=f"/pos/receipt/{sale.id}",
        receipt_pdf_base64=receipt_pdf,
    )


@router.get(
    "/config",
    response_model=schemas.POSConfigResponse
)
def read_pos_config(
    store_id: int = Query(..., ge=1),
    db: Session = Depends(get_db),
    reason: str = Depends(require_reason),
    current_user=Depends(require_roles(*GESTION_ROLES)),
):
    _ensure_feature_enabled()
    try:
        config = crud.get_pos_config(db, store_id)
    except LookupError as exc:
        raise HTTPException(status_code=status.HTTP_404_NOT_FOUND, detail="Sucursal no encontrada") from exc
    with transactional_session(db):
        crud.register_pos_config_access(
            db,
            store_id=store_id,
            performed_by_id=current_user.id if current_user else None,
            reason=reason,
        )
    return schemas.POSConfigResponse.from_model(
        config,
        terminals=settings.pos_payment_terminals,
        tip_suggestions=settings.pos_tip_suggestions,
    )


@router.post(
    "/hardware/print-test",
    response_model=schemas.POSHardwareActionResponse,
)
async def trigger_pos_print_test(
    payload: schemas.POSHardwarePrintTestRequest,
    db: Session = Depends(get_db),
    reason: str = Depends(require_reason),
    current_user=Depends(require_roles(*GESTION_ROLES)),
):
    _ensure_feature_enabled()
    config = crud.get_pos_config(db, payload.store_id)
    hardware_config = schemas.POSHardwareSettings.model_validate(
        config.hardware_settings
    )
    if not hardware_config.printers:
        raise HTTPException(
            status_code=status.HTTP_404_NOT_FOUND,
            detail="No hay impresoras registradas en la sucursal.",
        )
    printer = None
    if payload.printer_name:
        printer = next(
            (
                item
                for item in hardware_config.printers
                if item.name.lower() == payload.printer_name.lower()
            ),
            None,
        )
    if printer is None:
        printer = next((item for item in hardware_config.printers if item.is_default), None)
    if printer is None:
        printer = hardware_config.printers[0]
    result = await receipt_printer_service.print_sample(
        printer.model_dump(),
        sample=payload.sample,
        metadata={
            "mode": payload.mode.value,
            "requested_by": current_user.id if current_user else None,
            "reason": reason,
        },
    )
    status_value = "ok" if result.success else "error"
    return schemas.POSHardwareActionResponse(
        status=status_value,
        message=result.message,
        details=result.payload,
    )


@router.post(
    "/hardware/drawer/open",
    response_model=schemas.POSHardwareActionResponse,
)
def trigger_cash_drawer_open(
    payload: schemas.POSHardwareDrawerOpenRequest,
    background_tasks: BackgroundTasks,
    db: Session = Depends(get_db),
    reason: str = Depends(require_reason),
    current_user=Depends(require_roles(*GESTION_ROLES)),
):
    _ensure_feature_enabled()
    config = crud.get_pos_config(db, payload.store_id)
    hardware_config = schemas.POSHardwareSettings.model_validate(
        config.hardware_settings
    )
    if not hardware_config.cash_drawer.enabled:
        raise HTTPException(
            status_code=status.HTTP_409_CONFLICT,
            detail="La gaveta de efectivo no está habilitada en la sucursal.",
        )
    drawer_event: dict[str, object] = {
        "event": "cash_drawer.open",
        "requested_at": datetime.now(timezone.utc).isoformat(),
        "pulse_duration_ms": payload.pulse_duration_ms
        or hardware_config.cash_drawer.pulse_duration_ms,
        "triggered_by": current_user.id if current_user else None,
        "reason": reason,
    }
    connector = hardware_config.cash_drawer.connector
    if payload.connector_identifier:
        drawer_event["connector"] = {
            "identifier": payload.connector_identifier,
        }
    elif connector:
        drawer_event["connector"] = connector.model_dump()
    hardware_channels.schedule_broadcast(background_tasks, payload.store_id, drawer_event)
    return schemas.POSHardwareActionResponse(
        status="queued",
        message="Apertura de gaveta encolada.",
        details=drawer_event,
    )


@router.post(
    "/hardware/display/push",
    response_model=schemas.POSHardwareActionResponse,
)
def push_customer_display_event(
    payload: schemas.POSHardwareDisplayPushRequest,
    background_tasks: BackgroundTasks,
    db: Session = Depends(get_db),
    reason: str = Depends(require_reason),
    current_user=Depends(require_roles(*GESTION_ROLES)),
):
    _ensure_feature_enabled()
    config = crud.get_pos_config(db, payload.store_id)
    hardware_config = schemas.POSHardwareSettings.model_validate(
        config.hardware_settings
    )
    if not hardware_config.customer_display.enabled:
        raise HTTPException(
            status_code=status.HTTP_409_CONFLICT,
            detail="La pantalla de cliente no está habilitada en la sucursal.",
        )
    event_payload: dict[str, object] = {
        "event": "customer_display.message",
        "headline": payload.headline,
        "message": payload.message,
        "total": payload.total_amount,
        "requested_at": datetime.now(timezone.utc).isoformat(),
        "triggered_by": current_user.id if current_user else None,
        "reason": reason,
    }
    hardware_channels.schedule_broadcast(background_tasks, payload.store_id, event_payload)
    return schemas.POSHardwareActionResponse(
        status="queued",
        message="Mensaje enviado a pantallas de cliente.",
        details=event_payload,
    )


@router.websocket("/hardware/ws")
async def hardware_events_websocket(
    websocket: WebSocket,
    store_id: int = Query(..., alias="storeId", ge=1),
):
    await hardware_channels.connect(store_id, websocket)
    try:
        while True:
            message = await websocket.receive_json()
            if isinstance(message, dict):
                await hardware_channels.handle_incoming(store_id, websocket, message)
    except WebSocketDisconnect:
        await hardware_channels.disconnect(store_id, websocket)


@router.put(
    "/config",
    response_model=schemas.POSConfigResponse
)
def update_pos_config_endpoint(
    payload: schemas.POSConfigUpdate,
    db: Session = Depends(get_db),
    reason: str = Depends(require_reason),
    current_user=Depends(require_roles(*GESTION_ROLES)),
):
    _ensure_feature_enabled()
    try:
        config = crud.update_pos_config(
            db,
            payload,
            updated_by_id=current_user.id if current_user else None,
            reason=reason,
        )
    except LookupError as exc:
        raise HTTPException(status_code=status.HTTP_404_NOT_FOUND, detail="Sucursal no encontrada") from exc
    return schemas.POSConfigResponse.from_model(
        config,
        terminals=settings.pos_payment_terminals,
        tip_suggestions=settings.pos_tip_suggestions,
    )


@router.post(
    "/cash/open",
    response_model=schemas.CashSessionResponse,
    status_code=status.HTTP_201_CREATED
)
def open_cash_session_endpoint(
    payload: schemas.CashSessionOpenRequest,
    db: Session = Depends(get_db),
    reason: str = Depends(require_reason),
    current_user=Depends(require_roles(*GESTION_ROLES)),
):
    _ensure_feature_enabled()
    try:
        return crud.open_cash_session(
            db,
            payload,
            opened_by_id=current_user.id if current_user else None,
            reason=reason,
        )
    except ValueError as exc:
        if str(exc) == "cash_session_already_open":
            raise HTTPException(
                status_code=status.HTTP_409_CONFLICT,
                detail="Ya existe una caja abierta en la sucursal.",
            ) from exc
        raise


@router.post(
    "/cash/close",
    response_model=schemas.CashSessionResponse
)
def close_cash_session_endpoint(
    payload: schemas.CashSessionCloseRequest,
    db: Session = Depends(get_db),
    reason: str = Depends(require_reason),
    current_user=Depends(require_roles(*GESTION_ROLES)),
):
    _ensure_feature_enabled()
    try:
        return crud.close_cash_session(
            db,
            payload,
            closed_by_id=current_user.id if current_user else None,
            reason=reason,
        )
    except LookupError as exc:
        raise HTTPException(status_code=status.HTTP_404_NOT_FOUND, detail="Caja no encontrada") from exc
    except ValueError as exc:
        if str(exc) == "cash_session_not_open":
            raise HTTPException(
                status_code=status.HTTP_409_CONFLICT,
                detail="La caja ya fue cerrada.",
            ) from exc
        if str(exc) == "difference_reason_required":
            raise HTTPException(
                status_code=status.HTTP_422_UNPROCESSABLE_ENTITY,
                detail="Indica un motivo para la diferencia registrada.",
            ) from exc
        raise


@router.get(
    "/cash/history",
    response_model=list[schemas.CashSessionResponse]
)
def list_cash_sessions_endpoint(
    store_id: int = Query(..., ge=1),
    limit: int = Query(default=50, ge=1, le=200),
    offset: int = Query(default=0, ge=0),
    db: Session = Depends(get_db),
    reason: str = Depends(require_reason),
    current_user=Depends(require_roles(*GESTION_ROLES)),
):
    _ensure_feature_enabled()
    sessions = cash_register.list_sessions(
        db,
        store_id=store_id,
        limit=limit,
        offset=offset,
    )
    return sessions


@router.post(
    "/cash/register/entries",
    response_model=schemas.CashRegisterEntryResponse,
    status_code=status.HTTP_201_CREATED,
)
def create_cash_register_entry(
    payload: schemas.CashRegisterEntryCreate,
    db: Session = Depends(get_db),
    reason: str = Depends(require_reason),
    current_user=Depends(require_roles(*GESTION_ROLES)),
):
    _ensure_feature_enabled()
    try:
        entry = cash_register.record_entry(
            db,
            payload,
            created_by_id=current_user.id if current_user else None,
            reason=reason,
        )
    except LookupError as exc:
        raise HTTPException(
            status_code=status.HTTP_404_NOT_FOUND,
            detail="Caja no encontrada",
        ) from exc
    except ValueError as exc:
        if str(exc) == "cash_session_not_open":
            raise HTTPException(
                status_code=status.HTTP_409_CONFLICT,
                detail="La caja indicada no está abierta.",
            ) from exc
        raise
    return entry


@router.get(
    "/cash/register/entries",
    response_model=list[schemas.CashRegisterEntryResponse],
)
def list_cash_register_entries(
    session_id: int = Query(..., ge=1),
    db: Session = Depends(get_db),
    reason: str = Depends(require_reason),
    current_user=Depends(require_roles(*GESTION_ROLES)),
):
    _ensure_feature_enabled()
    try:
        crud.get_cash_session(db, session_id)
    except LookupError as exc:
        raise HTTPException(
            status_code=status.HTTP_404_NOT_FOUND,
            detail="Caja no encontrada",
        ) from exc
    return cash_register.list_entries(db, session_id=session_id)


@router.get(
    "/cash/register/{session_id}/report",
    response_model=schemas.CashSessionResponse,
)
def get_cash_register_report(
    session_id: int,
    export: Literal["json", "pdf"] = Query(default="json"),
    db: Session = Depends(get_db),
    reason: str = Depends(require_reason),
    current_user=Depends(require_roles(*GESTION_ROLES)),
):
    _ensure_feature_enabled()
    try:
        session = crud.get_cash_session(db, session_id)
    except LookupError as exc:
        raise HTTPException(
            status_code=status.HTTP_404_NOT_FOUND,
            detail="Caja no encontrada",
        ) from exc
    entries = cash_register.list_entries(db, session_id=session.id)
    if export == "pdf":
        pdf_bytes = cash_reports.render_cash_close_pdf(session, entries)
        buffer = BytesIO(pdf_bytes)
        filename = f"cierre_caja_{session_id}.pdf"
        headers = {"Content-Disposition": f"attachment; filename={filename}"}
        return StreamingResponse(buffer, media_type="application/pdf", headers=headers)
    return schemas.CashSessionResponse.model_validate(
        session,
        from_attributes=True,
        update={"entries": entries},
    )<|MERGE_RESOLUTION|>--- conflicted
+++ resolved
@@ -3,7 +3,6 @@
 
 from datetime import datetime, timezone
 from decimal import Decimal
-<<<<<<< HEAD
 from fastapi import (
     APIRouter,
     BackgroundTasks,
@@ -15,13 +14,11 @@
     WebSocketDisconnect,
     status,
 )
-=======
 from io import BytesIO
 from typing import Literal
 
 from fastapi import APIRouter, Depends, HTTPException, Query, Response, status
 from fastapi.responses import StreamingResponse
->>>>>>> a16eea8a
 from sqlalchemy.orm import Session
 
 from .. import crud, schemas
@@ -31,13 +28,10 @@
 from ..database import get_db
 from ..routers.dependencies import require_reason
 from ..security import require_roles
-<<<<<<< HEAD
 from ..services import cash_register, pos_receipts
 from ..services.hardware import hardware_channels, receipt_printer_service
-=======
 from ..services import cash_register, pos_receipts, cash_reports
 from ..services import cash_register, payments, pos_receipts
->>>>>>> a16eea8a
 
 router = APIRouter(prefix="/pos", tags=["pos"])
 
