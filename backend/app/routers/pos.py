"""Endpoints dedicados al punto de venta con control de stock y recibos."""
from __future__ import annotations

<<<<<<< HEAD
from decimal import Decimal, ROUND_HALF_UP
=======
from datetime import datetime, timezone
from decimal import Decimal
from fastapi import (
    APIRouter,
    BackgroundTasks,
    Depends,
    HTTPException,
    Query,
    Response,
    WebSocket,
    WebSocketDisconnect,
    status,
)
from io import BytesIO
from typing import Literal

>>>>>>> 636cbab4
from fastapi import APIRouter, Depends, HTTPException, Query, Response, status
from fastapi.responses import StreamingResponse
from sqlalchemy.orm import Session

from .. import crud, schemas, models
from ..config import settings
from ..core.roles import GESTION_ROLES
from ..core.transactions import transactional_session
from ..database import get_db
from ..routers.dependencies import require_reason
from ..security import require_roles
<<<<<<< HEAD
from ..services import cash_register, pos_receipts, credit
=======
from ..services import cash_register, pos_receipts, notifications
from ..services import cash_register, pos_receipts
from ..services.hardware import hardware_channels, receipt_printer_service
from ..services import cash_register, pos_receipts, cash_reports
from ..services import cash_register, payments, pos_receipts
>>>>>>> 636cbab4

router = APIRouter(prefix="/pos", tags=["pos"])


def _ensure_feature_enabled() -> None:
    if not settings.enable_purchases_sales:
        raise HTTPException(
            status_code=status.HTTP_404_NOT_FOUND,
            detail="Funcionalidad no disponible",
        )


def _sale_display_payload(sale: object) -> dict[str, object]:
    items_payload: list[dict[str, object]] = []
    for item in getattr(sale, "items", []) or []:
        name = getattr(getattr(item, "device", None), "name", None) or getattr(
            item, "description", None
        )
        items_payload.append(
            {
                "device_id": getattr(item, "device_id", None),
                "name": name or f"Producto #{getattr(item, 'device_id', 'N/D')}",
                "quantity": getattr(item, "quantity", 0),
                "unit_price": float(getattr(item, "unit_price", 0)),
                "total": float(getattr(item, "total_line", 0)),
            }
        )
    total_amount = getattr(sale, "total_amount", None)
    created_at = getattr(sale, "created_at", None)
    created_at_iso = None
    if isinstance(created_at, datetime):
        created_at_iso = created_at.astimezone(timezone.utc).isoformat()
    return {
        "id": getattr(sale, "id", None),
        "items": items_payload,
        "total": float(total_amount) if total_amount is not None else None,
        "created_at": created_at_iso,
    }


def _queue_hardware_events(
    background_tasks: BackgroundTasks,
    sale: object,
    payment_method: object,
    hardware_config: schemas.POSHardwareSettings,
) -> None:
    normalized_method = (
        payment_method.value
        if isinstance(payment_method, schemas.PaymentMethod)
        else str(payment_method)
    ).upper()
    store_id = getattr(sale, "store_id", None)
    if (
        store_id is not None
        and hardware_config.cash_drawer.enabled
        and hardware_config.cash_drawer.auto_open_on_cash_sale
        and normalized_method == schemas.PaymentMethod.EFECTIVO.value
    ):
        drawer_event: dict[str, object] = {
            "event": "cash_drawer.open",
            "requested_at": datetime.now(timezone.utc).isoformat(),
            "pulse_duration_ms": hardware_config.cash_drawer.pulse_duration_ms,
        }
        if hardware_config.cash_drawer.connector:
            drawer_event["connector"] = hardware_config.cash_drawer.connector.model_dump()
        hardware_channels.schedule_broadcast(background_tasks, store_id, drawer_event)

    if store_id is not None and hardware_config.customer_display.enabled:
        sale_payload = _sale_display_payload(sale)
        display_event: dict[str, object] = {
            "event": "customer_display.sale",
            "headline": f"Ticket #{sale_payload['id']}",
            "sale": sale_payload,
            "total": sale_payload["total"],
        }
        hardware_channels.schedule_broadcast(background_tasks, store_id, display_event)


@router.post(
    "/sale",
    response_model=schemas.POSSaleResponse,
    status_code=status.HTTP_201_CREATED
)
def register_pos_sale_endpoint(
    payload: schemas.POSSaleRequest,
    background_tasks: BackgroundTasks,
    db: Session = Depends(get_db),
    reason: str = Depends(require_reason),
    current_user=Depends(require_roles(*GESTION_ROLES)),
):
    _ensure_feature_enabled()
    try:
        crud.get_store(db, payload.store_id)
    except LookupError as exc:
        raise HTTPException(
            status_code=status.HTTP_404_NOT_FOUND,
            detail="Sucursal no encontrada.",
        ) from exc
    try:
        if payload.save_as_draft:
            draft = crud.save_pos_draft(
                db,
                payload,
                saved_by_id=current_user.id if current_user else None,
                reason=reason,
            )
            return schemas.POSSaleResponse(status="draft", draft=draft, warnings=[])

        # // [PACK34-endpoints]
        normalized_items: list[schemas.POSCartItem] = []
        for item in payload.items:
            try:
                resolved_device = crud.resolve_device_for_pos(
                    db,
                    store_id=payload.store_id,
                    device_id=item.device_id,
                    imei=item.imei,
                )
            except LookupError as exc:
                raise HTTPException(
                    status_code=status.HTTP_404_NOT_FOUND,
                    detail="Dispositivo no encontrado para la venta.",
                ) from exc
            normalized_items.append(
                item.model_copy(
                    update={
                        "device_id": resolved_device.id,
                        "imei": resolved_device.imei or item.imei,
                    }
                )
            )
        normalized_payload = payload.model_copy(update={"items": normalized_items})

<<<<<<< HEAD
        sale, warnings, debt_context = crud.register_pos_sale(
=======
        electronic_results: list[schemas.POSElectronicPaymentResult] = []
        if normalized_payload.payments:
            terminals_config = {
                key: dict(value)
                for key, value in settings.pos_payment_terminals.items()
            }
            try:
                electronic_results = payments.process_electronic_payments(
                    db,
                    payments=normalized_payload.payments,
                    payload=normalized_payload,
                    user_id=current_user.id if current_user else None,
                    terminals_config=terminals_config,
                )
            except payments.ElectronicPaymentError as exc:
                raise HTTPException(
                    status_code=status.HTTP_502_BAD_GATEWAY,
                    detail=str(exc),
                ) from exc

        sale, warnings = crud.register_pos_sale(
>>>>>>> 636cbab4
            db,
            normalized_payload,
            performed_by_id=current_user.id if current_user else None,
            reason=reason,
        )
        sale_detail = crud.get_sale(db, sale.id)
        config = crud.get_pos_config(db, sale_detail.store_id)
<<<<<<< HEAD
        snapshot = None
        schedule_data: list[dict[str, object]] = []
        debt_summary: schemas.CustomerDebtSnapshot | None = None
        credit_schedule: list[schemas.CreditScheduleEntry] = []
        debt_receipt_pdf_base64: str | None = None
        payment_receipts: list[schemas.CustomerPaymentReceiptResponse] = []

        if debt_context:
            snapshot = debt_context.get("snapshot")
            schedule_data = list(debt_context.get("schedule") or [])
            if snapshot is not None:
                debt_summary = schemas.CustomerDebtSnapshot(
                    previous_balance=snapshot.previous_balance,
                    new_charges=snapshot.new_charges,
                    payments_applied=snapshot.payments_applied,
                    remaining_balance=snapshot.remaining_balance,
                )
            credit_schedule = [
                schemas.CreditScheduleEntry.model_validate(entry)
                for entry in schedule_data
            ]
            payment_outcomes = debt_context.get("payments") or []
            for outcome in payment_outcomes:
                payment_snapshot = credit.build_debt_snapshot(
                    previous_balance=outcome.previous_debt,
                    new_charges=Decimal("0"),
                    payments_applied=outcome.applied_amount,
                )
                payment_schedule = credit.build_credit_schedule(
                    base_date=outcome.ledger_entry.created_at,
                    remaining_balance=payment_snapshot.remaining_balance,
                )
                payment_receipts.append(
                    schemas.CustomerPaymentReceiptResponse(
                        ledger_entry=schemas.CustomerLedgerEntryResponse.model_validate(
                            outcome.ledger_entry
                        ),
                        debt_summary=schemas.CustomerDebtSnapshot(
                            previous_balance=payment_snapshot.previous_balance,
                            new_charges=payment_snapshot.new_charges,
                            payments_applied=payment_snapshot.payments_applied,
                            remaining_balance=payment_snapshot.remaining_balance,
                        ),
                        credit_schedule=[
                            schemas.CreditScheduleEntry.model_validate(entry)
                            for entry in payment_schedule
                        ],
                        receipt_pdf_base64=pos_receipts.render_debt_receipt_base64(
                            outcome.customer,
                            outcome.ledger_entry,
                            payment_snapshot,
                            payment_schedule,
                        ),
                    )
                )

        receipt_pdf = pos_receipts.render_receipt_base64(
            sale_detail,
            config,
            debt_snapshot=snapshot,
            schedule=schedule_data,
        )
        if snapshot is not None:
            debt_receipt_pdf_base64 = receipt_pdf
=======
        receipt_pdf = pos_receipts.render_receipt_base64(sale_detail, config)
        hardware_config = schemas.POSHardwareSettings.model_validate(
            config.hardware_settings
        )
        _queue_hardware_events(
            background_tasks,
            sale_detail,
            normalized_payload.payment_method,
            hardware_config,
        )
>>>>>>> 636cbab4
        return schemas.POSSaleResponse(
            status="registered",
            sale=sale_detail,
            warnings=warnings,
            receipt_url=f"/pos/receipt/{sale.id}",
            cash_session_id=sale.cash_session_id,
            payment_breakdown=
            {
                key: float(Decimal(str(value)))
                for key, value in payload.payment_breakdown.items()
            }
            if payload.payment_breakdown
            else {},
            receipt_pdf_base64=receipt_pdf,
<<<<<<< HEAD
            debt_summary=debt_summary,
            credit_schedule=credit_schedule,
            debt_receipt_pdf_base64=debt_receipt_pdf_base64,
            payment_receipts=payment_receipts,
=======
            electronic_payments=electronic_results,
>>>>>>> 636cbab4
        )
    except LookupError as exc:
        raise HTTPException(
            status_code=status.HTTP_404_NOT_FOUND,
            detail="Recurso no encontrado",
        ) from exc
    except ValueError as exc:
        detail = str(exc)
        if detail == "pos_confirmation_required":
            raise HTTPException(
                status_code=status.HTTP_409_CONFLICT,
                detail="Confirma visualmente el total antes de registrar la venta.",
            ) from exc
        if detail == "sale_invalid_quantity":
            raise HTTPException(
                status_code=status.HTTP_422_UNPROCESSABLE_ENTITY,
                detail="Cantidad inválida en la venta.",
            ) from exc
        if detail == "sale_insufficient_stock":
            raise HTTPException(
                status_code=status.HTTP_409_CONFLICT,
                detail="Inventario insuficiente para completar la venta.",
            ) from exc
        if detail == "cash_session_not_open":
            raise HTTPException(
                status_code=status.HTTP_409_CONFLICT,
                detail="La caja indicada no está abierta.",
            ) from exc
        if detail == "customer_credit_limit_exceeded":
            raise HTTPException(
                status_code=status.HTTP_409_CONFLICT,
                detail="El cliente excede el límite de crédito disponible.",
            ) from exc
        raise


@router.get(
    "/receipt/{sale_id}",
    response_model=schemas.BinaryFileResponse
)
def download_pos_receipt(
    sale_id: int,
    db: Session = Depends(get_db),
    reason: str = Depends(require_reason),
    current_user=Depends(require_roles(*GESTION_ROLES)),
):
    _ensure_feature_enabled()
    try:
        sale = crud.get_sale(db, sale_id)
    except LookupError as exc:
        raise HTTPException(status_code=status.HTTP_404_NOT_FOUND, detail="Venta no encontrada") from exc

    config = crud.get_pos_config(db, sale.store_id)
    snapshot = None
    schedule_data: list[dict[str, object]] = []
    if sale.customer and sale.payment_method == models.PaymentMethod.CREDITO:
        remaining = Decimal(sale.customer.outstanding_debt or 0).quantize(
            Decimal("0.01"), rounding=ROUND_HALF_UP
        )
        new_charge = Decimal(sale.total_amount or 0).quantize(
            Decimal("0.01"), rounding=ROUND_HALF_UP
        )
        previous_balance = (remaining - new_charge).quantize(
            Decimal("0.01"), rounding=ROUND_HALF_UP
        )
        if previous_balance < Decimal("0"):
            previous_balance = Decimal("0.00")
        snapshot = credit.build_debt_snapshot(
            previous_balance=previous_balance,
            new_charges=new_charge,
            payments_applied=Decimal("0"),
        )
        schedule_data = credit.build_credit_schedule(
            base_date=sale.created_at,
            remaining_balance=snapshot.remaining_balance,
        )
    pdf_bytes = pos_receipts.render_receipt_pdf(
        sale,
        config,
        debt_snapshot=snapshot,
        schedule=schedule_data,
    )  # // [PACK34-receipt]
    filename = f"recibo_{config.invoice_prefix}_{sale.id}.pdf"

    with transactional_session(db):
        crud.register_pos_receipt_download(
            db,
            sale_id=sale.id,
            performed_by_id=current_user.id if current_user else None,
            reason=reason,
        )

    metadata = schemas.BinaryFileResponse(
        filename=filename,
        media_type="application/pdf",
    )
    return Response(
        content=pdf_bytes,
        media_type=metadata.media_type,
        headers=metadata.content_disposition(disposition="inline"),
    )


@router.post(
    "/receipt/{sale_id}/send",
    response_model=schemas.POSReceiptDeliveryResponse,
    status_code=status.HTTP_202_ACCEPTED,
)
async def send_pos_receipt(
    sale_id: int,
    payload: schemas.POSReceiptDeliveryRequest,
    db: Session = Depends(get_db),
    reason: str = Depends(require_reason),
    current_user=Depends(require_roles(*GESTION_ROLES)),
):
    _ensure_feature_enabled()
    try:
        sale = crud.get_sale(db, sale_id)
    except LookupError as exc:
        raise HTTPException(
            status_code=status.HTTP_404_NOT_FOUND,
            detail="Venta no encontrada",
        ) from exc

    config = crud.get_pos_config(db, sale.store_id)
    pdf_bytes = pos_receipts.render_receipt_pdf(sale, config)
    document_number = f"{config.invoice_prefix}-{sale.id:06d}"
    receipt_filename = f"recibo_{document_number}.pdf"
    receipt_path = f"/pos/receipt/{sale.id}"

    try:
        if payload.channel is schemas.POSReceiptDeliveryChannel.EMAIL:
            subject = payload.subject or f"Recibo {document_number}"
            body = payload.message or (
                "Hola, adjuntamos tu comprobante de compra "
                f"{document_number}."
            )
            attachment = notifications.Attachment(
                filename=receipt_filename,
                content=pdf_bytes,
                content_type="application/pdf",
            )
            notifications.send_email_notification(
                recipients=[payload.recipient],
                subject=subject,
                body=body,
                attachments=[attachment],
            )
        else:
            message = payload.message or (
                "Gracias por tu compra. Recibo "
                f"{document_number}: {receipt_path}"
            )
            await notifications.send_whatsapp_message(
                to_number=payload.recipient,
                message=message,
                media_url=None,
                reference=document_number,
            )
    except notifications.EmailNotConfiguredError as exc:
        raise HTTPException(
            status_code=status.HTTP_503_SERVICE_UNAVAILABLE,
            detail="El envío por correo no está configurado.",
        ) from exc
    except notifications.WhatsAppNotConfiguredError as exc:
        raise HTTPException(
            status_code=status.HTTP_503_SERVICE_UNAVAILABLE,
            detail="El envío por WhatsApp no está configurado.",
        ) from exc
    except notifications.NotificationDeliveryError as exc:
        raise HTTPException(
            status_code=status.HTTP_502_BAD_GATEWAY,
            detail="No fue posible entregar la notificación.",
        ) from exc

    crud.register_pos_receipt_delivery(
        db,
        sale_id=sale.id,
        performed_by_id=current_user.id if current_user else None,
        reason=reason,
        channel=payload.channel.value,
        recipient=payload.recipient,
    )

    return schemas.POSReceiptDeliveryResponse(
        channel=payload.channel,
        status="sent",
    )


# // [PACK34-endpoints]
@router.post(
    "/sessions/open",
    response_model=schemas.POSSessionSummary,
    status_code=status.HTTP_201_CREATED
)
def open_pos_session_endpoint(
    payload: schemas.POSSessionOpenPayload,
    db: Session = Depends(get_db),
    reason: str = Depends(require_reason),
    current_user=Depends(require_roles(*GESTION_ROLES)),
):
    _ensure_feature_enabled()
    open_payload = schemas.CashSessionOpenRequest(
        store_id=payload.branch_id,
        opening_amount=payload.opening_amount,
        notes=payload.notes,
    )
    session = cash_register.open_session(
        db,
        open_payload,
        opened_by_id=current_user.id if current_user else None,
        reason=reason,
    )
    return cash_register.to_summary(session)


# // [PACK34-endpoints]
@router.post(
    "/sessions/close",
    response_model=schemas.POSSessionSummary
)
def close_pos_session_endpoint(
    payload: schemas.POSSessionClosePayload,
    db: Session = Depends(get_db),
    reason: str = Depends(require_reason),
    current_user=Depends(require_roles(*GESTION_ROLES)),
):
    _ensure_feature_enabled()
    close_payload = schemas.CashSessionCloseRequest(
        session_id=payload.session_id,
        closing_amount=payload.closing_amount,
        notes=payload.notes,
        payment_breakdown=payload.payments,
    )
    session = cash_register.close_session(
        db,
        close_payload,
        closed_by_id=current_user.id if current_user else None,
        reason=reason,
    )
    return cash_register.to_summary(session)


# // [PACK34-endpoints]
@router.get(
    "/sessions/last",
    response_model=schemas.POSSessionSummary
)
def read_last_pos_session_endpoint(
    branch_id: int = Query(..., alias="branchId", ge=1),
    db: Session = Depends(get_db),
    reason: str = Depends(require_reason),
    current_user=Depends(require_roles(*GESTION_ROLES)),
):
    _ensure_feature_enabled()
    try:
        session = cash_register.last_session_for_store(db, store_id=branch_id)
    except LookupError as exc:
        raise HTTPException(
            status_code=status.HTTP_404_NOT_FOUND,
            detail="No existe una sesión previa en la sucursal.",
        ) from exc
    return cash_register.to_summary(session)


# // [PACK34-endpoints]
@router.get(
    "/taxes",
    response_model=list[schemas.POSTaxInfo]
)
def list_pos_taxes_endpoint(
    db: Session = Depends(get_db),
    reason: str = Depends(require_reason),
    current_user=Depends(require_roles(*GESTION_ROLES)),
):
    _ensure_feature_enabled()
    return crud.list_pos_taxes(db)


# // [PACK34-endpoints]
@router.post(
    "/return",
    response_model=schemas.POSReturnResponse,
    status_code=status.HTTP_201_CREATED
)
def register_pos_return_endpoint(
    payload: schemas.POSReturnRequest,
    db: Session = Depends(get_db),
    reason: str = Depends(require_reason),
    current_user=Depends(require_roles(*GESTION_ROLES)),
):
    _ensure_feature_enabled()
    try:
        sale = crud.get_sale(db, payload.original_sale_id)
    except LookupError as exc:
        raise HTTPException(
            status_code=status.HTTP_404_NOT_FOUND,
            detail="Venta original no encontrada.",
        ) from exc

    normalized_reason = payload.reason or "Devolución POS"
    normalized_items: list[schemas.SaleReturnItem] = []
    for item in payload.items:
        try:
            device = crud.resolve_device_for_pos(
                db,
                store_id=sale.store_id,
                device_id=item.product_id,
                imei=item.imei,
            )
        except LookupError as exc:
            raise HTTPException(
                status_code=status.HTTP_404_NOT_FOUND,
                detail="Dispositivo no localizado en la venta.",
            ) from exc
        normalized_items.append(
            schemas.SaleReturnItem(
                device_id=device.id,
                quantity=item.qty,
                reason=normalized_reason,
            )
        )

    request_payload = schemas.SaleReturnCreate(
        sale_id=sale.id,
        items=normalized_items,
    )
    try:
        returns = crud.register_sale_return(
            db,
            request_payload,
            processed_by_id=current_user.id if current_user else None,
            reason=reason,
        )
    except LookupError as exc:
        raise HTTPException(
            status_code=status.HTTP_404_NOT_FOUND,
            detail="Artículo de venta no encontrado para devolución.",
        ) from exc
    except ValueError as exc:
        detail = str(exc)
        if detail == "sale_return_items_required":
            raise HTTPException(
                status_code=status.HTTP_422_UNPROCESSABLE_ENTITY,
                detail="Debes indicar artículos a devolver.",
            ) from exc
        if detail == "sale_return_invalid_quantity":
            raise HTTPException(
                status_code=status.HTTP_409_CONFLICT,
                detail="Cantidad de devolución inválida.",
            ) from exc
        raise

    return schemas.POSReturnResponse(
        sale_id=sale.id,
        return_ids=[sale_return.id for sale_return in returns],
        notes=payload.reason,
    )


# // [PACK34-endpoints]
@router.get(
    "/sale/{sale_id}",
    response_model=schemas.POSSaleDetailResponse
)
def read_pos_sale_detail_endpoint(
    sale_id: int,
    db: Session = Depends(get_db),
    reason: str = Depends(require_reason),
    current_user=Depends(require_roles(*GESTION_ROLES)),
):
    _ensure_feature_enabled()
    try:
        sale = crud.get_sale(db, sale_id)
    except LookupError as exc:
        raise HTTPException(
            status_code=status.HTTP_404_NOT_FOUND,
            detail="Venta no encontrada.",
        ) from exc
    config = crud.get_pos_config(db, sale.store_id)
    snapshot = None
    schedule_data: list[dict[str, object]] = []
    debt_summary = None
    if sale.customer and sale.payment_method == models.PaymentMethod.CREDITO:
        remaining = Decimal(sale.customer.outstanding_debt or 0).quantize(
            Decimal("0.01"), rounding=ROUND_HALF_UP
        )
        new_charge = Decimal(sale.total_amount or 0).quantize(
            Decimal("0.01"), rounding=ROUND_HALF_UP
        )
        previous_balance = (remaining - new_charge).quantize(
            Decimal("0.01"), rounding=ROUND_HALF_UP
        )
        if previous_balance < Decimal("0"):
            previous_balance = Decimal("0.00")
        snapshot = credit.build_debt_snapshot(
            previous_balance=previous_balance,
            new_charges=new_charge,
            payments_applied=Decimal("0"),
        )
        schedule_data = credit.build_credit_schedule(
            base_date=sale.created_at,
            remaining_balance=snapshot.remaining_balance,
        )
        debt_summary = schemas.CustomerDebtSnapshot(
            previous_balance=snapshot.previous_balance,
            new_charges=snapshot.new_charges,
            payments_applied=snapshot.payments_applied,
            remaining_balance=snapshot.remaining_balance,
        )
    receipt_pdf = pos_receipts.render_receipt_base64(
        sale,
        config,
        debt_snapshot=snapshot,
        schedule=schedule_data,
    )
    credit_schedule = [
        schemas.CreditScheduleEntry.model_validate(entry)
        for entry in schedule_data
    ]
    return schemas.POSSaleDetailResponse(
        sale=sale,
        receipt_url=f"/pos/receipt/{sale.id}",
        receipt_pdf_base64=receipt_pdf,
        debt_summary=debt_summary,
        credit_schedule=credit_schedule,
    )


@router.get(
    "/config",
    response_model=schemas.POSConfigResponse
)
def read_pos_config(
    store_id: int = Query(..., ge=1),
    db: Session = Depends(get_db),
    reason: str = Depends(require_reason),
    current_user=Depends(require_roles(*GESTION_ROLES)),
):
    _ensure_feature_enabled()
    try:
        config = crud.get_pos_config(db, store_id)
    except LookupError as exc:
        raise HTTPException(status_code=status.HTTP_404_NOT_FOUND, detail="Sucursal no encontrada") from exc
    with transactional_session(db):
        crud.register_pos_config_access(
            db,
            store_id=store_id,
            performed_by_id=current_user.id if current_user else None,
            reason=reason,
        )
    return schemas.POSConfigResponse.from_model(
        config,
        terminals=settings.pos_payment_terminals,
        tip_suggestions=settings.pos_tip_suggestions,
    )


@router.post(
    "/hardware/print-test",
    response_model=schemas.POSHardwareActionResponse,
)
async def trigger_pos_print_test(
    payload: schemas.POSHardwarePrintTestRequest,
    db: Session = Depends(get_db),
    reason: str = Depends(require_reason),
    current_user=Depends(require_roles(*GESTION_ROLES)),
):
    _ensure_feature_enabled()
    config = crud.get_pos_config(db, payload.store_id)
    hardware_config = schemas.POSHardwareSettings.model_validate(
        config.hardware_settings
    )
    if not hardware_config.printers:
        raise HTTPException(
            status_code=status.HTTP_404_NOT_FOUND,
            detail="No hay impresoras registradas en la sucursal.",
        )
    printer = None
    if payload.printer_name:
        printer = next(
            (
                item
                for item in hardware_config.printers
                if item.name.lower() == payload.printer_name.lower()
            ),
            None,
        )
    if printer is None:
        printer = next((item for item in hardware_config.printers if item.is_default), None)
    if printer is None:
        printer = hardware_config.printers[0]
    result = await receipt_printer_service.print_sample(
        printer.model_dump(),
        sample=payload.sample,
        metadata={
            "mode": payload.mode.value,
            "requested_by": current_user.id if current_user else None,
            "reason": reason,
        },
    )
    status_value = "ok" if result.success else "error"
    return schemas.POSHardwareActionResponse(
        status=status_value,
        message=result.message,
        details=result.payload,
    )


@router.post(
    "/hardware/drawer/open",
    response_model=schemas.POSHardwareActionResponse,
)
def trigger_cash_drawer_open(
    payload: schemas.POSHardwareDrawerOpenRequest,
    background_tasks: BackgroundTasks,
    db: Session = Depends(get_db),
    reason: str = Depends(require_reason),
    current_user=Depends(require_roles(*GESTION_ROLES)),
):
    _ensure_feature_enabled()
    config = crud.get_pos_config(db, payload.store_id)
    hardware_config = schemas.POSHardwareSettings.model_validate(
        config.hardware_settings
    )
    if not hardware_config.cash_drawer.enabled:
        raise HTTPException(
            status_code=status.HTTP_409_CONFLICT,
            detail="La gaveta de efectivo no está habilitada en la sucursal.",
        )
    drawer_event: dict[str, object] = {
        "event": "cash_drawer.open",
        "requested_at": datetime.now(timezone.utc).isoformat(),
        "pulse_duration_ms": payload.pulse_duration_ms
        or hardware_config.cash_drawer.pulse_duration_ms,
        "triggered_by": current_user.id if current_user else None,
        "reason": reason,
    }
    connector = hardware_config.cash_drawer.connector
    if payload.connector_identifier:
        drawer_event["connector"] = {
            "identifier": payload.connector_identifier,
        }
    elif connector:
        drawer_event["connector"] = connector.model_dump()
    hardware_channels.schedule_broadcast(background_tasks, payload.store_id, drawer_event)
    return schemas.POSHardwareActionResponse(
        status="queued",
        message="Apertura de gaveta encolada.",
        details=drawer_event,
    )


@router.post(
    "/hardware/display/push",
    response_model=schemas.POSHardwareActionResponse,
)
def push_customer_display_event(
    payload: schemas.POSHardwareDisplayPushRequest,
    background_tasks: BackgroundTasks,
    db: Session = Depends(get_db),
    reason: str = Depends(require_reason),
    current_user=Depends(require_roles(*GESTION_ROLES)),
):
    _ensure_feature_enabled()
    config = crud.get_pos_config(db, payload.store_id)
    hardware_config = schemas.POSHardwareSettings.model_validate(
        config.hardware_settings
    )
    if not hardware_config.customer_display.enabled:
        raise HTTPException(
            status_code=status.HTTP_409_CONFLICT,
            detail="La pantalla de cliente no está habilitada en la sucursal.",
        )
    event_payload: dict[str, object] = {
        "event": "customer_display.message",
        "headline": payload.headline,
        "message": payload.message,
        "total": payload.total_amount,
        "requested_at": datetime.now(timezone.utc).isoformat(),
        "triggered_by": current_user.id if current_user else None,
        "reason": reason,
    }
    hardware_channels.schedule_broadcast(background_tasks, payload.store_id, event_payload)
    return schemas.POSHardwareActionResponse(
        status="queued",
        message="Mensaje enviado a pantallas de cliente.",
        details=event_payload,
    )


@router.websocket("/hardware/ws")
async def hardware_events_websocket(
    websocket: WebSocket,
    store_id: int = Query(..., alias="storeId", ge=1),
):
    await hardware_channels.connect(store_id, websocket)
    try:
        while True:
            message = await websocket.receive_json()
            if isinstance(message, dict):
                await hardware_channels.handle_incoming(store_id, websocket, message)
    except WebSocketDisconnect:
        await hardware_channels.disconnect(store_id, websocket)


@router.put(
    "/config",
    response_model=schemas.POSConfigResponse
)
def update_pos_config_endpoint(
    payload: schemas.POSConfigUpdate,
    db: Session = Depends(get_db),
    reason: str = Depends(require_reason),
    current_user=Depends(require_roles(*GESTION_ROLES)),
):
    _ensure_feature_enabled()
    try:
        config = crud.update_pos_config(
            db,
            payload,
            updated_by_id=current_user.id if current_user else None,
            reason=reason,
        )
    except LookupError as exc:
        raise HTTPException(status_code=status.HTTP_404_NOT_FOUND, detail="Sucursal no encontrada") from exc
    return schemas.POSConfigResponse.from_model(
        config,
        terminals=settings.pos_payment_terminals,
        tip_suggestions=settings.pos_tip_suggestions,
    )


@router.post(
    "/cash/open",
    response_model=schemas.CashSessionResponse,
    status_code=status.HTTP_201_CREATED
)
def open_cash_session_endpoint(
    payload: schemas.CashSessionOpenRequest,
    db: Session = Depends(get_db),
    reason: str = Depends(require_reason),
    current_user=Depends(require_roles(*GESTION_ROLES)),
):
    _ensure_feature_enabled()
    try:
        return crud.open_cash_session(
            db,
            payload,
            opened_by_id=current_user.id if current_user else None,
            reason=reason,
        )
    except ValueError as exc:
        if str(exc) == "cash_session_already_open":
            raise HTTPException(
                status_code=status.HTTP_409_CONFLICT,
                detail="Ya existe una caja abierta en la sucursal.",
            ) from exc
        raise


@router.post(
    "/cash/close",
    response_model=schemas.CashSessionResponse
)
def close_cash_session_endpoint(
    payload: schemas.CashSessionCloseRequest,
    db: Session = Depends(get_db),
    reason: str = Depends(require_reason),
    current_user=Depends(require_roles(*GESTION_ROLES)),
):
    _ensure_feature_enabled()
    try:
        return crud.close_cash_session(
            db,
            payload,
            closed_by_id=current_user.id if current_user else None,
            reason=reason,
        )
    except LookupError as exc:
        raise HTTPException(status_code=status.HTTP_404_NOT_FOUND, detail="Caja no encontrada") from exc
    except ValueError as exc:
        if str(exc) == "cash_session_not_open":
            raise HTTPException(
                status_code=status.HTTP_409_CONFLICT,
                detail="La caja ya fue cerrada.",
            ) from exc
        if str(exc) == "difference_reason_required":
            raise HTTPException(
                status_code=status.HTTP_422_UNPROCESSABLE_ENTITY,
                detail="Indica un motivo para la diferencia registrada.",
            ) from exc
        raise


@router.get(
    "/cash/history",
    response_model=list[schemas.CashSessionResponse]
)
def list_cash_sessions_endpoint(
    store_id: int = Query(..., ge=1),
    limit: int = Query(default=50, ge=1, le=200),
    offset: int = Query(default=0, ge=0),
    db: Session = Depends(get_db),
    reason: str = Depends(require_reason),
    current_user=Depends(require_roles(*GESTION_ROLES)),
):
    _ensure_feature_enabled()
    sessions = cash_register.list_sessions(
        db,
        store_id=store_id,
        limit=limit,
        offset=offset,
    )
    return sessions


@router.post(
    "/cash/register/entries",
    response_model=schemas.CashRegisterEntryResponse,
    status_code=status.HTTP_201_CREATED,
)
def create_cash_register_entry(
    payload: schemas.CashRegisterEntryCreate,
    db: Session = Depends(get_db),
    reason: str = Depends(require_reason),
    current_user=Depends(require_roles(*GESTION_ROLES)),
):
    _ensure_feature_enabled()
    try:
        entry = cash_register.record_entry(
            db,
            payload,
            created_by_id=current_user.id if current_user else None,
            reason=reason,
        )
    except LookupError as exc:
        raise HTTPException(
            status_code=status.HTTP_404_NOT_FOUND,
            detail="Caja no encontrada",
        ) from exc
    except ValueError as exc:
        if str(exc) == "cash_session_not_open":
            raise HTTPException(
                status_code=status.HTTP_409_CONFLICT,
                detail="La caja indicada no está abierta.",
            ) from exc
        raise
    return entry


@router.get(
    "/cash/register/entries",
    response_model=list[schemas.CashRegisterEntryResponse],
)
def list_cash_register_entries(
    session_id: int = Query(..., ge=1),
    db: Session = Depends(get_db),
    reason: str = Depends(require_reason),
    current_user=Depends(require_roles(*GESTION_ROLES)),
):
    _ensure_feature_enabled()
    try:
        crud.get_cash_session(db, session_id)
    except LookupError as exc:
        raise HTTPException(
            status_code=status.HTTP_404_NOT_FOUND,
            detail="Caja no encontrada",
        ) from exc
    return cash_register.list_entries(db, session_id=session_id)


@router.get(
    "/cash/register/{session_id}/report",
    response_model=schemas.CashSessionResponse,
)
def get_cash_register_report(
    session_id: int,
    export: Literal["json", "pdf"] = Query(default="json"),
    db: Session = Depends(get_db),
    reason: str = Depends(require_reason),
    current_user=Depends(require_roles(*GESTION_ROLES)),
):
    _ensure_feature_enabled()
    try:
        session = crud.get_cash_session(db, session_id)
    except LookupError as exc:
        raise HTTPException(
            status_code=status.HTTP_404_NOT_FOUND,
            detail="Caja no encontrada",
        ) from exc
    entries = cash_register.list_entries(db, session_id=session.id)
    if export == "pdf":
        pdf_bytes = cash_reports.render_cash_close_pdf(session, entries)
        buffer = BytesIO(pdf_bytes)
        filename = f"cierre_caja_{session_id}.pdf"
        headers = {"Content-Disposition": f"attachment; filename={filename}"}
        return StreamingResponse(buffer, media_type="application/pdf", headers=headers)
    return schemas.CashSessionResponse.model_validate(
        session,
        from_attributes=True,
        update={"entries": entries},
    )<|MERGE_RESOLUTION|>--- conflicted
+++ resolved
@@ -1,9 +1,7 @@
 """Endpoints dedicados al punto de venta con control de stock y recibos."""
 from __future__ import annotations
 
-<<<<<<< HEAD
 from decimal import Decimal, ROUND_HALF_UP
-=======
 from datetime import datetime, timezone
 from decimal import Decimal
 from fastapi import (
@@ -20,7 +18,6 @@
 from io import BytesIO
 from typing import Literal
 
->>>>>>> 636cbab4
 from fastapi import APIRouter, Depends, HTTPException, Query, Response, status
 from fastapi.responses import StreamingResponse
 from sqlalchemy.orm import Session
@@ -32,15 +29,12 @@
 from ..database import get_db
 from ..routers.dependencies import require_reason
 from ..security import require_roles
-<<<<<<< HEAD
 from ..services import cash_register, pos_receipts, credit
-=======
 from ..services import cash_register, pos_receipts, notifications
 from ..services import cash_register, pos_receipts
 from ..services.hardware import hardware_channels, receipt_printer_service
 from ..services import cash_register, pos_receipts, cash_reports
 from ..services import cash_register, payments, pos_receipts
->>>>>>> 636cbab4
 
 router = APIRouter(prefix="/pos", tags=["pos"])
 
@@ -174,9 +168,7 @@
             )
         normalized_payload = payload.model_copy(update={"items": normalized_items})
 
-<<<<<<< HEAD
         sale, warnings, debt_context = crud.register_pos_sale(
-=======
         electronic_results: list[schemas.POSElectronicPaymentResult] = []
         if normalized_payload.payments:
             terminals_config = {
@@ -198,7 +190,6 @@
                 ) from exc
 
         sale, warnings = crud.register_pos_sale(
->>>>>>> 636cbab4
             db,
             normalized_payload,
             performed_by_id=current_user.id if current_user else None,
@@ -206,7 +197,6 @@
         )
         sale_detail = crud.get_sale(db, sale.id)
         config = crud.get_pos_config(db, sale_detail.store_id)
-<<<<<<< HEAD
         snapshot = None
         schedule_data: list[dict[str, object]] = []
         debt_summary: schemas.CustomerDebtSnapshot | None = None
@@ -271,7 +261,6 @@
         )
         if snapshot is not None:
             debt_receipt_pdf_base64 = receipt_pdf
-=======
         receipt_pdf = pos_receipts.render_receipt_base64(sale_detail, config)
         hardware_config = schemas.POSHardwareSettings.model_validate(
             config.hardware_settings
@@ -282,7 +271,6 @@
             normalized_payload.payment_method,
             hardware_config,
         )
->>>>>>> 636cbab4
         return schemas.POSSaleResponse(
             status="registered",
             sale=sale_detail,
@@ -297,14 +285,11 @@
             if payload.payment_breakdown
             else {},
             receipt_pdf_base64=receipt_pdf,
-<<<<<<< HEAD
             debt_summary=debt_summary,
             credit_schedule=credit_schedule,
             debt_receipt_pdf_base64=debt_receipt_pdf_base64,
             payment_receipts=payment_receipts,
-=======
             electronic_payments=electronic_results,
->>>>>>> 636cbab4
         )
     except LookupError as exc:
         raise HTTPException(
