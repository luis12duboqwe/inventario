--- conflicted
+++ resolved
@@ -407,7 +407,6 @@
     return entries
 
 
-<<<<<<< HEAD
 @router.patch(
     "/outbox/{entry_id}/priority",
     response_model=schemas.SyncOutboxEntryResponse,
@@ -416,7 +415,6 @@
 def reprioritize_outbox_entry(
     entry_id: int,
     payload: schemas.SyncOutboxPriorityUpdate,
-=======
 @router.post(
     "/outbox/resolve",
     response_model=list[schemas.SyncOutboxEntryResponse],
@@ -426,13 +424,11 @@
     payload: schemas.SyncOutboxReplayRequest,
     limit: int = Query(default=50, ge=1, le=200),
     offset: int = Query(default=0, ge=0),
->>>>>>> bdf29d50
     db: Session = Depends(get_db),
     current_user=Depends(require_roles(*GESTION_ROLES)),
     reason: str = Depends(require_reason),
 ):
     _ensure_hybrid_enabled()
-<<<<<<< HEAD
     entry = crud.update_outbox_priority(
         db,
         entry_id,
@@ -443,7 +439,6 @@
     if entry is None:
         raise HTTPException(status_code=status.HTTP_404_NOT_FOUND, detail="Entrada no encontrada")
     return entry
-=======
     entries = crud.resolve_outbox_conflicts(
         db,
         payload.ids,
@@ -455,7 +450,6 @@
     if not entries:
         raise HTTPException(status_code=status.HTTP_404_NOT_FOUND, detail="Entradas no encontradas")
     return entries
->>>>>>> bdf29d50
 
 
 @router.get("/outbox/stats", response_model=list[schemas.SyncOutboxStatsEntry], dependencies=[Depends(require_roles(*GESTION_ROLES))])
