"""Rutas de autenticación y alta inicial del sistema."""
from __future__ import annotations
from fastapi import Security

from datetime import datetime, timedelta, timezone
import secrets

from fastapi import APIRouter, Depends, Form, HTTPException, Request, Response, status
from fastapi.security import OAuth2PasswordRequestForm
from sqlalchemy.orm import Session

from .. import crud, schemas
from ..config import settings
from ..core.roles import ADMIN, GERENTE, INVITADO, OPERADOR, normalize_roles
from ..core.transactions import flush_session, transactional_session
from ..database import get_db
from ..security import (
    create_access_token,
    create_refresh_token,
    decode_token,
    ensure_rate_limiter,
    enforce_password_policy,
    get_current_user,
    hash_password,
    rate_limit,
    require_active_user,
    reset_rate_limiter,
    verify_password,
    verify_totp,
)


router = APIRouter(prefix="/auth", tags=["auth"])


async def _setup_rate_limiter() -> None:
    await ensure_rate_limiter()


async def _shutdown_rate_limiter() -> None:
    await reset_rate_limiter()


router.add_event_handler("startup", _setup_rate_limiter)
router.add_event_handler("shutdown", _shutdown_rate_limiter)


# // [PACK28-auth]
_REFRESH_COOKIE_NAME = "softmobile_refresh_token"


# // [PACK28-auth]
_ROLE_PRIORITY = (ADMIN, GERENTE, OPERADOR, INVITADO)


# // [PACK28-auth]
def _collect_user_roles(user) -> set[str]:
    assignments = {
        (assignment.role.name if assignment.role else None)
        for assignment in getattr(user, "roles", [])
    }
    normalized = {value for value in assignments if value}
    stored_role = getattr(user, "rol", None)
    if stored_role:
        normalized.add(str(stored_role).upper())
    return normalized


# // [PACK28-auth]
def _resolve_primary_role(user) -> str:
    roles = _collect_user_roles(user)
    for candidate in _ROLE_PRIORITY:
        if candidate in roles:
            return candidate
    if roles:
        return sorted(roles)[0]
    return INVITADO


# // [PACK28-auth]
def _resolve_display_name(user) -> str:
    full_name = getattr(user, "full_name", None) or getattr(
        user, "nombre", None)
    if full_name:
        stripped = str(full_name).strip()
        if stripped:
            return stripped
    return str(getattr(user, "username", "")).strip()


# // [PACK28-auth]
def _build_pack28_claims(user) -> dict[str, str]:
    return {"name": _resolve_display_name(user), "role": _resolve_primary_role(user)}


# // [PACK28-auth]
def _set_refresh_cookie(response: Response, token: str, expires_at: datetime) -> None:
    max_age_seconds = settings.refresh_token_expire_days * 24 * 60 * 60
    response.set_cookie(
        key=_REFRESH_COOKIE_NAME,
        value=token,
        httponly=True,
        secure=settings.session_cookie_secure,
        samesite=settings.session_cookie_samesite,
        max_age=max_age_seconds,
        expires=expires_at,
    )


def _authenticate_user(
    db: Session,
    *,
    username: str,
    password: str,
    otp: str | None,
):
    normalized_username = (username or "").strip()
    normalized_password = (password or "").strip()
    if not normalized_username or not normalized_password:
        raise HTTPException(
            status_code=status.HTTP_400_BAD_REQUEST,
            detail="Usuario y contraseña son obligatorios.",
        )

    invalid_credentials = HTTPException(
        status_code=status.HTTP_401_UNAUTHORIZED,
        detail="Usuario o contraseña inválidos.",
    )

    user = crud.get_user_by_username(db, normalized_username)
    if user is None:
        crud.log_unknown_login_attempt(db, normalized_username)
        raise invalid_credentials

    user = crud.clear_login_lock(db, user)
    locked_until = getattr(user, "locked_until", None)
    if locked_until is not None:
        if locked_until.tzinfo is None:
            locked_deadline = locked_until.replace(tzinfo=timezone.utc)
        else:
            locked_deadline = locked_until.astimezone(timezone.utc)
        if locked_deadline > datetime.now(timezone.utc):
            raise HTTPException(
                status_code=status.HTTP_403_FORBIDDEN,
                detail="La cuenta está bloqueada temporalmente. Intenta nuevamente más tarde.",
            )

    if not getattr(user, "is_active", True):
        raise HTTPException(
            status_code=status.HTTP_403_FORBIDDEN,
            detail="Usuario inactivo.",
        )

    if not verify_password(normalized_password, user.password_hash):
        crud.register_failed_login(db, user, reason="invalid_credentials")
        raise invalid_credentials

    if settings.enable_2fa:
        totp_secret = getattr(user, "totp_secret", None)
        if totp_secret and totp_secret.is_active:
            otp_code = (otp or "").strip()
            if not otp_code:
                crud.register_failed_login(db, user, reason="otp_required")
                raise HTTPException(
                    status_code=status.HTTP_401_UNAUTHORIZED,
                    detail="Se requiere un código TOTP para iniciar sesión.",
                )
            if not verify_totp(totp_secret.secret, otp_code):
                crud.register_failed_login(db, user, reason="otp_invalid")
                raise HTTPException(
                    status_code=status.HTTP_401_UNAUTHORIZED,
                    detail="Código TOTP inválido.",
                )
            crud.update_totp_last_verified(db, user.id)

    return user


@router.get(
    "/bootstrap/status",
    response_model=schemas.BootstrapStatusResponse,
    dependencies=[Depends(get_current_user)],
)
def get_bootstrap_status(db: Session = Depends(get_db)):
    total_users = crud.count_users(db)
    return schemas.BootstrapStatusResponse(
        disponible=total_users == 0,
        usuarios_registrados=total_users,
    )


# Permitir bootstrap sin autenticación si no hay usuarios


@router.post(
    "/bootstrap",
    response_model=schemas.UserResponse,
    status_code=status.HTTP_201_CREATED,
)
def bootstrap_admin(
    payload: schemas.UserCreate,
    db: Session = Depends(get_db),
    current_user=Depends(get_current_user),
):
    total_users = crud.count_users(db)
    if total_users > 0:
        # Si ya hay usuarios, permite una respuesta explícita sin autenticación
        # para evitar fallos en flujos de bootstrap usados en pruebas.
        if not current_user:
            raise HTTPException(
                status_code=status.HTTP_400_BAD_REQUEST,
<<<<<<< HEAD
                detail="El bootstrap ya fue realizado. Inicia sesión para agregar más usuarios.",
=======
                detail="Bootstrap ya completado; requiere autenticación de administrador para crear más usuarios.",
                detail=(
                    "Ya existe al menos un usuario registrado; inicia sesión "
                    "como administrador para agregar más cuentas."
                ),
>>>>>>> 22dea3f0
            )
        # Solo ADMIN puede crear más usuarios por bootstrap
        roles = {assignment.role.name for assignment in getattr(
            current_user, "roles", [])}
        if ADMIN not in roles:
            raise HTTPException(
                status_code=status.HTTP_403_FORBIDDEN,
                detail="Solo un administrador puede registrar nuevos usuarios.",
            )
    enforce_password_policy(payload.password, username=payload.username)
    try:
        role_names = normalize_roles(payload.roles) | {ADMIN}
    except ValueError as exc:
        raise HTTPException(
            status_code=status.HTTP_400_BAD_REQUEST, detail=str(exc)) from exc
    user = crud.create_user(
        db,
        payload,
        password_hash=hash_password(payload.password),
        role_names=sorted(role_names),
    )
    return user


# // [PACK28-auth]
@router.post(
    "/login",
    response_model=schemas.AuthLoginResponse,
    dependencies=[Depends(rate_limit(times=5, minutes=1)),
                  Depends(get_current_user)],
)
def login_with_jwt(
    response: Response,
    payload: schemas.AuthLoginRequest,
    db: Session = Depends(get_db),
):
    user = _authenticate_user(
        db,
        username=payload.username,
        password=payload.password,
        otp=payload.otp or "",
    )
    claims = _build_pack28_claims(user)
    access_token, session_token, _ = create_access_token(
        subject=user.username,
        claims=claims,
    )
    refresh_expires = datetime.now(timezone.utc) + timedelta(
        days=settings.refresh_token_expire_days
    )
    session = crud.create_active_session(
        db,
        user_id=user.id,
        session_token=session_token,
        expires_at=refresh_expires,
    )
    crud.register_successful_login(
        db, user, session_token=session.session_token)
    refresh_token, refresh_expiration = create_refresh_token(
        subject=user.username,
        session_token=session.session_token,
        claims=claims,
        expires_days=settings.refresh_token_expire_days,
    )
    _set_refresh_cookie(response, refresh_token, refresh_expiration)
    return schemas.AuthLoginResponse(access_token=access_token)


class OAuth2PasswordRequestFormWithOTP(OAuth2PasswordRequestForm):
    def __init__(
        self,
        *,
        username: str = Form(...),
        password: str = Form(...),
        scope: str = Form(""),
        client_id: str | None = Form(default=None),
        client_secret: str | None = Form(default=None),
        otp: str = Form(default=""),
    ) -> None:
        super().__init__(
            username=username,
            password=password,
            scope=scope,
            client_id=client_id,
            client_secret=client_secret,
        )
        self.otp = otp.strip()


# Endpoint estándar para compatibilidad con pruebas y clientes OAuth2


@router.post(
    "/token",
    response_model=schemas.TokenResponse,
    summary="Obtener token de acceso JWT (OAuth2 compatible)",
    tags=["auth"],
    status_code=200,
    description="Autenticación estándar para pruebas y clientes OAuth2. No requiere autenticación previa.",
    # No requiere Depends(get_current_user)
)
def login_token(form_data: OAuth2PasswordRequestForm = Depends(), db: Session = Depends(get_db)):
    user = _authenticate_user(
        db,
        username=form_data.username,
        password=form_data.password,
        otp=getattr(form_data, "otp", ""),
    )
    claims = _build_pack28_claims(user)
    token, session_token, expires_at = create_access_token(
        subject=user.username,
        claims=claims,
    )
    session = crud.create_active_session(
        db,
        user_id=user.id,
        session_token=session_token,
        expires_at=expires_at,
    )
    crud.register_successful_login(
        db, user, session_token=session.session_token)
    return schemas.TokenResponse(access_token=token, session_id=session.id)


@router.post(
    "/session",
    response_model=schemas.SessionLoginResponse,
    dependencies=[Depends(rate_limit(times=5, minutes=1)),
                  Depends(get_current_user)],
)
def login_with_session(
    response: Response,
    form_data: OAuth2PasswordRequestFormWithOTP = Depends(),
    db: Session = Depends(get_db),
):
    user = _authenticate_user(
        db,
        username=form_data.username,
        password=form_data.password,
        otp=form_data.otp,
    )
    expires_at = datetime.now(timezone.utc) + timedelta(
        minutes=settings.session_cookie_expire_minutes
    )
    session_token = secrets.token_urlsafe(48)
    session = crud.create_active_session(
        db,
        user_id=user.id,
        session_token=session_token,
        expires_at=expires_at,
    )
    crud.register_successful_login(
        db, user, session_token=session.session_token)
    response.set_cookie(
        key=settings.session_cookie_name,
        value=session_token,
        httponly=True,
        secure=settings.session_cookie_secure,
        samesite=settings.session_cookie_samesite,
        max_age=settings.session_cookie_expire_minutes * 60,
        expires=expires_at,
    )
    return schemas.SessionLoginResponse(
        session_id=session.id,
        detail="Sesión iniciada correctamente.",
    )


# // [PACK28-auth]
@router.post(
    "/refresh",
    response_model=schemas.AuthLoginResponse,
    dependencies=[Depends(get_current_user)],
)
def refresh_access_token(
    request: Request,
    response: Response,
    db: Session = Depends(get_db),
):
    refresh_token_cookie = request.cookies.get(_REFRESH_COOKIE_NAME)
    if not refresh_token_cookie:
        raise HTTPException(
            status_code=status.HTTP_401_UNAUTHORIZED,
            detail="Token de refresco ausente.",
        )
    payload = decode_token(refresh_token_cookie)
    if crud.is_jwt_blacklisted(db, payload.jti):
        raise HTTPException(
            status_code=status.HTTP_401_UNAUTHORIZED,
            detail="El token de refresco fue revocado.",
        )
    if payload.token_type != "refresh":
        raise HTTPException(
            status_code=status.HTTP_401_UNAUTHORIZED,
            detail="Tipo de token inválido para refrescar.",
        )
    session_token = payload.sid or payload.jti
    if not session_token:
        raise HTTPException(
            status_code=status.HTTP_401_UNAUTHORIZED,
            detail="Token de refresco sin sesión asociada.",
        )
    session = crud.mark_session_used(db, session_token)
    if session is None or crud.is_session_expired(session.expires_at):
        raise HTTPException(
            status_code=status.HTTP_401_UNAUTHORIZED,
            detail="Sesión expirada o revocada.",
        )
    user = session.user or crud.get_user_by_username(db, payload.sub)
    if user is None:
        raise HTTPException(
            status_code=status.HTTP_401_UNAUTHORIZED,
            detail="Usuario no encontrado para el token.",
        )
    if not user.is_active:
        raise HTTPException(
            status_code=status.HTTP_403_FORBIDDEN,
            detail="Usuario inactivo.",
        )
    claims = _build_pack28_claims(user)
    access_token, _, _ = create_access_token(
        subject=user.username,
        session_token=session.session_token,
        claims=claims,
    )
    new_refresh_token, refresh_expires = create_refresh_token(
        subject=user.username,
        session_token=session.session_token,
        claims=claims,
        expires_days=settings.refresh_token_expire_days,
    )
    with transactional_session(db):
        session.expires_at = refresh_expires
        flush_session(db)
    db.refresh(session)
    crud.add_jwt_to_blacklist(
        db,
        jti=payload.jti,
        token_type="refresh",
        expires_at=datetime.fromtimestamp(payload.exp, tz=timezone.utc),
        revoked_by_id=user.id,
        reason="refresh_token_rotated",
    )
    _set_refresh_cookie(response, new_refresh_token, refresh_expires)
    return schemas.AuthLoginResponse(access_token=access_token)


@router.post(
    "/verify",
    response_model=schemas.TokenVerificationResponse,
    dependencies=[Depends(get_current_user)],
)
def verify_access_token(
    payload: schemas.TokenVerificationRequest, db: Session = Depends(get_db)
):
    try:
        token_payload = decode_token(payload.token)
    except HTTPException as exc:
        detail = exc.detail if isinstance(
            exc.detail, str) else "Token inválido."
        return schemas.TokenVerificationResponse(is_valid=False, detail=detail)

    session = crud.mark_session_used(db, token_payload.jti)
    if session is None:
        return schemas.TokenVerificationResponse(
            is_valid=False,
            detail="Sesión inválida, expirada o revocada.",
        )

    user = session.user or crud.get_user_by_username(db, token_payload.sub)
    if user is None or not user.is_active:
        return schemas.TokenVerificationResponse(
            is_valid=False,
            detail="Usuario inactivo o inexistente para este token.",
        )

    return schemas.TokenVerificationResponse(
        is_valid=True,
        detail="Token válido.",
        session_id=session.id,
        expires_at=session.expires_at,
        user=user,
    )


# // [PACK28-auth]
@router.get(
    "/me",
    response_model=schemas.AuthProfileResponse,
    dependencies=[Depends(get_current_user)],
)
async def read_current_user(current_user=Depends(require_active_user)):
    base_payload = schemas.UserResponse.model_validate(
        current_user).model_dump()
    base_payload.update(
        {
            "name": _resolve_display_name(current_user),
            "email": getattr(current_user, "username", None),
            "role": _resolve_primary_role(current_user),
        }
    )
    return schemas.AuthProfileResponse(**base_payload)


@router.post(
    "/password/request",
    response_model=schemas.PasswordResetResponse,
    status_code=status.HTTP_202_ACCEPTED,
    dependencies=[Depends(rate_limit(times=3, minutes=5)),
                  Depends(get_current_user)],
)
def request_password_reset(
    payload: schemas.PasswordRecoveryRequest, db: Session = Depends(get_db)
):
    reset_token: str | None = None
    user = crud.get_user_by_username(db, payload.username)
    if user is not None:
        record = crud.create_password_reset_token(
            db,
            user.id,
            expires_minutes=settings.password_reset_token_minutes,
        )
        if settings.testing_mode:
            reset_token = getattr(record, "plaintext_token", record.token)
    detail = "Si el usuario existe, se envió un enlace de recuperación."
    return schemas.PasswordResetResponse(detail=detail, reset_token=reset_token)


@router.post(
    "/password/reset",
    response_model=schemas.PasswordResetResponse,
    status_code=status.HTTP_200_OK,
    dependencies=[Depends(get_current_user)],
)
def reset_password(payload: schemas.PasswordResetConfirm, db: Session = Depends(get_db)):
    record = crud.get_password_reset_token(db, payload.token)
    if (
        record is None
        or record.used_at is not None
        or record.expires_at <= datetime.utcnow()
    ):
        raise HTTPException(
            status_code=status.HTTP_400_BAD_REQUEST,
            detail="Token inválido o expirado.",
        )
    try:
        user = crud.get_user(db, record.user_id)
    except LookupError as exc:  # pragma: no cover - defensivo
        raise HTTPException(
            status_code=status.HTTP_404_NOT_FOUND,
            detail="Usuario no encontrado.",
        ) from exc
    enforce_password_policy(payload.new_password, username=user.username)
    hashed = hash_password(payload.new_password)
    crud.reset_user_password(
        db, user, password_hash=hashed, performed_by_id=None)
    crud.mark_password_reset_token_used(db, record)
    active_sessions = crud.list_active_sessions(
        db,
        user_id=user.id,
        limit=200,
        offset=0,
    )
    for session in active_sessions:
        if session.revoked_at is None:
            crud.revoke_session(
                db,
                session.id,
                revoked_by_id=None,
                reason="password_reset",
            )
    detail = "Contraseña actualizada correctamente."
    response_payload = schemas.PasswordResetResponse(detail=detail)
    if settings.testing_mode:
        response_payload.reset_token = getattr(
            record, "plaintext_token", record.token)
    return response_payload<|MERGE_RESOLUTION|>--- conflicted
+++ resolved
@@ -209,15 +209,12 @@
         if not current_user:
             raise HTTPException(
                 status_code=status.HTTP_400_BAD_REQUEST,
-<<<<<<< HEAD
                 detail="El bootstrap ya fue realizado. Inicia sesión para agregar más usuarios.",
-=======
                 detail="Bootstrap ya completado; requiere autenticación de administrador para crear más usuarios.",
                 detail=(
                     "Ya existe al menos un usuario registrado; inicia sesión "
                     "como administrador para agregar más cuentas."
                 ),
->>>>>>> 22dea3f0
             )
         # Solo ADMIN puede crear más usuarios por bootstrap
         roles = {assignment.role.name for assignment in getattr(
