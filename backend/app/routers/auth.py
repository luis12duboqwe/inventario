"""Rutas de autenticación y alta inicial del sistema."""
from __future__ import annotations
from fastapi import Security

from datetime import datetime, timedelta, timezone
import secrets

from fastapi import APIRouter, Depends, Form, HTTPException, Request, Response, status
from fastapi.security import OAuth2PasswordRequestForm
from sqlalchemy.orm import Session

from .. import crud, schemas
from ..config import settings
from ..core.roles import ADMIN, GERENTE, INVITADO, OPERADOR, normalize_roles
from ..core.transactions import flush_session, transactional_session
from ..database import get_db
from ..security import (
    create_access_token,
    create_refresh_token,
    decode_token,
    ensure_rate_limiter,
    enforce_password_policy,
    get_current_user,
    hash_password,
    rate_limit,
    require_active_user,
    reset_rate_limiter,
    verify_password,
    verify_totp,
)


router = APIRouter(prefix="/auth", tags=["auth"])


async def _setup_rate_limiter() -> None:
    await ensure_rate_limiter()


async def _shutdown_rate_limiter() -> None:
    await reset_rate_limiter()


router.add_event_handler("startup", _setup_rate_limiter)
router.add_event_handler("shutdown", _shutdown_rate_limiter)


# // [PACK28-auth]
_REFRESH_COOKIE_NAME = "softmobile_refresh_token"


# // [PACK28-auth]
_ROLE_PRIORITY = (ADMIN, GERENTE, OPERADOR, INVITADO)


# // [PACK28-auth]
def _collect_user_roles(user) -> set[str]:
    assignments = {
        (assignment.role.name if assignment.role else None)
        for assignment in getattr(user, "roles", [])
    }
    normalized = {value for value in assignments if value}
    stored_role = getattr(user, "rol", None)
    if stored_role:
        normalized.add(str(stored_role).upper())
    return normalized


# // [PACK28-auth]
def _resolve_primary_role(user) -> str:
    roles = _collect_user_roles(user)
    for candidate in _ROLE_PRIORITY:
        if candidate in roles:
            return candidate
    if roles:
        return sorted(roles)[0]
    return INVITADO


# // [PACK28-auth]
def _resolve_display_name(user) -> str:
    full_name = getattr(user, "full_name", None) or getattr(
        user, "nombre", None)
    if full_name:
        stripped = str(full_name).strip()
        if stripped:
            return stripped
    return str(getattr(user, "username", "")).strip()


# // [PACK28-auth]
def _build_pack28_claims(user) -> dict[str, str]:
    return {"name": _resolve_display_name(user), "role": _resolve_primary_role(user)}


# // [PACK28-auth]
def _set_refresh_cookie(response: Response, token: str, expires_at: datetime) -> None:
    max_age_seconds = settings.refresh_token_expire_days * 24 * 60 * 60
    response.set_cookie(
        key=_REFRESH_COOKIE_NAME,
        value=token,
        httponly=True,
        secure=settings.session_cookie_secure,
        samesite=settings.session_cookie_samesite,
        max_age=max_age_seconds,
        expires=expires_at,
    )


def _authenticate_user(
    db: Session,
    *,
    username: str,
    password: str,
    otp: str | None,
):
    normalized_username = (username or "").strip()
    normalized_password = (password or "").strip()
    if not normalized_username or not normalized_password:
        raise HTTPException(
            status_code=status.HTTP_400_BAD_REQUEST,
            detail="Usuario y contraseña son obligatorios.",
        )

    invalid_credentials = HTTPException(
        status_code=status.HTTP_401_UNAUTHORIZED,
        detail="Usuario o contraseña inválidos.",
    )

    user = crud.get_user_by_username(db, normalized_username)
    if user is None:
        crud.log_unknown_login_attempt(db, normalized_username)
        raise invalid_credentials

    user = crud.clear_login_lock(db, user)
    locked_until = getattr(user, "locked_until", None)
    if locked_until is not None:
        if locked_until.tzinfo is None:
            locked_deadline = locked_until.replace(tzinfo=timezone.utc)
        else:
            locked_deadline = locked_until.astimezone(timezone.utc)
        if locked_deadline > datetime.now(timezone.utc):
            raise HTTPException(
                status_code=status.HTTP_403_FORBIDDEN,
                detail="La cuenta está bloqueada temporalmente. Intenta nuevamente más tarde.",
            )

    if not getattr(user, "is_active", True):
        raise HTTPException(
            status_code=status.HTTP_403_FORBIDDEN,
            detail="Usuario inactivo.",
        )

    if not verify_password(normalized_password, user.password_hash):
        crud.register_failed_login(db, user, reason="invalid_credentials")
        raise invalid_credentials

    if settings.enable_2fa:
        totp_secret = getattr(user, "totp_secret", None)
        if totp_secret and totp_secret.is_active:
            otp_code = (otp or "").strip()
            if not otp_code:
                crud.register_failed_login(db, user, reason="otp_required")
                raise HTTPException(
                    status_code=status.HTTP_401_UNAUTHORIZED,
                    detail="Se requiere un código TOTP para iniciar sesión.",
                )
            if not verify_totp(totp_secret.secret, otp_code):
                crud.register_failed_login(db, user, reason="otp_invalid")
                raise HTTPException(
                    status_code=status.HTTP_401_UNAUTHORIZED,
                    detail="Código TOTP inválido.",
                )
            crud.update_totp_last_verified(db, user.id)

    return user


@router.get(
    "/bootstrap/status",
    response_model=schemas.BootstrapStatusResponse,
    dependencies=[Depends(get_current_user)],
)
def get_bootstrap_status(db: Session = Depends(get_db)):
    total_users = crud.count_users(db)
    return schemas.BootstrapStatusResponse(
        disponible=total_users == 0,
        usuarios_registrados=total_users,
    )


# Permitir bootstrap sin autenticación si no hay usuarios


@router.post(
    "/bootstrap",
    response_model=schemas.UserResponse,
    status_code=status.HTTP_201_CREATED,
)
def bootstrap_admin(
    payload: schemas.UserCreate,
    db: Session = Depends(get_db),
    current_user=Depends(get_current_user),
):
    total_users = crud.count_users(db)
    if total_users > 0:
        # Si ya hay usuarios, permite una respuesta explícita sin autenticación
        # para evitar fallos en flujos de bootstrap usados en pruebas.
        if not current_user:
            raise HTTPException(
                status_code=status.HTTP_400_BAD_REQUEST,
<<<<<<< HEAD
                detail="Bootstrap ya completado; requiere autenticación de administrador para crear más usuarios.",
=======
                detail=(
                    "Ya existe al menos un usuario registrado; inicia sesión "
                    "como administrador para agregar más cuentas."
                ),
>>>>>>> b3ba2a76
            )
        # Solo ADMIN puede crear más usuarios por bootstrap
        roles = {assignment.role.name for assignment in getattr(
            current_user, "roles", [])}
        if ADMIN not in roles:
            raise HTTPException(
                status_code=status.HTTP_403_FORBIDDEN,
                detail="Solo un administrador puede registrar nuevos usuarios.",
            )
    enforce_password_policy(payload.password, username=payload.username)
    try:
        role_names = normalize_roles(payload.roles) | {ADMIN}
    except ValueError as exc:
        raise HTTPException(
            status_code=status.HTTP_400_BAD_REQUEST, detail=str(exc)) from exc
    user = crud.create_user(
        db,
        payload,
        password_hash=hash_password(payload.password),
        role_names=sorted(role_names),
    )
    return user


# // [PACK28-auth]
@router.post(
    "/login",
    response_model=schemas.AuthLoginResponse,
    dependencies=[Depends(rate_limit(times=5, minutes=1)),
                  Depends(get_current_user)],
)
def login_with_jwt(
    response: Response,
    payload: schemas.AuthLoginRequest,
    db: Session = Depends(get_db),
):
    user = _authenticate_user(
        db,
        username=payload.username,
        password=payload.password,
        otp=payload.otp or "",
    )
    claims = _build_pack28_claims(user)
    access_token, session_token, _ = create_access_token(
        subject=user.username,
        claims=claims,
    )
    refresh_expires = datetime.now(timezone.utc) + timedelta(
        days=settings.refresh_token_expire_days
    )
    session = crud.create_active_session(
        db,
        user_id=user.id,
        session_token=session_token,
        expires_at=refresh_expires,
    )
    crud.register_successful_login(
        db, user, session_token=session.session_token)
    refresh_token, refresh_expiration = create_refresh_token(
        subject=user.username,
        session_token=session.session_token,
        claims=claims,
        expires_days=settings.refresh_token_expire_days,
    )
    _set_refresh_cookie(response, refresh_token, refresh_expiration)
    return schemas.AuthLoginResponse(access_token=access_token)


class OAuth2PasswordRequestFormWithOTP(OAuth2PasswordRequestForm):
    def __init__(
        self,
        *,
        username: str = Form(...),
        password: str = Form(...),
        scope: str = Form(""),
        client_id: str | None = Form(default=None),
        client_secret: str | None = Form(default=None),
        otp: str = Form(default=""),
    ) -> None:
        super().__init__(
            username=username,
            password=password,
            scope=scope,
            client_id=client_id,
            client_secret=client_secret,
        )
        self.otp = otp.strip()


# Endpoint estándar para compatibilidad con pruebas y clientes OAuth2


@router.post(
    "/token",
    response_model=schemas.TokenResponse,
    summary="Obtener token de acceso JWT (OAuth2 compatible)",
    tags=["auth"],
    status_code=200,
    description="Autenticación estándar para pruebas y clientes OAuth2. No requiere autenticación previa.",
    # No requiere Depends(get_current_user)
)
def login_token(form_data: OAuth2PasswordRequestForm = Depends(), db: Session = Depends(get_db)):
    user = _authenticate_user(
        db,
        username=form_data.username,
        password=form_data.password,
        otp=getattr(form_data, "otp", ""),
    )
    claims = _build_pack28_claims(user)
    token, session_token, expires_at = create_access_token(
        subject=user.username,
        claims=claims,
    )
    session = crud.create_active_session(
        db,
        user_id=user.id,
        session_token=session_token,
        expires_at=expires_at,
    )
    crud.register_successful_login(
        db, user, session_token=session.session_token)
    return schemas.TokenResponse(access_token=token, session_id=session.id)


@router.post(
    "/session",
    response_model=schemas.SessionLoginResponse,
    dependencies=[Depends(rate_limit(times=5, minutes=1)),
                  Depends(get_current_user)],
)
def login_with_session(
    response: Response,
    form_data: OAuth2PasswordRequestFormWithOTP = Depends(),
    db: Session = Depends(get_db),
):
    user = _authenticate_user(
        db,
        username=form_data.username,
        password=form_data.password,
        otp=form_data.otp,
    )
    expires_at = datetime.now(timezone.utc) + timedelta(
        minutes=settings.session_cookie_expire_minutes
    )
    session_token = secrets.token_urlsafe(48)
    session = crud.create_active_session(
        db,
        user_id=user.id,
        session_token=session_token,
        expires_at=expires_at,
    )
    crud.register_successful_login(
        db, user, session_token=session.session_token)
    response.set_cookie(
        key=settings.session_cookie_name,
        value=session_token,
        httponly=True,
        secure=settings.session_cookie_secure,
        samesite=settings.session_cookie_samesite,
        max_age=settings.session_cookie_expire_minutes * 60,
        expires=expires_at,
    )
    return schemas.SessionLoginResponse(
        session_id=session.id,
        detail="Sesión iniciada correctamente.",
    )


# // [PACK28-auth]
@router.post(
    "/refresh",
    response_model=schemas.AuthLoginResponse,
    dependencies=[Depends(get_current_user)],
)
def refresh_access_token(
    request: Request,
    response: Response,
    db: Session = Depends(get_db),
):
    refresh_token_cookie = request.cookies.get(_REFRESH_COOKIE_NAME)
    if not refresh_token_cookie:
        raise HTTPException(
            status_code=status.HTTP_401_UNAUTHORIZED,
            detail="Token de refresco ausente.",
        )
    payload = decode_token(refresh_token_cookie)
    if crud.is_jwt_blacklisted(db, payload.jti):
        raise HTTPException(
            status_code=status.HTTP_401_UNAUTHORIZED,
            detail="El token de refresco fue revocado.",
        )
    if payload.token_type != "refresh":
        raise HTTPException(
            status_code=status.HTTP_401_UNAUTHORIZED,
            detail="Tipo de token inválido para refrescar.",
        )
    session_token = payload.sid or payload.jti
    if not session_token:
        raise HTTPException(
            status_code=status.HTTP_401_UNAUTHORIZED,
            detail="Token de refresco sin sesión asociada.",
        )
    session = crud.mark_session_used(db, session_token)
    if session is None or crud.is_session_expired(session.expires_at):
        raise HTTPException(
            status_code=status.HTTP_401_UNAUTHORIZED,
            detail="Sesión expirada o revocada.",
        )
    user = session.user or crud.get_user_by_username(db, payload.sub)
    if user is None:
        raise HTTPException(
            status_code=status.HTTP_401_UNAUTHORIZED,
            detail="Usuario no encontrado para el token.",
        )
    if not user.is_active:
        raise HTTPException(
            status_code=status.HTTP_403_FORBIDDEN,
            detail="Usuario inactivo.",
        )
    claims = _build_pack28_claims(user)
    access_token, _, _ = create_access_token(
        subject=user.username,
        session_token=session.session_token,
        claims=claims,
    )
    new_refresh_token, refresh_expires = create_refresh_token(
        subject=user.username,
        session_token=session.session_token,
        claims=claims,
        expires_days=settings.refresh_token_expire_days,
    )
    with transactional_session(db):
        session.expires_at = refresh_expires
        flush_session(db)
    db.refresh(session)
    crud.add_jwt_to_blacklist(
        db,
        jti=payload.jti,
        token_type="refresh",
        expires_at=datetime.fromtimestamp(payload.exp, tz=timezone.utc),
        revoked_by_id=user.id,
        reason="refresh_token_rotated",
    )
    _set_refresh_cookie(response, new_refresh_token, refresh_expires)
    return schemas.AuthLoginResponse(access_token=access_token)


@router.post(
    "/verify",
    response_model=schemas.TokenVerificationResponse,
    dependencies=[Depends(get_current_user)],
)
def verify_access_token(
    payload: schemas.TokenVerificationRequest, db: Session = Depends(get_db)
):
    try:
        token_payload = decode_token(payload.token)
    except HTTPException as exc:
        detail = exc.detail if isinstance(
            exc.detail, str) else "Token inválido."
        return schemas.TokenVerificationResponse(is_valid=False, detail=detail)

    session = crud.mark_session_used(db, token_payload.jti)
    if session is None:
        return schemas.TokenVerificationResponse(
            is_valid=False,
            detail="Sesión inválida, expirada o revocada.",
        )

    user = session.user or crud.get_user_by_username(db, token_payload.sub)
    if user is None or not user.is_active:
        return schemas.TokenVerificationResponse(
            is_valid=False,
            detail="Usuario inactivo o inexistente para este token.",
        )

    return schemas.TokenVerificationResponse(
        is_valid=True,
        detail="Token válido.",
        session_id=session.id,
        expires_at=session.expires_at,
        user=user,
    )


# // [PACK28-auth]
@router.get(
    "/me",
    response_model=schemas.AuthProfileResponse,
    dependencies=[Depends(get_current_user)],
)
async def read_current_user(current_user=Depends(require_active_user)):
    base_payload = schemas.UserResponse.model_validate(
        current_user).model_dump()
    base_payload.update(
        {
            "name": _resolve_display_name(current_user),
            "email": getattr(current_user, "username", None),
            "role": _resolve_primary_role(current_user),
        }
    )
    return schemas.AuthProfileResponse(**base_payload)


@router.post(
    "/password/request",
    response_model=schemas.PasswordResetResponse,
    status_code=status.HTTP_202_ACCEPTED,
    dependencies=[Depends(rate_limit(times=3, minutes=5)),
                  Depends(get_current_user)],
)
def request_password_reset(
    payload: schemas.PasswordRecoveryRequest, db: Session = Depends(get_db)
):
    reset_token: str | None = None
    user = crud.get_user_by_username(db, payload.username)
    if user is not None:
        record = crud.create_password_reset_token(
            db,
            user.id,
            expires_minutes=settings.password_reset_token_minutes,
        )
        if settings.testing_mode:
            reset_token = getattr(record, "plaintext_token", record.token)
    detail = "Si el usuario existe, se envió un enlace de recuperación."
    return schemas.PasswordResetResponse(detail=detail, reset_token=reset_token)


@router.post(
    "/password/reset",
    response_model=schemas.PasswordResetResponse,
    status_code=status.HTTP_200_OK,
    dependencies=[Depends(get_current_user)],
)
def reset_password(payload: schemas.PasswordResetConfirm, db: Session = Depends(get_db)):
    record = crud.get_password_reset_token(db, payload.token)
    if (
        record is None
        or record.used_at is not None
        or record.expires_at <= datetime.utcnow()
    ):
        raise HTTPException(
            status_code=status.HTTP_400_BAD_REQUEST,
            detail="Token inválido o expirado.",
        )
    try:
        user = crud.get_user(db, record.user_id)
    except LookupError as exc:  # pragma: no cover - defensivo
        raise HTTPException(
            status_code=status.HTTP_404_NOT_FOUND,
            detail="Usuario no encontrado.",
        ) from exc
    enforce_password_policy(payload.new_password, username=user.username)
    hashed = hash_password(payload.new_password)
    crud.reset_user_password(
        db, user, password_hash=hashed, performed_by_id=None)
    crud.mark_password_reset_token_used(db, record)
    active_sessions = crud.list_active_sessions(
        db,
        user_id=user.id,
        limit=200,
        offset=0,
    )
    for session in active_sessions:
        if session.revoked_at is None:
            crud.revoke_session(
                db,
                session.id,
                revoked_by_id=None,
                reason="password_reset",
            )
    detail = "Contraseña actualizada correctamente."
    response_payload = schemas.PasswordResetResponse(detail=detail)
    if settings.testing_mode:
        response_payload.reset_token = getattr(
            record, "plaintext_token", record.token)
    return response_payload<|MERGE_RESOLUTION|>--- conflicted
+++ resolved
@@ -209,14 +209,11 @@
         if not current_user:
             raise HTTPException(
                 status_code=status.HTTP_400_BAD_REQUEST,
-<<<<<<< HEAD
                 detail="Bootstrap ya completado; requiere autenticación de administrador para crear más usuarios.",
-=======
                 detail=(
                     "Ya existe al menos un usuario registrado; inicia sesión "
                     "como administrador para agregar más cuentas."
                 ),
->>>>>>> b3ba2a76
             )
         # Solo ADMIN puede crear más usuarios por bootstrap
         roles = {assignment.role.name for assignment in getattr(
