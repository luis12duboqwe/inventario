"""Reportes consolidados y bitácoras."""
from __future__ import annotations

import csv
from datetime import date, datetime
from io import BytesIO, StringIO

from fastapi import APIRouter, Depends, HTTPException, Query, status
from fastapi.responses import StreamingResponse
from sqlalchemy.orm import Session

from .. import crud, schemas
from ..config import settings
from ..core.roles import AUDITORIA_ROLES, REPORTE_ROLES
from ..database import get_db
from ..routers.dependencies import require_reason
from ..security import require_roles
from ..services import analytics as analytics_service
from ..services import audit as audit_service
from ..services import backups as backup_services
from ..utils import audit as audit_utils

router = APIRouter(prefix="/reports", tags=["reportes"])


def _ensure_analytics_enabled() -> None:
    if not settings.enable_analytics_adv:
        raise HTTPException(status_code=status.HTTP_404_NOT_FOUND, detail="Funcionalidad no disponible")


@router.get("/audit", response_model=list[schemas.AuditLogResponse])
def audit_logs(
    limit: int = Query(default=100, ge=1, le=500),
    action: str | None = Query(default=None, max_length=120),
    entity_type: str | None = Query(default=None, max_length=80),
    performed_by_id: int | None = Query(default=None, ge=1),
    date_from: datetime | date | None = Query(default=None),
    date_to: datetime | date | None = Query(default=None),
    db: Session = Depends(get_db),
    current_user=Depends(require_roles(*AUDITORIA_ROLES)),
):
    return crud.list_audit_logs(
        db,
        limit=limit,
        action=action,
        entity_type=entity_type,
        performed_by_id=performed_by_id,
        date_from=date_from,
        date_to=date_to,
    )


@router.get("/audit/pdf")
def audit_logs_pdf(
    limit: int = Query(default=200, ge=1, le=1000),
    action: str | None = Query(default=None, max_length=120),
    entity_type: str | None = Query(default=None, max_length=80),
    performed_by_id: int | None = Query(default=None, ge=1),
    date_from: datetime | date | None = Query(default=None),
    date_to: datetime | date | None = Query(default=None),
    db: Session = Depends(get_db),
    current_user=Depends(require_roles(*AUDITORIA_ROLES)),
    _reason: str = Depends(require_reason),
):
    logs = crud.list_audit_logs(
        db,
        limit=limit,
        action=action,
        entity_type=entity_type,
        performed_by_id=performed_by_id,
        date_from=date_from,
        date_to=date_to,
    )
    summary = audit_utils.summarize_alerts(logs)
    filters: dict[str, str] = {}
    if action:
        filters["Acción"] = action
    if entity_type:
        filters["Tipo de entidad"] = entity_type
    if performed_by_id is not None:
        filters["Usuario"] = str(performed_by_id)
    if date_from:
        filters["Desde"] = str(date_from)
    if date_to:
        filters["Hasta"] = str(date_to)
    pdf_bytes = audit_service.render_audit_pdf(logs, filters=filters, alerts=summary)
    buffer = BytesIO(pdf_bytes)
    headers = {"Content-Disposition": "attachment; filename=auditoria_softmobile.pdf"}
    return StreamingResponse(buffer, media_type="application/pdf", headers=headers)


@router.get("/analytics/rotation", response_model=schemas.AnalyticsRotationResponse)
def analytics_rotation(
    store_ids: list[int] | None = Query(default=None),
    date_from: date | None = Query(default=None),
    date_to: date | None = Query(default=None),
    category: str | None = Query(default=None, min_length=1, max_length=120),
    db: Session = Depends(get_db),
    current_user=Depends(require_roles(*REPORTE_ROLES)),
):
    _ensure_analytics_enabled()
    data = crud.calculate_rotation_analytics(
        db,
        store_ids=store_ids,
        date_from=date_from,
        date_to=date_to,
        category=category,
    )
    return schemas.AnalyticsRotationResponse(items=[schemas.RotationMetric(**item) for item in data])


@router.get("/analytics/aging", response_model=schemas.AnalyticsAgingResponse)
def analytics_aging(
    store_ids: list[int] | None = Query(default=None),
    date_from: date | None = Query(default=None),
    date_to: date | None = Query(default=None),
    category: str | None = Query(default=None, min_length=1, max_length=120),
    db: Session = Depends(get_db),
    current_user=Depends(require_roles(*REPORTE_ROLES)),
):
    _ensure_analytics_enabled()
    data = crud.calculate_aging_analytics(
        db,
        store_ids=store_ids,
        date_from=date_from,
        date_to=date_to,
        category=category,
    )
    return schemas.AnalyticsAgingResponse(items=[schemas.AgingMetric(**item) for item in data])


@router.get("/analytics/stockout_forecast", response_model=schemas.AnalyticsForecastResponse)
def analytics_forecast(
    store_ids: list[int] | None = Query(default=None),
    date_from: date | None = Query(default=None),
    date_to: date | None = Query(default=None),
    category: str | None = Query(default=None, min_length=1, max_length=120),
    db: Session = Depends(get_db),
    current_user=Depends(require_roles(*REPORTE_ROLES)),
):
    _ensure_analytics_enabled()
    data = crud.calculate_stockout_forecast(
        db,
        store_ids=store_ids,
        date_from=date_from,
        date_to=date_to,
        category=category,
    )
    return schemas.AnalyticsForecastResponse(items=[schemas.StockoutForecastMetric(**item) for item in data])


@router.get("/analytics/comparative", response_model=schemas.AnalyticsComparativeResponse)
def analytics_comparative(
    store_ids: list[int] | None = Query(default=None),
    date_from: date | None = Query(default=None),
    date_to: date | None = Query(default=None),
    category: str | None = Query(default=None, min_length=1, max_length=120),
    db: Session = Depends(get_db),
    current_user=Depends(require_roles(*REPORTE_ROLES)),
):
    _ensure_analytics_enabled()
    data = crud.calculate_store_comparatives(
        db,
        store_ids=store_ids,
        date_from=date_from,
        date_to=date_to,
        category=category,
    )
    return schemas.AnalyticsComparativeResponse(
        items=[schemas.StoreComparativeMetric(**item) for item in data]
    )


@router.get("/analytics/profit_margin", response_model=schemas.AnalyticsProfitMarginResponse)
def analytics_profit_margin(
    store_ids: list[int] | None = Query(default=None),
    date_from: date | None = Query(default=None),
    date_to: date | None = Query(default=None),
    category: str | None = Query(default=None, min_length=1, max_length=120),
    db: Session = Depends(get_db),
    current_user=Depends(require_roles(*REPORTE_ROLES)),
):
    _ensure_analytics_enabled()
    data = crud.calculate_profit_margin(
        db,
        store_ids=store_ids,
        date_from=date_from,
        date_to=date_to,
        category=category,
    )
    return schemas.AnalyticsProfitMarginResponse(
        items=[schemas.ProfitMarginMetric(**item) for item in data]
    )


@router.get("/analytics/sales_forecast", response_model=schemas.AnalyticsSalesProjectionResponse)
def analytics_sales_projection(
    store_ids: list[int] | None = Query(default=None),
    date_from: date | None = Query(default=None),
    date_to: date | None = Query(default=None),
    category: str | None = Query(default=None, min_length=1, max_length=120),
    db: Session = Depends(get_db),
    current_user=Depends(require_roles(*REPORTE_ROLES)),
):
    _ensure_analytics_enabled()
    data = crud.calculate_sales_projection(
        db,
        store_ids=store_ids,
        date_from=date_from,
        date_to=date_to,
        category=category,
    )
    return schemas.AnalyticsSalesProjectionResponse(
        items=[schemas.SalesProjectionMetric(**item) for item in data]
    )


@router.get("/analytics/categories", response_model=schemas.AnalyticsCategoriesResponse)
def analytics_categories(
    db: Session = Depends(get_db),
    current_user=Depends(require_roles(*REPORTE_ROLES)),
):
    _ensure_analytics_enabled()
    categories = crud.list_analytics_categories(db)
    return schemas.AnalyticsCategoriesResponse(categories=categories)


@router.get("/analytics/alerts", response_model=schemas.AnalyticsAlertsResponse)
def analytics_alerts(
    store_ids: list[int] | None = Query(default=None),
    date_from: date | None = Query(default=None),
    date_to: date | None = Query(default=None),
    category: str | None = Query(default=None, min_length=1, max_length=120),
    db: Session = Depends(get_db),
    current_user=Depends(require_roles(*REPORTE_ROLES)),
):
    _ensure_analytics_enabled()
    data = crud.generate_analytics_alerts(
        db,
        store_ids=store_ids,
        date_from=date_from,
        date_to=date_to,
        category=category,
    )
    return schemas.AnalyticsAlertsResponse(
        items=[schemas.AnalyticsAlert(**item) for item in data]
    )


@router.get("/analytics/realtime", response_model=schemas.AnalyticsRealtimeResponse)
def analytics_realtime(
    store_ids: list[int] | None = Query(default=None),
    category: str | None = Query(default=None, min_length=1, max_length=120),
    db: Session = Depends(get_db),
    current_user=Depends(require_roles(*REPORTE_ROLES)),
):
    _ensure_analytics_enabled()
    data = crud.calculate_realtime_store_widget(
        db,
        store_ids=store_ids,
        category=category,
    )
    return schemas.AnalyticsRealtimeResponse(
        items=[schemas.StoreRealtimeWidget(**item) for item in data]
    )


@router.get("/analytics/pdf")
def analytics_pdf(
    store_ids: list[int] | None = Query(default=None),
    date_from: date | None = Query(default=None),
    date_to: date | None = Query(default=None),
    category: str | None = Query(default=None, min_length=1, max_length=120),
    db: Session = Depends(get_db),
    current_user=Depends(require_roles(*REPORTE_ROLES)),
    _reason: str = Depends(require_reason),
):
    _ensure_analytics_enabled()
    rotation = crud.calculate_rotation_analytics(
        db,
        store_ids=store_ids,
        date_from=date_from,
        date_to=date_to,
        category=category,
    )
    aging = crud.calculate_aging_analytics(
        db,
        store_ids=store_ids,
        date_from=date_from,
        date_to=date_to,
        category=category,
    )
    forecast = crud.calculate_stockout_forecast(
        db,
        store_ids=store_ids,
        date_from=date_from,
        date_to=date_to,
        category=category,
    )
    comparatives = crud.calculate_store_comparatives(
        db,
        store_ids=store_ids,
        date_from=date_from,
        date_to=date_to,
        category=category,
    )
    profit = crud.calculate_profit_margin(
        db,
        store_ids=store_ids,
        date_from=date_from,
        date_to=date_to,
        category=category,
    )
    projection = crud.calculate_sales_projection(
        db,
        store_ids=store_ids,
        date_from=date_from,
        date_to=date_to,
        category=category,
    )
    pdf_bytes = analytics_service.render_analytics_pdf(
        rotation=rotation,
        aging=aging,
        forecast=forecast,
        comparatives=comparatives,
        profit=profit,
        projection=projection,
    )
    buffer = BytesIO(pdf_bytes)
    headers = {"Content-Disposition": "attachment; filename=softmobile_analytics.pdf"}
    return StreamingResponse(buffer, media_type="application/pdf", headers=headers)


@router.get("/analytics/export.csv")
def analytics_export_csv(
    store_ids: list[int] | None = Query(default=None),
    date_from: date | None = Query(default=None),
    date_to: date | None = Query(default=None),
    category: str | None = Query(default=None, min_length=1, max_length=120),
    db: Session = Depends(get_db),
    current_user=Depends(require_roles(*REPORTE_ROLES)),
    _reason: str = Depends(require_reason),
):
    _ensure_analytics_enabled()
    comparatives = crud.calculate_store_comparatives(
        db,
        store_ids=store_ids,
        date_from=date_from,
        date_to=date_to,
        category=category,
    )
    profit = crud.calculate_profit_margin(
        db,
        store_ids=store_ids,
        date_from=date_from,
        date_to=date_to,
        category=category,
    )
    projection = crud.calculate_sales_projection(
        db,
        store_ids=store_ids,
        date_from=date_from,
        date_to=date_to,
        category=category,
    )

    buffer = StringIO()
    writer = csv.writer(buffer)
    writer.writerow(["Comparativo sucursales"])
    writer.writerow([
        "Sucursal",
        "Dispositivos",
        "Unidades",
        "Valor inventario",
        "Rotación promedio",
        "Envejecimiento promedio",
        "Ventas 30d",
        "Órdenes 30d",
    ])
    for item in comparatives:
        writer.writerow(
            [
                item["store_name"],
                item["device_count"],
                item["total_units"],
                f"{item['inventory_value']:.2f}",
                f"{item['average_rotation']:.2f}",
                f"{item['average_aging_days']:.2f}",
                f"{item['sales_last_30_days']:.2f}",
                item["sales_count_last_30_days"],
            ]
        )

    writer.writerow([])
    writer.writerow(["Margen por sucursal"])
    writer.writerow(["Sucursal", "Ingresos", "Costo", "Utilidad", "% Margen"])
    for item in profit:
        writer.writerow(
            [
                item["store_name"],
                f"{item['revenue']:.2f}",
                f"{item['cost']:.2f}",
                f"{item['profit']:.2f}",
                f"{item['margin_percent']:.2f}",
            ]
        )

    writer.writerow([])
    writer.writerow(["Proyección ventas 30 días"])
    writer.writerow([
        "Sucursal",
        "Unidades diarias",
        "Ticket promedio",
        "Unidades proyectadas",
        "Ingresos proyectados",
        "Confianza",
    ])
    for item in projection:
        writer.writerow(
            [
                item["store_name"],
                f"{item['average_daily_units']:.2f}",
                f"{item['average_ticket']:.2f}",
                f"{item['projected_units']:.2f}",
                f"{item['projected_revenue']:.2f}",
                f"{item['confidence']:.2f}",
            ]
        )

    buffer.seek(0)
    headers = {"Content-Disposition": "attachment; filename=softmobile_analytics.csv"}
    return StreamingResponse(iter([buffer.getvalue()]), media_type="text/csv", headers=headers)


@router.get("/inventory/pdf")
def inventory_pdf(
    db: Session = Depends(get_db),
    current_user=Depends(require_roles(*REPORTE_ROLES)),
    _reason: str = Depends(require_reason),
):
    snapshot = backup_services.build_inventory_snapshot(db)
    pdf_bytes = backup_services.render_snapshot_pdf(snapshot)
    buffer = BytesIO(pdf_bytes)
    headers = {
        "Content-Disposition": "attachment; filename=softmobile_inventario.pdf",
    }
    return StreamingResponse(buffer, media_type="application/pdf", headers=headers)


@router.get("/inventory/csv")
def inventory_csv(
    db: Session = Depends(get_db),
    current_user=Depends(require_roles(*REPORTE_ROLES)),
    _reason: str = Depends(require_reason),
):
    snapshot = backup_services.build_inventory_snapshot(db)
    buffer = StringIO()
    writer = csv.writer(buffer)

    writer.writerow(["Inventario corporativo"])
    writer.writerow(["Generado", datetime.utcnow().isoformat()])

    consolidated_total = 0.0

    for store in snapshot.get("stores", []):
        writer.writerow([])
        writer.writerow([f"Sucursal: {store['name']}", store.get("location", "-"), store.get("timezone", "UTC")])
        writer.writerow(
            [
                "SKU",
                "Nombre",
                "Cantidad",
                "Precio unitario",
                "Valor total",
                "IMEI",
                "Serie",
                "Marca",
                "Modelo",
                "Proveedor",
                "Color",
                "Capacidad (GB)",
                "Estado",
                "Lote",
                "Fecha compra",
                "Garantía (meses)",
                "Costo unitario",
                "Margen (%)",
            ]
        )
<<<<<<< HEAD
        store_total = 0.0
=======
>>>>>>> 010b1fd6
        for device in store.get("devices", []):
            inventory_value = device.get("inventory_value", 0)
            try:
                inventory_value_float = float(inventory_value)
            except (TypeError, ValueError):
                inventory_value_float = 0.0
            store_total += inventory_value_float
            garantia = device.get("garantia_meses")
            writer.writerow(
                [
                    device.get("sku"),
                    device.get("name"),
                    device.get("quantity"),
                    f"{device.get('unit_price', 0):.2f}",
<<<<<<< HEAD
                    f"{inventory_value_float:.2f}",
=======
                    f"{device.get('inventory_value', 0):.2f}",
>>>>>>> 010b1fd6
                    device.get("imei") or "-",
                    device.get("serial") or "-",
                    device.get("marca") or "-",
                    device.get("modelo") or "-",
                    device.get("proveedor") or "-",
                    device.get("color") or "-",
                    device.get("capacidad_gb") if device.get("capacidad_gb") is not None else "-",
                    device.get("estado_comercial", "-"),
                    device.get("lote") or "-",
                    device.get("fecha_compra") or "-",
<<<<<<< HEAD
                    garantia if garantia is not None else "-",
=======
                    device.get("garantia_meses", "-"),
>>>>>>> 010b1fd6
                    f"{float(device.get('costo_unitario', 0.0)):.2f}",
                    f"{float(device.get('margen_porcentaje', 0.0)):.2f}",
                ]
            )

        registered_value_raw = store.get("inventory_value")
        try:
            registered_value = float(registered_value_raw) if registered_value_raw is not None else store_total
        except (TypeError, ValueError):
            registered_value = store_total

        totals_padding = [""] * 13
        writer.writerow(["TOTAL SUCURSAL", "", "", "", f"{store_total:.2f}", *totals_padding])
        writer.writerow(["VALOR CONTABLE", "", "", "", f"{registered_value:.2f}", *totals_padding])

        consolidated_total += store_total

    summary = snapshot.get("summary") or {}
    if summary:
        writer.writerow([])
        writer.writerow(["Resumen corporativo"])
        writer.writerow(["Sucursales auditadas", summary.get("store_count", 0)])
        writer.writerow(["Dispositivos catalogados", summary.get("device_records", 0)])
        writer.writerow(["Unidades totales", summary.get("total_units", 0)])
        summary_value_raw = summary.get("inventory_value")
        try:
            summary_value = float(summary_value_raw) if summary_value_raw is not None else 0.0
        except (TypeError, ValueError):
            summary_value = 0.0
        writer.writerow(["Inventario consolidado registrado (MXN)", f"{summary_value:.2f}"])
        writer.writerow(["Inventario consolidado calculado (MXN)", f"{consolidated_total:.2f}"])

    buffer.seek(0)
    headers = {"Content-Disposition": "attachment; filename=softmobile_inventario.csv"}
    return StreamingResponse(iter([buffer.getvalue()]), media_type="text/csv", headers=headers)


@router.get(
    "/inventory/supplier-batches",
    response_model=list[schemas.SupplierBatchOverviewItem],
)
def inventory_supplier_batches(
    store_id: int = Query(..., ge=1),
    limit: int = Query(default=5, ge=1, le=25),
    db: Session = Depends(get_db),
    current_user=Depends(require_roles(*REPORTE_ROLES)),
):
    return crud.get_supplier_batch_overview(db, store_id=store_id, limit=limit)


@router.get("/metrics", response_model=schemas.InventoryMetricsResponse)
def inventory_metrics(
    low_stock_threshold: int = Query(default=5, ge=0, le=100),
    db: Session = Depends(get_db),
    current_user=Depends(require_roles(*REPORTE_ROLES)),
):
    return crud.compute_inventory_metrics(db, low_stock_threshold=low_stock_threshold)<|MERGE_RESOLUTION|>--- conflicted
+++ resolved
@@ -487,10 +487,7 @@
                 "Margen (%)",
             ]
         )
-<<<<<<< HEAD
         store_total = 0.0
-=======
->>>>>>> 010b1fd6
         for device in store.get("devices", []):
             inventory_value = device.get("inventory_value", 0)
             try:
@@ -505,11 +502,8 @@
                     device.get("name"),
                     device.get("quantity"),
                     f"{device.get('unit_price', 0):.2f}",
-<<<<<<< HEAD
                     f"{inventory_value_float:.2f}",
-=======
                     f"{device.get('inventory_value', 0):.2f}",
->>>>>>> 010b1fd6
                     device.get("imei") or "-",
                     device.get("serial") or "-",
                     device.get("marca") or "-",
@@ -520,11 +514,8 @@
                     device.get("estado_comercial", "-"),
                     device.get("lote") or "-",
                     device.get("fecha_compra") or "-",
-<<<<<<< HEAD
                     garantia if garantia is not None else "-",
-=======
                     device.get("garantia_meses", "-"),
->>>>>>> 010b1fd6
                     f"{float(device.get('costo_unitario', 0.0)):.2f}",
                     f"{float(device.get('margen_porcentaje', 0.0)):.2f}",
                 ]
