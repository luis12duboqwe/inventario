--- conflicted
+++ resolved
@@ -1,8 +1,5 @@
-<<<<<<< HEAD
 """Endpoints protegidos para la administración de listas de precios."""
-=======
 """Endpoints para la administración de listas de precios corporativas."""
->>>>>>> d48a43b9
 
 from __future__ import annotations
 
@@ -78,21 +75,17 @@
 def list_price_lists_endpoint(
     store_id: int | None = Query(default=None, ge=1),
     customer_id: int | None = Query(default=None, ge=1),
-<<<<<<< HEAD
     is_active: bool | None = Query(default=None),
     include_items: bool = Query(default=False),
     include_inactive: bool = Query(default=False),
     include_global: bool = Query(default=True),
-=======
     include_inactive: bool = Query(default=True),
     include_global: bool = Query(default=True),
     include_items: bool = Query(default=True),
->>>>>>> d48a43b9
     db: Session = Depends(get_db),
     current_user=Depends(require_roles(*GESTION_ROLES)),
 ) -> list[schemas.PriceListResponse]:
     _ensure_feature_enabled()
-<<<<<<< HEAD
     active_filter = is_active
     if active_filter is None and not include_inactive:
         active_filter = True
@@ -110,7 +103,6 @@
             if price_list.store_id is not None or price_list.customer_id is not None
         ]
     return price_lists
-=======
     return pricing.list_price_lists(
         db,
         store_id=store_id,
@@ -119,7 +111,6 @@
         include_global=include_global,
         include_items=include_items,
     )
->>>>>>> d48a43b9
 
 
 @router.get(
