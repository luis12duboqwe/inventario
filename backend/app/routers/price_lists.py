from datetime import date
from decimal import Decimal
from typing import NoReturn

from fastapi import APIRouter, Depends, HTTPException, Path, Query, Response, status
from sqlalchemy.orm import Session

from .. import schemas
from ..config import settings
from ..core.roles import GESTION_ROLES, MOVEMENT_ROLES
from ..database import get_db
from ..routers.dependencies import require_reason
from ..security import require_roles
from ..services import pricing

router = APIRouter(prefix="/price-lists", tags=["listas de precios"])
pricing_router = APIRouter(prefix="/pricing", tags=["precios", "inventario"])


def _ensure_feature_enabled() -> None:
    if not settings.enable_price_lists:
        raise HTTPException(
            status_code=status.HTTP_404_NOT_FOUND,
            detail="Funcionalidad no disponible",
        )


def _raise_lookup(exc: LookupError) -> NoReturn:
    detail_map = {
        "price_list_not_found": "La lista de precios solicitada no existe.",
        "price_list_item_not_found": "El elemento de la lista de precios no existe.",
        "store_not_found": "La sucursal indicada no existe.",
        "customer_not_found": "El cliente indicado no existe.",
        "device_not_found": "El dispositivo indicado no existe.",
    }
    detail = detail_map.get(str(exc), "Recurso no encontrado")
    raise HTTPException(status_code=status.HTTP_404_NOT_FOUND, detail=detail) from exc


def _raise_value_error(exc: ValueError) -> NoReturn:
    detail_map = {
        "price_list_conflict": "Ya existe una lista con los mismos criterios.",
        "price_list_item_conflict": "Ya existe un elemento con el mismo dispositivo.",
    }
    message = str(exc)
    if message in detail_map:
<<<<<<< HEAD
        raise HTTPException(
            status_code=status.HTTP_409_CONFLICT,
            detail=detail_map[message],
        ) from exc
=======
        raise HTTPException(status_code=status.HTTP_409_CONFLICT, detail=detail_map[message]) from exc
>>>>>>> 3de6dc49
    if message in {"price_list_conflict", "price_list_duplicate"}:
        raise HTTPException(
            status_code=status.HTTP_409_CONFLICT,
            detail="Ya existe una lista de precios con los mismos criterios.",
        ) from exc
    if message in {"price_list_item_conflict", "price_list_item_duplicate"}:
        raise HTTPException(
            status_code=status.HTTP_409_CONFLICT,
            detail="Ya existe un elemento con los mismos criterios.",
        ) from exc
    if message == "price_list_item_invalid_store":
        raise HTTPException(
            status_code=status.HTTP_422_UNPROCESSABLE_ENTITY,
            detail="El dispositivo no pertenece a la sucursal configurada.",
        ) from exc
    if message in numeric_errors:
        raise HTTPException(
            status_code=status.HTTP_422_UNPROCESSABLE_ENTITY,
            detail="Los valores numéricos proporcionados no son válidos.",
        ) from exc
    raise exc


def _performed_by_id(user) -> int | None:
    return getattr(user, "id", None)


@router.get("", response_model=list[schemas.PriceListResponse])
def list_price_lists_endpoint(
    store_id: int | None = Query(default=None, ge=1),
    customer_id: int | None = Query(default=None, ge=1),
    is_active: bool | None = Query(default=None),
    include_items: bool = Query(default=False),
    include_inactive: bool = Query(default=False),
    include_global: bool = Query(default=True),
    db: Session = Depends(get_db),
    current_user=Depends(require_roles(*GESTION_ROLES)),
) -> list[schemas.PriceListResponse]:
    _ensure_feature_enabled()
    _ = current_user
    return pricing.list_price_lists(
        db,
        store_id=store_id,
        customer_id=customer_id,
        is_active=is_active,
        include_items=include_items,
        include_inactive=include_inactive,
        include_global=include_global,
    )


@router.get("/resolve", response_model=schemas.PriceResolution | None)
def resolve_device_price_endpoint(
    device_id: int = Query(ge=1),
    store_id: int | None = Query(default=None, ge=1),
    customer_id: int | None = Query(default=None, ge=1),
    reference_date: date | None = Query(default=None),
    default_price: Decimal | None = Query(default=None, gt=Decimal("0")),
    default_currency: str = Query(default="MXN", min_length=3, max_length=8),
    db: Session = Depends(get_db),
    current_user=Depends(require_roles(*MOVEMENT_ROLES)),
) -> schemas.PriceResolution | None:
    _ensure_feature_enabled()
    _ = current_user
    try:
        return pricing.resolve_device_price(
            db,
            device_id=device_id,
            store_id=store_id,
            customer_id=customer_id,
            reference_date=reference_date,
            default_price=default_price,
            default_currency=default_currency,
        )
    except LookupError as exc:
        _raise_lookup(exc)


@router.get("/{price_list_id}", response_model=schemas.PriceListResponse)
def get_price_list_endpoint(
    price_list_id: int = Path(ge=1),
    include_items: bool = Query(default=True),
    db: Session = Depends(get_db),
    current_user=Depends(require_roles(*GESTION_ROLES)),
) -> schemas.PriceListResponse:
    _ensure_feature_enabled()
    _ = current_user
    try:
        return pricing.get_price_list(
            db,
            price_list_id,
            include_items=include_items,
        )
    except LookupError as exc:
        _raise_lookup(exc)


@router.post(
    "",
    response_model=schemas.PriceListResponse,
    status_code=status.HTTP_201_CREATED,
)
def create_price_list_endpoint(
    payload: schemas.PriceListCreate,
    include_items: bool = Query(default=True),
    db: Session = Depends(get_db),
    reason: str = Depends(require_reason),
    current_user=Depends(require_roles(*GESTION_ROLES)),
) -> schemas.PriceListResponse:
    _ensure_feature_enabled()
    _ = reason
    try:
        return pricing.create_price_list(
            db,
            payload,
            performed_by_id=_performed_by_id(current_user),
            include_items=include_items,
        )
    except LookupError as exc:
        _raise_lookup(exc)
    except ValueError as exc:
        _raise_value_error(exc)


@router.put("/{price_list_id}", response_model=schemas.PriceListResponse)
def update_price_list_endpoint(
    payload: schemas.PriceListUpdate,
    price_list_id: int = Path(ge=1),
    include_items: bool = Query(default=True),
    db: Session = Depends(get_db),
    reason: str = Depends(require_reason),
    current_user=Depends(require_roles(*GESTION_ROLES)),
) -> schemas.PriceListResponse:
    _ensure_feature_enabled()
    _ = reason
    try:
        return pricing.update_price_list(
            db,
            price_list_id,
            payload,
            performed_by_id=_performed_by_id(current_user),
            include_items=include_items,
        )
    except LookupError as exc:
        _raise_lookup(exc)
    except ValueError as exc:
        _raise_value_error(exc)


@router.delete("/{price_list_id}", status_code=status.HTTP_204_NO_CONTENT)
def delete_price_list_endpoint(
    price_list_id: int = Path(ge=1),
    db: Session = Depends(get_db),
    reason: str = Depends(require_reason),
    current_user=Depends(require_roles(*GESTION_ROLES)),
) -> Response:
    _ensure_feature_enabled()
    _ = reason
    try:
        pricing.delete_price_list(
            db,
            price_list_id,
            performed_by_id=_performed_by_id(current_user),
        )
    except LookupError as exc:
        _raise_lookup(exc)
    return Response(status_code=status.HTTP_204_NO_CONTENT)


@router.get("/items/{item_id}", response_model=schemas.PriceListItemResponse)
def get_price_list_item_endpoint(
    item_id: int = Path(ge=1),
    db: Session = Depends(get_db),
    current_user=Depends(require_roles(*GESTION_ROLES)),
) -> schemas.PriceListItemResponse:
    _ensure_feature_enabled()
    _ = current_user
    try:
        return pricing.get_price_list_item(db, item_id)
    except LookupError as exc:
        _raise_lookup(exc)


@router.post(
    "/{price_list_id}/items",
    response_model=schemas.PriceListItemResponse,
    status_code=status.HTTP_201_CREATED,
)
def create_price_list_item_endpoint(
    payload: schemas.PriceListItemCreate,
    price_list_id: int = Path(ge=1),
    db: Session = Depends(get_db),
    reason: str = Depends(require_reason),
    current_user=Depends(require_roles(*GESTION_ROLES)),
) -> schemas.PriceListItemResponse:
    _ensure_feature_enabled()
    _ = reason
    try:
        return pricing.create_price_list_item(
            db,
            price_list_id,
            payload,
            performed_by_id=_performed_by_id(current_user),
        )
    except LookupError as exc:
        _raise_lookup(exc)
    except ValueError as exc:
        _raise_value_error(exc)


@router.put("/items/{item_id}", response_model=schemas.PriceListItemResponse)
def update_price_list_item_endpoint(
    payload: schemas.PriceListItemUpdate,
    item_id: int = Path(ge=1),
    db: Session = Depends(get_db),
    reason: str = Depends(require_reason),
    current_user=Depends(require_roles(*GESTION_ROLES)),
) -> schemas.PriceListItemResponse:
    _ensure_feature_enabled()
    _ = reason
    try:
        return pricing.update_price_list_item(
            db,
            item_id,
            payload,
            performed_by_id=_performed_by_id(current_user),
        )
    except LookupError as exc:
        _raise_lookup(exc)
    except ValueError as exc:
        _raise_value_error(exc)


@router.delete("/items/{item_id}", status_code=status.HTTP_204_NO_CONTENT)
def delete_price_list_item_endpoint(
    item_id: int = Path(ge=1),
    db: Session = Depends(get_db),
    reason: str = Depends(require_reason),
    current_user=Depends(require_roles(*GESTION_ROLES)),
) -> Response:
    _ensure_feature_enabled()
    _ = reason
    try:
        pricing.delete_price_list_item(
            db,
            item_id,
            performed_by_id=_performed_by_id(current_user),
        )
    except LookupError as exc:
        _raise_lookup(exc)
    return Response(status_code=status.HTTP_204_NO_CONTENT)


@router.get(
    "/evaluation",
    response_model=schemas.PriceEvaluationResponse,
)
def evaluate_device_price_endpoint(
    device_id: int = Query(ge=1),
    store_id: int | None = Query(default=None, ge=1),
    customer_id: int | None = Query(default=None, ge=1),
    db: Session = Depends(get_db),
    current_user=Depends(require_roles(*GESTION_ROLES)),
) -> schemas.PriceEvaluationResponse:
    _ensure_feature_enabled()
    _ = current_user
    try:
        resolution = pricing.resolve_device_price(
            db,
            device_id=device_id,
            store_id=store_id,
            customer_id=customer_id,
            reference_date=None,
            default_price=None,
        )
    except LookupError as exc:
        _raise_lookup(exc)

    if resolution is None:
        return schemas.PriceEvaluationResponse(
            device_id=device_id,
            price_list_id=None,
            scope=None,
            price=None,
            currency=None,
        )

    return schemas.PriceEvaluationResponse(
        device_id=resolution.device_id,
        price_list_id=resolution.price_list_id,
        scope=resolution.scope,
        price=resolution.price,
        currency=resolution.currency,
    )


pricing_router.include_router(router)


@pricing_router.get(
    "/price-resolution",
    response_model=schemas.PriceResolution | None,
)
def resolve_device_price_pricing_endpoint(
    device_id: int = Query(ge=1),
    store_id: int | None = Query(default=None, ge=1),
    customer_id: int | None = Query(default=None, ge=1),
    reference_date: date | None = Query(default=None),
    default_price: Decimal | None = Query(default=None, gt=Decimal("0")),
    default_currency: str = Query(default="MXN", min_length=3, max_length=8),
    db: Session = Depends(get_db),
    current_user=Depends(require_roles(*MOVEMENT_ROLES)),
) -> schemas.PriceResolution | None:
    return resolve_device_price_endpoint(
        device_id=device_id,
        store_id=store_id,
        customer_id=customer_id,
        reference_date=reference_date,
        default_price=default_price,
        default_currency=default_currency,
        db=db,
        current_user=current_user,
    )


@pricing_router.get(
    "/price-evaluation",
    response_model=schemas.PriceEvaluationResponse,
)
def evaluate_device_price_pricing_endpoint(
    device_id: int = Query(ge=1),
    store_id: int | None = Query(default=None, ge=1),
    customer_id: int | None = Query(default=None, ge=1),
    db: Session = Depends(get_db),
    current_user=Depends(require_roles(*GESTION_ROLES)),
) -> schemas.PriceEvaluationResponse:
    return evaluate_device_price_endpoint(
        device_id=device_id,
        store_id=store_id,
        customer_id=customer_id,
        db=db,
        current_user=current_user,
    )


__all__ = ["router", "pricing_router"]<|MERGE_RESOLUTION|>--- conflicted
+++ resolved
@@ -44,14 +44,11 @@
     }
     message = str(exc)
     if message in detail_map:
-<<<<<<< HEAD
         raise HTTPException(
             status_code=status.HTTP_409_CONFLICT,
             detail=detail_map[message],
         ) from exc
-=======
         raise HTTPException(status_code=status.HTTP_409_CONFLICT, detail=detail_map[message]) from exc
->>>>>>> 3de6dc49
     if message in {"price_list_conflict", "price_list_duplicate"}:
         raise HTTPException(
             status_code=status.HTTP_409_CONFLICT,
