"""Rutas de auditoría corporativa."""
from __future__ import annotations

from datetime import date, datetime

from fastapi import APIRouter, Depends, Query
from fastapi.responses import PlainTextResponse
from sqlalchemy.orm import Session

from .. import crud, schemas
from ..core.roles import AUDITORIA_ROLES
from ..database import get_db
from ..security import require_roles
from ..utils import audit as audit_utils

router = APIRouter(prefix="/audit", tags=["auditoría"])


@router.get("/logs", response_model=list[schemas.AuditLogResponse])
def list_audit_logs_endpoint(
    limit: int = Query(default=100, ge=1, le=500),
    action: str | None = Query(default=None, max_length=120),
    entity_type: str | None = Query(default=None, max_length=80),
    performed_by_id: int | None = Query(default=None, ge=1),
    date_from: datetime | date | None = Query(default=None),
    date_to: datetime | date | None = Query(default=None),
    db: Session = Depends(get_db),
    current_user=Depends(require_roles(*AUDITORIA_ROLES)),
):
<<<<<<< HEAD
    logs = crud.list_audit_logs(
=======
    return crud.list_audit_logs(
>>>>>>> 0a5ac8ff
        db,
        limit=limit,
        action=action,
        entity_type=entity_type,
        performed_by_id=performed_by_id,
        date_from=date_from,
        date_to=date_to,
    )
<<<<<<< HEAD
    return [
        schemas.AuditLogResponse(**audit_utils.serialize_log(log))
        for log in logs
    ]
=======
>>>>>>> 0a5ac8ff


@router.get("/logs/export.csv")
def export_audit_logs(
    limit: int = Query(default=1000, ge=1, le=5000),
    action: str | None = Query(default=None, max_length=120),
    entity_type: str | None = Query(default=None, max_length=80),
    performed_by_id: int | None = Query(default=None, ge=1),
    date_from: datetime | date | None = Query(default=None),
    date_to: datetime | date | None = Query(default=None),
<<<<<<< HEAD
    db: Session = Depends(get_db),
    current_user=Depends(require_roles(*AUDITORIA_ROLES)),
):
    csv_data = crud.export_audit_logs_csv(
        db,
        limit=limit,
        action=action,
        entity_type=entity_type,
        performed_by_id=performed_by_id,
        date_from=date_from,
        date_to=date_to,
    )
    filename = "bitacora_auditoria.csv"
    return PlainTextResponse(
        csv_data,
        media_type="text/csv; charset=utf-8",
        headers={"Content-Disposition": f"attachment; filename={filename}"},
    )


@router.get("/reminders", response_model=schemas.AuditReminderSummary)
def audit_reminders(
    threshold_minutes: int = Query(default=15, ge=0, le=720),
    min_occurrences: int = Query(default=1, ge=1, le=20),
    lookback_hours: int = Query(default=48, ge=1, le=168),
    limit: int = Query(default=10, ge=1, le=50),
    db: Session = Depends(get_db),
    current_user=Depends(require_roles(*AUDITORIA_ROLES)),
):
    reminders = crud.get_persistent_audit_alerts(
        db,
        threshold_minutes=threshold_minutes,
        min_occurrences=min_occurrences,
        lookback_hours=lookback_hours,
        limit=limit,
    )
    return schemas.AuditReminderSummary(
        threshold_minutes=threshold_minutes,
        min_occurrences=min_occurrences,
        total=len(reminders),
        persistent=[schemas.AuditReminderEntry(**item) for item in reminders],
=======
    db: Session = Depends(get_db),
    current_user=Depends(require_roles(*AUDITORIA_ROLES)),
):
    csv_data = crud.export_audit_logs_csv(
        db,
        limit=limit,
        action=action,
        entity_type=entity_type,
        performed_by_id=performed_by_id,
        date_from=date_from,
        date_to=date_to,
    )
    filename = "bitacora_auditoria.csv"
    return PlainTextResponse(
        csv_data,
        media_type="text/csv; charset=utf-8",
        headers={"Content-Disposition": f"attachment; filename={filename}"},
>>>>>>> 0a5ac8ff
    )


__all__ = ["router"]<|MERGE_RESOLUTION|>--- conflicted
+++ resolved
@@ -27,11 +27,7 @@
     db: Session = Depends(get_db),
     current_user=Depends(require_roles(*AUDITORIA_ROLES)),
 ):
-<<<<<<< HEAD
-    logs = crud.list_audit_logs(
-=======
     return crud.list_audit_logs(
->>>>>>> 0a5ac8ff
         db,
         limit=limit,
         action=action,
@@ -40,13 +36,6 @@
         date_from=date_from,
         date_to=date_to,
     )
-<<<<<<< HEAD
-    return [
-        schemas.AuditLogResponse(**audit_utils.serialize_log(log))
-        for log in logs
-    ]
-=======
->>>>>>> 0a5ac8ff
 
 
 @router.get("/logs/export.csv")
@@ -57,7 +46,6 @@
     performed_by_id: int | None = Query(default=None, ge=1),
     date_from: datetime | date | None = Query(default=None),
     date_to: datetime | date | None = Query(default=None),
-<<<<<<< HEAD
     db: Session = Depends(get_db),
     current_user=Depends(require_roles(*AUDITORIA_ROLES)),
 ):
@@ -78,47 +66,4 @@
     )
 
 
-@router.get("/reminders", response_model=schemas.AuditReminderSummary)
-def audit_reminders(
-    threshold_minutes: int = Query(default=15, ge=0, le=720),
-    min_occurrences: int = Query(default=1, ge=1, le=20),
-    lookback_hours: int = Query(default=48, ge=1, le=168),
-    limit: int = Query(default=10, ge=1, le=50),
-    db: Session = Depends(get_db),
-    current_user=Depends(require_roles(*AUDITORIA_ROLES)),
-):
-    reminders = crud.get_persistent_audit_alerts(
-        db,
-        threshold_minutes=threshold_minutes,
-        min_occurrences=min_occurrences,
-        lookback_hours=lookback_hours,
-        limit=limit,
-    )
-    return schemas.AuditReminderSummary(
-        threshold_minutes=threshold_minutes,
-        min_occurrences=min_occurrences,
-        total=len(reminders),
-        persistent=[schemas.AuditReminderEntry(**item) for item in reminders],
-=======
-    db: Session = Depends(get_db),
-    current_user=Depends(require_roles(*AUDITORIA_ROLES)),
-):
-    csv_data = crud.export_audit_logs_csv(
-        db,
-        limit=limit,
-        action=action,
-        entity_type=entity_type,
-        performed_by_id=performed_by_id,
-        date_from=date_from,
-        date_to=date_to,
-    )
-    filename = "bitacora_auditoria.csv"
-    return PlainTextResponse(
-        csv_data,
-        media_type="text/csv; charset=utf-8",
-        headers={"Content-Disposition": f"attachment; filename={filename}"},
->>>>>>> 0a5ac8ff
-    )
-
-
 __all__ = ["router"]