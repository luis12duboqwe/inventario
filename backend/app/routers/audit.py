--- conflicted
+++ resolved
@@ -3,11 +3,7 @@
 
 from datetime import date, datetime
 
-<<<<<<< HEAD
-from fastapi import APIRouter, Depends, HTTPException, Query, status
-=======
 from fastapi import APIRouter, Depends, Query
->>>>>>> ef115631
 from fastapi.responses import PlainTextResponse
 from sqlalchemy.orm import Session
 
@@ -32,11 +28,7 @@
     db: Session = Depends(get_db),
     current_user=Depends(require_roles(*AUDITORIA_ROLES)),
 ):
-<<<<<<< HEAD
-    logs = crud.list_audit_logs(
-=======
     return crud.list_audit_logs(
->>>>>>> ef115631
         db,
         limit=limit,
         action=action,
@@ -45,13 +37,6 @@
         date_from=date_from,
         date_to=date_to,
     )
-<<<<<<< HEAD
-    return [
-        schemas.AuditLogResponse(**audit_utils.serialize_log(log))
-        for log in logs
-    ]
-=======
->>>>>>> ef115631
 
 
 @router.get("/logs/export.csv")
@@ -62,9 +47,9 @@
     performed_by_id: int | None = Query(default=None, ge=1),
     date_from: datetime | date | None = Query(default=None),
     date_to: datetime | date | None = Query(default=None),
-<<<<<<< HEAD
     db: Session = Depends(get_db),
     current_user=Depends(require_roles(*AUDITORIA_ROLES)),
+    _reason: str = Depends(require_reason),
 ):
     csv_data = crud.export_audit_logs_csv(
         db,
@@ -83,93 +68,4 @@
     )
 
 
-@router.get("/reminders", response_model=schemas.AuditReminderSummary)
-def audit_reminders(
-    threshold_minutes: int = Query(default=15, ge=0, le=720),
-    min_occurrences: int = Query(default=1, ge=1, le=20),
-    lookback_hours: int = Query(default=48, ge=1, le=168),
-    limit: int = Query(default=10, ge=1, le=50),
-    db: Session = Depends(get_db),
-    current_user=Depends(require_roles(*AUDITORIA_ROLES)),
-):
-    reminders = crud.get_persistent_audit_alerts(
-        db,
-        threshold_minutes=threshold_minutes,
-        min_occurrences=min_occurrences,
-        lookback_hours=lookback_hours,
-        limit=limit,
-    )
-    entries = [schemas.AuditReminderEntry(**item) for item in reminders]
-    pending = sum(1 for item in entries if item.status == "pending")
-    acknowledged_total = len(entries) - pending
-    return schemas.AuditReminderSummary(
-        threshold_minutes=threshold_minutes,
-        min_occurrences=min_occurrences,
-        total=len(entries),
-        pending=pending,
-        acknowledged_total=acknowledged_total,
-        persistent=entries,
-    )
-
-
-@router.post(
-    "/acknowledgements",
-    response_model=schemas.AuditAcknowledgementResponse,
-    status_code=status.HTTP_201_CREATED,
-)
-def acknowledge_audit_alert_endpoint(
-    payload: schemas.AuditAcknowledgementRequest,
-=======
->>>>>>> ef115631
-    db: Session = Depends(get_db),
-    current_user=Depends(require_roles(*AUDITORIA_ROLES)),
-    _reason: str = Depends(require_reason),
-):
-<<<<<<< HEAD
-    try:
-        acknowledgement = crud.acknowledge_audit_alert(
-            db,
-            entity_type=payload.entity_type,
-            entity_id=payload.entity_id,
-            acknowledged_by_id=getattr(current_user, "id", None),
-            note=payload.note,
-        )
-    except crud.AuditAcknowledgementNotFound as exc:  # pragma: no cover - detalle controlado en pruebas
-        raise HTTPException(status_code=status.HTTP_404_NOT_FOUND, detail=str(exc)) from exc
-    except crud.AuditAcknowledgementConflict as exc:  # pragma: no cover - detalle controlado en pruebas
-        raise HTTPException(status_code=status.HTTP_409_CONFLICT, detail=str(exc)) from exc
-    except crud.AuditAcknowledgementError as exc:
-        raise HTTPException(status_code=status.HTTP_400_BAD_REQUEST, detail=str(exc)) from exc
-    acknowledged_by_name = None
-    if acknowledgement.acknowledged_by is not None:
-        acknowledged_by_name = (
-            acknowledgement.acknowledged_by.full_name
-            or acknowledgement.acknowledged_by.username
-        )
-    return schemas.AuditAcknowledgementResponse(
-        entity_type=acknowledgement.entity_type,
-        entity_id=acknowledgement.entity_id,
-        acknowledged_at=acknowledgement.acknowledged_at,
-        acknowledged_by_id=acknowledgement.acknowledged_by_id,
-        acknowledged_by_name=acknowledged_by_name,
-        note=acknowledgement.note,
-=======
-    csv_data = crud.export_audit_logs_csv(
-        db,
-        limit=limit,
-        action=action,
-        entity_type=entity_type,
-        performed_by_id=performed_by_id,
-        date_from=date_from,
-        date_to=date_to,
-    )
-    filename = "bitacora_auditoria.csv"
-    return PlainTextResponse(
-        csv_data,
-        media_type="text/csv; charset=utf-8",
-        headers={"Content-Disposition": f"attachment; filename={filename}"},
->>>>>>> ef115631
-    )
-
-
 __all__ = ["router"]