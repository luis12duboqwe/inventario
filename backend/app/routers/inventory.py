"""Operaciones sobre inventario, movimientos y reportes puntuales."""
from __future__ import annotations

from datetime import date
from decimal import Decimal

from fastapi import APIRouter, Depends, HTTPException, Path, Query, status
from sqlalchemy.orm import Session

from backend.schemas.common import Page, PageParams

from .. import crud, models, schemas
from ..config import settings
from ..core.roles import ADMIN, MOVEMENT_ROLES
from ..core.transactions import transactional_session
from ..database import get_db
from ..routers.dependencies import require_reason
from ..security import require_roles
<<<<<<< HEAD
from ..services import (
    inventory_catalog_export,
    inventory_import,
    inventory_labels,
    inventory_search,
    inventory_smart_import,
)
from backend.schemas.common import Page, PageParams
=======
>>>>>>> 204af40a

router = APIRouter(prefix="/inventory", tags=["inventario"])


@router.get(
    "/reservations",
    response_model=Page[schemas.InventoryReservationResponse],
    dependencies=[Depends(require_roles(*MOVEMENT_ROLES))],
)
def list_inventory_reservations_endpoint(
    store_id: int | None = Query(default=None, ge=1),
    device_id: int | None = Query(default=None, ge=1),
    status_filter: models.InventoryState | None = Query(default=None),
    include_expired: bool = Query(default=False),
    limit: int = Query(default=50, ge=1, le=200),
    offset: int = Query(default=0, ge=0),
    pagination: PageParams = Depends(),
    db: Session = Depends(get_db),
    current_user=Depends(require_roles(*MOVEMENT_ROLES)),
) -> Page[schemas.InventoryReservationResponse]:
    crud.expire_reservations(
        db,
        store_id=store_id,
        device_ids=[device_id] if device_id is not None else None,
    )
    reservations = crud.list_inventory_reservations(
        db,
        store_id=store_id,
        device_id=device_id,
        status=status_filter,
        include_expired=include_expired,
    )
    page_offset = (
        pagination.offset if (pagination.page > 1 and offset == 0) else offset
    )
    page_size = min(pagination.size, limit)
    sliced = reservations[page_offset : page_offset + page_size]
    items = [
        schemas.InventoryReservationResponse.model_validate(record)
        for record in sliced
    ]
    return Page.from_items(
        items,
        page=pagination.page,
        size=page_size,
        total=len(reservations),
    )


@router.post(
    "/reservations",
    response_model=schemas.InventoryReservationResponse,
    status_code=status.HTTP_201_CREATED,
    dependencies=[Depends(require_roles(*MOVEMENT_ROLES))],
)
def create_inventory_reservation_endpoint(
    payload: schemas.InventoryReservationCreate,
    db: Session = Depends(get_db),
    reason: str = Depends(require_reason),
    current_user=Depends(require_roles(*MOVEMENT_ROLES)),
) -> schemas.InventoryReservationResponse:
    try:
        reservation = crud.create_reservation(
            db,
            store_id=payload.store_id,
            device_id=payload.device_id,
            quantity=payload.quantity,
            expires_at=payload.expires_at,
            reserved_by_id=current_user.id if current_user else None,
            reason=reason,
        )
    except LookupError as exc:
        raise HTTPException(
            status_code=status.HTTP_404_NOT_FOUND, detail="Recurso no encontrado"
        ) from exc
    except ValueError as exc:
        message = str(exc)
        if message in {"reservation_invalid_quantity", "reservation_invalid_expiration", "reservation_reason_required", "reservation_requires_single_unit"}:
            raise HTTPException(
                status_code=status.HTTP_422_UNPROCESSABLE_ENTITY,
                detail=message,
            ) from exc
        if message in {"reservation_insufficient_stock", "reservation_device_unavailable"}:
            raise HTTPException(
                status_code=status.HTTP_409_CONFLICT,
                detail=message,
            ) from exc
        raise
    return schemas.InventoryReservationResponse.model_validate(reservation)


@router.put(
    "/reservations/{reservation_id}/renew",
    response_model=schemas.InventoryReservationResponse,
    dependencies=[Depends(require_roles(*MOVEMENT_ROLES))],
)
def renew_inventory_reservation_endpoint(
    payload: schemas.InventoryReservationRenew,
    reservation_id: int = Path(..., ge=1),
    db: Session = Depends(get_db),
    reason: str = Depends(require_reason),
    current_user=Depends(require_roles(*MOVEMENT_ROLES)),
) -> schemas.InventoryReservationResponse:
    try:
        reservation = crud.renew_reservation(
            db,
            reservation_id,
            expires_at=payload.expires_at,
            performed_by_id=current_user.id if current_user else None,
            reason=reason,
        )
    except LookupError as exc:
        raise HTTPException(
            status_code=status.HTTP_404_NOT_FOUND, detail="Reserva no encontrada"
        ) from exc
    except ValueError as exc:
        message = str(exc)
        if message in {"reservation_not_active", "reservation_invalid_expiration", "reservation_reason_required"}:
            raise HTTPException(
                status_code=status.HTTP_409_CONFLICT
                if message == "reservation_not_active"
                else status.HTTP_422_UNPROCESSABLE_ENTITY,
                detail=message,
            ) from exc
        raise
    return schemas.InventoryReservationResponse.model_validate(reservation)


@router.post(
    "/reservations/{reservation_id}/cancel",
    response_model=schemas.InventoryReservationResponse,
    dependencies=[Depends(require_roles(*MOVEMENT_ROLES))],
)
def cancel_inventory_reservation_endpoint(
    reservation_id: int = Path(..., ge=1),
    db: Session = Depends(get_db),
    reason: str = Depends(require_reason),
    current_user=Depends(require_roles(*MOVEMENT_ROLES)),
) -> schemas.InventoryReservationResponse:
    try:
        reservation = crud.release_reservation(
            db,
            reservation_id,
            performed_by_id=current_user.id if current_user else None,
            reason=reason,
            target_state=models.InventoryState.CANCELADO,
        )
    except LookupError as exc:
        raise HTTPException(
            status_code=status.HTTP_404_NOT_FOUND, detail="Reserva no encontrada"
        ) from exc
    except ValueError as exc:
        message = str(exc)
        if message in {"reservation_not_active", "reservation_invalid_transition"}:
            raise HTTPException(
                status_code=status.HTTP_409_CONFLICT,
                detail=message,
            ) from exc
        raise
    return schemas.InventoryReservationResponse.model_validate(reservation)


@router.get(
    "/devices/incomplete",
    response_model=Page[schemas.DeviceResponse],
    dependencies=[Depends(require_roles(*MOVEMENT_ROLES))],
)
def list_incomplete_inventory_devices(
    store_id: int | None = Query(default=None, ge=1),
    limit: int = Query(default=50, ge=1, le=200),
    offset: int = Query(default=0, ge=0),
    pagination: PageParams = Depends(),
    db: Session = Depends(get_db),
    current_user=Depends(require_roles(*MOVEMENT_ROLES)),
) -> Page[schemas.DeviceResponse]:
    page_offset = (
        pagination.offset if (pagination.page > 1 and offset == 0) else offset
    )
    page_size = min(pagination.size, limit)
    total = crud.count_incomplete_devices(db, store_id=store_id)
    devices = crud.list_incomplete_devices(
        db, store_id=store_id, limit=page_size, offset=page_offset
    )
    items = [schemas.DeviceResponse.model_validate(
        device) for device in devices]
    return Page.from_items(items, page=pagination.page, size=page_size, total=total)


@router.post(
    "/stores/{store_id}/movements",
    response_model=schemas.MovementResponse,
    status_code=status.HTTP_201_CREATED,
    dependencies=[Depends(require_roles(*MOVEMENT_ROLES))],
)
def register_movement(
    payload: schemas.MovementCreate,
    store_id: int = Path(..., ge=1),
    db: Session = Depends(get_db),
    reason: str = Depends(require_reason),
    current_user=Depends(require_roles(*MOVEMENT_ROLES)),
):
    if payload.comentario != reason:
        raise HTTPException(
            status_code=status.HTTP_422_UNPROCESSABLE_ENTITY,
            detail={
                "code": "reason_comment_mismatch",
                "message": "El comentario debe coincidir con el motivo corporativo enviado en la cabecera X-Reason.",
            },
        )
    try:
        with transactional_session(db):
            movement = crud.create_inventory_movement(
                db,
                store_id,
                payload,
                performed_by_id=current_user.id if current_user else None,
            )
    except LookupError as exc:
        raise HTTPException(status_code=status.HTTP_404_NOT_FOUND,
                            detail="Recurso no encontrado") from exc
    except PermissionError as exc:
        raise HTTPException(
            status_code=status.HTTP_403_FORBIDDEN,
            detail="Solo gerentes o administradores pueden registrar ajustes de inventario.",
        ) from exc
    except ValueError as exc:
        if str(exc) == "insufficient_stock":
            raise HTTPException(
                status_code=status.HTTP_409_CONFLICT,
                detail="Stock insuficiente para registrar la salida.",
            ) from exc
        if str(exc) == "invalid_destination_store":
            raise HTTPException(
                status_code=status.HTTP_422_UNPROCESSABLE_ENTITY,
                detail={
                    "code": "invalid_destination_store",
                    "message": "La sucursal destino del movimiento debe coincidir con la seleccionada.",
                },
            ) from exc
        raise
    return movement


@router.patch(
    "/stores/{store_id}/devices/{device_id}",
    response_model=schemas.DeviceResponse,
    dependencies=[Depends(require_roles(*MOVEMENT_ROLES))],
)
def update_device(
    payload: schemas.DeviceUpdate,
    store_id: int = Path(..., ge=1),
    device_id: int = Path(..., ge=1),
    db: Session = Depends(get_db),
    reason: str = Depends(require_reason),
    current_user=Depends(require_roles(*MOVEMENT_ROLES)),
):
    try:
        with transactional_session(db):
            device = crud.update_device(
                db,
                store_id,
                device_id,
                payload,
                performed_by_id=current_user.id if current_user else None,
            )
    except LookupError as exc:
        raise HTTPException(status_code=status.HTTP_404_NOT_FOUND,
                            detail="Dispositivo no encontrado") from exc
    except ValueError as exc:
        if str(exc) == "device_identifier_conflict":
            raise HTTPException(
                status_code=status.HTTP_409_CONFLICT,
                detail={
                    "code": "device_identifier_conflict",
                    "message": "El IMEI o número de serie ya está registrado en otra sucursal.",
                },
            ) from exc
        raise
    return device


@router.get(
    "/stores/{store_id}/devices/{device_id}/identifier",
    response_model=schemas.DeviceIdentifierResponse,
    dependencies=[Depends(require_roles(*MOVEMENT_ROLES))],
)
def retrieve_device_identifier(
    store_id: int = Path(..., ge=1),
    device_id: int = Path(..., ge=1),
    db: Session = Depends(get_db),
    current_user=Depends(require_roles(*MOVEMENT_ROLES)),
):
    try:
        return crud.get_device_identifier(db, store_id, device_id)
    except LookupError as exc:
        message = str(exc)
        if message == "device_not_found":
            raise HTTPException(
                status_code=status.HTTP_404_NOT_FOUND,
                detail={"code": "device_not_found",
                        "message": "Dispositivo no encontrado"},
            ) from exc
        if message == "device_identifier_not_found":
            raise HTTPException(
                status_code=status.HTTP_404_NOT_FOUND,
                detail={
                    "code": "device_identifier_not_found",
                    "message": "El dispositivo no tiene identificadores registrados.",
                },
            ) from exc
        raise


@router.put(
    "/stores/{store_id}/devices/{device_id}/identifier",
    response_model=schemas.DeviceIdentifierResponse,
    dependencies=[Depends(require_roles(*MOVEMENT_ROLES))],
)
def upsert_device_identifier(
    payload: schemas.DeviceIdentifierRequest,
    store_id: int = Path(..., ge=1),
    device_id: int = Path(..., ge=1),
    db: Session = Depends(get_db),
    reason: str = Depends(require_reason),
    current_user=Depends(require_roles(*MOVEMENT_ROLES)),
):
    try:
        return crud.upsert_device_identifier(
            db,
            store_id,
            device_id,
            payload,
            reason=reason,
            performed_by_id=current_user.id if current_user else None,
        )
    except LookupError as exc:
        raise HTTPException(
            status_code=status.HTTP_404_NOT_FOUND,
            detail="Dispositivo no encontrado",
        ) from exc
    except ValueError as exc:
        if str(exc) == "device_identifier_conflict":
            raise HTTPException(
                status_code=status.HTTP_409_CONFLICT,
                detail={
                    "code": "device_identifier_conflict",
                    "message": "El IMEI o número de serie ya fue registrado en otro producto.",
                },
            ) from exc
        raise


@router.get(
    "/devices/search",
    response_model=Page[schemas.CatalogProDeviceResponse],
    dependencies=[Depends(require_roles(ADMIN))],
)
def advanced_device_search(
    imei: str | None = Query(default=None, min_length=10, max_length=18),
    serial: str | None = Query(default=None, min_length=4, max_length=120),
    capacidad_gb: int | None = Query(default=None, ge=0),
    color: str | None = Query(default=None, max_length=60),
    marca: str | None = Query(default=None, max_length=80),
    modelo: str | None = Query(default=None, max_length=120),
    categoria: str | None = Query(default=None, max_length=80),
    condicion: str | None = Query(default=None, max_length=60),
    estado_comercial: str | None = Query(default=None, max_length=10),
    estado: str | None = Query(default=None, max_length=40),
    ubicacion: str | None = Query(default=None, max_length=120),
    proveedor: str | None = Query(default=None, max_length=120),
    fecha_ingreso_desde: date | None = Query(default=None),
    fecha_ingreso_hasta: date | None = Query(default=None),
    limit: int = Query(default=50, ge=1, le=200),
    offset: int = Query(default=0, ge=0),
    pagination: PageParams = Depends(),
    db: Session = Depends(get_db),
    current_user=Depends(require_roles(ADMIN)),
) -> Page[schemas.CatalogProDeviceResponse]:
    if not settings.enable_catalog_pro:
        raise HTTPException(status_code=status.HTTP_404_NOT_FOUND,
                            detail="Funcionalidad no disponible")
    try:
        filters = schemas.DeviceSearchFilters(
            imei=imei,
            serial=serial,
            capacidad_gb=capacidad_gb,
            color=color,
            marca=marca,
            modelo=modelo,
            categoria=categoria,
            condicion=condicion,
            estado_comercial=estado_comercial,
            estado=estado,
            ubicacion=ubicacion,
            proveedor=proveedor,
            fecha_ingreso_desde=fecha_ingreso_desde,
            fecha_ingreso_hasta=fecha_ingreso_hasta,
        )
    except ValidationError as exc:
        serialized_errors: list[dict[str, object]] = []
        for error in exc.errors():
            context = error.get("ctx")
            if isinstance(context, dict) and "error" in context:
                serialized_context = dict(context)
                if isinstance(serialized_context["error"], ValueError):
                    serialized_context["error"] = str(serialized_context["error"])
                serialized_errors.append({**error, "ctx": serialized_context})
            else:
                serialized_errors.append(error)
        raise HTTPException(status_code=status.HTTP_422_UNPROCESSABLE_ENTITY, detail=serialized_errors) from exc
    if not any(
        [
            filters.imei,
            filters.serial,
            filters.color,
            filters.marca,
            filters.modelo,
            filters.categoria,
            filters.condicion,
            filters.estado_comercial is not None,
            filters.estado,
            filters.ubicacion,
            filters.proveedor,
            filters.capacidad_gb is not None,
            filters.fecha_ingreso_desde is not None,
            filters.fecha_ingreso_hasta is not None,
        ]
    ):
        raise HTTPException(
            status_code=status.HTTP_422_UNPROCESSABLE_ENTITY,
            detail={
                "code": "catalog_filters_required",
                "message": "Proporciona al menos un criterio para buscar en el catálogo.",
            },
        )
    page_offset = (
        pagination.offset if (pagination.page > 1 and offset == 0) else offset
    )
    page_size = min(pagination.size, limit)
    results, total = inventory_search.advanced_catalog_search(
        db,
        filters=filters,
        limit=page_size,
        offset=page_offset,
        requested_by=current_user,
    )
    return Page.from_items(results, page=pagination.page, size=page_size, total=total)


@router.get("/summary", response_model=Page[schemas.InventorySummary], dependencies=[Depends(require_roles(ADMIN))])
def inventory_summary(
    limit: int = Query(default=50, ge=1, le=200),
    offset: int = Query(default=0, ge=0),
    pagination: PageParams = Depends(),
    db: Session = Depends(get_db),
    current_user=Depends(require_roles(ADMIN)),
) -> Page[schemas.InventorySummary]:
    page_offset = (
        pagination.offset if (pagination.page > 1 and offset == 0) else offset
    )
    page_size = min(pagination.size, limit)
    total = crud.count_stores(db)
    stores = crud.list_inventory_summary(
        db, limit=page_size, offset=page_offset)
    summaries: list[schemas.InventorySummary] = []
    for store in stores:
        devices = [
            schemas.DeviceResponse.model_validate(device, from_attributes=True)
            for device in store.devices
        ]
        total_items = sum(device.quantity for device in store.devices)
        total_value = sum(
            Decimal(device.quantity) * (device.unit_price or Decimal("0"))
            for device in store.devices
        )
        summaries.append(
            schemas.InventorySummary(
                store_id=store.id,
                store_name=store.name,
                total_items=total_items,
                total_value=total_value,
                devices=devices,
            )
        )
    return Page.from_items(summaries, page=pagination.page, size=page_size, total=total)

<|MERGE_RESOLUTION|>--- conflicted
+++ resolved
@@ -16,7 +16,6 @@
 from ..database import get_db
 from ..routers.dependencies import require_reason
 from ..security import require_roles
-<<<<<<< HEAD
 from ..services import (
     inventory_catalog_export,
     inventory_import,
@@ -25,8 +24,6 @@
     inventory_smart_import,
 )
 from backend.schemas.common import Page, PageParams
-=======
->>>>>>> 204af40a
 
 router = APIRouter(prefix="/inventory", tags=["inventario"])
 
