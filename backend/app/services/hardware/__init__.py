--- conflicted
+++ resolved
@@ -9,14 +9,12 @@
     hardware_channels,
     receipt_printer_service,
 )
-<<<<<<< HEAD
 from .label_printers import (
     LabelDirectPrintJob,
     LabelPrinterVendor,
     build_connector_payload,
     build_epson_job,
     build_zebra_job,
-=======
 from .inputs import (
     ProductInputRepository,
     ProductWeightCapture,
@@ -27,7 +25,6 @@
     ScaleReading,
     capture_and_link_epc,
     capture_weight_for_product,
->>>>>>> 402581d4
 )
 
 __all__ = [
@@ -45,14 +42,11 @@
     "ScaleReading",
     "hardware_channels",
     "receipt_printer_service",
-<<<<<<< HEAD
     "LabelDirectPrintJob",
     "LabelPrinterVendor",
     "build_connector_payload",
     "build_epson_job",
     "build_zebra_job",
-=======
     "capture_and_link_epc",
     "capture_weight_for_product",
->>>>>>> 402581d4
 ]