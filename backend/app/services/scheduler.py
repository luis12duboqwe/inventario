"""Orquestador de tareas periódicas para sincronización y respaldos."""
from __future__ import annotations

import asyncio
from functools import partial
from typing import Callable

from backend.core.logging import logger as core_logger

from .. import crud, models
from ..config import settings
from ..core.session_provider import SessionProvider
from ..database import SessionLocal
from ..core.transactions import transactional_session
from . import customer_segments, sync as sync_service
from . import accounts_receivable as receivable_service
from . import sync as sync_service
from .backups import generate_backup

logger = core_logger.bind(component=__name__)


class _PeriodicJob:
    """Ejecuta una función en segundo plano cada cierto intervalo."""

    def __init__(self, name: str, interval_seconds: int, callback: Callable[[], None]) -> None:
        self.name = name
        self.interval_seconds = interval_seconds
        self._callback = callback
        self._task: asyncio.Task[None] | None = None
        self._running = False

    async def start(self) -> None:
        if self._task is not None:
            return
        self._running = True
        self._task = asyncio.create_task(self._run())

    async def stop(self) -> None:
        self._running = False
        if self._task is not None:
            self._task.cancel()
            try:
                await self._task
            except asyncio.CancelledError:  # pragma: no cover
                logger.debug(
                    f"Tarea periódica {self.name} cancelada limpiamente."
                )
            self._task = None

    async def _run(self) -> None:
        while self._running:
            await asyncio.sleep(self.interval_seconds)
            try:
                await asyncio.to_thread(self._callback)
            except Exception as exc:  # pragma: no cover - logueamos pero no detenemos la app
                logger.exception(
                    f"Error en tarea periódica {self.name}: {exc}"
                )


class BackgroundScheduler:
    """Coordina los jobs periódicos configurados por el sistema."""

    def __init__(self, *, session_provider: SessionProvider | None = None) -> None:
        self._jobs: list[_PeriodicJob] = []
        self._session_provider: SessionProvider = session_provider or SessionLocal

        sync_interval = settings.sync_interval_seconds
        if sync_interval > 0:
            self._jobs.append(
                _PeriodicJob(
                    name="sincronizacion",
                    interval_seconds=sync_interval,
                    callback=partial(_sync_job, self._session_provider),
                )
            )

        if settings.enable_backup_scheduler and settings.backup_interval_seconds > 0:
            self._jobs.append(
                _PeriodicJob(
                    name="respaldos",
                    interval_seconds=settings.backup_interval_seconds,
                    callback=_backup_job,
                )
            )

        reservations_interval = settings.reservations_expiration_interval_seconds
        if reservations_interval > 0:
            self._jobs.append(
                _PeriodicJob(
                    name="reservas_inventario",
                    interval_seconds=reservations_interval,
                    callback=_reservation_cleanup_job,
                )
            )

        segments_interval = settings.customer_segmentation_interval_seconds
        if segments_interval > 0:
            self._jobs.append(
                _PeriodicJob(
                    name="segmentos_clientes",
                    interval_seconds=segments_interval,
                    callback=partial(
                        _customer_segments_job, self._session_provider
                    ),
                )
            )
        reminders_interval = settings.accounts_receivable_reminder_interval_seconds
        if (
            settings.accounts_receivable_reminders_enabled
            and reminders_interval > 0
        ):
            self._jobs.append(
                _PeriodicJob(
                    name="recordatorios_cxc",
                    interval_seconds=reminders_interval,
                    callback=partial(_accounts_receivable_job, self._session_provider),
                )
            )

    async def start(self) -> None:
        for job in self._jobs:
            await job.start()

    async def stop(self) -> None:
        for job in self._jobs:
            await job.stop()


def _sync_job(session_provider: SessionProvider | None = None) -> None:
    provider = session_provider or SessionLocal
    with provider() as session:
        status = models.SyncStatus.SUCCESS
        processed_events = 0
        differences_count = 0
        error_message: str | None = None
        try:
            with transactional_session(session):
                requeued = sync_service.requeue_failed_outbox_entries(session)
                if requeued:
                    logger.info(
                        f"Cola híbrida: {len(requeued)} eventos listos para reintentar"
                    )
                result = sync_service.run_sync_cycle(session, performed_by_id=None)
                processed_events = int(result.get("processed", 0))
                discrepancies = result.get("discrepancies", [])
                differences_count = (
                    len(discrepancies) if isinstance(discrepancies, list) else 0
                )
        except Exception as exc:  # pragma: no cover - logged error path
            status = models.SyncStatus.FAILED
            error_message = str(exc)
            logger.exception(
                f"Fallo durante el job automático de sincronización: {exc}"
            )
        finally:
            crud.record_sync_session(
                session,
                store_id=None,
                mode=models.SyncMode.AUTOMATIC,
                status=status,
                triggered_by_id=None,
                error_message=error_message,
                processed_events=processed_events,
                differences_detected=differences_count,
            )


def _backup_job() -> None:
    with SessionLocal() as session:
        with transactional_session(session):
            generate_backup(
                session,
                base_dir=settings.backup_directory,
                mode=models.BackupMode.AUTOMATIC,
                triggered_by_id=None,
                notes="Respaldo automático programado",
            )


def _reservation_cleanup_job() -> None:
    with SessionLocal() as session:
        with transactional_session(session):
            expired = crud.expire_reservations(session)
            if expired:
                logger.info(
                    "Reservas vencidas liberadas automáticamente",
                    extra={"reservations_expired": expired},
                )


def _customer_segments_job(session_provider: SessionProvider | None = None) -> None:
    provider = session_provider or SessionLocal
    with provider() as session:
        try:
            result = customer_segments.refresh_customer_segments(session)
            logger.info(
                "Segmentos de clientes actualizados",
                extra={
                    "customers_processed": result.updated_customers,
                    "segments": {
                        key: len(value)
                        for key, value in result.segments.items()
                    },
                },
            )
        except Exception as exc:  # pragma: no cover - ruta de error
            logger.exception(
                "Fallo durante el job automático de segmentos de clientes",
                extra={"error": str(exc)},
            )
<<<<<<< HEAD
=======


>>>>>>> 14ea3d96
def _accounts_receivable_job(session_provider: SessionProvider | None = None) -> None:
    provider = session_provider or SessionLocal
    with provider() as session:
        results = receivable_service.send_upcoming_due_reminders(session)
        if results:
            logger.info(
                "Recordatorios automáticos de cuentas por cobrar generados",
                extra={"reminders_sent": len(results)},
            )<|MERGE_RESOLUTION|>--- conflicted
+++ resolved
@@ -210,11 +210,8 @@
                 "Fallo durante el job automático de segmentos de clientes",
                 extra={"error": str(exc)},
             )
-<<<<<<< HEAD
-=======
-
-
->>>>>>> 14ea3d96
+
+
 def _accounts_receivable_job(session_provider: SessionProvider | None = None) -> None:
     provider = session_provider or SessionLocal
     with provider() as session:
