--- conflicted
+++ resolved
@@ -105,10 +105,7 @@
                     ),
                 )
             )
-<<<<<<< HEAD
-=======
-
->>>>>>> 800b7b42
+
         reminders_interval = settings.accounts_receivable_reminder_interval_seconds
         if (
             settings.accounts_receivable_reminders_enabled
