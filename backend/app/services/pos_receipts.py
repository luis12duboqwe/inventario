"""Utilidades para generar recibos POS en PDF."""

from __future__ import annotations

import base64
from datetime import datetime
import json
import re
from decimal import Decimal, ROUND_HALF_UP
from io import BytesIO
from typing import Sequence

from reportlab.lib.pagesizes import letter
from reportlab.pdfgen import canvas
from reportlab.graphics import renderPDF
from reportlab.graphics.barcode import qr
from reportlab.graphics.shapes import Drawing

from .. import models
from .credit import DebtSnapshot


_RTN_PATTERN = re.compile(r"(?:RTN|RFC|NIF|DOC(?:UMENTO)?)[\s:]*([A-Za-z0-9\-]+)", re.IGNORECASE)


def _ensure_page_space(pdf: canvas.Canvas, current_y: float, lines: int = 1) -> float:
    """Garantiza espacio suficiente en la página antes de dibujar más líneas."""

    # // [PACK34-receipt]
    required = 12 * lines
    if current_y - required < 40:
        pdf.showPage()
        pdf.setFont("Helvetica", 10)
        return letter[1] - 40
    return current_y


def _format_currency(value: Decimal | float | int | None) -> str:
    decimal_value = Decimal("0") if value is None else Decimal(str(value))
    quantized = decimal_value.quantize(Decimal("0.01"), rounding=ROUND_HALF_UP)
    return f"{quantized:.2f}"
<<<<<<< HEAD
=======


>>>>>>> 3de6dc49
def _extract_candidate(value: object | None) -> str | None:
    if value is None:
        return None
    normalized = str(value).strip()
    return normalized or None


def _extract_customer_tax_id(sale: models.Sale) -> str | None:
    customer = getattr(sale, "customer", None)
    candidates: list[str] = []
    if customer is not None:
        for attr in ("tax_id", "taxId", "rtn", "document_id", "doc_id"):
            candidate = _extract_candidate(getattr(customer, attr, None))
            if candidate:
                candidates.append(candidate)
        history = getattr(customer, "history", None)
        if isinstance(history, list):
            for entry in history:
                if isinstance(entry, dict):
                    for key in ("tax_id", "taxId", "rtn", "document_id", "doc_id"):
                        candidate = _extract_candidate(entry.get(key))
                        if candidate:
                            candidates.append(candidate)
        notes = getattr(customer, "notes", None)
        if isinstance(notes, str):
            match = _RTN_PATTERN.search(notes)
            if match:
                candidates.append(match.group(1))
    if sale.notes:
        match = _RTN_PATTERN.search(sale.notes)
        if match:
            candidates.append(match.group(1))
    for candidate in candidates:
        if candidate:
            return candidate
    return None


def _extract_store_tax_id(sale: models.Sale) -> str | None:
    store = getattr(sale, "store", None)
    if store is None:
        return None
    for attr in ("tax_id", "taxId", "rtn", "document_id", "doc_id"):
        candidate = _extract_candidate(getattr(store, attr, None))
        if candidate:
            return candidate
    # Fallback corporativo: reutilizar el código de sucursal si no hay RTN dedicado
    return _extract_candidate(getattr(store, "code", None))


def render_receipt_pdf(
    sale: models.Sale,
    config: models.POSConfig,
    *,
    debt_snapshot: DebtSnapshot | None = None,
    schedule: Sequence[dict[str, object]] | None = None,
) -> bytes:
    """Genera el PDF del recibo POS y devuelve los bytes en memoria."""

    # // [PACK34-receipt]
    buffer = BytesIO()
    pdf = canvas.Canvas(buffer, pagesize=letter)
    width, height = letter

    store_name = sale.store.name if sale.store else "Sucursal"
    pdf.setTitle(f"Recibo_{config.invoice_prefix}_{sale.id}")
    y_position = height - 40

    customer_tax_id = _extract_customer_tax_id(sale)
    store_tax_id = _extract_store_tax_id(sale)
    document_number = f"{config.invoice_prefix}-{sale.id:06d}"
    document_label = "Factura" if customer_tax_id else "Ticket"

    pdf.setFont("Helvetica-Bold", 14)
    pdf.drawString(40, y_position, store_name)
    y_position -= 18
    pdf.setFont("Helvetica", 10)
    if sale.store and sale.store.location:
        pdf.drawString(40, y_position, sale.store.location)
        y_position -= 14

    if store_tax_id:
        pdf.drawString(40, y_position, f"RTN Negocio: {store_tax_id}")
        y_position -= 14

    pdf.drawString(40, y_position, f"{document_label}: {document_number}")
    y_position -= 14
    pdf.drawString(40, y_position, f"Fecha: {sale.created_at.strftime('%Y-%m-%d %H:%M')}")
    y_position -= 14
    if sale.customer_name:
        pdf.drawString(40, y_position, f"Cliente: {sale.customer_name}")
        y_position -= 14
    if customer_tax_id:
        pdf.drawString(40, y_position, f"RTN Cliente: {customer_tax_id}")
        y_position -= 14
    payment_method = getattr(sale, "payment_method", None)
    payment_label = payment_method.value if payment_method else "SIN PAGO"
    pdf.drawString(40, y_position, f"Método: {payment_label}")
    y_position -= 20

    pdf.setFont("Helvetica-Bold", 11)
    pdf.drawString(40, y_position, "Detalle")
    y_position -= 16
    pdf.setFont("Helvetica", 10)

    for item in sale.items:
        y_position = _ensure_page_space(pdf, y_position, 2)
        device_label = item.device.name if item.device else f"ID {item.device_id}"
        pdf.drawString(40, y_position, f"{device_label} · Cant: {item.quantity}")
        pdf.drawRightString(
            width - 40,
            y_position,
            f"${_format_currency(getattr(item, 'total_line', None))}",
        )
        y_position -= 14
        pdf.drawString(
            60,
            y_position,
            "Precio: $%s  Descuento: $%s"
            % (
                _format_currency(getattr(item, "unit_price", None)),
                _format_currency(getattr(item, "discount_amount", 0)),
            ),
        )
        y_position -= 14

    y_position = _ensure_page_space(pdf, y_position, 4)
    pdf.line(40, y_position, width - 40, y_position)
    y_position -= 14
    pdf.drawRightString(
        width - 40,
        y_position,
        f"Subtotal: ${_format_currency(getattr(sale, 'subtotal_amount', None))}",
    )
    y_position -= 14
    pdf.drawRightString(
        width - 40,
        y_position,
        f"Impuestos ({_format_currency(config.tax_rate)}%): ${_format_currency(getattr(sale, 'tax_amount', None))}",
    )
    y_position -= 14
    pdf.setFont("Helvetica-Bold", 12)
    pdf.drawRightString(
        width - 40,
        y_position,
        f"Total: ${_format_currency(getattr(sale, 'total_amount', None))}",
    )
    y_position -= 20

    qr_payload = {
        "sale_id": sale.id,
        "doc": document_number,
        "total": _format_currency(getattr(sale, "total_amount", None)),
        "issued_at": sale.created_at.isoformat(),
        "type": document_label.lower(),
    }
    if customer_tax_id:
        qr_payload["customer_tax_id"] = customer_tax_id
    if sale.store_id:
        qr_payload["store_id"] = sale.store_id
    qr_data = json.dumps(qr_payload, ensure_ascii=False)

    qr_widget = qr.QrCodeWidget(qr_data)
    target_size = 110
    drawing = Drawing(target_size, target_size)
    drawing.add(qr_widget)
    renderPDF.draw(drawing, pdf, width - target_size - 40, 60)

    pdf.setFont("Helvetica", 9)
    pdf.drawString(40, 60, "Escanea el código para validar el comprobante.")

    if debt_snapshot is not None:
        y_position -= 24
        pdf.setFont("Helvetica-Bold", 11)
        pdf.drawString(40, y_position, "Resumen de crédito")
        y_position -= 16
        pdf.setFont("Helvetica", 10)
        resumen = [
            ("Saldo anterior", debt_snapshot.previous_balance),
            ("Nuevo cargo", debt_snapshot.new_charges),
            ("Abonos aplicados", debt_snapshot.payments_applied),
            ("Saldo pendiente", debt_snapshot.remaining_balance),
        ]
        for label, amount in resumen:
            y_position = _ensure_page_space(pdf, y_position)
            pdf.drawString(40, y_position, f"{label}: ${_format_currency(amount)}")
            y_position -= 14

        if schedule:
            y_position -= 6
            pdf.setFont("Helvetica-Bold", 10)
            pdf.drawString(40, y_position, "Calendario de pagos")
            y_position -= 14
            pdf.setFont("Helvetica", 9)
            for entry in schedule:
                y_position = _ensure_page_space(pdf, y_position, 2)
                sequence = entry.get("sequence", "-")
                due_date = entry.get("due_date")
                if isinstance(due_date, datetime):
                    due_label = due_date.strftime("%Y-%m-%d")
                else:
                    due_label = str(due_date)
                status = str(entry.get("status", "pendiente")).upper()
                amount = entry.get("amount")
                pdf.drawString(
                    40,
                    y_position,
                    f"#{sequence} · {due_label} · {status}",
                )
                pdf.drawRightString(
                    width - 40,
                    y_position,
                    f"${_format_currency(amount)}",
                )
                y_position -= 12
                reminder = entry.get("reminder")
                if reminder:
                    pdf.drawString(60, y_position, str(reminder))
                    y_position -= 12

    pdf.showPage()
    pdf.save()
    buffer.seek(0)
    return buffer.getvalue()


def render_receipt_base64(
    sale: models.Sale,
    config: models.POSConfig,
    *,
    debt_snapshot: DebtSnapshot | None = None,
    schedule: Sequence[dict[str, object]] | None = None,
) -> str:
    """Devuelve el recibo en formato base64 listo para la API."""

    # // [PACK34-receipt]
    pdf_bytes = render_receipt_pdf(
        sale,
        config,
        debt_snapshot=debt_snapshot,
        schedule=schedule,
    )
    return base64.b64encode(pdf_bytes).decode("utf-8")


def render_debt_receipt_pdf(
    customer: models.Customer,
    ledger_entry: models.CustomerLedgerEntry,
    snapshot: DebtSnapshot,
    schedule: Sequence[dict[str, object]] | None = None,
) -> bytes:
    buffer = BytesIO()
    pdf = canvas.Canvas(buffer, pagesize=letter)
    width, height = letter

    customer_name = customer.name or "Cliente"
    pdf.setTitle(f"Comprobante_abono_{ledger_entry.id}")
    y_position = height - 40

    pdf.setFont("Helvetica-Bold", 14)
    pdf.drawString(40, y_position, customer_name)
    y_position -= 18
    pdf.setFont("Helvetica", 10)
    pdf.drawString(40, y_position, f"Comprobante de abono #{ledger_entry.id:06d}")
    y_position -= 14
    pdf.drawString(
        40,
        y_position,
        f"Fecha: {ledger_entry.created_at.strftime('%Y-%m-%d %H:%M')}",
    )
    y_position -= 14
    details = ledger_entry.details or {}
    method_label = str(details.get("method", "manual")).upper()
    pdf.drawString(40, y_position, f"Método: {method_label}")
    y_position -= 14
    reference = details.get("reference")
    if reference:
        pdf.drawString(40, y_position, f"Referencia: {reference}")
        y_position -= 14
    pdf.drawString(
        40,
        y_position,
        f"Monto aplicado: ${_format_currency(snapshot.payments_applied)}",
    )
    y_position -= 24

    pdf.setFont("Helvetica-Bold", 11)
    pdf.drawString(40, y_position, "Resumen de saldo")
    y_position -= 16
    pdf.setFont("Helvetica", 10)
    resumen = [
        ("Saldo anterior", snapshot.previous_balance),
        ("Nuevo cargo", snapshot.new_charges),
        ("Abonos aplicados", snapshot.payments_applied),
        ("Saldo pendiente", snapshot.remaining_balance),
    ]
    for label, amount in resumen:
        y_position = _ensure_page_space(pdf, y_position)
        pdf.drawString(40, y_position, f"{label}: ${_format_currency(amount)}")
        y_position -= 14

    if schedule:
        y_position -= 6
        pdf.setFont("Helvetica-Bold", 10)
        pdf.drawString(40, y_position, "Calendario de pagos")
        y_position -= 14
        pdf.setFont("Helvetica", 9)
        for entry in schedule:
            y_position = _ensure_page_space(pdf, y_position, 2)
            sequence = entry.get("sequence", "-")
            due_date = entry.get("due_date")
            if isinstance(due_date, datetime):
                due_label = due_date.strftime("%Y-%m-%d")
            else:
                due_label = str(due_date)
            status = str(entry.get("status", "pendiente")).upper()
            amount = entry.get("amount")
            pdf.drawString(
                40,
                y_position,
                f"#{sequence} · {due_label} · {status}",
            )
            pdf.drawRightString(
                width - 40,
                y_position,
                f"${_format_currency(amount)}",
            )
            y_position -= 12
            reminder = entry.get("reminder")
            if reminder:
                pdf.drawString(60, y_position, str(reminder))
                y_position -= 12

    pdf.showPage()
    pdf.save()
    buffer.seek(0)
    return buffer.getvalue()


def render_debt_receipt_base64(
    customer: models.Customer,
    ledger_entry: models.CustomerLedgerEntry,
    snapshot: DebtSnapshot,
    schedule: Sequence[dict[str, object]] | None = None,
) -> str:
    pdf_bytes = render_debt_receipt_pdf(customer, ledger_entry, snapshot, schedule)
    return base64.b64encode(pdf_bytes).decode("utf-8")


__all__ = [
    "render_receipt_pdf",
    "render_receipt_base64",
    "render_debt_receipt_pdf",
    "render_debt_receipt_base64",
]
<|MERGE_RESOLUTION|>--- conflicted
+++ resolved
@@ -39,11 +39,8 @@
     decimal_value = Decimal("0") if value is None else Decimal(str(value))
     quantized = decimal_value.quantize(Decimal("0.01"), rounding=ROUND_HALF_UP)
     return f"{quantized:.2f}"
-<<<<<<< HEAD
-=======
-
-
->>>>>>> 3de6dc49
+
+
 def _extract_candidate(value: object | None) -> str | None:
     if value is None:
         return None
