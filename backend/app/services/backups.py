--- conflicted
+++ resolved
@@ -583,8 +583,6 @@
                 critical_directory,
             ]
         )
-<<<<<<< HEAD
-=======
 
     def _write_metadata_with_size(size: int) -> None:
         _write_metadata(
@@ -621,7 +619,6 @@
 
     total_size = _sync_metadata_and_archive()
     total_size = _sync_metadata_and_archive(total_size)
->>>>>>> 5ff318dd
     def _write_metadata_with_size(size: int) -> None:
         _write_metadata(
             metadata_path,
