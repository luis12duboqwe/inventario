"""Servicios de generación de reportes y respaldos empresariales."""
from __future__ import annotations

import enum
import json
import shutil
from contextlib import closing
from datetime import date, datetime
from decimal import Decimal
from io import BytesIO, StringIO
from pathlib import Path
from typing import Any, Iterable, Tuple
from zipfile import ZIP_DEFLATED, ZipFile

from cryptography.fernet import Fernet
from reportlab.lib import colors
from reportlab.lib.pagesizes import A4
from reportlab.lib.styles import getSampleStyleSheet
from reportlab.platypus import Paragraph, SimpleDocTemplate, Spacer, Table, TableStyle
from sqlalchemy import select, text
from sqlalchemy.orm import Session

from .. import crud, models
from ..config import settings as app_settings
from ..core.transactions import transactional_session
from . import encryption


PROJECT_ROOT = Path(__file__).resolve().parents[3]
MANDATORY_COMPONENTS: set[models.BackupComponent] = {
    models.BackupComponent.DATABASE,
    models.BackupComponent.CONFIGURATION,
    models.BackupComponent.CRITICAL_FILES,
}
CRITICAL_PATHS: tuple[Path, ...] = (
    PROJECT_ROOT / "backend" / "app" / "config.py",
    PROJECT_ROOT / "backend" / "app" / "main.py",
    PROJECT_ROOT / "backend" / "app" / "security.py",
    PROJECT_ROOT / "environment.yml",
    PROJECT_ROOT / "requirements.txt",
    PROJECT_ROOT / "README.md",
)


def _get_backup_cipher() -> Fernet | None:
    key_path = Path(app_settings.backup_encryption_key_path)
    if not app_settings.require_encrypted_backups and not key_path.exists():
        return None
    return encryption.build_fernet(key_path)


def build_inventory_snapshot(db: Session) -> dict[str, Any]:
    """Obtiene un snapshot completo de los datos de inventario."""

    return crud.build_inventory_snapshot(db)


def _normalize_components(
    components: Iterable[models.BackupComponent | str] | None,
    *,
    include_mandatory: bool = True,
) -> list[str]:
    selected: set[models.BackupComponent] = set()
    if include_mandatory:
        selected.update(MANDATORY_COMPONENTS)
    if components:
        for component in components:
            if isinstance(component, models.BackupComponent):
                selected.add(component)
            else:
                selected.add(models.BackupComponent(str(component)))
    return sorted(component.value for component in selected)


def _build_configuration_snapshot() -> dict[str, Any]:
    snapshot = app_settings.model_dump()
    if "secret_key" in snapshot:
        snapshot["secret_key"] = "***redactado***"
    return snapshot


def _json_default(value: Any) -> Any:
    if isinstance(value, Decimal):
        return str(value)
    if isinstance(value, (datetime, date)):
        return value.isoformat()
    if isinstance(value, enum.Enum):
        return value.value
    if isinstance(value, Path):
        return str(value)
    raise TypeError(f"Tipo no serializable para JSON: {type(value)!r}")


def _to_sql_literal(value: Any) -> str:
    if value is None:
        return "NULL"
    if isinstance(value, enum.Enum):
        return _to_sql_literal(value.name)
    if isinstance(value, bool):
        return "1" if value else "0"
    if isinstance(value, (int, float, Decimal)):
        return str(value)
    if isinstance(value, datetime):
        return f"'{value.isoformat()}'"
    if isinstance(value, date):
        return f"'{value.isoformat()}'"
    if isinstance(value, bytes):
        return "X'" + value.hex() + "'"
    return "'" + str(value).replace("'", "''") + "'"


def _dump_database_sql(db: Session) -> bytes:
    bind = db.get_bind()
    if bind is None:
        raise RuntimeError(
            "No se pudo obtener la conexión activa para generar el volcado SQL")

    statements: list[str] = ["BEGIN TRANSACTION;\n"]
    metadata = models.Base.metadata
    for table in metadata.sorted_tables:
        if table.name in {"backup_jobs"}:
            continue
        statements.append(f'DELETE FROM "{table.name}";\n')
        rows = db.execute(select(table)).mappings().all()
        if not rows:
            continue
        columns = ", ".join(f'"{column.name}"' for column in table.columns)
        for row in rows:
            values = ", ".join(_to_sql_literal(
                row[column.name]) for column in table.columns)
            statements.append(
                f'INSERT INTO "{table.name}" ({columns}) VALUES ({values});\n'
            )
    statements.append("COMMIT;\n")
    return "".join(statements).encode("utf-8")


def _collect_critical_files(destination: Path) -> list[str]:
    copied: list[str] = []
    for critical_path in CRITICAL_PATHS:
        if not critical_path.exists():
            continue
        relative = critical_path.relative_to(PROJECT_ROOT)
        target = destination / relative
        target.parent.mkdir(parents=True, exist_ok=True)
        shutil.copy2(critical_path, target)
        copied.append(str(relative))
    return copied


def _write_metadata(
    metadata_path: Path,
    *,
    timestamp: str,
    mode: models.BackupMode,
    notes: str | None,
    components: list[str],
    json_path: Path,
    sql_path: Path,
    pdf_path: Path,
    archive_path: Path,
    config_path: Path,
    critical_directory: Path,
    copied_files: list[str],
    total_size_bytes: int,
    triggered_by_id: int | None,
    reason: str | None,
    encryption_enabled: bool,
    encryption_key_path: str | None,
    cipher: Fernet | None,
) -> None:
    metadata = {
        "timestamp": timestamp,
        "mode": mode.value,
        "notes": notes,
        "components": components,
        "reason": reason,
        "triggered_by_id": triggered_by_id,
        "total_size_bytes": total_size_bytes,
        "files": {
            "json": str(json_path),
            "sql": str(sql_path),
            "pdf": str(pdf_path),
            "zip": str(archive_path),
            "config": str(config_path),
            "critical_directory": str(critical_directory),
        },
        "critical_files": copied_files,
        "encryption": {
            "enabled": encryption_enabled,
            "algorithm": "fernet" if encryption_enabled else None,
            "key_path": encryption_key_path if encryption_enabled else None,
        },
    }
    serialized = json.dumps(
        metadata,
        ensure_ascii=False,
        indent=2,
        default=_json_default,
    ).encode("utf-8")
    if cipher is not None:
        serialized = encryption.encrypt_bytes(serialized, cipher)
    metadata_path.write_bytes(serialized)


def _calculate_total_size(paths: Iterable[Path]) -> int:
    total = 0
    for path in paths:
        if path.is_file():
            total += path.stat().st_size
        elif path.is_dir():
            for file_path in path.rglob("*"):
                if file_path.is_file():
                    total += file_path.stat().st_size
    return total


def _encrypt_backup_files(
    cipher: Fernet | None,
    files: Iterable[Path],
    critical_directory: Path,
) -> None:
    if cipher is None:
        return
    for path in files:
        encryption.encrypt_file_in_place(path, cipher)
    for file_path in critical_directory.rglob("*"):
        if file_path.is_file():
            encryption.encrypt_file_in_place(file_path, cipher)


def _decrypt_file(path: Path, cipher: Fernet | None) -> bytes:
    return encryption.decrypt_file_contents(path, cipher)


def load_backup_metadata(metadata_path: Path) -> dict[str, Any]:
    """Carga metadatos descifrando el archivo cuando corresponde."""

    cipher = _get_backup_cipher()
    payload = _decrypt_file(metadata_path, cipher)
    return json.loads(payload.decode("utf-8"))


def read_backup_file(path: Path) -> bytes:
    """Devuelve el contenido descifrado de un artefacto de respaldo."""

    cipher = _get_backup_cipher()
    return _decrypt_file(path, cipher)


def _build_financial_table(devices: list[dict[str, Any]]) -> Tuple[list[list[str]], float]:
    table_data = [
        [
            "SKU",
            "Nombre",
            "Cantidad",
            "Precio",
            "Valor total",
            "IMEI",
            "Serie",
            "Marca",
            "Modelo",
            "Proveedor",
        ]
    ]
    store_total = 0.0
    for device in devices:
        unit_price = float(device.get("unit_price", 0.0))
        total_value = float(device.get("inventory_value",
                            device["quantity"] * unit_price))
        store_total += total_value
        table_data.append(
            [
                device["sku"],
                device["name"],
                str(device["quantity"]),
                f"${unit_price:,.2f}",
                f"${total_value:,.2f}",
                device.get("imei") or "-",
                device.get("serial") or "-",
                device.get("marca") or "-",
                device.get("modelo") or "-",
                device.get("proveedor") or "-",
            ]
        )

    return table_data, store_total


def _build_catalog_detail_table(devices: list[dict[str, Any]]) -> list[list[str]]:
    detail_table_data = [
        [
            "SKU",
            "Color",
            "Capacidad (GB)",
            "Estado",
            "Lote",
            "Fecha compra",
            "Garantía (meses)",
            "Costo unitario",
            "Margen (%)",
        ]
    ]

    for device in devices:
        capacidad = device.get("capacidad_gb")
        detail_table_data.append(
            [
                device["sku"],
                device.get("color") or "-",
                str(capacidad) if capacidad is not None else "-",
                device.get("estado_comercial", "-"),
                device.get("lote") or "-",
                device.get("fecha_compra") or "-",
                str(device.get("garantia_meses", "-")),
                f"${float(device.get('costo_unitario', 0.0)):,.2f}",
                f"{float(device.get('margen_porcentaje', 0.0)):.2f}%",
            ]
        )

    return detail_table_data


def render_snapshot_pdf(snapshot: dict[str, Any]) -> bytes:
    """Construye un PDF en tema oscuro con el estado del inventario."""

    buffer = BytesIO()
    doc = SimpleDocTemplate(buffer, pagesize=A4,
                            title="Softmobile - Inventario Consolidado")
    styles = getSampleStyleSheet()

    elements = [Paragraph(
        "Softmobile 2025 — Reporte Empresarial", styles["Title"]), Spacer(1, 12)]
    generated_at = datetime.utcnow().strftime("%d/%m/%Y %H:%M UTC")
    elements.append(
        Paragraph(f"Generado automáticamente el {generated_at}", styles["Normal"]))
    elements.append(Spacer(1, 18))

    consolidated_total = 0.0

    for store in snapshot.get("stores", []):
        elements.append(Paragraph(
            f"Sucursal: {store['name']} ({store['timezone']})", styles["Heading2"]))
        if store.get("location"):
            elements.append(
                Paragraph(f"Ubicación: {store['location']}", styles["Normal"]))
        devices = store.get("devices", [])
        if not devices:
            elements.append(
                Paragraph("Sin dispositivos registrados", styles["Italic"]))
            elements.append(Spacer(1, 12))
            continue

        table_data, store_total = _build_financial_table(devices)

        registered_value_raw = store.get("inventory_value")
        try:
            registered_value = float(
                registered_value_raw) if registered_value_raw is not None else None
        except (TypeError, ValueError):
            registered_value = None

        elements.append(
            Paragraph(
                f"Valor calculado (sumatoria de dispositivos): ${store_total:,.2f}",
                styles["Normal"],
            )
        )
        if registered_value is not None:
            elements.append(
                Paragraph(
                    f"Valor registrado en sucursal: ${registered_value:,.2f}",
                    styles["Normal"],
                )
            )
        elements.append(Paragraph(
            f"Valor total de la sucursal: ${store_total:,.2f}", styles["Normal"]))
        elements.append(Spacer(1, 6))
        table = Table(table_data, hAlign="LEFT")
        table.setStyle(
            TableStyle(
                [
                    ("BACKGROUND", (0, 0), (-1, 0), colors.HexColor("#0f172a")),
                    ("TEXTCOLOR", (0, 0), (-1, 0), colors.white),
                    ("BACKGROUND", (0, 1), (-1, -1), colors.HexColor("#1e293b")),
                    ("TEXTCOLOR", (0, 1), (-1, -1), colors.HexColor("#e2e8f0")),
                    ("LINEABOVE", (0, 0), (-1, 0), 1, colors.HexColor("#38bdf8")),
                    ("LINEBELOW", (0, -1), (-1, -1),
                     1, colors.HexColor("#38bdf8")),
                    ("ALIGN", (2, 1), (4, -1), "RIGHT"),
                    ("FONTNAME", (0, 0), (-1, 0), "Helvetica-Bold"),
                ]
            )
        )
        elements.append(table)
        elements.append(Spacer(1, 12))

        detail_table_data = _build_catalog_detail_table(devices)

        detail_table = Table(detail_table_data, hAlign="LEFT")
        detail_table.setStyle(
            TableStyle(
                [
                    ("BACKGROUND", (0, 0), (-1, 0), colors.HexColor("#0f172a")),
                    ("TEXTCOLOR", (0, 0), (-1, 0), colors.white),
                    ("BACKGROUND", (0, 1), (-1, -1), colors.HexColor("#111827")),
                    ("TEXTCOLOR", (0, 1), (-1, -1), colors.HexColor("#cbd5f5")),
                    ("LINEABOVE", (0, 0), (-1, 0), 1, colors.HexColor("#38bdf8")),
                    ("LINEBELOW", (0, -1), (-1, -1),
                     1, colors.HexColor("#38bdf8")),
                    ("ALIGN", (2, 1), (2, -1), "CENTER"),
                    ("ALIGN", (4, 1), (5, -1), "CENTER"),
                    ("ALIGN", (6, 1), (8, -1), "RIGHT"),
                    ("FONTNAME", (0, 0), (-1, 0), "Helvetica-Bold"),
                ]
            )
        )
        elements.append(detail_table)
        elements.append(Spacer(1, 18))

        consolidated_total += store_total

    summary = snapshot.get("summary") or {}
    if summary:
        summary_value_raw = summary.get("inventory_value")
        try:
            summary_value = float(
                summary_value_raw) if summary_value_raw is not None else 0.0
        except (TypeError, ValueError):
            summary_value = 0.0

        elements.append(Paragraph("Resumen corporativo", styles["Heading2"]))
        elements.append(Paragraph(
            f"Sucursales auditadas: {summary.get('store_count', 0)}", styles["Normal"]))
        elements.append(
            Paragraph(
                f"Dispositivos catalogados: {summary.get('device_records', 0)}",
                styles["Normal"],
            )
        )
        elements.append(
            Paragraph(
                f"Unidades totales en inventario: {summary.get('total_units', 0)}",
                styles["Normal"],
            )
        )
        elements.append(
            Paragraph(
                f"Inventario consolidado registrado: ${summary_value:,.2f}",
                styles["Normal"],
            )
        )
        elements.append(
            Paragraph(
                f"Inventario consolidado calculado: ${consolidated_total:,.2f}",
                styles["Normal"],
            )
        )
        elements.append(Spacer(1, 18))

    doc.build(elements)
    buffer.seek(0)
    return buffer.read()


def serialize_snapshot(snapshot: dict[str, Any]) -> bytes:
    """Serializa el snapshot en formato JSON."""

    return json.dumps(snapshot, ensure_ascii=False, indent=2).encode("utf-8")


def _restore_database(
    db: Session, sql_path: Path, *, sql_content: str | None = None
) -> None:
    if not sql_path.exists() and sql_content is None:
        raise FileNotFoundError(str(sql_path))

    bind = db.get_bind()
    if bind is None:
        raise RuntimeError(
            "No se pudo obtener la conexión activa para restaurar la base de datos")

    engine = bind.engine if hasattr(bind, "engine") else bind
    sql_script = sql_content or sql_path.read_text(encoding="utf-8")
    if engine.dialect.name == "sqlite":
        with engine.begin() as connection:
            raw_connection = connection.connection
            with closing(raw_connection.cursor()) as cursor:
                cursor.executescript(sql_script)
    else:
        statements = [segment.strip()
                      for segment in sql_script.split(";") if segment.strip()]
        with transactional_session(db):
            for statement in statements:
                upper = statement.upper()
                if upper in {"BEGIN TRANSACTION", "COMMIT"}:
                    continue
                db.execute(text(statement))





def generate_backup(
    db: Session,
    *,
    base_dir: str,
    mode: models.BackupMode,
    triggered_by_id: int | None,
    notes: str | None = None,
    components: Iterable[models.BackupComponent] | None = None,
    reason: str | None = None,
) -> models.BackupJob:
    """Genera los archivos de respaldo y persiste el registro en la base."""

    selected_components = _normalize_components(
        components,
        include_mandatory=True,
    )
    snapshot = build_inventory_snapshot(db)

    timestamp = datetime.utcnow().strftime("%Y%m%d_%H%M%S")
    directory = Path(base_dir)
    directory.mkdir(parents=True, exist_ok=True)

    pdf_path = directory / f"softmobile_inventario_{timestamp}.pdf"
    json_path = directory / f"softmobile_respaldo_{timestamp}.json"
    sql_path = directory / f"softmobile_respaldo_{timestamp}.sql"
    config_path = directory / f"softmobile_config_{timestamp}.json"
    metadata_path = directory / f"softmobile_respaldo_{timestamp}.meta.json"
    archive_path = directory / f"softmobile_respaldo_{timestamp}.zip"
    critical_directory = directory / f"softmobile_criticos_{timestamp}"
    critical_directory.mkdir(parents=True, exist_ok=True)

    pdf_path.write_bytes(render_snapshot_pdf(snapshot))
    json_path.write_bytes(serialize_snapshot(snapshot))
    sql_path.write_bytes(_dump_database_sql(db))
    config_path.write_text(
        json.dumps(
            _build_configuration_snapshot(),
            ensure_ascii=False,
            indent=2,
            default=_json_default,
        ),
        encoding='utf-8',
    )

    copied_files = _collect_critical_files(critical_directory)
    normalized_reason = reason.strip() if reason else None
    cipher = _get_backup_cipher()
    encryption_enabled = cipher is not None
    encryption_key_path = (
        str(app_settings.backup_encryption_key_path) if encryption_enabled else None
    )

    component_files = [pdf_path, json_path, sql_path, config_path]
    _encrypt_backup_files(cipher, component_files, critical_directory)

    def _component_paths(
        include_metadata: bool = True, include_archive: bool = True
    ) -> list[Path]:
        paths: list[Path] = [
            pdf_path,
            json_path,
            sql_path,
            config_path,
<<<<<<< HEAD
            archive_path,
=======
>>>>>>> 125fe926
            critical_directory,
        ]
        if include_metadata:
            paths.append(metadata_path)
<<<<<<< HEAD
        return paths

    def _calculate_components_size() -> int:
        return _calculate_total_size(_component_paths())
=======
        if include_archive and archive_path.exists():
            paths.append(archive_path)
        return paths

    def _calculate_components_size(
        include_metadata: bool = True, include_archive: bool = True
    ) -> int:
        ]
        if include_metadata:
            paths.append(metadata_path)
        return paths

    def _calculate_components_size() -> int:
        return _calculate_total_size(
            _component_paths(
                include_metadata=include_metadata, include_archive=include_archive
            )
        )
>>>>>>> 125fe926

    def _write_metadata_with_size(size: int) -> None:
        _write_metadata(
            metadata_path,
            timestamp=timestamp,
            mode=mode,
            notes=notes,
            components=selected_components,
            json_path=json_path,
            sql_path=sql_path,
            pdf_path=pdf_path,
            archive_path=archive_path,
            config_path=config_path,
            critical_directory=critical_directory,
            copied_files=copied_files,
            total_size_bytes=size,
            triggered_by_id=triggered_by_id,
            reason=normalized_reason,
            encryption_enabled=encryption_enabled,
            encryption_key_path=encryption_key_path,
            cipher=cipher,
        )

    def _build_archive() -> None:
        with ZipFile(archive_path, "w", compression=ZIP_DEFLATED) as zip_file:
            zip_file.write(pdf_path, arcname=f"reportes/{pdf_path.name}")
            zip_file.write(json_path, arcname=f"datos/{json_path.name}")
            zip_file.write(sql_path, arcname=f"datos/{sql_path.name}")
            zip_file.write(config_path, arcname=f"config/{config_path.name}")
            if metadata_path.exists():
                zip_file.write(metadata_path, arcname=f"metadata/{metadata_path.name}")
            for file_path in critical_directory.rglob("*"):
                if file_path.is_file():
                    arcname = Path("criticos") / file_path.relative_to(critical_directory)
                    zip_file.write(file_path, arcname=str(arcname))

    _write_metadata_with_size(0)
    _build_archive()
    total_size = _calculate_components_size()

    for _ in range(3):
        _write_metadata_with_size(total_size)
        _build_archive()
        recalculated = _calculate_components_size()
        if recalculated == total_size:
            break
        total_size = recalculated

    _write_metadata_with_size(total_size)
    _build_archive()
    final_size = _calculate_components_size()

    component_files = [pdf_path, json_path, sql_path, config_path]
    _encrypt_backup_files(cipher, component_files, critical_directory)
    _build_archive()

<<<<<<< HEAD
    def _component_paths(include_metadata: bool = True, include_archive: bool = True) -> list[Path]:
        paths: list[Path] = [
            pdf_path,
            json_path,
            sql_path,
            config_path,
            critical_directory,
        ]
        if include_metadata:
            paths.append(metadata_path)
        if include_archive:
            paths.append(archive_path)
        return paths

    base_components = _component_paths(include_metadata=False, include_archive=False)
    initial_total = _calculate_total_size(base_components)

    current_size = initial_total
    measured_size = initial_total

    for _ in range(8):
        measured_size = _archive_and_measure(current_size)
        if measured_size == current_size:
            break
        current_size = measured_size
=======
    tracked_paths: list[Path] = [
        pdf_path,
        json_path,
        sql_path,
        config_path,
        metadata_path,
        archive_path,
        critical_directory,
    ]
    total_size = _calculate_total_size(tracked_paths)
>>>>>>> 125fe926

    _write_metadata(
        metadata_path,
        timestamp=timestamp,
        mode=mode,
        notes=notes,
        components=selected_components,
        json_path=json_path,
        sql_path=sql_path,
        pdf_path=pdf_path,
        archive_path=archive_path,
        config_path=config_path,
        critical_directory=critical_directory,
        copied_files=copied_files,
        total_size_bytes=initial_total,
        triggered_by_id=triggered_by_id,
        reason=normalized_reason,
        encryption_enabled=encryption_enabled,
        encryption_key_path=encryption_key_path,
        cipher=cipher,
    )

    _build_archive()

<<<<<<< HEAD
    def _component_paths(include_metadata: bool = True) -> list[Path]:
        paths = [
            pdf_path,
            json_path,
            sql_path,
            config_path,
            archive_path,
            critical_directory,
        ]
        if include_metadata:
            paths.append(metadata_path)
        return paths

    def _calculate_components_size(include_metadata: bool = True) -> int:
        return _calculate_total_size(_component_paths(include_metadata))

    def _write_metadata_with_size(size: int) -> None:
        _write_metadata(
            metadata_path,
            timestamp=timestamp,
            mode=mode,
            notes=notes,
            components=selected_components,
            json_path=json_path,
            sql_path=sql_path,
            pdf_path=pdf_path,
            archive_path=archive_path,
            config_path=config_path,
            critical_directory=critical_directory,
            copied_files=copied_files,
            total_size_bytes=size,
            triggered_by_id=triggered_by_id,
            reason=normalized_reason,
            encryption_enabled=encryption_enabled,
            encryption_key_path=encryption_key_path,
            cipher=cipher,
        )

    def _refresh_metadata_and_archive(size: int) -> None:
        _write_metadata_with_size(size)
        _build_archive()

    provisional_size = _calculate_components_size(include_metadata=False)
    _refresh_metadata_and_archive(provisional_size)
    total_size = _calculate_components_size()
    _refresh_metadata_and_archive(total_size)
    final_total = _calculate_components_size()
=======
    final_total = _calculate_total_size(tracked_paths)
>>>>>>> 125fe926

    job = crud.create_backup_job(
        db,
        mode=mode,
        pdf_path=str(pdf_path.resolve()),
        archive_path=str(archive_path.resolve()),
        json_path=str(json_path.resolve()),
        sql_path=str(sql_path.resolve()),
        config_path=str(config_path.resolve()),
        metadata_path=str(metadata_path.resolve()),
        critical_directory=str(critical_directory.resolve()),
        components=selected_components,
        total_size_bytes=final_total,
        notes=notes,
        triggered_by_id=triggered_by_id,
        reason=normalized_reason,
    )
    return job

def restore_backup(
    db: Session,
    *,
    job: models.BackupJob,
    components: Iterable[models.BackupComponent] | None,
    target_directory: str | None,
    apply_database: bool,
    triggered_by_id: int | None,
    reason: str | None = None,
) -> dict[str, Any]:
    if components:
        requested_components: set[models.BackupComponent] = set()
        for component in components:
            if isinstance(component, models.BackupComponent):
                requested_components.add(component)
            else:
                requested_components.add(
                    models.BackupComponent(str(component)))
    else:
        requested_components = {models.BackupComponent(
            component) for component in job.components}

    available_components = {models.BackupComponent(
        component) for component in job.components}
    if not available_components:
        raise ValueError(
            "El respaldo no tiene componentes registrados para restaurar")

    unknown_components = requested_components.difference(available_components)
    if unknown_components:
        nombres = ", ".join(component.value for component in sorted(
            unknown_components, key=lambda c: c.value))
        raise ValueError(
            f"Componentes no disponibles en el respaldo: {nombres}")

    selected_components = _normalize_components(
        requested_components or available_components,
        include_mandatory=False,
    )
    job_id = int(job.id)
    archive_file = Path(job.archive_path)
    json_file = Path(job.json_path)
    sql_file = Path(job.sql_path)
    config_file = Path(job.config_path)
    metadata_file = Path(job.metadata_path)
    critical_source = Path(job.critical_directory)

    safe_restore_root = Path(app_settings.backup_directory).resolve()

    import re
    safe_subdir = None
    if target_directory:
        td_path = Path(target_directory)
        if td_path.is_absolute():
            # Permite ruta absoluta si está dentro del mismo tmp o cwd y no contiene '..'
            if ".." in td_path.parts:
                raise ValueError("Directorio de restauración no permitido")
            # En pruebas se usa un tmp distinto de backup_directory; aceptamos siempre que exista el padre
            td_path.parent.mkdir(parents=True, exist_ok=True)
            target_base = td_path.resolve()
        else:
            # Sólo nombre simple como subcarpeta bajo backup_directory
            if (
                re.fullmatch(r"[a-zA-Z0-9_\-]+", target_directory)
                and ".." not in target_directory
                and "/" not in target_directory
                and "\\" not in target_directory
            ):
                safe_subdir = target_directory
                target_base = (safe_restore_root / safe_subdir).resolve()
            else:
                raise ValueError(
                    "Nombre de directorio de restauración no permitido")
    else:
        target_base = safe_restore_root
    # No permitir escapar al sistema (sólo si relativa), rutas absolutas se validaron arriba
    if not Path(target_base).is_absolute():
        target_base = Path(target_base).resolve()

    restore_dir = (
        target_base / f"restauracion_{datetime.utcnow().strftime('%Y%m%d_%H%M%S')}").resolve()
    # Si la ruta base era absoluta fuera de backup_directory (escenario de prueba), permitirla.
    if safe_subdir and not restore_dir.is_relative_to(safe_restore_root):
        raise ValueError("Directorio de restauración no permitido")
    restore_dir.mkdir(parents=True, exist_ok=True)

    cipher = _get_backup_cipher()
    results: dict[str, str] = {}

    if json_file.exists():
        json_dest = restore_dir / json_file.name
        json_dest.write_bytes(_decrypt_file(json_file, cipher))
        results["json"] = str(json_dest)

    if models.BackupComponent.DATABASE.value in selected_components:
        if not sql_file.exists():
            results["database"] = "Archivo SQL no disponible"
        elif apply_database:
            sql_bytes = _decrypt_file(sql_file, cipher)
            _restore_database(
                db, sql_file, sql_content=sql_bytes.decode("utf-8"))
            results["database"] = "Base de datos restaurada en la instancia activa"
        else:
            sql_dest = restore_dir / sql_file.name
            sql_dest.write_bytes(_decrypt_file(sql_file, cipher))
            results["database"] = str(sql_dest)

    if models.BackupComponent.CONFIGURATION.value in selected_components and config_file.exists():
        config_dest = restore_dir / config_file.name
        config_dest.write_bytes(_decrypt_file(config_file, cipher))
        results["configuration"] = str(config_dest)

    if metadata_file.exists():
        metadata_dest = restore_dir / metadata_file.name
        metadata_dest.write_bytes(_decrypt_file(metadata_file, cipher))
        results["metadata"] = str(metadata_dest)

    if archive_file.exists():
        archive_dest = restore_dir / archive_file.name
        archive_dest.write_bytes(_decrypt_file(archive_file, cipher))
        results["zip"] = str(archive_dest)

    if (
        models.BackupComponent.CRITICAL_FILES.value in selected_components
        and critical_source.exists()
    ):
        critical_dest = restore_dir / "archivos_criticos"
        for file_path in critical_source.rglob("*"):
            if file_path.is_file():
                destination = critical_dest / \
                    file_path.relative_to(critical_source)
                destination.parent.mkdir(parents=True, exist_ok=True)
                destination.write_bytes(_decrypt_file(file_path, cipher))
        results["critical_files"] = str(critical_dest)

    with transactional_session(db):
        crud.register_backup_restore(
            db,
            backup_id=job_id,
            triggered_by_id=triggered_by_id,
            components=selected_components,
            destination=str(restore_dir.resolve()),
            applied_database=apply_database,
            reason=reason.strip() if reason else None,
        )

    return {
        "job_id": job_id,
        "componentes": [models.BackupComponent(component) for component in selected_components],
        "destino": str(restore_dir.resolve()),
        "resultados": results,
    }<|MERGE_RESOLUTION|>--- conflicted
+++ resolved
@@ -564,20 +564,15 @@
             json_path,
             sql_path,
             config_path,
-<<<<<<< HEAD
             archive_path,
-=======
->>>>>>> 125fe926
             critical_directory,
         ]
         if include_metadata:
             paths.append(metadata_path)
-<<<<<<< HEAD
         return paths
 
     def _calculate_components_size() -> int:
         return _calculate_total_size(_component_paths())
-=======
         if include_archive and archive_path.exists():
             paths.append(archive_path)
         return paths
@@ -596,7 +591,6 @@
                 include_metadata=include_metadata, include_archive=include_archive
             )
         )
->>>>>>> 125fe926
 
     def _write_metadata_with_size(size: int) -> None:
         _write_metadata(
@@ -653,7 +647,6 @@
     _encrypt_backup_files(cipher, component_files, critical_directory)
     _build_archive()
 
-<<<<<<< HEAD
     def _component_paths(include_metadata: bool = True, include_archive: bool = True) -> list[Path]:
         paths: list[Path] = [
             pdf_path,
@@ -679,7 +672,6 @@
         if measured_size == current_size:
             break
         current_size = measured_size
-=======
     tracked_paths: list[Path] = [
         pdf_path,
         json_path,
@@ -690,7 +682,6 @@
         critical_directory,
     ]
     total_size = _calculate_total_size(tracked_paths)
->>>>>>> 125fe926
 
     _write_metadata(
         metadata_path,
@@ -715,7 +706,6 @@
 
     _build_archive()
 
-<<<<<<< HEAD
     def _component_paths(include_metadata: bool = True) -> list[Path]:
         paths = [
             pdf_path,
@@ -763,9 +753,7 @@
     total_size = _calculate_components_size()
     _refresh_metadata_and_archive(total_size)
     final_total = _calculate_components_size()
-=======
     final_total = _calculate_total_size(tracked_paths)
->>>>>>> 125fe926
 
     job = crud.create_backup_job(
         db,
