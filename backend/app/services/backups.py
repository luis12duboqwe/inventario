--- conflicted
+++ resolved
@@ -569,11 +569,8 @@
     component_files = [pdf_path, json_path, sql_path, config_path]
     _encrypt_backup_files(cipher, component_files, critical_directory)
 
-<<<<<<< HEAD
     def _calculate_components_size() -> int:
-=======
     def _recalculate() -> int:
->>>>>>> 22dea3f0
         return _calculate_total_size(
             [
                 pdf_path,
@@ -584,7 +581,6 @@
                 archive_path,
                 critical_directory,
             ]
-<<<<<<< HEAD
         )
 
     def _write_metadata_with_size(size: int) -> None:
@@ -622,7 +618,6 @@
 
     total_size = _sync_metadata_and_archive()
     total_size = _sync_metadata_and_archive(total_size)
-=======
     def _write_metadata_with_size(size: int) -> None:
         _write_metadata(
             metadata_path,
@@ -730,7 +725,6 @@
         if recalculated_total == total_size:
             break
         total_size = recalculated_total
->>>>>>> 22dea3f0
 
     final_size = _calculate_components_size()
     for _ in range(3):
