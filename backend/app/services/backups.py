--- conflicted
+++ resolved
@@ -568,10 +568,8 @@
     component_files = [pdf_path, json_path, sql_path, config_path]
     _encrypt_backup_files(cipher, component_files, critical_directory)
 
-<<<<<<< HEAD
     def _component_paths(include_metadata: bool = True) -> list[Path]:
         paths: list[Path] = [
-=======
     def _calculate_components_size() -> int:
         return _calculate_total_size(
             [
@@ -708,7 +706,6 @@
 
     def _component_paths() -> list[Path]:
         return [
->>>>>>> 34088bbf
             pdf_path,
             json_path,
             sql_path,
@@ -716,10 +713,8 @@
             archive_path,
             critical_directory,
         ]
-<<<<<<< HEAD
         if include_metadata:
             paths.append(metadata_path)
-=======
 
     def _calculate_components_size(include_metadata: bool = True) -> int:
         paths: list[Path] = [
@@ -735,20 +730,16 @@
             paths.append(metadata_path)
         if include_archive and archive_path.exists():
             paths.append(archive_path)
->>>>>>> 34088bbf
         return paths
 
     def _calculate_components_size(include_metadata: bool = True) -> int:
         return _calculate_total_size(_component_paths(include_metadata))
-<<<<<<< HEAD
-=======
 
     def _current_total() -> int:
         return _calculate_total_size(_component_paths())
 
     def _current_total() -> int:
         return _calculate_total_size(_component_paths())
->>>>>>> 34088bbf
 
     def _write_metadata_with_size(size: int) -> None:
         _write_metadata(
@@ -772,7 +763,6 @@
             cipher=cipher,
         )
 
-<<<<<<< HEAD
     def _refresh_metadata_and_archive(size: int) -> None:
         _write_metadata_with_size(size)
         _build_archive()
@@ -792,7 +782,6 @@
         _write_metadata_with_size(final_total)
         _build_archive()
         final_total = _calculate_components_size()
-=======
     provisional_size = _calculate_total_size(
         _component_paths(include_metadata=False, include_archive=False)
     )
@@ -853,7 +842,6 @@
     _build_archive()
 
     final_total = total_size
->>>>>>> 34088bbf
 
     job = crud.create_backup_job(
         db,
@@ -872,10 +860,7 @@
         reason=normalized_reason,
     )
     return job
-<<<<<<< HEAD
-
-=======
->>>>>>> 34088bbf
+
 def restore_backup(
     db: Session,
     *,
