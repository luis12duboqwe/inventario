--- conflicted
+++ resolved
@@ -521,7 +521,6 @@
         total_size_estimate = calculated_size
 
     total_size = calculated_size
-<<<<<<< HEAD
     for _ in range(3):
         last_written_size = total_size
         _write_metadata(
@@ -556,7 +555,6 @@
         if recalculated_size == total_size:
             break
         total_size = recalculated_size
-=======
     _write_metadata(
         metadata_path,
         timestamp=timestamp,
@@ -586,7 +584,6 @@
             critical_directory,
         ]
     )
->>>>>>> 79882bb9
 
     job = crud.create_backup_job(
         db,
