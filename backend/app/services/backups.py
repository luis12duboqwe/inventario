"""Servicios de generación de reportes y respaldos empresariales."""
from __future__ import annotations

import enum
import json
import shutil
from contextlib import closing
from datetime import date, datetime
from decimal import Decimal
from io import BytesIO, StringIO
from pathlib import Path
from typing import Any, Iterable, Tuple
from zipfile import ZIP_DEFLATED, ZipFile

from cryptography.fernet import Fernet
from reportlab.lib import colors
from reportlab.lib.pagesizes import A4
from reportlab.lib.styles import getSampleStyleSheet
from reportlab.platypus import Paragraph, SimpleDocTemplate, Spacer, Table, TableStyle
from sqlalchemy import select, text
from sqlalchemy.orm import Session

from .. import crud, models
from ..config import settings as app_settings
from ..core.transactions import transactional_session
from . import encryption


PROJECT_ROOT = Path(__file__).resolve().parents[3]
MANDATORY_COMPONENTS: set[models.BackupComponent] = {
    models.BackupComponent.DATABASE,
    models.BackupComponent.CONFIGURATION,
    models.BackupComponent.CRITICAL_FILES,
}
CRITICAL_PATHS: tuple[Path, ...] = (
    PROJECT_ROOT / "backend" / "app" / "config.py",
    PROJECT_ROOT / "backend" / "app" / "main.py",
    PROJECT_ROOT / "backend" / "app" / "security.py",
    PROJECT_ROOT / "environment.yml",
    PROJECT_ROOT / "requirements.txt",
    PROJECT_ROOT / "README.md",
)


def _get_backup_cipher() -> Fernet | None:
    key_path = Path(app_settings.backup_encryption_key_path)
    if not app_settings.require_encrypted_backups and not key_path.exists():
        return None
    return encryption.build_fernet(key_path)


def build_inventory_snapshot(db: Session) -> dict[str, Any]:
    """Obtiene un snapshot completo de los datos de inventario."""

    return crud.build_inventory_snapshot(db)


def _normalize_components(
    components: Iterable[models.BackupComponent | str] | None,
    *,
    include_mandatory: bool = True,
) -> list[str]:
    selected: set[models.BackupComponent] = set()
    if include_mandatory:
        selected.update(MANDATORY_COMPONENTS)
    if components:
        for component in components:
            if isinstance(component, models.BackupComponent):
                selected.add(component)
            else:
                selected.add(models.BackupComponent(str(component)))
    return sorted(component.value for component in selected)


def _build_configuration_snapshot() -> dict[str, Any]:
    snapshot = app_settings.model_dump()
    if "secret_key" in snapshot:
        snapshot["secret_key"] = "***redactado***"
    return snapshot


def _json_default(value: Any) -> Any:
    if isinstance(value, Decimal):
        return str(value)
    if isinstance(value, (datetime, date)):
        return value.isoformat()
    if isinstance(value, enum.Enum):
        return value.value
    if isinstance(value, Path):
        return str(value)
    raise TypeError(f"Tipo no serializable para JSON: {type(value)!r}")


def _to_sql_literal(value: Any) -> str:
    if value is None:
        return "NULL"
    if isinstance(value, enum.Enum):
        return _to_sql_literal(value.name)
    if isinstance(value, bool):
        return "1" if value else "0"
    if isinstance(value, (int, float, Decimal)):
        return str(value)
    if isinstance(value, datetime):
        return f"'{value.isoformat()}'"
    if isinstance(value, date):
        return f"'{value.isoformat()}'"
    if isinstance(value, bytes):
        return "X'" + value.hex() + "'"
    return "'" + str(value).replace("'", "''") + "'"


def _dump_database_sql(db: Session) -> bytes:
    bind = db.get_bind()
    if bind is None:
        raise RuntimeError(
            "No se pudo obtener la conexión activa para generar el volcado SQL")

    statements: list[str] = ["BEGIN TRANSACTION;\n"]
    metadata = models.Base.metadata
    for table in metadata.sorted_tables:
        if table.name in {"backup_jobs"}:
            continue
        statements.append(f'DELETE FROM "{table.name}";\n')
        rows = db.execute(select(table)).mappings().all()
        if not rows:
            continue
        columns = ", ".join(f'"{column.name}"' for column in table.columns)
        for row in rows:
            values = ", ".join(_to_sql_literal(
                row[column.name]) for column in table.columns)
            statements.append(
                f'INSERT INTO "{table.name}" ({columns}) VALUES ({values});\n'
            )
    statements.append("COMMIT;\n")
    return "".join(statements).encode("utf-8")


def _collect_critical_files(destination: Path) -> list[str]:
    copied: list[str] = []
    for critical_path in CRITICAL_PATHS:
        if not critical_path.exists():
            continue
        relative = critical_path.relative_to(PROJECT_ROOT)
        target = destination / relative
        target.parent.mkdir(parents=True, exist_ok=True)
        shutil.copy2(critical_path, target)
        copied.append(str(relative))
    return copied


def _write_metadata(
    metadata_path: Path,
    *,
    timestamp: str,
    mode: models.BackupMode,
    notes: str | None,
    components: list[str],
    json_path: Path,
    sql_path: Path,
    pdf_path: Path,
    archive_path: Path,
    config_path: Path,
    critical_directory: Path,
    copied_files: list[str],
    total_size_bytes: int,
    triggered_by_id: int | None,
    reason: str | None,
    encryption_enabled: bool,
    encryption_key_path: str | None,
    cipher: Fernet | None,
) -> None:
    metadata = {
        "timestamp": timestamp,
        "mode": mode.value,
        "notes": notes,
        "components": components,
        "reason": reason,
        "triggered_by_id": triggered_by_id,
        "total_size_bytes": total_size_bytes,
        "files": {
            "json": str(json_path),
            "sql": str(sql_path),
            "pdf": str(pdf_path),
            "zip": str(archive_path),
            "config": str(config_path),
            "critical_directory": str(critical_directory),
        },
        "critical_files": copied_files,
        "encryption": {
            "enabled": encryption_enabled,
            "algorithm": "fernet" if encryption_enabled else None,
            "key_path": encryption_key_path if encryption_enabled else None,
        },
    }
    serialized = json.dumps(
        metadata,
        ensure_ascii=False,
        indent=2,
        default=_json_default,
    ).encode("utf-8")
    if cipher is not None:
        serialized = encryption.encrypt_bytes(serialized, cipher)
    metadata_path.write_bytes(serialized)


def _calculate_total_size(paths: Iterable[Path]) -> int:
    total = 0
    for path in paths:
        if path.is_file():
            total += path.stat().st_size
        elif path.is_dir():
            for file_path in path.rglob("*"):
                if file_path.is_file():
                    total += file_path.stat().st_size
    return total


def _encrypt_backup_files(
    cipher: Fernet | None,
    files: Iterable[Path],
    critical_directory: Path,
) -> None:
    if cipher is None:
        return
    for path in files:
        encryption.encrypt_file_in_place(path, cipher)
    for file_path in critical_directory.rglob("*"):
        if file_path.is_file():
            encryption.encrypt_file_in_place(file_path, cipher)


def _decrypt_file(path: Path, cipher: Fernet | None) -> bytes:
    return encryption.decrypt_file_contents(path, cipher)


def load_backup_metadata(metadata_path: Path) -> dict[str, Any]:
    """Carga metadatos descifrando el archivo cuando corresponde."""

    cipher = _get_backup_cipher()
    payload = _decrypt_file(metadata_path, cipher)
    return json.loads(payload.decode("utf-8"))


def read_backup_file(path: Path) -> bytes:
    """Devuelve el contenido descifrado de un artefacto de respaldo."""

    cipher = _get_backup_cipher()
    return _decrypt_file(path, cipher)


def _build_financial_table(devices: list[dict[str, Any]]) -> Tuple[list[list[str]], float]:
    table_data = [
        [
            "SKU",
            "Nombre",
            "Cantidad",
            "Precio",
            "Valor total",
            "IMEI",
            "Serie",
            "Marca",
            "Modelo",
            "Proveedor",
        ]
    ]
    store_total = 0.0
    for device in devices:
        unit_price = float(device.get("unit_price", 0.0))
        total_value = float(device.get("inventory_value",
                            device["quantity"] * unit_price))
        store_total += total_value
        table_data.append(
            [
                device["sku"],
                device["name"],
                str(device["quantity"]),
                f"${unit_price:,.2f}",
                f"${total_value:,.2f}",
                device.get("imei") or "-",
                device.get("serial") or "-",
                device.get("marca") or "-",
                device.get("modelo") or "-",
                device.get("proveedor") or "-",
            ]
        )

    return table_data, store_total


def _build_catalog_detail_table(devices: list[dict[str, Any]]) -> list[list[str]]:
    detail_table_data = [
        [
            "SKU",
            "Color",
            "Capacidad (GB)",
            "Estado",
            "Lote",
            "Fecha compra",
            "Garantía (meses)",
            "Costo unitario",
            "Margen (%)",
        ]
    ]

    for device in devices:
        capacidad = device.get("capacidad_gb")
        detail_table_data.append(
            [
                device["sku"],
                device.get("color") or "-",
                str(capacidad) if capacidad is not None else "-",
                device.get("estado_comercial", "-"),
                device.get("lote") or "-",
                device.get("fecha_compra") or "-",
                str(device.get("garantia_meses", "-")),
                f"${float(device.get('costo_unitario', 0.0)):,.2f}",
                f"{float(device.get('margen_porcentaje', 0.0)):.2f}%",
            ]
        )

    return detail_table_data


def render_snapshot_pdf(snapshot: dict[str, Any]) -> bytes:
    """Construye un PDF en tema oscuro con el estado del inventario."""

    buffer = BytesIO()
    doc = SimpleDocTemplate(buffer, pagesize=A4,
                            title="Softmobile - Inventario Consolidado")
    styles = getSampleStyleSheet()

    elements = [Paragraph(
        "Softmobile 2025 — Reporte Empresarial", styles["Title"]), Spacer(1, 12)]
    generated_at = datetime.utcnow().strftime("%d/%m/%Y %H:%M UTC")
    elements.append(
        Paragraph(f"Generado automáticamente el {generated_at}", styles["Normal"]))
    elements.append(Spacer(1, 18))

    consolidated_total = 0.0

    for store in snapshot.get("stores", []):
        elements.append(Paragraph(
            f"Sucursal: {store['name']} ({store['timezone']})", styles["Heading2"]))
        if store.get("location"):
            elements.append(
                Paragraph(f"Ubicación: {store['location']}", styles["Normal"]))
        devices = store.get("devices", [])
        if not devices:
            elements.append(
                Paragraph("Sin dispositivos registrados", styles["Italic"]))
            elements.append(Spacer(1, 12))
            continue

        table_data, store_total = _build_financial_table(devices)

        registered_value_raw = store.get("inventory_value")
        try:
            registered_value = float(
                registered_value_raw) if registered_value_raw is not None else None
        except (TypeError, ValueError):
            registered_value = None

        elements.append(
            Paragraph(
                f"Valor calculado (sumatoria de dispositivos): ${store_total:,.2f}",
                styles["Normal"],
            )
        )
        if registered_value is not None:
            elements.append(
                Paragraph(
                    f"Valor registrado en sucursal: ${registered_value:,.2f}",
                    styles["Normal"],
                )
            )
        elements.append(Paragraph(
            f"Valor total de la sucursal: ${store_total:,.2f}", styles["Normal"]))
        elements.append(Spacer(1, 6))
        table = Table(table_data, hAlign="LEFT")
        table.setStyle(
            TableStyle(
                [
                    ("BACKGROUND", (0, 0), (-1, 0), colors.HexColor("#0f172a")),
                    ("TEXTCOLOR", (0, 0), (-1, 0), colors.white),
                    ("BACKGROUND", (0, 1), (-1, -1), colors.HexColor("#1e293b")),
                    ("TEXTCOLOR", (0, 1), (-1, -1), colors.HexColor("#e2e8f0")),
                    ("LINEABOVE", (0, 0), (-1, 0), 1, colors.HexColor("#38bdf8")),
                    ("LINEBELOW", (0, -1), (-1, -1),
                     1, colors.HexColor("#38bdf8")),
                    ("ALIGN", (2, 1), (4, -1), "RIGHT"),
                    ("FONTNAME", (0, 0), (-1, 0), "Helvetica-Bold"),
                ]
            )
        )
        elements.append(table)
        elements.append(Spacer(1, 12))

        detail_table_data = _build_catalog_detail_table(devices)

        detail_table = Table(detail_table_data, hAlign="LEFT")
        detail_table.setStyle(
            TableStyle(
                [
                    ("BACKGROUND", (0, 0), (-1, 0), colors.HexColor("#0f172a")),
                    ("TEXTCOLOR", (0, 0), (-1, 0), colors.white),
                    ("BACKGROUND", (0, 1), (-1, -1), colors.HexColor("#111827")),
                    ("TEXTCOLOR", (0, 1), (-1, -1), colors.HexColor("#cbd5f5")),
                    ("LINEABOVE", (0, 0), (-1, 0), 1, colors.HexColor("#38bdf8")),
                    ("LINEBELOW", (0, -1), (-1, -1),
                     1, colors.HexColor("#38bdf8")),
                    ("ALIGN", (2, 1), (2, -1), "CENTER"),
                    ("ALIGN", (4, 1), (5, -1), "CENTER"),
                    ("ALIGN", (6, 1), (8, -1), "RIGHT"),
                    ("FONTNAME", (0, 0), (-1, 0), "Helvetica-Bold"),
                ]
            )
        )
        elements.append(detail_table)
        elements.append(Spacer(1, 18))

        consolidated_total += store_total

    summary = snapshot.get("summary") or {}
    if summary:
        summary_value_raw = summary.get("inventory_value")
        try:
            summary_value = float(
                summary_value_raw) if summary_value_raw is not None else 0.0
        except (TypeError, ValueError):
            summary_value = 0.0

        elements.append(Paragraph("Resumen corporativo", styles["Heading2"]))
        elements.append(Paragraph(
            f"Sucursales auditadas: {summary.get('store_count', 0)}", styles["Normal"]))
        elements.append(
            Paragraph(
                f"Dispositivos catalogados: {summary.get('device_records', 0)}",
                styles["Normal"],
            )
        )
        elements.append(
            Paragraph(
                f"Unidades totales en inventario: {summary.get('total_units', 0)}",
                styles["Normal"],
            )
        )
        elements.append(
            Paragraph(
                f"Inventario consolidado registrado: ${summary_value:,.2f}",
                styles["Normal"],
            )
        )
        elements.append(
            Paragraph(
                f"Inventario consolidado calculado: ${consolidated_total:,.2f}",
                styles["Normal"],
            )
        )
        elements.append(Spacer(1, 18))

    doc.build(elements)
    buffer.seek(0)
    return buffer.read()


def serialize_snapshot(snapshot: dict[str, Any]) -> bytes:
    """Serializa el snapshot en formato JSON."""

    return json.dumps(snapshot, ensure_ascii=False, indent=2).encode("utf-8")


def _restore_database(
    db: Session, sql_path: Path, *, sql_content: str | None = None
) -> None:
    if not sql_path.exists() and sql_content is None:
        raise FileNotFoundError(str(sql_path))

    bind = db.get_bind()
    if bind is None:
        raise RuntimeError(
            "No se pudo obtener la conexión activa para restaurar la base de datos")

    engine = bind.engine if hasattr(bind, "engine") else bind
    sql_script = sql_content or sql_path.read_text(encoding="utf-8")
    if engine.dialect.name == "sqlite":
        with engine.begin() as connection:
            raw_connection = connection.connection
            with closing(raw_connection.cursor()) as cursor:
                cursor.executescript(sql_script)
    else:
        statements = [segment.strip()
                      for segment in sql_script.split(";") if segment.strip()]
        with transactional_session(db):
            for statement in statements:
                upper = statement.upper()
                if upper in {"BEGIN TRANSACTION", "COMMIT"}:
                    continue
                db.execute(text(statement))




def generate_backup(
    db: Session,
    *,
    base_dir: str,
    mode: models.BackupMode,
    triggered_by_id: int | None,
    notes: str | None = None,
    components: Iterable[models.BackupComponent] | None = None,
    reason: str | None = None,
) -> models.BackupJob:
    """Genera los archivos de respaldo y persiste el registro en la base."""

    selected_components = _normalize_components(
        components,
        include_mandatory=True,
    )
    snapshot = build_inventory_snapshot(db)

    timestamp = datetime.utcnow().strftime("%Y%m%d_%H%M%S")
    directory = Path(base_dir)
    directory.mkdir(parents=True, exist_ok=True)

    pdf_path = directory / f"softmobile_inventario_{timestamp}.pdf"
    json_path = directory / f"softmobile_respaldo_{timestamp}.json"
    sql_path = directory / f"softmobile_respaldo_{timestamp}.sql"
    config_path = directory / f"softmobile_config_{timestamp}.json"
    metadata_path = directory / f"softmobile_respaldo_{timestamp}.meta.json"
    archive_path = directory / f"softmobile_respaldo_{timestamp}.zip"
    critical_directory = directory / f"softmobile_criticos_{timestamp}"
    critical_directory.mkdir(parents=True, exist_ok=True)

    pdf_path.write_bytes(render_snapshot_pdf(snapshot))
    json_path.write_bytes(serialize_snapshot(snapshot))
    sql_path.write_bytes(_dump_database_sql(db))
    config_path.write_text(
        json.dumps(
            _build_configuration_snapshot(),
            ensure_ascii=False,
            indent=2,
            default=_json_default,
        ),
        encoding="utf-8",
    )

    copied_files = _collect_critical_files(critical_directory)
    normalized_reason = reason.strip() if reason else None
    cipher = _get_backup_cipher()
    encryption_enabled = cipher is not None
    encryption_key_path = (
        str(app_settings.backup_encryption_key_path) if encryption_enabled else None
    )

    component_files = [pdf_path, json_path, sql_path, config_path]
    _encrypt_backup_files(cipher, component_files, critical_directory)

    def _component_paths(
        include_metadata: bool = True, include_archive: bool = True
    ) -> list[Path]:
        paths: list[Path] = [
            pdf_path,
            json_path,
            sql_path,
            config_path,
            archive_path,
            critical_directory,
        ]
        if include_metadata:
            paths.append(metadata_path)
        if include_archive and archive_path.exists():
            paths.append(archive_path)
        return paths

    def _calculate_components_size(
        include_metadata: bool = True, include_archive: bool = True
    ) -> int:
        return _calculate_total_size(
            _component_paths(
                include_metadata=include_metadata, include_archive=include_archive
            )
        )

    def _write_metadata_with_size(size: int) -> None:
        _write_metadata(
            metadata_path,
            timestamp=timestamp,
            mode=mode,
            notes=notes,
            components=selected_components,
            json_path=json_path,
            sql_path=sql_path,
            pdf_path=pdf_path,
            archive_path=archive_path,
            config_path=config_path,
            critical_directory=critical_directory,
            copied_files=copied_files,
            total_size_bytes=size,
            triggered_by_id=triggered_by_id,
            reason=normalized_reason,
            encryption_enabled=encryption_enabled,
            encryption_key_path=encryption_key_path,
            cipher=cipher,
        )

    def _build_archive() -> None:
        with ZipFile(archive_path, "w", compression=ZIP_DEFLATED) as zip_file:
            zip_file.write(pdf_path, arcname=f"reportes/{pdf_path.name}")
            zip_file.write(json_path, arcname=f"datos/{json_path.name}")
            zip_file.write(sql_path, arcname=f"datos/{sql_path.name}")
            zip_file.write(config_path, arcname=f"config/{config_path.name}")
            if metadata_path.exists():
                zip_file.write(metadata_path, arcname=f"metadata/{metadata_path.name}")
            for file_path in critical_directory.rglob("*"):
                if file_path.is_file():
                    arcname = Path("criticos") / file_path.relative_to(critical_directory)
                    zip_file.write(file_path, arcname=str(arcname))

    _write_metadata_with_size(0)
    _build_archive()
    total_size = _calculate_components_size()

    for _ in range(3):
        _write_metadata_with_size(total_size)
        _build_archive()
        recalculated = _calculate_components_size()
        if recalculated == total_size:
            break
        total_size = recalculated

    _write_metadata_with_size(total_size)
    _build_archive()

    component_files = [pdf_path, json_path, sql_path, config_path]
    _encrypt_backup_files(cipher, component_files, critical_directory)

    base_components = _component_paths(include_metadata=False, include_archive=False)
    initial_total = _calculate_total_size(base_components)

    current_size = initial_total
    measured_size = initial_total

    for _ in range(8):
        measured_size = _archive_and_measure(current_size)
        if measured_size == current_size:
            break
        current_size = measured_size
    tracked_paths: list[Path] = [
        pdf_path,
        json_path,
        sql_path,
        config_path,
        metadata_path,
        archive_path,
        critical_directory,
    ]
    total_size = _calculate_total_size(tracked_paths)

    _write_metadata(
        metadata_path,
        timestamp=timestamp,
        mode=mode,
        notes=notes,
        components=selected_components,
        json_path=json_path,
        sql_path=sql_path,
        pdf_path=pdf_path,
        archive_path=archive_path,
        config_path=config_path,
        critical_directory=critical_directory,
        copied_files=copied_files,
        total_size_bytes=initial_total,
        triggered_by_id=triggered_by_id,
        reason=normalized_reason,
        encryption_enabled=encryption_enabled,
        encryption_key_path=encryption_key_path,
        cipher=cipher,
    )

    _build_archive()

    def _component_paths(include_metadata: bool = True) -> list[Path]:
        paths = [
            pdf_path,
            json_path,
            sql_path,
            config_path,
            archive_path,
            critical_directory,
        ]
        if include_metadata:
            paths.append(metadata_path)
        return paths

    def _calculate_components_size(include_metadata: bool = True) -> int:
        return _calculate_total_size(_component_paths(include_metadata))

    def _write_metadata_with_size(size: int) -> None:
        _write_metadata(
            metadata_path,
            timestamp=timestamp,
            mode=mode,
            notes=notes,
            components=selected_components,
            json_path=json_path,
            sql_path=sql_path,
            pdf_path=pdf_path,
            archive_path=archive_path,
            config_path=config_path,
            critical_directory=critical_directory,
            copied_files=copied_files,
            total_size_bytes=size,
            triggered_by_id=triggered_by_id,
            reason=normalized_reason,
            encryption_enabled=encryption_enabled,
            encryption_key_path=encryption_key_path,
            cipher=cipher,
        )

    def _build_archive() -> None:
        with ZipFile(archive_path, "w", compression=ZIP_DEFLATED) as zip_file:
            zip_file.write(pdf_path, arcname=f"reportes/{pdf_path.name}")
            zip_file.write(json_path, arcname=f"datos/{json_path.name}")
            zip_file.write(sql_path, arcname=f"datos/{sql_path.name}")
            zip_file.write(config_path, arcname=f"config/{config_path.name}")
            if metadata_path.exists():
                zip_file.write(metadata_path, arcname=f"metadata/{metadata_path.name}")
            for file_path in critical_directory.rglob("*"):
                if file_path.is_file():
                    arcname = Path("criticos") / file_path.relative_to(critical_directory)
                    zip_file.write(file_path, arcname=str(arcname))

    # Primer metadato de referencia
    _write_metadata_with_size(0)
    _build_archive()

    total_size = _calculate_components_size()
    _write_metadata_with_size(total_size)
    _build_archive()
    total_size = _calculate_components_size()
    provisional_size = _calculate_components_size(
        include_metadata=False, include_archive=False
    )
    _write_metadata_with_size(provisional_size)
    _build_archive()

    total_size = _calculate_components_size()
    _write_metadata_with_size(total_size)
    _build_archive()

    final_size = _calculate_components_size()
    def _refresh_metadata_and_archive(size: int) -> None:
        _write_metadata_with_size(size)
        _build_archive()

    provisional_size = _calculate_components_size(include_metadata=False)
    _refresh_metadata_and_archive(provisional_size)
    total_size = _calculate_components_size()
    _refresh_metadata_and_archive(total_size)
    final_total = _calculate_total_size(tracked_paths)

    job = crud.create_backup_job(
        db,
        mode=mode,
        pdf_path=str(pdf_path.resolve()),
        archive_path=str(archive_path.resolve()),
        json_path=str(json_path.resolve()),
        sql_path=str(sql_path.resolve()),
        config_path=str(config_path.resolve()),
        metadata_path=str(metadata_path.resolve()),
        critical_directory=str(critical_directory.resolve()),
        components=selected_components,
        total_size_bytes=final_total,
        notes=notes,
        triggered_by_id=triggered_by_id,
        reason=normalized_reason,
    )
    return job

def restore_backup(
    db: Session,
    *,
    job: models.BackupJob,
    components: Iterable[models.BackupComponent] | None,
    target_directory: str | None,
    apply_database: bool,
    triggered_by_id: int | None,
    reason: str | None = None,
) -> dict[str, Any]:
    if components:
        requested_components: set[models.BackupComponent] = set()
        for component in components:
            if isinstance(component, models.BackupComponent):
                requested_components.add(component)
            else:
                requested_components.add(
                    models.BackupComponent(str(component)))
    else:
        requested_components = {models.BackupComponent(
            component) for component in job.components}

    available_components = {models.BackupComponent(
        component) for component in job.components}
    if not available_components:
        raise ValueError(
            "El respaldo no tiene componentes registrados para restaurar")

    unknown_components = requested_components.difference(available_components)
    if unknown_components:
        nombres = ", ".join(component.value for component in sorted(
            unknown_components, key=lambda c: c.value))
        raise ValueError(
            f"Componentes no disponibles en el respaldo: {nombres}")

    selected_components = _normalize_components(
        requested_components or available_components,
        include_mandatory=False,
    )
    job_id = int(job.id)
    archive_file = Path(job.archive_path)
    json_file = Path(job.json_path)
    sql_file = Path(job.sql_path)
    config_file = Path(job.config_path)
    metadata_file = Path(job.metadata_path)
    critical_source = Path(job.critical_directory)

    safe_restore_root = Path(app_settings.backup_directory).resolve()

    import re
    safe_subdir = None
    if target_directory:
        # Sólo nombre simple como subcarpeta bajo backup_directory
        if (
            re.fullmatch(r"[a-zA-Z0-9_\-]+", target_directory)
            and ".." not in target_directory
            and "/" not in target_directory
            and "\\" not in target_directory
        ):
            safe_subdir = target_directory
<<<<<<< HEAD
            candidate_base = (safe_restore_root / safe_subdir)
            # Use fully normalized absolute path for validation
            resolved_candidate_base = candidate_base.resolve()
            # Ensure the restored directory is a DIRECT child of the restore root
            if resolved_candidate_base.parent != safe_restore_root:
=======
            candidate_base = (safe_restore_root / safe_subdir).resolve()
            # Ensure the restored directory is strictly under the restore root
            try:
                candidate_base.relative_to(safe_restore_root)
            except ValueError:
                raise ValueError("El directorio de restauración debe encontrarse dentro del directorio de respaldo configurado.")
            # Ensure direct child (not nested deeper)
            if candidate_base.parent != safe_restore_root:
>>>>>>> 69a8de4d
                raise ValueError("El directorio de restauración debe ser una subcarpeta directa de backup_directory.")
            target_base = resolved_candidate_base
        else:
            raise ValueError(
                "Nombre de directorio de restauración no permitido. Debe ser un nombre de carpeta simple bajo el directorio de respaldo configurado.")
    else:
        target_base = safe_restore_root
<<<<<<< HEAD
    # Always ensure target_base is absolute, normalized
    target_base = target_base.resolve()

    restore_dir = (target_base / f"restauracion_{datetime.utcnow().strftime('%Y%m%d_%H%M%S')}").resolve()
    # Prevención estricta: la restauración debe quedar SIEMPRE dentro de backup_directory (no solo is_relative_to, also check commonpath!)
    try:
        if not restore_dir.is_relative_to(safe_restore_root):
            raise ValueError("Directorio de restauración no permitido: debe estar dentro de backup_directory")
    except AttributeError:  # Support Python <3.9
        from os.path import commonpath
        if commonpath([restore_dir.as_posix(), safe_restore_root.as_posix()]) != safe_restore_root.as_posix():
            raise ValueError("Directorio de restauración no permitido: debe estar dentro de backup_directory")
=======
    # Normalizar y asegurar que target_base es absoluta y bajo safe_restore_root
    target_base = Path(target_base).resolve()
    try:
        target_base.relative_to(safe_restore_root)
    except ValueError:
        raise ValueError("Directorio de restauración no permitido: debe estar dentro de backup_directory")

    restore_dir = target_base / f"restauracion_{datetime.utcnow().strftime('%Y%m%d_%H%M%S')}"
    restore_dir = restore_dir.resolve()
    # Prevención estricta: la restauración debe quedar SIEMPRE dentro de backup_directory
    if not restore_dir.is_relative_to(safe_restore_root):
        raise ValueError("Directorio de restauración no permitido: debe estar dentro de backup_directory")
>>>>>>> 69a8de4d
    restore_dir.mkdir(parents=True, exist_ok=True)

    cipher = _get_backup_cipher()
    results: dict[str, str] = {}

    if json_file.exists():
        json_dest = restore_dir / json_file.name
        json_dest.write_bytes(_decrypt_file(json_file, cipher))
        results["json"] = str(json_dest)

    if models.BackupComponent.DATABASE.value in selected_components:
        if not sql_file.exists():
            results["database"] = "Archivo SQL no disponible"
        elif apply_database:
            sql_bytes = _decrypt_file(sql_file, cipher)
            _restore_database(
                db, sql_file, sql_content=sql_bytes.decode("utf-8"))
            results["database"] = "Base de datos restaurada en la instancia activa"
        else:
            sql_dest = restore_dir / sql_file.name
            sql_dest.write_bytes(_decrypt_file(sql_file, cipher))
            results["database"] = str(sql_dest)

    if models.BackupComponent.CONFIGURATION.value in selected_components and config_file.exists():
        config_dest = restore_dir / config_file.name
        config_dest.write_bytes(_decrypt_file(config_file, cipher))
        results["configuration"] = str(config_dest)

    if metadata_file.exists():
        metadata_dest = restore_dir / metadata_file.name
        metadata_dest.write_bytes(_decrypt_file(metadata_file, cipher))
        results["metadata"] = str(metadata_dest)

    if archive_file.exists():
        archive_dest = restore_dir / archive_file.name
        archive_dest.write_bytes(_decrypt_file(archive_file, cipher))
        results["zip"] = str(archive_dest)

    if (
        models.BackupComponent.CRITICAL_FILES.value in selected_components
        and critical_source.exists()
    ):
        critical_dest = restore_dir / "archivos_criticos"
        for file_path in critical_source.rglob("*"):
            if file_path.is_file():
                destination = critical_dest / \
                    file_path.relative_to(critical_source)
                # Prevent directory traversal: destination must stay within critical_dest
                if not destination.resolve().is_relative_to(critical_dest.resolve()):
                    raise ValueError(f"Extracción de archivo no permitida: {destination}")
                destination.parent.mkdir(parents=True, exist_ok=True)
                destination.write_bytes(_decrypt_file(file_path, cipher))
        results["critical_files"] = str(critical_dest)

    with transactional_session(db):
        crud.register_backup_restore(
            db,
            backup_id=job_id,
            triggered_by_id=triggered_by_id,
            components=selected_components,
            destination=str(restore_dir.resolve()),
            applied_database=apply_database,
            reason=reason.strip() if reason else None,
        )

    return {
        "job_id": job_id,
        "componentes": [models.BackupComponent(component) for component in selected_components],
        "destino": str(restore_dir.resolve()),
        "resultados": results,
    }<|MERGE_RESOLUTION|>--- conflicted
+++ resolved
@@ -837,13 +837,11 @@
             and "\\" not in target_directory
         ):
             safe_subdir = target_directory
-<<<<<<< HEAD
             candidate_base = (safe_restore_root / safe_subdir)
             # Use fully normalized absolute path for validation
             resolved_candidate_base = candidate_base.resolve()
             # Ensure the restored directory is a DIRECT child of the restore root
             if resolved_candidate_base.parent != safe_restore_root:
-=======
             candidate_base = (safe_restore_root / safe_subdir).resolve()
             # Ensure the restored directory is strictly under the restore root
             try:
@@ -852,7 +850,6 @@
                 raise ValueError("El directorio de restauración debe encontrarse dentro del directorio de respaldo configurado.")
             # Ensure direct child (not nested deeper)
             if candidate_base.parent != safe_restore_root:
->>>>>>> 69a8de4d
                 raise ValueError("El directorio de restauración debe ser una subcarpeta directa de backup_directory.")
             target_base = resolved_candidate_base
         else:
@@ -860,7 +857,6 @@
                 "Nombre de directorio de restauración no permitido. Debe ser un nombre de carpeta simple bajo el directorio de respaldo configurado.")
     else:
         target_base = safe_restore_root
-<<<<<<< HEAD
     # Always ensure target_base is absolute, normalized
     target_base = target_base.resolve()
 
@@ -873,7 +869,6 @@
         from os.path import commonpath
         if commonpath([restore_dir.as_posix(), safe_restore_root.as_posix()]) != safe_restore_root.as_posix():
             raise ValueError("Directorio de restauración no permitido: debe estar dentro de backup_directory")
-=======
     # Normalizar y asegurar que target_base es absoluta y bajo safe_restore_root
     target_base = Path(target_base).resolve()
     try:
@@ -886,7 +881,6 @@
     # Prevención estricta: la restauración debe quedar SIEMPRE dentro de backup_directory
     if not restore_dir.is_relative_to(safe_restore_root):
         raise ValueError("Directorio de restauración no permitido: debe estar dentro de backup_directory")
->>>>>>> 69a8de4d
     restore_dir.mkdir(parents=True, exist_ok=True)
 
     cipher = _get_backup_cipher()
