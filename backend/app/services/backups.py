--- conflicted
+++ resolved
@@ -571,18 +571,14 @@
     component_files = [pdf_path, json_path, sql_path, config_path]
     _encrypt_backup_files(cipher, component_files, critical_directory)
 
-<<<<<<< HEAD
     def _component_paths() -> list[Path]:
         return [
-=======
     def _calculate_components_size(include_metadata: bool = True) -> int:
         paths: list[Path] = [
->>>>>>> 20ee31e4
             pdf_path,
             json_path,
             sql_path,
             config_path,
-<<<<<<< HEAD
             metadata_path,
             archive_path,
             critical_directory,
@@ -590,7 +586,6 @@
 
     def _current_total() -> int:
         return _calculate_total_size(_component_paths())
-=======
             critical_directory,
         ]
         if include_metadata:
@@ -598,7 +593,6 @@
         if archive_path.exists():
             paths.append(archive_path)
         return _calculate_total_size(paths)
->>>>>>> 20ee31e4
 
     def _write_metadata_with_size(size: int) -> None:
         _write_metadata(
@@ -622,7 +616,6 @@
             cipher=cipher,
         )
 
-<<<<<<< HEAD
     def _refresh_metadata_and_archive(size: int) -> None:
         _write_metadata_with_size(size)
         _build_archive()
@@ -642,7 +635,6 @@
         _refresh_metadata_and_archive(total_size)
         recalculated = _current_total()
         if recalculated == total_size:
-=======
     pending_size = _calculate_components_size(include_metadata=False)
     final_total = pending_size
     measured_size = pending_size
@@ -653,17 +645,14 @@
         measured_size = _calculate_components_size()
         if measured_size == pending_size:
             final_total = measured_size
->>>>>>> 20ee31e4
             break
         pending_size = measured_size
         final_total = measured_size
 
-<<<<<<< HEAD
     # Reescribe los metadatos con el tamaño estabilizado para evitar desfases
     # de uno o dos bytes entre el ZIP y la cifra registrada.
     _refresh_metadata_and_archive(total_size)
     total_size = _current_total()
-=======
     _write_metadata_with_size(final_total)
     _build_archive()
     final_total = _calculate_components_size()
@@ -672,7 +661,6 @@
     if total_size != pending_size:
         _write_metadata_with_size(total_size)
 
->>>>>>> 20ee31e4
     job = crud.create_backup_job(
         db,
         mode=mode,
