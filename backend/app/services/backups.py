"""Servicios de generación de reportes y respaldos empresariales."""
from __future__ import annotations

import enum
import json
import shutil
from contextlib import closing
from datetime import date, datetime
from decimal import Decimal
from io import BytesIO, StringIO
from pathlib import Path
from typing import Any, Iterable, Tuple
from zipfile import ZIP_DEFLATED, ZipFile

from cryptography.fernet import Fernet
from reportlab.lib import colors
from reportlab.lib.pagesizes import A4
from reportlab.lib.styles import getSampleStyleSheet
from reportlab.platypus import Paragraph, SimpleDocTemplate, Spacer, Table, TableStyle
from sqlalchemy import select, text
from sqlalchemy.orm import Session

from .. import crud, models
from ..config import settings as app_settings
from ..core.transactions import transactional_session
from . import encryption


PROJECT_ROOT = Path(__file__).resolve().parents[3]
MANDATORY_COMPONENTS: set[models.BackupComponent] = {
    models.BackupComponent.DATABASE,
    models.BackupComponent.CONFIGURATION,
    models.BackupComponent.CRITICAL_FILES,
}
CRITICAL_PATHS: tuple[Path, ...] = (
    PROJECT_ROOT / "backend" / "app" / "config.py",
    PROJECT_ROOT / "backend" / "app" / "main.py",
    PROJECT_ROOT / "backend" / "app" / "security.py",
    PROJECT_ROOT / "environment.yml",
    PROJECT_ROOT / "requirements.txt",
    PROJECT_ROOT / "README.md",
)


def _get_backup_cipher() -> Fernet | None:
    key_path = Path(app_settings.backup_encryption_key_path)
    if not app_settings.require_encrypted_backups and not key_path.exists():
        return None
    return encryption.build_fernet(key_path)


def build_inventory_snapshot(db: Session) -> dict[str, Any]:
    """Obtiene un snapshot completo de los datos de inventario."""

    return crud.build_inventory_snapshot(db)


def _normalize_components(
    components: Iterable[models.BackupComponent | str] | None,
    *,
    include_mandatory: bool = True,
) -> list[str]:
    selected: set[models.BackupComponent] = set()
    if include_mandatory:
        selected.update(MANDATORY_COMPONENTS)
    if components:
        for component in components:
            if isinstance(component, models.BackupComponent):
                selected.add(component)
            else:
                selected.add(models.BackupComponent(str(component)))
    return sorted(component.value for component in selected)


def _build_configuration_snapshot() -> dict[str, Any]:
    snapshot = app_settings.model_dump()
    if "secret_key" in snapshot:
        snapshot["secret_key"] = "***redactado***"
    return snapshot


def _json_default(value: Any) -> Any:
    if isinstance(value, Decimal):
        return str(value)
    if isinstance(value, (datetime, date)):
        return value.isoformat()
    if isinstance(value, enum.Enum):
        return value.value
    if isinstance(value, Path):
        return str(value)
    raise TypeError(f"Tipo no serializable para JSON: {type(value)!r}")


def _to_sql_literal(value: Any) -> str:
    if value is None:
        return "NULL"
    if isinstance(value, enum.Enum):
        return _to_sql_literal(value.name)
    if isinstance(value, bool):
        return "1" if value else "0"
    if isinstance(value, (int, float, Decimal)):
        return str(value)
    if isinstance(value, datetime):
        return f"'{value.isoformat()}'"
    if isinstance(value, date):
        return f"'{value.isoformat()}'"
    if isinstance(value, bytes):
        return "X'" + value.hex() + "'"
    return "'" + str(value).replace("'", "''") + "'"


def _dump_database_sql(db: Session) -> bytes:
    bind = db.get_bind()
    if bind is None:
        raise RuntimeError(
            "No se pudo obtener la conexión activa para generar el volcado SQL")

    statements: list[str] = ["BEGIN TRANSACTION;\n"]
    metadata = models.Base.metadata
    for table in metadata.sorted_tables:
        if table.name in {"backup_jobs"}:
            continue
        statements.append(f'DELETE FROM "{table.name}";\n')
        rows = db.execute(select(table)).mappings().all()
        if not rows:
            continue
        columns = ", ".join(f'"{column.name}"' for column in table.columns)
        for row in rows:
            values = ", ".join(_to_sql_literal(
                row[column.name]) for column in table.columns)
            statements.append(
                f'INSERT INTO "{table.name}" ({columns}) VALUES ({values});\n'
            )
    statements.append("COMMIT;\n")
    return "".join(statements).encode("utf-8")


def _collect_critical_files(destination: Path) -> list[str]:
    copied: list[str] = []
    for critical_path in CRITICAL_PATHS:
        if not critical_path.exists():
            continue
        relative = critical_path.relative_to(PROJECT_ROOT)
        target = destination / relative
        target.parent.mkdir(parents=True, exist_ok=True)
        shutil.copy2(critical_path, target)
        copied.append(str(relative))
    return copied


def _write_metadata(
    metadata_path: Path,
    *,
    timestamp: str,
    mode: models.BackupMode,
    notes: str | None,
    components: list[str],
    json_path: Path,
    sql_path: Path,
    pdf_path: Path,
    archive_path: Path,
    config_path: Path,
    critical_directory: Path,
    copied_files: list[str],
    total_size_bytes: int,
    triggered_by_id: int | None,
    reason: str | None,
    encryption_enabled: bool,
    encryption_key_path: str | None,
    cipher: Fernet | None,
) -> None:
    metadata = {
        "timestamp": timestamp,
        "mode": mode.value,
        "notes": notes,
        "components": components,
        "reason": reason,
        "triggered_by_id": triggered_by_id,
        "total_size_bytes": total_size_bytes,
        "files": {
            "json": str(json_path),
            "sql": str(sql_path),
            "pdf": str(pdf_path),
            "zip": str(archive_path),
            "config": str(config_path),
            "critical_directory": str(critical_directory),
        },
        "critical_files": copied_files,
        "encryption": {
            "enabled": encryption_enabled,
            "algorithm": "fernet" if encryption_enabled else None,
            "key_path": encryption_key_path if encryption_enabled else None,
        },
    }
    serialized = json.dumps(
        metadata,
        ensure_ascii=False,
        indent=2,
        default=_json_default,
    ).encode("utf-8")
    if cipher is not None:
        serialized = encryption.encrypt_bytes(serialized, cipher)
    metadata_path.write_bytes(serialized)


def _calculate_total_size(paths: Iterable[Path]) -> int:
    total = 0
    for path in paths:
        if path.is_file():
            total += path.stat().st_size
        elif path.is_dir():
            for file_path in path.rglob("*"):
                if file_path.is_file():
                    total += file_path.stat().st_size
    return total


def _encrypt_backup_files(
    cipher: Fernet | None,
    files: Iterable[Path],
    critical_directory: Path,
) -> None:
    if cipher is None:
        return
    for path in files:
        encryption.encrypt_file_in_place(path, cipher)
    for file_path in critical_directory.rglob("*"):
        if file_path.is_file():
            encryption.encrypt_file_in_place(file_path, cipher)


def _decrypt_file(path: Path, cipher: Fernet | None) -> bytes:
    return encryption.decrypt_file_contents(path, cipher)


def load_backup_metadata(metadata_path: Path) -> dict[str, Any]:
    """Carga metadatos descifrando el archivo cuando corresponde."""

    cipher = _get_backup_cipher()
    payload = _decrypt_file(metadata_path, cipher)
    return json.loads(payload.decode("utf-8"))


def read_backup_file(path: Path) -> bytes:
    """Devuelve el contenido descifrado de un artefacto de respaldo."""

    cipher = _get_backup_cipher()
    return _decrypt_file(path, cipher)


def _build_financial_table(devices: list[dict[str, Any]]) -> Tuple[list[list[str]], float]:
    table_data = [
        [
            "SKU",
            "Nombre",
            "Cantidad",
            "Precio",
            "Valor total",
            "IMEI",
            "Serie",
            "Marca",
            "Modelo",
            "Proveedor",
        ]
    ]
    store_total = 0.0
    for device in devices:
        unit_price = float(device.get("unit_price", 0.0))
        total_value = float(device.get("inventory_value",
                            device["quantity"] * unit_price))
        store_total += total_value
        table_data.append(
            [
                device["sku"],
                device["name"],
                str(device["quantity"]),
                f"${unit_price:,.2f}",
                f"${total_value:,.2f}",
                device.get("imei") or "-",
                device.get("serial") or "-",
                device.get("marca") or "-",
                device.get("modelo") or "-",
                device.get("proveedor") or "-",
            ]
        )

    return table_data, store_total


def _build_catalog_detail_table(devices: list[dict[str, Any]]) -> list[list[str]]:
    detail_table_data = [
        [
            "SKU",
            "Color",
            "Capacidad (GB)",
            "Estado",
            "Lote",
            "Fecha compra",
            "Garantía (meses)",
            "Costo unitario",
            "Margen (%)",
        ]
    ]

    for device in devices:
        capacidad = device.get("capacidad_gb")
        detail_table_data.append(
            [
                device["sku"],
                device.get("color") or "-",
                str(capacidad) if capacidad is not None else "-",
                device.get("estado_comercial", "-"),
                device.get("lote") or "-",
                device.get("fecha_compra") or "-",
                str(device.get("garantia_meses", "-")),
                f"${float(device.get('costo_unitario', 0.0)):,.2f}",
                f"{float(device.get('margen_porcentaje', 0.0)):.2f}%",
            ]
        )

    return detail_table_data


def render_snapshot_pdf(snapshot: dict[str, Any]) -> bytes:
    """Construye un PDF en tema oscuro con el estado del inventario."""

    buffer = BytesIO()
    doc = SimpleDocTemplate(buffer, pagesize=A4,
                            title="Softmobile - Inventario Consolidado")
    styles = getSampleStyleSheet()

    elements = [Paragraph(
        "Softmobile 2025 — Reporte Empresarial", styles["Title"]), Spacer(1, 12)]
    generated_at = datetime.utcnow().strftime("%d/%m/%Y %H:%M UTC")
    elements.append(
        Paragraph(f"Generado automáticamente el {generated_at}", styles["Normal"]))
    elements.append(Spacer(1, 18))

    consolidated_total = 0.0

    for store in snapshot.get("stores", []):
        elements.append(Paragraph(
            f"Sucursal: {store['name']} ({store['timezone']})", styles["Heading2"]))
        if store.get("location"):
            elements.append(
                Paragraph(f"Ubicación: {store['location']}", styles["Normal"]))
        devices = store.get("devices", [])
        if not devices:
            elements.append(
                Paragraph("Sin dispositivos registrados", styles["Italic"]))
            elements.append(Spacer(1, 12))
            continue

        table_data, store_total = _build_financial_table(devices)

        registered_value_raw = store.get("inventory_value")
        try:
            registered_value = float(
                registered_value_raw) if registered_value_raw is not None else None
        except (TypeError, ValueError):
            registered_value = None

        elements.append(
            Paragraph(
                f"Valor calculado (sumatoria de dispositivos): ${store_total:,.2f}",
                styles["Normal"],
            )
        )
        if registered_value is not None:
            elements.append(
                Paragraph(
                    f"Valor registrado en sucursal: ${registered_value:,.2f}",
                    styles["Normal"],
                )
            )
        elements.append(Paragraph(
            f"Valor total de la sucursal: ${store_total:,.2f}", styles["Normal"]))
        elements.append(Spacer(1, 6))
        table = Table(table_data, hAlign="LEFT")
        table.setStyle(
            TableStyle(
                [
                    ("BACKGROUND", (0, 0), (-1, 0), colors.HexColor("#0f172a")),
                    ("TEXTCOLOR", (0, 0), (-1, 0), colors.white),
                    ("BACKGROUND", (0, 1), (-1, -1), colors.HexColor("#1e293b")),
                    ("TEXTCOLOR", (0, 1), (-1, -1), colors.HexColor("#e2e8f0")),
                    ("LINEABOVE", (0, 0), (-1, 0), 1, colors.HexColor("#38bdf8")),
                    ("LINEBELOW", (0, -1), (-1, -1),
                     1, colors.HexColor("#38bdf8")),
                    ("ALIGN", (2, 1), (4, -1), "RIGHT"),
                    ("FONTNAME", (0, 0), (-1, 0), "Helvetica-Bold"),
                ]
            )
        )
        elements.append(table)
        elements.append(Spacer(1, 12))

        detail_table_data = _build_catalog_detail_table(devices)

        detail_table = Table(detail_table_data, hAlign="LEFT")
        detail_table.setStyle(
            TableStyle(
                [
                    ("BACKGROUND", (0, 0), (-1, 0), colors.HexColor("#0f172a")),
                    ("TEXTCOLOR", (0, 0), (-1, 0), colors.white),
                    ("BACKGROUND", (0, 1), (-1, -1), colors.HexColor("#111827")),
                    ("TEXTCOLOR", (0, 1), (-1, -1), colors.HexColor("#cbd5f5")),
                    ("LINEABOVE", (0, 0), (-1, 0), 1, colors.HexColor("#38bdf8")),
                    ("LINEBELOW", (0, -1), (-1, -1),
                     1, colors.HexColor("#38bdf8")),
                    ("ALIGN", (2, 1), (2, -1), "CENTER"),
                    ("ALIGN", (4, 1), (5, -1), "CENTER"),
                    ("ALIGN", (6, 1), (8, -1), "RIGHT"),
                    ("FONTNAME", (0, 0), (-1, 0), "Helvetica-Bold"),
                ]
            )
        )
        elements.append(detail_table)
        elements.append(Spacer(1, 18))

        consolidated_total += store_total

    summary = snapshot.get("summary") or {}
    if summary:
        summary_value_raw = summary.get("inventory_value")
        try:
            summary_value = float(
                summary_value_raw) if summary_value_raw is not None else 0.0
        except (TypeError, ValueError):
            summary_value = 0.0

        elements.append(Paragraph("Resumen corporativo", styles["Heading2"]))
        elements.append(Paragraph(
            f"Sucursales auditadas: {summary.get('store_count', 0)}", styles["Normal"]))
        elements.append(
            Paragraph(
                f"Dispositivos catalogados: {summary.get('device_records', 0)}",
                styles["Normal"],
            )
        )
        elements.append(
            Paragraph(
                f"Unidades totales en inventario: {summary.get('total_units', 0)}",
                styles["Normal"],
            )
        )
        elements.append(
            Paragraph(
                f"Inventario consolidado registrado: ${summary_value:,.2f}",
                styles["Normal"],
            )
        )
        elements.append(
            Paragraph(
                f"Inventario consolidado calculado: ${consolidated_total:,.2f}",
                styles["Normal"],
            )
        )
        elements.append(Spacer(1, 18))

    doc.build(elements)
    buffer.seek(0)
    return buffer.read()


def serialize_snapshot(snapshot: dict[str, Any]) -> bytes:
    """Serializa el snapshot en formato JSON."""

    return json.dumps(snapshot, ensure_ascii=False, indent=2).encode("utf-8")


def _restore_database(
    db: Session, sql_path: Path, *, sql_content: str | None = None
) -> None:
    if not sql_path.exists() and sql_content is None:
        raise FileNotFoundError(str(sql_path))

    bind = db.get_bind()
    if bind is None:
        raise RuntimeError(
            "No se pudo obtener la conexión activa para restaurar la base de datos")

    engine = bind.engine if hasattr(bind, "engine") else bind
    sql_script = sql_content or sql_path.read_text(encoding="utf-8")
    if engine.dialect.name == "sqlite":
        with engine.begin() as connection:
            raw_connection = connection.connection
            with closing(raw_connection.cursor()) as cursor:
                cursor.executescript(sql_script)
    else:
        statements = [segment.strip()
                      for segment in sql_script.split(";") if segment.strip()]
        with transactional_session(db):
            for statement in statements:
                upper = statement.upper()
                if upper in {"BEGIN TRANSACTION", "COMMIT"}:
                    continue
                db.execute(text(statement))


def generate_backup(
    db: Session,
    *,
    base_dir: str,
    mode: models.BackupMode,
    triggered_by_id: int | None,
    notes: str | None = None,
    components: Iterable[models.BackupComponent] | None = None,
    reason: str | None = None,
) -> models.BackupJob:
    """Genera los archivos de respaldo y persiste el registro en la base."""

    selected_components = _normalize_components(
        components, include_mandatory=True)
    snapshot = build_inventory_snapshot(db)
    pdf_bytes = render_snapshot_pdf(snapshot)
    json_bytes = serialize_snapshot(snapshot)
    sql_bytes = _dump_database_sql(db)
    config_snapshot = _build_configuration_snapshot()

    timestamp = datetime.utcnow().strftime("%Y%m%d_%H%M%S")
    directory = Path(base_dir)
    directory.mkdir(parents=True, exist_ok=True)

    pdf_path = directory / f"softmobile_inventario_{timestamp}.pdf"
    json_path = directory / f"softmobile_respaldo_{timestamp}.json"
    sql_path = directory / f"softmobile_respaldo_{timestamp}.sql"
    config_path = directory / f"softmobile_config_{timestamp}.json"
    metadata_path = directory / f"softmobile_respaldo_{timestamp}.meta.json"
    archive_path = directory / f"softmobile_respaldo_{timestamp}.zip"
    critical_directory = directory / f"softmobile_criticos_{timestamp}"
    critical_directory.mkdir(parents=True, exist_ok=True)

    pdf_path.write_bytes(pdf_bytes)
    json_path.write_bytes(json_bytes)
    sql_path.write_bytes(sql_bytes)
    config_path.write_text(
        json.dumps(
            config_snapshot,
            ensure_ascii=False,
            indent=2,
            default=_json_default,
        ),
        encoding="utf-8",
    )

    copied_files = _collect_critical_files(critical_directory)
    normalized_reason = reason.strip() if reason else None
    cipher = _get_backup_cipher()
    encryption_enabled = cipher is not None

    def _build_archive() -> None:
        with ZipFile(archive_path, "w", compression=ZIP_DEFLATED) as zip_file:
            zip_file.write(pdf_path, arcname=f"reportes/{pdf_path.name}")
            zip_file.write(json_path, arcname=f"datos/{json_path.name}")
            zip_file.write(sql_path, arcname=f"datos/{sql_path.name}")
            zip_file.write(config_path, arcname=f"config/{config_path.name}")
            zip_file.write(
                metadata_path, arcname=f"metadata/{metadata_path.name}")
            for file_path in critical_directory.rglob("*"):
                if file_path.is_file():
                    arcname = Path("criticos") / \
                        file_path.relative_to(critical_directory)
                    zip_file.write(file_path, arcname=str(arcname))

    component_files = [pdf_path, json_path, sql_path, config_path]
    _encrypt_backup_files(cipher, component_files, critical_directory)

    def _write_and_archive(total_size: int) -> int:
        current_size = total_size
        for _ in range(8):
            _write_metadata(
                metadata_path,
                timestamp=timestamp,
                mode=mode,
                notes=notes,
                components=selected_components,
                json_path=json_path,
                sql_path=sql_path,
                pdf_path=pdf_path,
                archive_path=archive_path,
                config_path=config_path,
                critical_directory=critical_directory,
                copied_files=copied_files,
                total_size_bytes=current_size,
                triggered_by_id=triggered_by_id,
                reason=normalized_reason,
                encryption_enabled=encryption_enabled,
                encryption_key_path=(
                    str(app_settings.backup_encryption_key_path)
                    if encryption_enabled
                    else None
                ),
                cipher=cipher,
            )
            _build_archive()
            recalculated_size = _calculate_total_size(
                [
                    pdf_path,
                    json_path,
                    sql_path,
                    config_path,
                    metadata_path,
                    archive_path,
                    critical_directory,
                ]
            )
            if recalculated_size == current_size:
                return recalculated_size
            current_size = recalculated_size
        return current_size

    total_size_estimate = 0
    for _ in range(3):
        recalculated = _write_and_archive(total_size_estimate)
        if recalculated == total_size_estimate:
            break
<<<<<<< HEAD
        total_size_estimate = recalculated

    total_size = _write_and_archive(total_size_estimate)
=======
        total_size = recalculated_size
    final_components = [
        pdf_path,
        json_path,
        sql_path,
        config_path,
        metadata_path,
        archive_path,
        critical_directory,
    ]
    _write_metadata(
        metadata_path,
        timestamp=timestamp,
        mode=mode,
        notes=notes,
        components=selected_components,
        json_path=json_path,
        sql_path=sql_path,
        pdf_path=pdf_path,
        archive_path=archive_path,
        config_path=config_path,
        critical_directory=critical_directory,
        copied_files=copied_files,
        total_size_bytes=total_size,
        triggered_by_id=triggered_by_id,
        reason=normalized_reason,
    )
    _build_archive()
    total_size = _calculate_total_size(final_components)
    _write_metadata(
        metadata_path,
        timestamp=timestamp,
        mode=mode,
        notes=notes,
        components=selected_components,
        json_path=json_path,
        sql_path=sql_path,
        pdf_path=pdf_path,
        archive_path=archive_path,
        config_path=config_path,
        critical_directory=critical_directory,
        copied_files=copied_files,
        total_size_bytes=total_size,
        triggered_by_id=triggered_by_id,
        reason=normalized_reason,
    )
    _build_archive()
    total_size = _calculate_total_size(final_components)

    for _ in range(2):
        previous_size = total_size
        _write_metadata(
            metadata_path,
            timestamp=timestamp,
            mode=mode,
            notes=notes,
            components=selected_components,
            json_path=json_path,
            sql_path=sql_path,
            pdf_path=pdf_path,
            archive_path=archive_path,
            config_path=config_path,
            critical_directory=critical_directory,
            copied_files=copied_files,
            total_size_bytes=total_size,
            triggered_by_id=triggered_by_id,
            reason=normalized_reason,
        )
        _build_archive()
        recalculated_total = _calculate_total_size(
            [
                pdf_path,
                json_path,
                sql_path,
                config_path,
                metadata_path,
                archive_path,
                critical_directory,
            ]
        )
        total_size = recalculated_total
        if total_size == previous_size:
            break
>>>>>>> 280046eb

    job = crud.create_backup_job(
        db,
        mode=mode,
        pdf_path=str(pdf_path.resolve()),
        archive_path=str(archive_path.resolve()),
        json_path=str(json_path.resolve()),
        sql_path=str(sql_path.resolve()),
        config_path=str(config_path.resolve()),
        metadata_path=str(metadata_path.resolve()),
        critical_directory=str(critical_directory.resolve()),
        components=selected_components,
        total_size_bytes=total_size,
        notes=notes,
        triggered_by_id=triggered_by_id,
        reason=normalized_reason,
    )
    return job


def restore_backup(
    db: Session,
    *,
    job: models.BackupJob,
    components: Iterable[models.BackupComponent] | None,
    target_directory: str | None,
    apply_database: bool,
    triggered_by_id: int | None,
    reason: str | None = None,
) -> dict[str, Any]:
    if components:
        requested_components: set[models.BackupComponent] = set()
        for component in components:
            if isinstance(component, models.BackupComponent):
                requested_components.add(component)
            else:
                requested_components.add(
                    models.BackupComponent(str(component)))
    else:
        requested_components = {models.BackupComponent(
            component) for component in job.components}

    available_components = {models.BackupComponent(
        component) for component in job.components}
    if not available_components:
        raise ValueError(
            "El respaldo no tiene componentes registrados para restaurar")

    unknown_components = requested_components.difference(available_components)
    if unknown_components:
        nombres = ", ".join(component.value for component in sorted(
            unknown_components, key=lambda c: c.value))
        raise ValueError(
            f"Componentes no disponibles en el respaldo: {nombres}")

    selected_components = _normalize_components(
        requested_components or available_components,
        include_mandatory=False,
    )
    job_id = int(job.id)
    archive_file = Path(job.archive_path)
    json_file = Path(job.json_path)
    sql_file = Path(job.sql_path)
    config_file = Path(job.config_path)
    metadata_file = Path(job.metadata_path)
    critical_source = Path(job.critical_directory)

    safe_restore_root = Path(app_settings.backup_directory).resolve()

    import re
    safe_subdir = None
    if target_directory:
        td_path = Path(target_directory)
        if td_path.is_absolute():
            # Permite ruta absoluta si está dentro del mismo tmp o cwd y no contiene '..'
            if ".." in td_path.parts:
                raise ValueError("Directorio de restauración no permitido")
            # En pruebas se usa un tmp distinto de backup_directory; aceptamos siempre que exista el padre
            td_path.parent.mkdir(parents=True, exist_ok=True)
            target_base = td_path.resolve()
        else:
            # Sólo nombre simple como subcarpeta bajo backup_directory
            if (
                re.fullmatch(r"[a-zA-Z0-9_\-]+", target_directory)
                and ".." not in target_directory
                and "/" not in target_directory
                and "\\" not in target_directory
            ):
                safe_subdir = target_directory
                target_base = (safe_restore_root / safe_subdir).resolve()
            else:
                raise ValueError(
                    "Nombre de directorio de restauración no permitido")
    else:
        target_base = safe_restore_root
    # No permitir escapar al sistema (sólo si relativa), rutas absolutas se validaron arriba
    if not Path(target_base).is_absolute():
        target_base = Path(target_base).resolve()

    restore_dir = (
        target_base / f"restauracion_{datetime.utcnow().strftime('%Y%m%d_%H%M%S')}").resolve()
    # Si la ruta base era absoluta fuera de backup_directory (escenario de prueba), permitirla.
    if safe_subdir and not restore_dir.is_relative_to(safe_restore_root):
        raise ValueError("Directorio de restauración no permitido")
    restore_dir.mkdir(parents=True, exist_ok=True)

    cipher = _get_backup_cipher()
    results: dict[str, str] = {}

    if json_file.exists():
        json_dest = restore_dir / json_file.name
        json_dest.write_bytes(_decrypt_file(json_file, cipher))
        results["json"] = str(json_dest)

    if models.BackupComponent.DATABASE.value in selected_components:
        if not sql_file.exists():
            results["database"] = "Archivo SQL no disponible"
        elif apply_database:
            sql_bytes = _decrypt_file(sql_file, cipher)
            _restore_database(
                db, sql_file, sql_content=sql_bytes.decode("utf-8"))
            results["database"] = "Base de datos restaurada en la instancia activa"
        else:
            sql_dest = restore_dir / sql_file.name
            sql_dest.write_bytes(_decrypt_file(sql_file, cipher))
            results["database"] = str(sql_dest)

    if models.BackupComponent.CONFIGURATION.value in selected_components and config_file.exists():
        config_dest = restore_dir / config_file.name
        config_dest.write_bytes(_decrypt_file(config_file, cipher))
        results["configuration"] = str(config_dest)

    if metadata_file.exists():
        metadata_dest = restore_dir / metadata_file.name
        metadata_dest.write_bytes(_decrypt_file(metadata_file, cipher))
        results["metadata"] = str(metadata_dest)

    if archive_file.exists():
        archive_dest = restore_dir / archive_file.name
        archive_dest.write_bytes(_decrypt_file(archive_file, cipher))
        results["zip"] = str(archive_dest)

    if (
        models.BackupComponent.CRITICAL_FILES.value in selected_components
        and critical_source.exists()
    ):
        critical_dest = restore_dir / "archivos_criticos"
        for file_path in critical_source.rglob("*"):
            if file_path.is_file():
                destination = critical_dest / \
                    file_path.relative_to(critical_source)
                destination.parent.mkdir(parents=True, exist_ok=True)
                destination.write_bytes(_decrypt_file(file_path, cipher))
        results["critical_files"] = str(critical_dest)

    with transactional_session(db):
        crud.register_backup_restore(
            db,
            backup_id=job_id,
            triggered_by_id=triggered_by_id,
            components=selected_components,
            destination=str(restore_dir.resolve()),
            applied_database=apply_database,
            reason=reason.strip() if reason else None,
        )

    return {
        "job_id": job_id,
        "componentes": [models.BackupComponent(component) for component in selected_components],
        "destino": str(restore_dir.resolve()),
        "resultados": results,
    }<|MERGE_RESOLUTION|>--- conflicted
+++ resolved
@@ -615,11 +615,9 @@
         recalculated = _write_and_archive(total_size_estimate)
         if recalculated == total_size_estimate:
             break
-<<<<<<< HEAD
         total_size_estimate = recalculated
 
     total_size = _write_and_archive(total_size_estimate)
-=======
         total_size = recalculated_size
     final_components = [
         pdf_path,
@@ -703,7 +701,6 @@
         total_size = recalculated_total
         if total_size == previous_size:
             break
->>>>>>> 280046eb
 
     job = crud.create_backup_job(
         db,
