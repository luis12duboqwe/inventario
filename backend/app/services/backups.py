--- conflicted
+++ resolved
@@ -569,7 +569,6 @@
     component_files = [pdf_path, json_path, sql_path, config_path]
     _encrypt_backup_files(cipher, component_files, critical_directory)
 
-<<<<<<< HEAD
     def _recalculate() -> int:
         return _calculate_total_size(
             [
@@ -581,7 +580,6 @@
                 archive_path,
                 critical_directory,
             ]
-=======
     def _write_metadata_with_size(size: int) -> None:
         _write_metadata(
             metadata_path,
@@ -602,13 +600,10 @@
             encryption_enabled=encryption_enabled,
             encryption_key_path=encryption_key_path,
             cipher=cipher,
->>>>>>> b3ba2a76
         )
 
     def _sync_metadata_and_archive(total_size: int) -> int:
 
-<<<<<<< HEAD
-=======
         def _recalculate() -> int:
             return _calculate_total_size(
                 [
@@ -629,7 +624,6 @@
             _build_archive()
             return _recalculate()
 
->>>>>>> b3ba2a76
         current_size = total_size
         for _ in range(8):
             _write_metadata_with_size(current_size)
@@ -640,16 +634,12 @@
             current_size = recalculated
 
         _write_metadata_with_size(current_size)
-<<<<<<< HEAD
-=======
         _build_archive()
->>>>>>> b3ba2a76
         recalculated_size = _recalculate()
         if recalculated_size == current_size:
             return recalculated_size
         return recalculated_size
 
-<<<<<<< HEAD
     def _write_and_archive(size: int) -> int:
         return _sync_metadata_and_archive(size)
 
@@ -661,7 +651,6 @@
         total_size_estimate = recalculated
 
     total_size = _write_and_archive(total_size_estimate)
-=======
         total_size_estimate = 0
         for _ in range(3):
             recalculated = _write_and_archive(total_size_estimate)
@@ -671,7 +660,6 @@
 
         total_size = _write_and_archive(total_size_estimate)
         return total_size
->>>>>>> b3ba2a76
     final_components = [
         pdf_path,
         json_path,
@@ -683,8 +671,6 @@
     ]
     total_size = _calculate_total_size(final_components)
 
-<<<<<<< HEAD
-=======
     for _ in range(5):
         recalculated = _sync_metadata_and_archive(total_size)
         if recalculated == total_size:
@@ -702,7 +688,6 @@
             break
         total_size = recalculated_total
 
->>>>>>> b3ba2a76
     job = crud.create_backup_job(
         db,
         mode=mode,
