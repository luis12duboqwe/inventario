--- conflicted
+++ resolved
@@ -563,18 +563,13 @@
             json_path,
             sql_path,
             config_path,
-<<<<<<< HEAD
-=======
             archive_path,
->>>>>>> 0d2726ae
             critical_directory,
         ]
         if include_metadata:
             paths.append(metadata_path)
-<<<<<<< HEAD
         if include_archive and archive_path.exists():
             paths.append(archive_path)
-=======
         return paths
 
     def _calculate_components_size() -> int:
@@ -737,7 +732,6 @@
         ]
         if include_metadata:
             paths.append(metadata_path)
->>>>>>> 0d2726ae
         return paths
 
     def _calculate_components_size(include_metadata: bool = True) -> int:
@@ -765,7 +759,6 @@
             cipher=cipher,
         )
 
-<<<<<<< HEAD
     def _build_archive() -> None:
         with ZipFile(archive_path, "w", compression=ZIP_DEFLATED) as zip_file:
             zip_file.write(pdf_path, arcname=f"reportes/{pdf_path.name}")
@@ -787,7 +780,6 @@
     _write_metadata_with_size(total_size)
     _build_archive()
     total_size = _calculate_components_size()
-=======
     provisional_size = _calculate_components_size(
         include_metadata=False, include_archive=False
     )
@@ -809,7 +801,6 @@
     _refresh_metadata_and_archive(total_size)
     final_total = _calculate_components_size()
     final_total = _calculate_total_size(tracked_paths)
->>>>>>> 0d2726ae
 
     job = crud.create_backup_job(
         db,
@@ -822,11 +813,8 @@
         metadata_path=str(metadata_path.resolve()),
         critical_directory=str(critical_directory.resolve()),
         components=selected_components,
-<<<<<<< HEAD
         total_size_bytes=total_size,
-=======
         total_size_bytes=final_total,
->>>>>>> 0d2726ae
         notes=notes,
         triggered_by_id=triggered_by_id,
         reason=normalized_reason,
