--- conflicted
+++ resolved
@@ -575,7 +575,6 @@
         critical_directory,
     ]
 
-<<<<<<< HEAD
     initial_total = _calculate_total_size(base_components)
     _write_metadata(
         metadata_path,
@@ -666,10 +665,8 @@
             config_path,
             critical_directory,
         ]
-=======
     def _component_paths(include_metadata: bool = True) -> list[Path]:
         paths = list(base_components)
->>>>>>> 58fbe544
         if include_metadata:
             paths.append(metadata_path)
         if archive_path.exists():
@@ -709,7 +706,6 @@
 
     measured_size = _calculate_components_size(include_metadata=False)
     for _ in range(5):
-<<<<<<< HEAD
         _refresh_metadata_and_archive(total_size)
         recalculated = _current_total()
         if recalculated == total_size:
@@ -722,14 +718,11 @@
 
     for _ in range(10):
         _write_metadata_with_size(pending_size)
-=======
         _write_metadata_with_size(measured_size)
->>>>>>> 58fbe544
         _build_archive()
         recalculated = _calculate_components_size()
         if recalculated == measured_size:
             break
-<<<<<<< HEAD
         pending_size = measured_size
         final_total = measured_size
 
@@ -740,9 +733,7 @@
     _write_metadata_with_size(final_total)
     _build_archive()
     final_total = _calculate_components_size()
-=======
         measured_size = recalculated
->>>>>>> 58fbe544
 
     total_size = _calculate_components_size()
     if total_size != measured_size:
