--- conflicted
+++ resolved
@@ -66,11 +66,8 @@
     ):
         return "store"
     return "global"
-<<<<<<< HEAD
-=======
-
-
->>>>>>> d48a43b9
+
+
 def list_price_lists(
     db: Session,
     *,
@@ -425,10 +422,7 @@
     "resolve_price_for_device",
     "resolve_device_price",
     "resolve_prices_for_devices",
-<<<<<<< HEAD
-=======
     "resolve_prices_for_devices",
     "resolve_device_price",
->>>>>>> d48a43b9
     "compute_effective_price",
 ]