"""Servicios de negocio relacionados con listas de precios y resolución de tarifas."""

from __future__ import annotations

from datetime import date, datetime
from decimal import ROUND_HALF_UP, Decimal
from typing import Iterable

from sqlalchemy import or_, select
from sqlalchemy.orm import Session

from .. import crud, schemas
from ..models import Device, PriceList, PriceListItem

_QUANTIZER = Decimal("0.01")


def _quantize(value: Decimal) -> Decimal:
    """Normaliza los valores monetarios a dos decimales con redondeo corporativo."""

    return value.quantize(_QUANTIZER, rounding=ROUND_HALF_UP)


def _utc_now() -> datetime:
    """Retorna la marca de tiempo actual en UTC."""

    return datetime.utcnow()


def _scope_rank(price_list: PriceList) -> int:
    """Determina la prioridad de alcance de una lista de precios."""

    if price_list.store_id is not None and price_list.customer_id is not None:
        return 0
    if price_list.customer_id is not None:
        return 1
    if price_list.store_id is not None:
        return 2
    return 3


def _resolve_scope(
    price_list: PriceList,
    store_id: int | None,
    customer_id: int | None,
) -> str:
    """Calcula el alcance efectivo de la lista según la combinación solicitada."""

    if (
        store_id is not None
        and customer_id is not None
        and price_list.store_id == store_id
        and price_list.customer_id == customer_id
    ):
        return "store_customer"
    if (
        customer_id is not None
        and price_list.customer_id == customer_id
        and price_list.store_id is None
    ):
        return "customer"
    if (
        store_id is not None
        and price_list.store_id == store_id
        and price_list.customer_id is None
    ):
        return "store"
    return "global"
<<<<<<< HEAD
=======


>>>>>>> a16eea8a
def list_price_lists(
    db: Session,
    *,
    store_id: int | None = None,
    customer_id: int | None = None,
    include_inactive: bool = True,
    include_global: bool = True,
    include_items: bool = True,
) -> list[schemas.PriceListResponse]:
    """Lista las configuraciones de precios disponibles según los filtros.

    Los resultados se devuelven como modelos Pydantic listos para exposición en la API.
    """

    price_lists = crud.list_price_lists(
        db,
        store_id=store_id,
        customer_id=customer_id,
        include_inactive=include_inactive,
        include_global=include_global,
    )
    responses = [
        schemas.PriceListResponse.model_validate(price_list, from_attributes=True)
        for price_list in price_lists
    ]
    if not include_items:
        for response in responses:
            response.items = []
    return responses


def get_price_list(
    db: Session,
    price_list_id: int,
    *,
    include_items: bool = True,
) -> schemas.PriceListResponse:
    """Obtiene el detalle de una lista de precios específica."""

    price_list = crud.get_price_list(db, price_list_id)
    response = schemas.PriceListResponse.model_validate(
        price_list, from_attributes=True
    )
    if not include_items:
        response.items = []
    return response


def create_price_list(
    db: Session,
    payload: schemas.PriceListCreate,
    *,
    performed_by_id: int | None = None,
    include_items: bool = True,
) -> schemas.PriceListResponse:
    """Registra una nueva lista de precios y devuelve su representación serializada."""

    price_list = crud.create_price_list(
        db, payload, performed_by_id=performed_by_id
    )
    if include_items:
        price_list = crud.get_price_list(db, price_list.id)
    response = schemas.PriceListResponse.model_validate(
        price_list, from_attributes=True
    )
    if not include_items:
        response.items = []
    return response


def update_price_list(
    db: Session,
    price_list_id: int,
    payload: schemas.PriceListUpdate,
    *,
    performed_by_id: int | None = None,
    include_items: bool = True,
) -> schemas.PriceListResponse:
    """Actualiza una lista de precios y retorna el resultado normalizado."""

    price_list = crud.update_price_list(
        db,
        price_list_id,
        payload,
        performed_by_id=performed_by_id,
    )
    if include_items:
        price_list = crud.get_price_list(db, price_list.id)
    response = schemas.PriceListResponse.model_validate(
        price_list, from_attributes=True
    )
    if not include_items:
        response.items = []
    return response


def delete_price_list(
    db: Session,
    price_list_id: int,
    *,
    performed_by_id: int | None = None,
) -> None:
    """Elimina una lista de precios existente."""

    crud.delete_price_list(db, price_list_id, performed_by_id=performed_by_id)


def get_price_list_item(
    db: Session,
    item_id: int,
) -> schemas.PriceListItemResponse:
    """Obtiene un elemento concreto de una lista de precios."""

    item = crud.get_price_list_item(db, item_id)
    return schemas.PriceListItemResponse.model_validate(item, from_attributes=True)


def create_price_list_item(
    db: Session,
    price_list_id: int,
    payload: schemas.PriceListItemCreate,
    *,
    performed_by_id: int | None = None,
) -> schemas.PriceListItemResponse:
    """Registra un nuevo precio dentro de una lista."""

    item = crud.create_price_list_item(
        db,
        price_list_id,
        payload,
        performed_by_id=performed_by_id,
    )
    return schemas.PriceListItemResponse.model_validate(item, from_attributes=True)


def update_price_list_item(
    db: Session,
    item_id: int,
    payload: schemas.PriceListItemUpdate,
    *,
    performed_by_id: int | None = None,
) -> schemas.PriceListItemResponse:
    """Actualiza un elemento de lista y devuelve la versión consolidada."""

    item = crud.update_price_list_item(
        db,
        item_id,
        payload,
        performed_by_id=performed_by_id,
    )
    return schemas.PriceListItemResponse.model_validate(item, from_attributes=True)


def delete_price_list_item(
    db: Session,
    item_id: int,
    *,
    performed_by_id: int | None = None,
) -> None:
    """Elimina un precio asociado a una lista."""

    crud.delete_price_list_item(db, item_id, performed_by_id=performed_by_id)


def list_applicable_price_lists(
    db: Session,
    *,
    store_id: int | None = None,
    customer_id: int | None = None,
    include_inactive: bool = False,
) -> list[PriceList]:
    """Obtiene las listas aplicables considerando vigencias y alcance."""

    now = _utc_now()
    statement = select(PriceList).order_by(PriceList.priority.asc(), PriceList.id.asc())

    if not include_inactive:
        statement = statement.where(PriceList.is_active.is_(True))

    statement = statement.where(
        or_(PriceList.starts_at.is_(None), PriceList.starts_at <= now),
        or_(PriceList.ends_at.is_(None), PriceList.ends_at >= now),
    )

    if store_id is None:
        statement = statement.where(PriceList.store_id.is_(None))
    else:
        statement = statement.where(
            or_(PriceList.store_id == store_id, PriceList.store_id.is_(None))
        )

    if customer_id is None:
        statement = statement.where(PriceList.customer_id.is_(None))
    else:
        statement = statement.where(
            or_(PriceList.customer_id == customer_id, PriceList.customer_id.is_(None))
        )

    return list(db.scalars(statement))


def resolve_price_for_device(
    db: Session,
    device: Device,
    *,
    store_id: int | None = None,
    customer_id: int | None = None,
) -> tuple[PriceList, PriceListItem] | None:
    """Encuentra la mejor lista de precios para el dispositivo indicado."""

    price_lists = list_applicable_price_lists(
        db,
        store_id=store_id,
        customer_id=customer_id,
        include_inactive=False,
    )
    if not price_lists:
        return None

    statement = (
        select(PriceListItem)
        .where(PriceListItem.price_list_id.in_([pl.id for pl in price_lists]))
        .where(PriceListItem.device_id == device.id)
    )
    items = {item.price_list_id: item for item in db.scalars(statement)}

    for price_list in sorted(
        price_lists, key=lambda pl: (_scope_rank(pl), pl.priority, pl.id)
    ):
        item = items.get(price_list.id)
        if item is not None:
            return price_list, item
    return None


def resolve_prices_for_devices(
    db: Session,
    devices: Iterable[Device],
    *,
    store_id: int | None = None,
    customer_id: int | None = None,
) -> dict[int, tuple[PriceList, PriceListItem]]:
    """Determina precios aplicables para un conjunto de dispositivos."""

    mapping: dict[int, tuple[PriceList, PriceListItem]] = {}
    for device in devices:
        resolved = resolve_price_for_device(
            db, device, store_id=store_id, customer_id=customer_id
        )
        if resolved:
            mapping[device.id] = resolved
    return mapping


def resolve_device_price(
    db: Session,
    *,
    device_id: int,
    store_id: int | None = None,
    customer_id: int | None = None,
    reference_date: date | None = None,
    default_price: Decimal | None = None,
    default_currency: str = "MXN",
) -> schemas.PriceResolution | None:
    """Obtiene la resolución de precio para el dispositivo solicitado."""

    resolution = crud.resolve_price_for_device(
        db,
        device_id=device_id,
        store_id=store_id,
        customer_id=customer_id,
        reference_date=reference_date,
    )

    if resolution is None:
        if default_price is None:
            return None
        normalized_price = _quantize(default_price)
        currency = (default_currency or "MXN").strip().upper() or "MXN"
        return schemas.PriceResolution(
            device_id=device_id,
            price_list_id=None,
            price_list_name=None,
            scope="fallback",
            source="fallback",
            currency=currency,
            base_price=normalized_price,
            discount_percentage=None,
            final_price=normalized_price,
            valid_from=None,
            valid_until=None,
        )

    price_list, item = resolution
    base_price = _quantize(item.price)
    discount = (
        _quantize(item.discount_percentage)
        if item.discount_percentage is not None
        else None
    )
    final_price = base_price
    if discount is not None:
        final_price = _quantize(
            base_price * (Decimal("1") - (discount / Decimal("100")))
        )

    scope = _resolve_scope(price_list, store_id, customer_id)
    return schemas.PriceResolution(
        device_id=device_id,
        price_list_id=price_list.id,
        price_list_name=price_list.name,
        scope=scope,
        source="price_list",
        currency=price_list.currency,
        base_price=base_price,
        discount_percentage=discount,
        final_price=final_price,
        valid_from=price_list.valid_from,
        valid_until=price_list.valid_until,
    )


def compute_effective_price(
    db: Session,
    device: Device,
    *,
    store_id: int | None = None,
    customer_id: int | None = None,
) -> Decimal:
    """Entrega el precio efectivo de un dispositivo considerando listas aplicables."""

    resolved = resolve_price_for_device(
        db, device, store_id=store_id, customer_id=customer_id
    )
    if resolved:
        _, item = resolved
        return item.price
    return device.unit_price


__all__ = [
    "list_price_lists",
    "get_price_list",
    "create_price_list",
    "update_price_list",
    "delete_price_list",
    "get_price_list_item",
    "create_price_list_item",
    "update_price_list_item",
    "delete_price_list_item",
    "list_applicable_price_lists",
    "resolve_price_for_device",
<<<<<<< HEAD
    "resolve_device_price",
    "resolve_prices_for_devices",
=======
    "resolve_prices_for_devices",
    "resolve_device_price",
>>>>>>> a16eea8a
    "compute_effective_price",
]<|MERGE_RESOLUTION|>--- conflicted
+++ resolved
@@ -66,11 +66,8 @@
     ):
         return "store"
     return "global"
-<<<<<<< HEAD
-=======
-
-
->>>>>>> a16eea8a
+
+
 def list_price_lists(
     db: Session,
     *,
@@ -423,12 +420,9 @@
     "delete_price_list_item",
     "list_applicable_price_lists",
     "resolve_price_for_device",
-<<<<<<< HEAD
     "resolve_device_price",
     "resolve_prices_for_devices",
-=======
     "resolve_prices_for_devices",
     "resolve_device_price",
->>>>>>> a16eea8a
     "compute_effective_price",
 ]