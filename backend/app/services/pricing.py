--- conflicted
+++ resolved
@@ -1,19 +1,13 @@
 """Servicios para resolver precios corporativos basados en listas dedicadas."""
-<<<<<<< HEAD
-=======
-
->>>>>>> d6a5fe2a
+
 from __future__ import annotations
 
 from datetime import date, datetime
 from decimal import ROUND_HALF_UP, Decimal
 from typing import Iterable
 
-<<<<<<< HEAD
 from sqlalchemy import or_, select
-=======
 from sqlalchemy import select
->>>>>>> d6a5fe2a
 from sqlalchemy.orm import Session
 
 from .. import crud, schemas
@@ -26,13 +20,10 @@
     return value.quantize(_QUANTIZER, rounding=ROUND_HALF_UP)
 
 
-<<<<<<< HEAD
 def _utc_now() -> datetime:
     return datetime.utcnow()
 
 
-=======
->>>>>>> d6a5fe2a
 def _scope_rank(price_list: PriceList) -> int:
     if price_list.store_id is not None and price_list.customer_id is not None:
         return 0
@@ -70,10 +61,7 @@
     return "global"
 
 
-<<<<<<< HEAD
-=======
 def list_applicable_price_lists(
->>>>>>> d6a5fe2a
 def list_price_lists(
     db: Session,
     *,
@@ -335,8 +323,6 @@
     )
 
 
-<<<<<<< HEAD
-=======
 def resolve_prices_for_devices(
     db: Session,
     devices: Iterable[Device],
@@ -403,7 +389,6 @@
 
 __all__ = [
     "list_applicable_price_lists",
->>>>>>> d6a5fe2a
 __all__ = [
     "list_price_lists",
     "get_price_list",
@@ -414,14 +399,11 @@
     "create_price_list_item",
     "update_price_list_item",
     "delete_price_list_item",
-<<<<<<< HEAD
     "list_applicable_price_lists",
     "resolve_price_for_device",
     "resolve_device_price",
-=======
     "resolve_device_price",
     "resolve_prices_for_devices",
     "resolve_price_for_device",
     "compute_effective_price",
->>>>>>> d6a5fe2a
 ]