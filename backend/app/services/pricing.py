--- conflicted
+++ resolved
@@ -1,7 +1,4 @@
-<<<<<<< HEAD
-=======
 """Servicios de negocio relacionados con listas de precios y resolución de tarifas."""
->>>>>>> 9ff68925
 
 from __future__ import annotations
 
@@ -395,7 +392,6 @@
     )
 
 
-<<<<<<< HEAD
 def resolve_prices_for_devices(
     db: Session,
     devices: Iterable[Device],
@@ -413,8 +409,6 @@
     return mapping
 
 
-=======
->>>>>>> 9ff68925
 def compute_effective_price(
     db: Session,
     device: Device,
@@ -447,10 +441,7 @@
     "resolve_price_for_device",
     "resolve_device_price",
     "resolve_prices_for_devices",
-<<<<<<< HEAD
-=======
     "resolve_prices_for_devices",
     "resolve_device_price",
->>>>>>> 9ff68925
     "compute_effective_price",
 ]