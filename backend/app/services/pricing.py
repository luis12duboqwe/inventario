--- conflicted
+++ resolved
@@ -56,11 +56,8 @@
     return "global"
 
 
-<<<<<<< HEAD
 def list_applicable_price_lists(
-=======
 def list_price_lists(
->>>>>>> d4a51858
     db: Session,
     *,
     store_id: int | None = None,
@@ -273,7 +270,6 @@
     )
 
 
-<<<<<<< HEAD
 def resolve_prices_for_devices(
     db: Session,
     devices: Iterable[Device],
@@ -340,10 +336,8 @@
 
 __all__ = [
     "list_applicable_price_lists",
-=======
 __all__ = [
     "list_price_lists",
->>>>>>> d4a51858
     "get_price_list",
     "create_price_list",
     "update_price_list",
@@ -353,10 +347,7 @@
     "update_price_list_item",
     "delete_price_list_item",
     "resolve_device_price",
-<<<<<<< HEAD
     "resolve_prices_for_devices",
     "resolve_price_for_device",
     "compute_effective_price",
-=======
->>>>>>> d4a51858
 ]