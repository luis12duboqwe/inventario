# Bitácora de validaciones de importación

- 2025-02-20 — Registros revisados: 500 · Advertencias registradas: 18.
- 2025-02-20 — Validación avanzada auditada tras suite de 500 filas; sin incidencias críticas, pendiente cubrir estado comercial inválido.
- 2025-10-23 — Se documenta la habilitación de tokens de refresco, recuperación de contraseña y verificación de correo en `/auth`, con limitación de ritmo vía `fastapi-limiter` y dependencias `fakeredis`/`fastapi-limiter` añadidas a los requirements.
- 2025-10-23 — Se refuerza la suite `backend/tests/test_routes_bootstrap.py` validando `/auth/refresh`, `/auth/forgot`, `/auth/reset` y `POST /auth/verify` para asegurar que los tokens cambien, las contraseñas se actualicen y los usuarios queden verificados.
- 2025-10-23 — Se registra la paginación de `/stores`, el wrapper ligero (`backend/routes/stores.py`), los nuevos esquemas (`backend/schemas/store.py`) y el endpoint `PUT /stores/{id}` del núcleo con su prueba asociada.
<<<<<<< HEAD
- 2025-11-05 — `backend/core/logging.py` activa un modo de compatibilidad basado en `logging` cuando no está instalada la dependencia `loguru`, manteniendo la salida JSON con contexto.
- 2025-11-05 — `backend/routes/auth.py` permite ejecutar las rutas `/auth/*` sin `fastapi-limiter` ni `fakeredis`, registrando solo una advertencia y desactivando el rate limiting para entornos mínimos.
- 2025-11-06 — Se eliminó del repositorio el artefacto `backend/database/softmobile.db`; la base se genera al vuelo durante el arranque para evitar adjuntar binarios en los PR.

## POS Agent (05/11/2025)

- Se habilitan los modelos ligeros `backend/models/pos.py` (`Sale`, `SaleItem`, `Payment`) para registrar ventas con múltiples métodos de pago (`CASH`, `CARD`, `TRANSFER`).
- El router `backend/routes/pos.py` publica `POST /pos/sales`, `POST /pos/sales/{id}/items`, `POST /pos/sales/{id}/checkout`, `POST /pos/sales/{id}/hold`, `POST /pos/sales/{id}/resume`, `POST /pos/sales/{id}/void` y `GET /pos/receipt/{id}`, manteniendo la compatibilidad con `/pos/sale` (núcleo) para recibos PDF.
- El esquema `backend/schemas/pos.py` describe solicitudes y respuestas; la prueba `backend/tests/test_pos_module.py` valida flujos de hold/resume, multipago y anulaciones.
- Los listados corporativos consumidos por POS (inventario, sucursales, reportes) entregan `Page[...]` según `backend/schemas/common.py`; ajusta clientes o SDK para leer `items`, `total`, `page`, `size`.
=======

## Agentes funcionales — 23/10/2025

### Auth Agent
- Orquesta el flujo de autenticación en el frontend mediante `services/api/http.ts` y `services/api/auth.ts`, usando Axios con refresco automático de tokens y propagando el evento `softmobile:unauthorized` para cerrar sesión de forma segura.
- `App.tsx` consume `useQuery`/`useMutation` para bootstrap/login manteniendo la compatibilidad con la UI existente y reduciendo código duplicado.

### Store Agent
- Expone accesos tipados a `/stores` y dispositivos por sucursal desde `services/api/stores.ts`, reutilizando el cliente HTTP con cabecera `Bearer` automática.
- Permite que módulos como usuarios y operaciones migren gradualmente a la nueva capa sin reescribir lógica heredada.

### POS Agent
- Reexporta la capa POS desde `services/api/pos.ts`, centralizando ventas, sesiones de caja y descargas de recibos en un único módulo especializado.
- Facilita la adopción de interceptores Axios y mantiene los requerimientos de motivo corporativo (`X-Reason`).

### Export Agent
- `services/api/inventory.ts` concentra las funciones de exportación (CSV/PDF/Excel) y movimientos de inventario, evitando duplicidad de rutas y asegurando la estandarización de respuestas.
- Sirve como punto de extensión para incorporar nuevos reportes sin tocar `frontend/src/api.ts` legado.

### Frontend Agent
- Documenta la reorganización de `frontend/src/` (carpetas `app/`, `shared/`, `services/api/`, `features/`, `pages/`, `widgets/`) y preserva el diseño actual sin cambios visuales.
- `frontend/README.md` actúa como guía operativa para el equipo, describiendo la capa de servicios y el uso de React Query.
- Registro: «frontend agent restructured» deja constancia de la reubicación de componentes en `frontend/src/shared/components/` y de la adopción de React Query para autenticación.
>>>>>>> 76f2f54b
<|MERGE_RESOLUTION|>--- conflicted
+++ resolved
@@ -5,7 +5,6 @@
 - 2025-10-23 — Se documenta la habilitación de tokens de refresco, recuperación de contraseña y verificación de correo en `/auth`, con limitación de ritmo vía `fastapi-limiter` y dependencias `fakeredis`/`fastapi-limiter` añadidas a los requirements.
 - 2025-10-23 — Se refuerza la suite `backend/tests/test_routes_bootstrap.py` validando `/auth/refresh`, `/auth/forgot`, `/auth/reset` y `POST /auth/verify` para asegurar que los tokens cambien, las contraseñas se actualicen y los usuarios queden verificados.
 - 2025-10-23 — Se registra la paginación de `/stores`, el wrapper ligero (`backend/routes/stores.py`), los nuevos esquemas (`backend/schemas/store.py`) y el endpoint `PUT /stores/{id}` del núcleo con su prueba asociada.
-<<<<<<< HEAD
 - 2025-11-05 — `backend/core/logging.py` activa un modo de compatibilidad basado en `logging` cuando no está instalada la dependencia `loguru`, manteniendo la salida JSON con contexto.
 - 2025-11-05 — `backend/routes/auth.py` permite ejecutar las rutas `/auth/*` sin `fastapi-limiter` ni `fakeredis`, registrando solo una advertencia y desactivando el rate limiting para entornos mínimos.
 - 2025-11-06 — Se eliminó del repositorio el artefacto `backend/database/softmobile.db`; la base se genera al vuelo durante el arranque para evitar adjuntar binarios en los PR.
@@ -16,7 +15,6 @@
 - El router `backend/routes/pos.py` publica `POST /pos/sales`, `POST /pos/sales/{id}/items`, `POST /pos/sales/{id}/checkout`, `POST /pos/sales/{id}/hold`, `POST /pos/sales/{id}/resume`, `POST /pos/sales/{id}/void` y `GET /pos/receipt/{id}`, manteniendo la compatibilidad con `/pos/sale` (núcleo) para recibos PDF.
 - El esquema `backend/schemas/pos.py` describe solicitudes y respuestas; la prueba `backend/tests/test_pos_module.py` valida flujos de hold/resume, multipago y anulaciones.
 - Los listados corporativos consumidos por POS (inventario, sucursales, reportes) entregan `Page[...]` según `backend/schemas/common.py`; ajusta clientes o SDK para leer `items`, `total`, `page`, `size`.
-=======
 
 ## Agentes funcionales — 23/10/2025
 
@@ -39,5 +37,4 @@
 ### Frontend Agent
 - Documenta la reorganización de `frontend/src/` (carpetas `app/`, `shared/`, `services/api/`, `features/`, `pages/`, `widgets/`) y preserva el diseño actual sin cambios visuales.
 - `frontend/README.md` actúa como guía operativa para el equipo, describiendo la capa de servicios y el uso de React Query.
-- Registro: «frontend agent restructured» deja constancia de la reubicación de componentes en `frontend/src/shared/components/` y de la adopción de React Query para autenticación.
->>>>>>> 76f2f54b
+- Registro: «frontend agent restructured» deja constancia de la reubicación de componentes en `frontend/src/shared/components/` y de la adopción de React Query para autenticación.