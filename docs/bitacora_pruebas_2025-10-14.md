--- conflicted
+++ resolved
@@ -46,14 +46,3 @@
 - `pytest` → ✅ 37 pruebas en verde (37 passed, 2 warnings) validando recordatorios, métricas y flujos POS.【a8dcda†L1-L20】
 - `npm --prefix frontend run build` → ✅ compilación exitosa sin errores (avisos de chunk esperados).【1889c4†L1-L12】
 - Observaciones: `AuditLog.tsx` muestra recordatorios activos con snooze y motivo corporativo obligatorio; `GlobalMetrics.tsx` refleja pendientes/atendidas y enlaza a Seguridad para atender acuses.
-<<<<<<< HEAD
-
-## Actualización 15/02/2025 — Cobertura completa de Seguridad
-
-- Hash base: `worktree` (pendiente de registrar el hash definitivo al fusionar este commit).
-- `pytest` → ✅ 37 pruebas en verde (37 passed, 2 warnings) tras integrar los mocks de contexto de Dashboard en Vitest.【b3d853†L1-L24】
-- `npm --prefix frontend run build` → ✅ compilación finalizada sin errores (únicamente advertencias de chunk esperadas).【dbe5a6†L1-L12】
-- `npm --prefix frontend run test` → ✅ Vitest ejecuta `AuditLog.test.tsx` y `GlobalMetrics.test.tsx`, validando recordatorios, motivos corporativos, descargas y enlaces rápidos.【c13833†L1-L14】
-- Observaciones: la suite de Seguridad utiliza `vi.hoisted` para simular `useDashboard`, evitando depender de `DashboardProvider` y permitiendo aislar toasts/métricas en pruebas.
-=======
->>>>>>> 10e246ee
