--- conflicted
+++ resolved
@@ -31,7 +31,6 @@
 - Frontend: `frontend/src/modules/inventory/components/AdvancedSearch.tsx`.
 - Pruebas: `backend/tests/test_inventory_filters.py`, `frontend/src/modules/inventory/components/__tests__/AdvancedSearch.test.tsx`.
 
-<<<<<<< HEAD
 ## Listas de precios condicionadas
 
 Cuando la variable `SOFTMOBILE_ENABLE_PRICE_LISTS` está activada, el backend publica el router `/price-lists` para definir tarifas preferenciales por sucursal, cliente y periodo de vigencia sin afectar la tabla de dispositivos base. La funcionalidad conserva compatibilidad con el campo `unit_price`/`precio_venta` del catálogo y permite simular la resolución de precios en la interfaz de Inventario.
@@ -49,7 +48,6 @@
 
 - Frontend: `frontend/src/modules/catalog/components/PriceLists.tsx` habilita la pestaña «Listas de precios» dentro de Inventario y consume las rutas anteriores mediante `frontend/src/modules/catalog/services/priceListsService.ts`.
 - Pruebas: `backend/tests/test_price_lists.py`, `backend/tests/test_pricing.py` y `frontend/src/modules/catalog/components/__tests__/PriceLists.test.tsx` validan creación, asignaciones, conflictos y resolución de precios.
-=======
 ## Listas de precios priorizadas (`SOFTMOBILE_ENABLE_PRICE_LISTS`)
 
 Cuando la bandera `SOFTMOBILE_ENABLE_PRICE_LISTS` está activa el backend expone el prefijo `/pricing` con una jerarquía de listas
@@ -83,5 +81,4 @@
 - Habilita `VITE_SOFTMOBILE_ENABLE_PRICE_LISTS=1` en el frontend para mostrar la pestaña **Inventario → Listas de precios**.
 - La interfaz (`frontend/src/modules/catalog/components/PriceLists.tsx`) permite crear listas, asignar precios y evaluar montos a
 ntes de confirmar.
-- Al desactivar la bandera, la pestaña se oculta y el backend responde `404`, manteniendo los precios base de los dispositivos.
->>>>>>> 79882bb9
+- Al desactivar la bandera, la pestaña se oculta y el backend responde `404`, manteniendo los precios base de los dispositivos.