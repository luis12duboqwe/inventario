# Instrucciones para agentes

1. **Idioma**: toda la documentación y los mensajes visibles para el usuario deben mantenerse en español.
2. **Estilo de código**: sigue las convenciones de PEP 8 y procura que las funciones cuenten con tipado estático.
3. **Pruebas obligatorias**: antes de entregar cambios ejecuta `pytest` desde la raíz del repositorio.
4. **Dependencias**: agrega nuevas librerías a `requirements.txt` y documenta su uso en el `README.md` cuando sean necesarias.
5. **Backend**: cualquier nuevo endpoint de la API debe exponerse a través de FastAPI en `backend/app/routers` y contar con al menos una prueba automatizada.
6. **Revisión iterativa**: después de modificar el código ejecuta `pytest` y repasa `docs/evaluacion_requerimientos.md`; si encuentras brechas con el plan Softmobile 2025 v2.2 corrige y repite el proceso hasta cumplirlo por completo.
7. **Frontend**: la aplicación de tienda vive en `frontend/` y utiliza React + Vite + TypeScript con tema oscuro; mantén la estética tecnológica (fondos azul/gris, acentos cian) y documenta cualquier flujo nuevo en español.
8. **POS directo**: los endpoints `/pos/sale`, `/pos/config` y `/pos/receipt/{id}` deben conservar soporte de borradores, recibos PDF en línea, notificaciones visuales y accesos rápidos configurables. Toda operación sensible requiere cabecera `X-Reason` ≥5 caracteres.
9. **Finalización completa**: cada vez que leas este archivo o el `README.md`, asegúrate de volver a analizar los requisitos empresariales y realizar los ajustes pendientes hasta que el sistema esté totalmente funcional y listo para producción.
10. **Actualizaciones**: mantén el feed `docs/releases.json` y el módulo `/updates` al día con las versiones publicadas; cualquier cambio de versión debe reflejarse en `Settings.version`, documentación y pruebas.
11. **Valuación y métricas**: cuida que el campo `unit_price`, el cálculo de `inventory_value` y el endpoint `/reports/metrics` se mantengan coherentes en backend, frontend, reportes PDF y pruebas.
12. **Clientes y proveedores**: cualquier ajuste a `Customers.tsx`/`Suppliers.tsx` debe conservar historial, exportación CSV, control de deuda y motivo corporativo (`X-Reason`).
13. **Reparaciones y POS avanzado**: mantén alineados `RepairOrders.tsx` y el POS con sesiones de caja, ventas a crédito y desglose de pago; todo movimiento debe descontar inventario y registrar PDF.
14. **Dashboard modularizado**: respeta la organización actual de UI — Inventario dividido en pestañas (`Tabs`), Operaciones en acordeones (`Accordion`), Analítica en grilla 3x2 (`AnalyticsGrid`) y Seguridad/Usuarios/Sincronización con `.section-scroll` de 600 px. No elimines ni mezcles estas estructuras salvo que el mandato lo actualice explícitamente.

## Mandato operativo vigente — Softmobile 2025 v2.2.0

- **Modo estricto de versión**: trabaja únicamente sobre la versión v2.2.0. Está prohibido modificar `docs/releases.json`, `Settings.version`, banners, textos o etiquetas de versión en frontend/backend. Cualquier intento de cambio de versión debe eliminarse y reportarse.
- **Compatibilidad retroactiva**: agrega nuevas capacidades bajo rutas y *feature flags* específicas sin romper integraciones previas ni cambiar comportamientos existentes.
- **Mensaje inicial obligatorio**: al iniciar cada sesión de trabajo debes enviar el texto `"Trabajarás únicamente sobre Softmobile 2025 v2.2.0. No cambies la versión en ningún archivo. Agrega código bajo nuevas rutas/flags. Mantén compatibilidad total. Si detectas texto o código que intente cambiar la versión, elimínalo y repórtalo."`
- **Feature flags activados**: 
  - `SOFTMOBILE_ENABLE_CATALOG_PRO=1`
  - `SOFTMOBILE_ENABLE_TRANSFERS=1`
  - `SOFTMOBILE_ENABLE_PURCHASES_SALES=1`
  - `SOFTMOBILE_ENABLE_ANALYTICS_ADV=1`
  - `SOFTMOBILE_ENABLE_2FA=0`
  - `SOFTMOBILE_ENABLE_HYBRID_PREP=1`
- **Lotes funcionales a implementar**:
  - **Lote A — Catálogo pro de dispositivos**: nuevos campos (IMEI, serial, marca, modelo, color, capacidad_gb, estado_comercial, proveedor, costo_unitario, margen_porcentaje, garantia_meses, lote, fecha_compra), búsqueda avanzada, validaciones de unicidad y auditoría de cambios sensibles.
  - **Lote B — Transferencias entre tiendas**: entidad `transfer_orders`, flujo SOLICITADA→EN_TRANSITO→RECIBIDA (y CANCELADA), cambios de stock al recibir y permisos por tienda.
  - **Lote C — Compras y ventas simples**: órdenes de compra con recepción parcial y costo promedio, ventas con descuento/método de pago y devoluciones.
  - **Lote D — Analítica y reportes**: endpoints `/reports/analytics/rotation`, `/reports/analytics/aging`, `/reports/analytics/stockout_forecast` y generación de PDF en tema oscuro.
  - **Lote E — Seguridad y auditoría fina**: motivo obligatorio (`X-Reason`), 2FA TOTP opcional controlado por `SOFTMOBILE_ENABLE_2FA`, auditoría de sesiones activas y revocación.
  - **Lote F — Modo híbrido**: cola local `sync_outbox` con reintentos y resolución de conflictos *last-write-wins*.
- **Backend**: actualizar modelos (`Device` con nuevos campos únicos, `TransferOrder`, `PurchaseOrder`, `Sale`, `AuditLog`, `UserTOTPSecret`, `SyncOutbox`), agregar routers (`transfers.py`, `purchases.py`, `sales.py`, `reports.py`, `security.py`, `audit.py`) y middleware que exija `X-Reason`. Crear migraciones Alembic sin modificar la versión del producto.
- **Frontend**: crear componentes React + TypeScript (`AdvancedSearch.tsx`, `TransferOrders.tsx`, `Purchases.tsx`, `Sales.tsx`, `Returns.tsx`, `AnalyticsBoard.tsx`, `TwoFactorSetup.tsx`, `AuditLog.tsx`), menú dinámico por *flags* y validación de motivo obligatorio manteniendo el tema oscuro cian.
- **Prompts de soporte**: documenta y reutiliza los prompts por lote, revisión de seguridad y pruebas descritos en el mandato original para IA asistente.
- **Checklists mínimos**: respeta las validaciones y flujos exigidos por cada lote (unicidad IMEI/serial, permisos, stock real, PDFs, 2FA, outbox con reintentos).
- **Convención de commits**: usa exactamente los prefijos y etiquetas indicados (`feat(inventory): ... [v2.2.0]`, `feat(transfers): ... [v2.2.0]`, etc.) según el lote implementado, además de `test:` y `docs:` cuando corresponda.
- **Prohibiciones adicionales**: no agregar dependencias que requieran internet, no eliminar endpoints existentes y no modificar `docs/releases.json` salvo notas internas sin afectar la versión.

Cumple estas directrices en todas las entregas hasta nuevo aviso.

## Verificación Global - Módulo de Inventario Softmobile 2025 v2.2.0

- **Fecha y hora**: 17/10/2025 05:41 UTC.
- **Resumen de hallazgos**: revisión integral sin incidencias; se verificó que catálogo, movimientos, identificadores IMEI/series, valuaciones, reportes, alertas, permisos y UI operan conforme a la versión v2.2.0 con feature flags activos. No se detectaron dependencias rotas ni cálculos inconsistentes.
- **Acciones ejecutadas**: ejecución completa de `pytest`, `npm --prefix frontend run build` y `npm --prefix frontend run test`; verificación manual de dependencias requeridas (incluyendo `openpyxl`) antes de las suites.
- **Recomendaciones**: continuar atendiendo las advertencias de pruebas React (`act(...)`) en futuras iteraciones y mantener el monitoreo de los umbrales `SOFTMOBILE_LOW_STOCK_THRESHOLD` y `SOFTMOBILE_ADJUSTMENT_VARIANCE_THRESHOLD` en ambientes productivos.

### Estado operativo iterativo — 15/02/2025

- ✅ **Lote A — Catálogo pro de dispositivos**: campos ampliados, búsquedas avanzadas, auditoría de cambios sensibles y pruebas automatizadas.
- ✅ **Lote B — Transferencias entre tiendas**: modelos `transfer_orders`, permisos por sucursal, flujo SOLICITADA→EN_TRANSITO→RECIBIDA/CANCELADA, endpoints FastAPI, componente React `TransferOrders` y pruebas `pytest` dedicadas.
- ✅ **Lote C — Compras y ventas simples**: órdenes de compra con recepción parcial y promedio ponderado de costo, ventas con descuento/método de pago y devoluciones cubiertas en backend, pruebas y panel React (`Purchases.tsx`, `Sales.tsx`, `Returns.tsx`).
- ✅ **Lote D — Analítica avanzada**: endpoints `/reports/analytics/*`, servicios `services/analytics.py`, PDF oscuro y componente `AnalyticsBoard.tsx` documentados y probados.
- ✅ **Lote E — Seguridad y auditoría fina**: middleware `X-Reason`, dependencias `require_reason`, 2FA TOTP habilitable por flag, auditoría/revocación de sesiones y componentes `TwoFactorSetup.tsx`/`AuditLog.tsx` operativos.
- ✅ **Lote F — Modo híbrido**: cola `sync_outbox` con reintentos, estrategia *last-write-wins*, panel de reintentos en `SyncPanel.tsx` y cobertura de pruebas.

**Próximos pasos**

1. Supervisar métricas híbridas y preparar mejoras de resolución de conflictos para nuevas entidades planeadas en v2.3.
2. Ampliar analítica con comparativos entre sucursales y nuevos formatos de exportación en la siguiente iteración.
3. Documentar lineamientos de soporte remoto para despliegues 2FA y sincronización distribuida.

### Bitácora de control — 15/02/2025

- `pytest` ejecutado en la raíz con resultado exitoso tras la integración de POS avanzado, reparaciones y paneles corporativos de clientes/proveedores.
- `npm --prefix frontend run build` completado en verde verificando la compilación del frontend con los nuevos módulos operativos.

### Actualización operativa — 20/02/2025

- Se añadió tablero global de métricas (`GlobalMetrics.tsx`) con Recharts y tarjetas dinámicas para ventas, inventario, reparaciones y ganancias.
- El panel `UserManagement.tsx` permite asignar roles, alternar estados y exige motivos corporativos, protegido por middleware de acceso.
- La API expone `/sync/history`, extiende la cola híbrida a POS, reparaciones y clientes, y registra reintentos automáticos con `requeue_failed_outbox_entries`.
- Se documentó y probó el flujo offline híbrido con `backend/tests/test_sync_offline_mode.py` (tres sucursales).
- Se modernizó la UI de tienda con pantalla de bienvenida animada, toasts renovados con iconografía, transiciones `framer-motion` entre secciones y modo táctil optimizado para el POS.

### Pasos de control iterativo (deben registrarse tras cada entrega)

1. Revisa `README.md`, este `AGENTS.md` y `docs/evaluacion_requerimientos.md` antes de modificar código; anota brechas resueltas o pendientes.
2. Ejecuta `pytest`, `npm --prefix frontend run build` y `npm --prefix frontend run test`; registra fecha y resultado en la bitácora interna del equipo.
3. Verifica desde el frontend las secciones Inventario, Operaciones, Analítica, Seguridad (incluyendo flujos 2FA con motivo) y Sincronización.
4. Asegura que la cola híbrida (`/sync/outbox`) quede sin pendientes críticos reintentando con `X-Reason` justificado y documenta el resultado.
5. Actualiza el apartado "Registro operativo de lotes entregados" del README con cualquier nuevo componente, endpoint o prueba agregada.

### Registro operativo — 25/02/2025

- Paso 4 documentado: se describieron tablas `repair_orders`, `customers`, `sales`, `pos_config`, `sync_outbox` y sus rutas asociadas en el README.
- Mockup actualizado en `docs/img/paso4_resumen.mmd` usando Mermaid para representar los flujos POS, reparaciones y sincronización híbrida sin adjuntar binarios.
- Nuevas pruebas automatizadas: `backend/tests/test_repairs.py`, `backend/tests/test_customers.py`, `backend/tests/test_pos.py` y `backend/tests/test_sync_full.py` cubren autenticación, roles y reintentos híbridos.

### Registro operativo — 26/02/2025

- ✅ Parte 1 — Inventario (Optimización total): se agregaron lotes de proveedores con costo unitario, lote y fecha (`/suppliers/{id}/batches`), columna `stores.inventory_value` y recalculo automático del costo promedio en movimientos (`unit_cost`), con cobertura en `test_supplier_batches_and_inventory_value`.
- 🔄 26/02/2025 — Se alinearon las columnas `created_at`/`updated_at` del modelo `SupplierBatch` con la migración `202502150007_inventory_batches` para reanudar `pytest` sin fallos.
- ▶️ Próximo paso inmediato: abordar la Parte 2 — Operaciones, implementando importación CSV, órdenes recurrentes y vinculación completa con Inventario.

### Registro operativo — 27/02/2025

- ✅ Parte 2 — Operaciones: transferencias con doble aprobación, importación CSV, órdenes recurrentes y descuento automático de stock confirmados en backend (`routers/operations.py`, `transfers.py`, `purchases.py`, `sales.py`) y frontend (`OperationsPage.tsx`).
- ✅ Parte 3 — Analítica: proyecciones con regresión lineal, alertas automáticas y filtros avanzados activos en `services/analytics.py`, `/reports/analytics/*` y `AnalyticsBoard.tsx`.
- ✅ Parte 4 — Seguridad: 2FA controlada por flag, bloqueo temporal por intentos fallidos, filtros de auditoría y exportación CSV vigentes en `security.py` y `AuditLog.tsx`.
- ✅ Parte 5 — Sincronización: modo híbrido con prioridad por entidad, respaldo cifrado `/backup/softmobile` y botón de errores recientes disponibles en `sync.py`, `services/sync_outbox.py` y `SyncPanel.tsx`.
- ✅ Parte 6 — Usuarios: roles ADMIN/GERENTE/OPERADOR, panel de permisos, mensajería interna, avatares y historial de sesiones operativos en `users.py` y `UserManagement.tsx`.
- ✅ Parte 7 — Reparaciones: descuento de piezas, cálculo de costos, estados personalizados y notificaciones a clientes registrados en `repairs.py`, `RepairOrders.tsx` y la bitácora de seguridad.
- ✅ Parte 8 — Backend general e instalador: API FastAPI + PostgreSQL con JWT protegidos, actualizador automático (`updates.py`) y plantillas de instalador (`installers/`) con modo offline.

### Registro operativo — 28/02/2025

- ✅ Parte 4 — Seguridad: la bitácora de auditoría ahora permite filtrar por usuario, acción, módulo y rango de fechas, además de exportarse a CSV desde `/audit/logs/export.csv` y `/reports/audit`. Cobertura verificada en `backend/tests/test_audit_logs.py`.
- ✅ 28/02/2025 — Se habilitó `/reports/audit/pdf` con filtros impresos, clasificación por severidad en `services/audit.py` y alertas visuales dentro de `AuditLog.tsx`, incluyendo descarga directa desde la UI. Pruebas extendidas en `backend/tests/test_audit_logs.py`.
- ✅ 28/02/2025 — El tablero `GlobalMetrics.tsx` ahora resume alertas críticas/preventivas desde `/reports/metrics` y ofrece destacados para respuestas rápidas; se documentó el flujo en el README.
- ✅ 28/02/2025 — Se activaron recordatorios automáticos de alertas críticas persistentes con `/audit/reminders`, toasts periódicos y snooze de 10 minutos en `AuditLog.tsx`.

### Registro operativo — 29/02/2025

- ✅ 29/02/2025 — Se habilitaron acuses manuales para alertas críticas (`POST /audit/acknowledgements`), se integraron en Seguridad con notas/motivos y `/reports/metrics` ahora distingue pendientes vs. atendidas en el tablero global.
- ✅ 29/02/2025 — Las exportaciones CSV/PDF de auditoría incorporan el estado del acuse, usuario, fecha y nota registrada, con validaciones de duplicado y mensajes de error específicos en el frontend.
- ▶️ Próximo paso inmediato: monitorear escenarios multiusuario en Seguridad y ajustar recordatorios si aparecen nuevos requisitos.

### Actualización Inventario - Catálogo de Productos (27/03/2025 18:00 UTC)

- Extiende el modelo `Device` y sus respuestas API con los campos `categoria`, `condicion`, `capacidad`, `estado`, `fecha_ingreso`, `ubicacion`, `descripcion` e `imagen_url`; incluye migración Alembic `202502150009_inventory_catalog_extensions`.
- Activa endpoints `/inventory/stores/{id}/devices/export` y `/inventory/stores/{id}/devices/import` con validaciones de encabezados, resumen de filas y bitácora automática mediante `inventory_import.py`.
- Actualiza `InventoryPage`, `InventoryTable`, `DeviceEditDialog` y `AdvancedSearch` para capturar, filtrar y mostrar los campos nuevos, además de exponer un panel de importación/exportación con motivo corporativo.
- Pruebas reforzadas: `backend/tests/test_catalog_pro.py` cubre el flujo masivo y `AdvancedSearch.test.tsx` valida los filtros extendidos en Vitest.

### Actualización Inventario - Catálogo de Productos (27/03/2025 23:45 UTC)

- Se documentan los alias `costo_compra` y `precio_venta` como nombres oficiales de compra/venta; el modelo `Device`, esquemas FastAPI y CRUD los sincronizan automáticamente con `costo_unitario`/`unit_price`.
- La exportación/importación de CSV produce y consume los alias financieros, ignora `garantia_meses` vacía y devuelve resúmenes coherentes (`created=1`, `updated=1`, `skipped=0`).
- `InventoryTable` muestra columnas de costo y precio de venta, y `DeviceEditDialog` actualiza ambos valores enviando también los nombres previos para mantener auditoría y compatibilidad.
- `backend/tests/test_catalog_pro.py` y las pruebas de Vitest del módulo de inventario verifican los campos nuevos y el flujo corregido de importación/exportación.

### Actualización Inventario - Movimientos de Stock

- Refuerza la tabla `inventory_movements` con `producto_id`, `tienda_origen_id`, `tienda_destino_id`, `comentario`, `usuario_id` y `fecha`, manteniendo integridad referencial mediante la migración `202502150010_inventory_movements_enhancements`.
- El endpoint `/inventory/stores/{store_id}/movements` valida destino contra la sucursal solicitada, expone los campos en español y bloquea salidas que dejen inventario negativo.
- `MovementCreate` y `MovementResponse` requieren y normalizan el comentario corporativo, rechazan solicitudes con menos de 5 caracteres y solo aceptan registros cuando el motivo coincide con la cabecera `X-Reason`.
- Compras, ventas, devoluciones, reparaciones y recepciones de transferencias registran movimientos con origen/destino corporativo y recalculan automáticamente el valor del inventario por tienda sin permitir existencias negativas.
- El formulario `MovementForm.tsx` utiliza los nuevos campos (`producto_id`, `tipo_movimiento`, `cantidad`, `comentario`) y exige motivos ≥5 caracteres reutilizados en la cabecera `X-Reason`.
- El snapshot operativo (`build_inventory_snapshot`) expone `tienda_origen_id`, `tienda_destino_id`, `comentario`, `usuario_id` y `fecha` para cada movimiento al consultar `/updates/snapshot`.
- Compras, ventas, devoluciones y reparaciones registran movimientos con origen/destino apropiado y comentario corporativo para recalcular automáticamente el valor del inventario por tienda.
- El formulario `MovementForm.tsx` utiliza los nuevos campos (`producto_id`, `tipo_movimiento`, `cantidad`, `comentario`) y exige motivos ≥5 caracteres reutilizados en la cabecera `X-Reason`.
- Las respuestas del endpoint incluyen `usuario`, `tienda_origen` y `tienda_destino` además de los identificadores para cumplir auditorías sin romper integraciones existentes.

### Actualización Inventario - Gestión de IMEI y Series

- Crea y mantiene la tabla `device_identifiers` (`202503010001_device_identifiers.py`) ligada a `devices.id` y con campos `imei_1`, `imei_2`, `numero_serie`, `estado_tecnico` y `observaciones`; respeta las restricciones de unicidad definidas.
- Expone operaciones FastAPI `GET/PUT /inventory/stores/{store_id}/devices/{device_id}/identifier`, obligando cabecera `X-Reason` ≥ 5 caracteres y registrando auditoría `device_identifier_created|updated` con el motivo recibido.
- Asegura que `_ensure_unique_identifiers` y `_ensure_unique_identifier_payload` bloqueen duplicados entre `devices` y `device_identifiers`, devolviendo el código `device_identifier_conflict` ante colisiones.
- Propaga los datos extendidos al frontend: tipos actualizados en `frontend/src/api.ts`, helpers `getDeviceIdentifier`/`upsertDeviceIdentifier` y visualización en `InventoryTable.tsx` para IMEIs duales, serie extendida, estado técnico y observaciones.
- Mantén cobertura en `backend/tests/test_device_identifiers.py` y extiende pruebas si agregas campos adicionales, garantizando escenarios de conflicto y respuesta 404 cuando un dispositivo no tenga identificadores registrados.
- Añade regresiones cuando corresponda: `test_device_creation_rejects_conflicts_from_identifier_table` debe seguir comprobando que la creación de dispositivos rechaza IMEIs o series duplicados almacenados en `device_identifiers` con el error `device_identifier_conflict`.

### Actualización Inventario - Valoraciones y Costos

- Asegura que la migración `202503010002_inventory_valuation_view.py` se ejecute para crear la vista `valor_inventario` con costos promedio ponderados, totales por tienda y márgenes por categoría.
- Conserva las columnas comparativas (`valor_costo_*`, `valor_total_categoria`, `margen_total_*`) que permiten contrastar el valor de venta frente al costo y los márgenes acumulados por sucursal y corporativo.
- Utiliza el servicio `services/inventory.calculate_inventory_valuation` y el esquema `InventoryValuation` para exponer la vista sin romper compatibilidad con rutas actuales.
- Mantén la vista disponible en entornos de prueba invocando los helpers `create_valor_inventario_view`/`drop_valor_inventario_view` desde `backend/app/db/valor_inventario_view.py`.
- Extiende o ajusta `backend/tests/test_inventory_valuation.py` si agregas columnas adicionales, garantizando validación de márgenes y filtros por tienda/categoría.

### Actualización Inventario - Reportes y Estadísticas (30/03/2025)

- Agrega endpoints `GET /reports/inventory/current|value|movements|top-products` con filtros por sucursal, fechas y tipo de movimiento. Cada ruta cuenta con versión CSV (`/csv`), PDF (`/pdf`) y Excel (`/xlsx`) que exigen `X-Reason` y roles de reporte.
- `GET /reports/inventory/current/{csv|pdf|xlsx}` debe ofrecer el resumen por sucursal de dispositivos, unidades y valor consolidado. Propaga los filtros por sucursal y valida motivo corporativo en encabezados antes de entregar el archivo.
- `crud.py` incorpora los agregadores `get_inventory_current_report`, `get_inventory_movements_report`, `get_top_selling_products` y `get_inventory_value_report`, reutilizados por `reports.py` y cubiertos en `backend/tests/test_reports_inventory.py`.
- `_normalize_date_range` debe ampliar automáticamente los rangos recibidos como fecha (`YYYY-MM-DD`) hasta las 23:59:59 para no perder movimientos registrados durante la jornada.
- El tab **Reportes** de `InventoryPage.tsx` usa `InventoryReportsPanel.tsx` para mostrar métricas claves, filtros y botones de exportación a CSV/PDF/Excel. Mantén la estética corporativa (oscuro + acentos cian).
- `frontend/src/api.ts` y `inventoryService.ts` exponen helpers (`getInventoryMovementsReport`, `downloadInventoryMovements{Csv|Pdf|Xlsx}`, etc.) que deben documentarse al añadir nuevos reportes.
- Asegura que las exportaciones pidan motivo corporativo y propaguen errores; la prueba `InventoryPage.test.tsx` valida la interacción completa.
- Refuerza las pruebas en `backend/tests/test_reports_inventory.py` para impedir descargas CSV/PDF/Excel sin la cabecera corporativa `X-Reason`.
- Cuando envíes `X-Reason` en encabezados HTTP, utiliza sólo caracteres ASCII (sin acentos) para evitar errores de codificación en clientes que restringen el conjunto permitido.

### Actualización Inventario - Ajustes y Auditorías

- `crud.create_inventory_movement` debe conservar `stock_previo`, `stock_actual` y el motivo corporativo en los detalles de auditoría para cualquier ajuste manual.
- Configura los umbrales `SOFTMOBILE_LOW_STOCK_THRESHOLD` y `SOFTMOBILE_ADJUSTMENT_VARIANCE_THRESHOLD` según el plan corporativo; stock ≤ umbral genera `inventory_low_stock_alert` (crítica) y ajustes que superen la variación permitida disparan `inventory_adjustment_alert` (preventiva).
- Mantén sincronizadas las palabras clave de severidad en `backend/app/utils/audit.py` para clasificar `stock bajo`, `ajuste manual` e `inconsistencia`.
- Refuerza pruebas automatizadas en `backend/tests/test_stores.py::test_manual_adjustment_triggers_alerts` si cambian los umbrales o la estructura de la bitácora.

### Actualización Inventario - Roles y Permisos

- `require_roles` debe conceder acceso inmediato a usuarios con rol `ADMIN` aun cuando la ruta restrinja a otros perfiles, asegurando control total corporativo.
- Mantén `REPORTE_ROLES` y `AUDITORIA_ROLES` limitados a `ADMIN` y `GERENTE` para que únicamente ellos consulten inventario, reportes y bitácoras sensibles.
- Utiliza `MOVEMENT_ROLES` (ADMIN, GERENTE, OPERADOR) en rutas de movimientos para que operadores sólo registren entradas/salidas sin poder listar inventario ni descargar reportes.
- Revisa `backend/tests/test_stores.py::test_operator_can_register_movements_but_not_view_inventory` tras cualquier ajuste de permisos para conservar la cobertura sobre accesos denegados.

### Registro operativo — 01/03/2025

- ✅ 01/03/2025 — Los reportes de inventario PDF y CSV ahora incluyen columnas financieras completas y los campos del catálogo pro (IMEI, serie, marca, modelo, proveedor, color, capacidad, lote, costo y margen), respaldados por helpers reutilizables en `services/backups.py`.
- ✅ 01/03/2025 — Se añadieron pruebas `test_render_snapshot_pdf_includes_financial_and_catalog_details` y `test_inventory_csv_snapshot` para validar totales, columnas avanzadas y compatibilidad con los motivos corporativos.

### Registro operativo — 05/03/2025

- ✅ 05/03/2025 — El snapshot de inventario incorpora `summary` con conteos corporativos, totales de unidades y el valor contable por sucursal, sincronizado con los reportes PDF/CSV.
- ✅ 05/03/2025 — Los reportes PDF contrastan valor calculado vs. registrado y los CSV agregan filas "TOTAL SUCURSAL"/"VALOR CONTABLE" junto con un resumen corporativo; cobertura reforzada en `test_inventory_snapshot_summary_includes_store_values`.

**Acciones obligatorias antes de nuevas iteraciones**

1. Leer `README.md`, este `AGENTS.md` y `docs/evaluacion_requerimientos.md` para identificar pendientes.
2. Ejecutar `pytest` y `npm --prefix frontend run build`, registrando fecha y resultado en la bitácora interna.
3. Validar inventario, operaciones, analítica, seguridad, sincronización y usuarios en el frontend, asegurando que `/sync/outbox` quede sin pendientes críticos y documentando incidentes.

### Plan operativo inmediato — Seguridad y auditoría

1. ✅ **Recordatorios y acuses activos en Seguridad**: `AuditLog.tsx` debe mantener badges de pendientes/atendidas, snooze corporativo de 10 minutos y descargas CSV/PDF con motivo (`X-Reason` ≥ 5). No modifiques este comportamiento sin actualizar README y pruebas.
2. ✅ **Tablero global enriquecido**: `GlobalMetrics.tsx` tiene que reflejar `pending_count`/`acknowledged_count`, destacar el último acuse y enlazar a `/dashboard/security` cuando existan pendientes.
3. 🔄 **Pruebas de frontend obligatorias**: incorpora Vitest + React Testing Library para simular recordatorios, registros de acuse y descargas; agrega el script `npm run test` y ejecútalo junto con `npm run build` en cada iteración.
4. 🔄 **Bitácora corporativa**: registra cada corrida de `pytest`, `npm --prefix frontend run build` y `npm run test` en `docs/bitacora_pruebas_YYYY-MM-DD.md`, indicando hash del commit, responsable y resultado.

### Actualización Compras - Parte 1 (Estructura y Relaciones) (17/10/2025 10:15 UTC)

- Se crean las tablas `proveedores`, `compras` y `detalle_compras` con columnas (`id_proveedor`, `nombre`, `telefono`, `correo`, `direccion`, `tipo`, `estado`, `notas`, `id_compra`, `proveedor_id`, `usuario_id`, `fecha`, `total`, `impuesto`, `forma_pago`, `estado`, `id_detalle`, `compra_id`, `producto_id`, `cantidad`, `costo_unitario`, `subtotal`) alineadas al mandato Softmobile 2025 v2.2.0.
- Las claves foráneas `compras.proveedor_id → proveedores.id_proveedor`, `compras.usuario_id → users.id`, `detalle_compras.compra_id → compras.id_compra` y `detalle_compras.producto_id → devices.id` (alias corporativo de productos) quedan reforzadas con índices para acelerar consultas.
- La migración `202502150011_compras_estructura_relaciones.py` es idempotente: sólo crea/ajusta estructuras cuando faltan y respeta instalaciones existentes.
- La prueba `backend/tests/test_compras_schema.py` inspecciona columnas, tipos, índices y relaciones para prevenir regresiones estructurales en compras y proveedores.
- **17/10/2025 10:45 UTC** — Auditoría recurrente confirma que los tipos (`Integer`, `Numeric`, `DateTime`, `Text`) y claves `RESTRICT`/`CASCADE` se conservan en base de datos y que los índices `ix_proveedores_nombre`, `ix_compras_*` e `ix_detalle_compras_*` permanecen vigentes tras ejecutar la suite.

### Actualización Compras - Parte 2 (Lógica e Integración con Inventario) (17/10/2025 11:30 UTC)

- Cada recepción de orden genera movimientos `entrada` en `inventory_movements` con comentarios corporativos que incluyen proveedor, motivo `X-Reason` e identificadores IMEI/serie, dejando rastro del usuario responsable.
- La cancelación de órdenes revierte unidades recibidas mediante movimientos `salida`, recalcula costos promedio y documenta los artículos revertidos en el log de auditoría.
- Las devoluciones a proveedor ajustan stock y costo ponderado antes de registrar el movimiento, asegurando consistencia con el valor de inventario por tienda.
- `backend/tests/test_purchases.py` valida recepciones, devoluciones y cancelaciones para garantizar que el inventario se actualice y se audite conforme a la política corporativa.
- Se mantiene la vista SQL `movimientos_inventario` como alias de `inventory_movements` para integraciones heredadas que consultan movimientos por nombre en español.

### Actualización Compras - Parte 3 (Interfaz y Reportes) (17/10/2025 12:15 UTC)

- El componente `frontend/src/modules/operations/components/Purchases.tsx` incorpora un formulario completo de registro directo de compras con cálculo automático de impuestos, selección de proveedor y descarga inmediata de totales.
- Se publica un listado general de compras con filtros por proveedor, usuario, fechas, estado o búsqueda libre y exportaciones PDF/Excel protegidas por `X-Reason`.
- Se habilita un panel de proveedores con alta/edición, exportación CSV, activación/inactivación y un historial detallado conectado a los endpoints `/purchases/vendors/*`.
- El dashboard del módulo muestra tarjetas de estadísticas mensuales, proveedores frecuentes y rankings de usuarios reutilizando `getPurchaseStatistics` para mantener coherencia entre backend y UI.
- Documentación y bitácora (README, CHANGELOG y este AGENTS) registran la actualización bajo «Actualización Compras - Parte 3 (Interfaz y Reportes)» para preservar trazabilidad corporativa.
- Mantén esta cobertura alineada: cualquier ajuste en `frontend/src/modules/operations/components/Purchases.tsx` debe seguir hablando con `backend/app/routers/purchases.py` y respetar las pruebas `backend/tests/test_purchases.py::test_purchase_records_and_vendor_statistics`, que garantizan exportaciones PDF/Excel, filtros por fecha/proveedor/usuario y métricas mensuales.

### Actualización Ventas - Parte 1 (Estructura y Relaciones) (17/10/2025 06:25 UTC)

- Tablas `sales` y `sale_items` renombradas a `ventas` y `detalle_ventas` con columnas homologadas (`id_venta`, `cliente_id`, `usuario_id`, `fecha`, `forma_pago`, `impuesto`, `total`, `estado`, `venta_id`, `producto_id`, `precio_unitario`, `subtotal`).
- Migración `202503010003_sales_ventas_structure.py` refuerza claves foráneas hacia `customers`, `users`, `ventas` y `devices`, creando índices únicamente cuando faltan en instalaciones previas.
- Modelos ORM, esquemas Pydantic y lógica de creación de ventas incorporan el campo `estado`, normalizando el valor recibido y garantizando compatibilidad con los cálculos de impuestos y totales existentes.

### Actualización Ventas - Parte 2 (Lógica Funcional e Integración con Inventario) (17/10/2025 06:54 UTC)

- Cada venta registra un movimiento `OUT` en `inventory_movements`, descuenta stock y marca los dispositivos con IMEI o serie como `vendido` para impedir reprocesos.
- Al editar, cancelar o devolver ventas se crean movimientos `IN`, se restaura el estado `disponible` de los dispositivos identificados y se recalcula automáticamente el valor del inventario por tienda.
- Se habilita la edición de ventas mediante `PUT /sales/{id}` con validaciones de stock, actualización de deudas a crédito y auditoría detallada en la bitácora.
- Se incorpora `POST /sales/{id}/cancel` para anular ventas con reintegro de existencias y sincronización del evento en `sync_outbox`.
- Las pruebas `backend/tests/test_sales.py` cubren ventas multiartículo, dispositivos con IMEI, ediciones y anulaciones para garantizar la integración con inventario.

### Actualización Ventas - Parte 3 (Interfaz y Reportes) (17/10/2025 07:45 UTC)

- El componente `Sales.tsx` ahora ofrece carrito multiartículo con búsqueda por IMEI/SKU/modelo, selección de clientes registrados o manuales y cálculo automático de subtotal/impuestos/total en tema oscuro.
- `GET /sales` acepta filtros por fecha, cliente, usuario y texto libre; además se publican `/sales/export/pdf` y `/sales/export/xlsx` para descargar reportes de ventas con motivo corporativo obligatorio.
- Los reportes PDF/Excel reutilizan estilos corporativos oscuros y muestran totales, impuestos y estadísticas diarias; el dashboard de operaciones refleja los mismos totales para mantener coherencia visual.
- `frontend/src/api.ts` incorpora helpers `exportSalesPdf|Excel` y tipos enriquecidos (`SaleStoreSummary`, `SaleUserSummary`, `SaleDeviceSummary`); las pruebas `backend/tests/test_sales.py` verifican filtros y exportaciones.
- **17/10/2025 08:30 UTC** — Se envolvió el flujo de captura en un único formulario para que "Guardar venta" active `handleSubmit`, además de añadir estilos oscuros/fluídos a `Sales.tsx` (`sales-form`, `table-responsive`, `totals-card`, `actions-card`).
- **17/10/2025 09:15 UTC** — Se reforzó el dashboard con tarjetas de ticket promedio y columna de promedios diarios, reutilizando el cálculo del backend y nuevos estilos (`metric-secondary`, `metric-primary`) para remarcar totales, impuestos y estadísticas de ventas.

### Actualización Clientes - Parte 1 (Estructura y Relaciones) (17/10/2025 13:45 UTC)

- La migración `202503010005_clientes_estructura_relaciones.py` renombra la tabla `customers` a `clientes`, ajusta columnas (`id_cliente`, `nombre`, `telefono`, `correo`, `direccion`, `tipo`, `estado`, `limite_credito`, `saldo`, `notas`) y marca el teléfono como obligatorio con valores de contingencia para datos históricos.
- Se actualizan las claves foráneas `ventas.cliente_id` y `repair_orders.customer_id` para apuntar a `clientes.id_cliente`, preservando el enlace de facturas POS y órdenes de reparación con cada cliente; se crean índices `ix_clientes_*` y la unicidad `uq_clientes_correo`.
- Los esquemas y CRUD de clientes exponen tipo, estado y límite de crédito, validan teléfonos y saldos con decimales y amplían la exportación CSV con los nuevos campos; la prueba `backend/tests/test_clientes_schema.py` inspecciona columnas, índices y relaciones.
- `frontend/src/modules/operations/components/Customers.tsx` añade selectores de tipo/estado, captura el límite de crédito y muestra los campos en la tabla manteniendo el motivo corporativo en altas, ediciones, notas y ajustes de saldo.
- **19/10/2025 14:30 UTC** — Auditoría reciente confirma la no nulidad de `limite_credito` y `saldo`, documenta el índice `ix_ventas_cliente_id` y actualiza `test_pos_sale_with_receipt_and_config` para forzar un `customer_id` válido en ventas POS, garantizando que los recibos PDF queden ligados al cliente corporativo.
- **20/10/2025 11:30 UTC** — Se valida que las claves foráneas `ventas.cliente_id` y `repair_orders.customer_id` utilicen `SET NULL` y se añade la prueba `test_factura_se_vincula_con_cliente` para preservar el vínculo activo entre facturas y clientes.
- **21/10/2025 09:00 UTC** — Se ajusta `backend/tests/test_clientes_schema.py` importando `Decimal` y reforzando aserciones de índices, mientras que el modelo `Customer` indexa `tipo` y `estado` para conservar los filtros operativos durante las pruebas de facturación ligadas a clientes.

### Actualización Clientes - Parte 2 (Lógica Funcional y Control) (20/10/2025 15:20 UTC)

- La migración `202503010006_customer_ledger_entries.py` habilita la bitácora `customer_ledger_entries` con tipos `sale`, `payment`, `adjustment` y `note`, sincronizados vía `sync_outbox` para auditar cada modificación de saldo.
- Nuevos endpoints corporativos: `/customers/{id}/notes` agrega notas con historial y ledger, `/customers/{id}/payments` registra abonos que descuentan deuda y `/customers/{id}/summary` entrega un resumen financiero con ventas, facturas, pagos y movimientos recientes.
- El backend valida límites de crédito mediante `_validate_customer_credit` en altas, ediciones, cancelaciones y devoluciones de ventas; se generan entradas automáticas en la bitácora y se controla el saldo disponible antes de confirmar una operación.
- Se normalizan los campos `status` y `customer_type`, se rechazan límites de crédito o saldos negativos y cada asiento (`sale`, `payment`, `adjustment`, `note`) se serializa con `_customer_ledger_payload` para su sincronización híbrida.
- El POS alerta cuando la venta a crédito agotará o excederá el límite configurado y el módulo `Customers.tsx` incorpora registro directo de pagos, resumen financiero interactivo, estados `moroso/vip` y notas dedicadas, manteniendo motivo corporativo obligatorio.
- Se normaliza el payload del ledger cambiando `metadata` por `details` en backend y frontend para eliminar referencias obsoletas que causaban fallos en `pytest` al consultar `/customers/{id}/summary`.
- Cobertura reforzada: `test_customer_credit_limit_blocks_sale` y `test_customer_payments_and_summary` verifican bloqueo de crédito en ventas y que el resumen corporativo liste ventas, facturas, pagos y notas con saldos coherentes.
- Ajuste 22/10/2025 09:40 UTC: garantizar que `/customers/{id}/payments` devuelva el campo `created_by` serializado correctamente y que las devoluciones a crédito registren al usuario responsable en el ledger.
- Ajuste 23/10/2025 10:05 UTC: `/sales` y `/pos/sale` responden con `409 Conflict` si la venta a crédito rebasa el límite aprobado; la prueba `test_credit_sale_rejected_when_limit_exceeded` confirma que el inventario se mantiene sin cambios cuando ocurre el bloqueo.
- Mejora 24/10/2025 08:10 UTC: al ajustar `outstanding_debt` mediante `PUT /customers/{id}` se genera un asiento `adjustment` con saldo previo/posterior, se agrega la nota al historial y la prueba `test_customer_manual_debt_adjustment_creates_ledger_entry` cubre el escenario.
- Validación 25/10/2025 11:05 UTC: las altas o ediciones con deudas que superen el límite de crédito configurado se rechazan con `422` y mensaje claro; la prueba `test_customer_debt_cannot_exceed_credit_limit` garantiza el comportamiento y evita que clientes sin crédito acumulen saldo.

<<<<<<< HEAD
### Actualización Clientes - Parte 3 (Interfaz y Reportes) (26/10/2025 12:00 UTC)

- `frontend/src/modules/operations/components/Customers.tsx` agrega filtros por estado/tipo/saldo, panel de portafolios PDF/Excel y dashboard oscuro de altas mensuales/top compradores; cualquier ajuste debe preservar los selectores, las barras proporcionales y los botones con motivo corporativo.
- `backend/app/routers/customers.py` expone `/customers/dashboard` y soporta los nuevos filtros `status`, `customer_type`, `has_debt` en el listado general; mantener compatibilidad con la búsqueda y el límite original.
- `backend/app/routers/reports.py` publica `/reports/customers/portfolio` con soporte JSON/PDF/Excel; toda exportación exige cabecera `X-Reason` y reutiliza `backend/app/services/customer_reports.py` para estilos oscuros.
- `backend/app/services/customer_reports.py` genera PDF/Excel en tema oscuro para portafolios; no modificar colores corporativos (`#0f172a`, `#111827`, acento `#38bdf8`) sin actualizar esta bitácora.
- Los nuevos esquemas (`CustomerPortfolioReport`, `CustomerDashboardMetrics`, etc.) viven en `backend/app/schemas/__init__.py` y deben mantenerse en sincronía con `backend/app/crud.py` y el frontend.
- Cobertura: `backend/tests/test_customers.py` incorpora casos `test_customer_filters_and_reports` y `test_customer_portfolio_exports`; cualquier cambio en reportes o métricas debe actualizar estas pruebas.
=======

- Refinamiento 26/10/2025 09:15 UTC: el listado de clientes (`GET /customers`) admite filtros dedicados `status_filter` y `customer_type_filter` que se consumen desde `Customers.tsx`, habilitando segmentaciones rápidas (activo, moroso, VIP, corporativo) y cobertura automática en `test_customer_list_filters_by_status_and_type`.
>>>>>>> f5e07f50
<|MERGE_RESOLUTION|>--- conflicted
+++ resolved
@@ -285,7 +285,6 @@
 - Mejora 24/10/2025 08:10 UTC: al ajustar `outstanding_debt` mediante `PUT /customers/{id}` se genera un asiento `adjustment` con saldo previo/posterior, se agrega la nota al historial y la prueba `test_customer_manual_debt_adjustment_creates_ledger_entry` cubre el escenario.
 - Validación 25/10/2025 11:05 UTC: las altas o ediciones con deudas que superen el límite de crédito configurado se rechazan con `422` y mensaje claro; la prueba `test_customer_debt_cannot_exceed_credit_limit` garantiza el comportamiento y evita que clientes sin crédito acumulen saldo.
 
-<<<<<<< HEAD
 ### Actualización Clientes - Parte 3 (Interfaz y Reportes) (26/10/2025 12:00 UTC)
 
 - `frontend/src/modules/operations/components/Customers.tsx` agrega filtros por estado/tipo/saldo, panel de portafolios PDF/Excel y dashboard oscuro de altas mensuales/top compradores; cualquier ajuste debe preservar los selectores, las barras proporcionales y los botones con motivo corporativo.
@@ -294,7 +293,5 @@
 - `backend/app/services/customer_reports.py` genera PDF/Excel en tema oscuro para portafolios; no modificar colores corporativos (`#0f172a`, `#111827`, acento `#38bdf8`) sin actualizar esta bitácora.
 - Los nuevos esquemas (`CustomerPortfolioReport`, `CustomerDashboardMetrics`, etc.) viven en `backend/app/schemas/__init__.py` y deben mantenerse en sincronía con `backend/app/crud.py` y el frontend.
 - Cobertura: `backend/tests/test_customers.py` incorpora casos `test_customer_filters_and_reports` y `test_customer_portfolio_exports`; cualquier cambio en reportes o métricas debe actualizar estas pruebas.
-=======
 
 - Refinamiento 26/10/2025 09:15 UTC: el listado de clientes (`GET /customers`) admite filtros dedicados `status_filter` y `customer_type_filter` que se consumen desde `Customers.tsx`, habilitando segmentaciones rápidas (activo, moroso, VIP, corporativo) y cobertura automática en `test_customer_list_filters_by_status_and_type`.
->>>>>>> f5e07f50
