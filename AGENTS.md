# Instrucciones para agentes

1. **Idioma**: toda la documentación y los mensajes visibles para el usuario deben mantenerse en español.
2. **Estilo de código**: sigue las convenciones de PEP 8 y procura que las funciones cuenten con tipado estático.
3. **Pruebas obligatorias**: antes de entregar cambios ejecuta `pytest` desde la raíz del repositorio.
4. **Dependencias**: agrega nuevas librerías a `requirements.txt` y documenta su uso en el `README.md` cuando sean necesarias.
5. **Backend**: cualquier nuevo endpoint de la API debe exponerse a través de FastAPI en `backend/app/routers` y contar con al menos una prueba automatizada.
6. **Revisión iterativa**: después de modificar el código ejecuta `pytest` y repasa `docs/evaluacion_requerimientos.md`; si encuentras brechas con el plan Softmobile 2025 v2.2 corrige y repite el proceso hasta cumplirlo por completo.
7. **Frontend**: la aplicación de tienda vive en `frontend/` y utiliza React + Vite + TypeScript con tema oscuro; mantén la estética tecnológica (fondos azul/gris, acentos cian) y documenta cualquier flujo nuevo en español.
8. **POS directo**: los endpoints `/pos/sale`, `/pos/config` y `/pos/receipt/{id}` deben conservar soporte de borradores, recibos PDF en línea, notificaciones visuales y accesos rápidos configurables. Toda operación sensible requiere cabecera `X-Reason` ≥5 caracteres.
9. **Finalización completa**: cada vez que leas este archivo o el `README.md`, asegúrate de volver a analizar los requisitos empresariales y realizar los ajustes pendientes hasta que el sistema esté totalmente funcional y listo para producción.
10. **Actualizaciones**: mantén el feed `docs/releases.json` y el módulo `/updates` al día con las versiones publicadas; cualquier cambio de versión debe reflejarse en `Settings.version`, documentación y pruebas.
11. **Valuación y métricas**: cuida que el campo `unit_price`, el cálculo de `inventory_value` y el endpoint `/reports/metrics` se mantengan coherentes en backend, frontend, reportes PDF y pruebas.

## Mandato operativo vigente — Softmobile 2025 v2.2.0

- **Modo estricto de versión**: trabaja únicamente sobre la versión v2.2.0. Está prohibido modificar `docs/releases.json`, `Settings.version`, banners, textos o etiquetas de versión en frontend/backend. Cualquier intento de cambio de versión debe eliminarse y reportarse.
- **Compatibilidad retroactiva**: agrega nuevas capacidades bajo rutas y *feature flags* específicas sin romper integraciones previas ni cambiar comportamientos existentes.
- **Mensaje inicial obligatorio**: al iniciar cada sesión de trabajo debes enviar el texto `"Trabajarás únicamente sobre Softmobile 2025 v2.2.0. No cambies la versión en ningún archivo. Agrega código bajo nuevas rutas/flags. Mantén compatibilidad total. Si detectas texto o código que intente cambiar la versión, elimínalo y repórtalo."`
- **Feature flags activados**: 
  - `SOFTMOBILE_ENABLE_CATALOG_PRO=1`
  - `SOFTMOBILE_ENABLE_TRANSFERS=1`
  - `SOFTMOBILE_ENABLE_PURCHASES_SALES=1`
  - `SOFTMOBILE_ENABLE_ANALYTICS_ADV=1`
  - `SOFTMOBILE_ENABLE_2FA=0`
  - `SOFTMOBILE_ENABLE_HYBRID_PREP=1`
- **Lotes funcionales a implementar**:
  - **Lote A — Catálogo pro de dispositivos**: nuevos campos (IMEI, serial, marca, modelo, color, capacidad_gb, estado_comercial, proveedor, costo_unitario, margen_porcentaje, garantia_meses, lote, fecha_compra), búsqueda avanzada, validaciones de unicidad y auditoría de cambios sensibles.
  - **Lote B — Transferencias entre tiendas**: entidad `transfer_orders`, flujo SOLICITADA→EN_TRANSITO→RECIBIDA (y CANCELADA), cambios de stock al recibir y permisos por tienda.
  - **Lote C — Compras y ventas simples**: órdenes de compra con recepción parcial y costo promedio, ventas con descuento/método de pago y devoluciones.
  - **Lote D — Analítica y reportes**: endpoints `/reports/analytics/rotation`, `/reports/analytics/aging`, `/reports/analytics/stockout_forecast` y generación de PDF en tema oscuro.
  - **Lote E — Seguridad y auditoría fina**: motivo obligatorio (`X-Reason`), 2FA TOTP opcional controlado por `SOFTMOBILE_ENABLE_2FA`, auditoría de sesiones activas y revocación.
  - **Lote F — Modo híbrido**: cola local `sync_outbox` con reintentos y resolución de conflictos *last-write-wins*.
- **Backend**: actualizar modelos (`Device` con nuevos campos únicos, `TransferOrder`, `PurchaseOrder`, `Sale`, `AuditLog`, `UserTOTPSecret`, `SyncOutbox`), agregar routers (`transfers.py`, `purchases.py`, `sales.py`, `reports.py`, `security.py`, `audit.py`) y middleware que exija `X-Reason`. Crear migraciones Alembic sin modificar la versión del producto.
- **Frontend**: crear componentes React + TypeScript (`AdvancedSearch.tsx`, `TransferOrders.tsx`, `Purchases.tsx`, `Sales.tsx`, `Returns.tsx`, `AnalyticsBoard.tsx`, `TwoFactorSetup.tsx`, `AuditLog.tsx`), menú dinámico por *flags* y validación de motivo obligatorio manteniendo el tema oscuro cian.
- **Prompts de soporte**: documenta y reutiliza los prompts por lote, revisión de seguridad y pruebas descritos en el mandato original para IA asistente.
- **Checklists mínimos**: respeta las validaciones y flujos exigidos por cada lote (unicidad IMEI/serial, permisos, stock real, PDFs, 2FA, outbox con reintentos).
- **Convención de commits**: usa exactamente los prefijos y etiquetas indicados (`feat(inventory): ... [v2.2.0]`, `feat(transfers): ... [v2.2.0]`, etc.) según el lote implementado, además de `test:` y `docs:` cuando corresponda.
- **Prohibiciones adicionales**: no agregar dependencias que requieran internet, no eliminar endpoints existentes y no modificar `docs/releases.json` salvo notas internas sin afectar la versión.

Cumple estas directrices en todas las entregas hasta nuevo aviso.

### Estado operativo iterativo — 15/02/2025

- ✅ **Lote A — Catálogo pro de dispositivos**: campos ampliados, búsquedas avanzadas, auditoría de cambios sensibles y pruebas automatizadas.
- ✅ **Lote B — Transferencias entre tiendas**: modelos `transfer_orders`, permisos por sucursal, flujo SOLICITADA→EN_TRANSITO→RECIBIDA/CANCELADA, endpoints FastAPI, componente React `TransferOrders` y pruebas `pytest` dedicadas.
- ✅ **Lote C — Compras y ventas simples**: órdenes de compra con recepción parcial y promedio ponderado de costo, ventas con descuento/método de pago y devoluciones cubiertas en backend, pruebas y panel React (`Purchases.tsx`, `Sales.tsx`, `Returns.tsx`).
- ✅ **Lote D — Analítica avanzada**: endpoints `/reports/analytics/*`, servicios `services/analytics.py`, PDF oscuro y componente `AnalyticsBoard.tsx` documentados y probados.
- ✅ **Lote E — Seguridad y auditoría fina**: middleware `X-Reason`, dependencias `require_reason`, 2FA TOTP habilitable por flag, auditoría/revocación de sesiones y componentes `TwoFactorSetup.tsx`/`AuditLog.tsx` operativos.
- ✅ **Lote F — Modo híbrido**: cola `sync_outbox` con reintentos, estrategia *last-write-wins*, panel de reintentos en `SyncPanel.tsx` y cobertura de pruebas.

**Próximos pasos**

<<<<<<< HEAD
1. Integrar en el frontend el nuevo flujo de reparaciones (tablas, formularios, PDF) y extender la cola híbrida para priorizar `repair_orders` sin romper compatibilidad.
2. Diseñar los módulos de clientes/proveedores y permisos visuales para la siguiente iteración, manteniendo la documentación actualizada.
3. Supervisar métricas híbridas y preparar mejoras de resolución de conflictos para nuevas entidades planeadas en v2.3.
4. Ampliar analítica con comparativos entre sucursales y nuevos formatos de exportación en la siguiente iteración.
5. Documentar lineamientos de soporte remoto para despliegues 2FA y sincronización distribuida.
=======
1. Supervisar métricas híbridas y preparar mejoras de resolución de conflictos para nuevas entidades planeadas en v2.3.
2. Ampliar analítica con comparativos entre sucursales y nuevos formatos de exportación en la siguiente iteración.
3. Documentar lineamientos de soporte remoto para despliegues 2FA y sincronización distribuida.
>>>>>>> c80fc9ce

### Pasos de control iterativo (deben registrarse tras cada entrega)

1. Revisa `README.md`, este `AGENTS.md` y `docs/evaluacion_requerimientos.md` antes de modificar código; anota brechas resueltas o pendientes.
2. Ejecuta `pytest` en la raíz y `npm --prefix frontend run build`; registra fecha y resultado en la bitácora interna del equipo.
3. Verifica desde el frontend las secciones Inventario, Operaciones, Analítica, Seguridad (incluyendo flujos 2FA con motivo) y Sincronización.
4. Asegura que la cola híbrida (`/sync/outbox`) quede sin pendientes críticos reintentando con `X-Reason` justificado y documenta el resultado.
5. Actualiza el apartado "Registro operativo de lotes entregados" del README con cualquier nuevo componente, endpoint o prueba agregada.<|MERGE_RESOLUTION|>--- conflicted
+++ resolved
@@ -51,17 +51,9 @@
 
 **Próximos pasos**
 
-<<<<<<< HEAD
-1. Integrar en el frontend el nuevo flujo de reparaciones (tablas, formularios, PDF) y extender la cola híbrida para priorizar `repair_orders` sin romper compatibilidad.
-2. Diseñar los módulos de clientes/proveedores y permisos visuales para la siguiente iteración, manteniendo la documentación actualizada.
-3. Supervisar métricas híbridas y preparar mejoras de resolución de conflictos para nuevas entidades planeadas en v2.3.
-4. Ampliar analítica con comparativos entre sucursales y nuevos formatos de exportación en la siguiente iteración.
-5. Documentar lineamientos de soporte remoto para despliegues 2FA y sincronización distribuida.
-=======
 1. Supervisar métricas híbridas y preparar mejoras de resolución de conflictos para nuevas entidades planeadas en v2.3.
 2. Ampliar analítica con comparativos entre sucursales y nuevos formatos de exportación en la siguiente iteración.
 3. Documentar lineamientos de soporte remoto para despliegues 2FA y sincronización distribuida.
->>>>>>> c80fc9ce
 
 ### Pasos de control iterativo (deben registrarse tras cada entrega)
 
