--- conflicted
+++ resolved
@@ -89,18 +89,4 @@
 
 - ✅ Parte 1 — Inventario (Optimización total): se agregaron lotes de proveedores con costo unitario, lote y fecha (`/suppliers/{id}/batches`), columna `stores.inventory_value` y recalculo automático del costo promedio en movimientos (`unit_cost`), con cobertura en `test_supplier_batches_and_inventory_value`.
 - 🔄 26/02/2025 — Se alinearon las columnas `created_at`/`updated_at` del modelo `SupplierBatch` con la migración `202502150007_inventory_batches` para reanudar `pytest` sin fallos.
-<<<<<<< HEAD
-- ▶️ Próximo paso inmediato: abordar la Parte 2 — Operaciones, implementando importación CSV, órdenes recurrentes y vinculación completa con Inventario.
-
-### Registro operativo — 27/02/2025
-
-- ✅ Parte 2 — Operaciones (Flujo completo de transferencias y ventas): importación CSV corporativa, plantillas recurrentes y nuevo historial `/operations/history` implementados tanto en backend como en `OperationsHistoryPanel.tsx`.
-- ✅ Parte 3 — Analítica (IA de predicción y alertas): modelos de regresión lineal para agotamiento/ventas, alertas automáticas, filtros avanzados y widget en tiempo real desplegados en backend (`/reports/analytics/*`) y `AnalyticsBoard.tsx`.
-
-### Registro operativo — 28/02/2025
-
-- ▶️ Próximo paso: Parte 5 — Sincronización (Nube y offline) con foco en modo bidireccional, priorización por entidad y respaldo cifrado.
-- ✅ Build frontend restablecido: `npm install` en `frontend/` asegura la dependencia `qrcode` utilizada por `InventoryTable.tsx`; `npm --prefix frontend run build` y `pytest` documentados en verde.
-=======
-- ▶️ Próximo paso inmediato: abordar la Parte 2 — Operaciones, implementando importación CSV, órdenes recurrentes y vinculación completa con Inventario.
->>>>>>> 797ed160
+- ▶️ Próximo paso inmediato: abordar la Parte 2 — Operaciones, implementando importación CSV, órdenes recurrentes y vinculación completa con Inventario.