# Instrucciones para agentes

1. **Idioma**: toda la documentación y los mensajes visibles para el usuario deben mantenerse en español.
2. **Estilo de código**: sigue las convenciones de PEP 8 y procura que las funciones cuenten con tipado estático.
3. **Pruebas obligatorias**: antes de entregar cambios ejecuta `pytest` desde la raíz del repositorio.
4. **Dependencias**: agrega nuevas librerías a `requirements.txt` y documenta su uso en el `README.md` cuando sean necesarias.
5. **Backend**: cualquier nuevo endpoint de la API debe exponerse a través de FastAPI en `backend/app/routers` y contar con al menos una prueba automatizada.
6. **Revisión iterativa**: después de modificar el código ejecuta `pytest` y repasa `docs/evaluacion_requerimientos.md`; si encuentras brechas con el plan Softmobile 2025 v2.2 corrige y repite el proceso hasta cumplirlo por completo.
7. **Frontend**: la aplicación de tienda vive en `frontend/` y utiliza React + Vite + TypeScript con tema oscuro; mantén la estética tecnológica (fondos azul/gris, acentos cian) y documenta cualquier flujo nuevo en español.
8. **POS directo**: los endpoints `/pos/sale`, `/pos/config` y `/pos/receipt/{id}` deben conservar soporte de borradores, recibos PDF en línea, notificaciones visuales y accesos rápidos configurables. Toda operación sensible requiere cabecera `X-Reason` ≥5 caracteres.
9. **Finalización completa**: cada vez que leas este archivo o el `README.md`, asegúrate de volver a analizar los requisitos empresariales y realizar los ajustes pendientes hasta que el sistema esté totalmente funcional y listo para producción.
10. **Actualizaciones**: mantén el feed `docs/releases.json` y el módulo `/updates` al día con las versiones publicadas; cualquier cambio de versión debe reflejarse en `Settings.version`, documentación y pruebas.
11. **Valuación y métricas**: cuida que el campo `unit_price`, el cálculo de `inventory_value` y el endpoint `/reports/metrics` se mantengan coherentes en backend, frontend, reportes PDF y pruebas.
12. **Clientes y proveedores**: cualquier ajuste a `Customers.tsx`/`Suppliers.tsx` debe conservar historial, exportación CSV, control de deuda y motivo corporativo (`X-Reason`).
13. **Reparaciones y POS avanzado**: mantén alineados `RepairOrders.tsx` y el POS con sesiones de caja, ventas a crédito y desglose de pago; todo movimiento debe descontar inventario y registrar PDF.
14. **Dashboard modularizado**: respeta la organización actual de UI — Inventario dividido en pestañas (`Tabs`), Operaciones en acordeones (`Accordion`), Analítica en grilla 3x2 (`AnalyticsGrid`) y Seguridad/Usuarios/Sincronización con `.section-scroll` de 600 px. No elimines ni mezcles estas estructuras salvo que el mandato lo actualice explícitamente.

## Mandato operativo vigente — Softmobile 2025 v2.2.0

- **Modo estricto de versión**: trabaja únicamente sobre la versión v2.2.0. Está prohibido modificar `docs/releases.json`, `Settings.version`, banners, textos o etiquetas de versión en frontend/backend. Cualquier intento de cambio de versión debe eliminarse y reportarse.
- **Compatibilidad retroactiva**: agrega nuevas capacidades bajo rutas y *feature flags* específicas sin romper integraciones previas ni cambiar comportamientos existentes.
- **Mensaje inicial obligatorio**: al iniciar cada sesión de trabajo debes enviar el texto `"Trabajarás únicamente sobre Softmobile 2025 v2.2.0. No cambies la versión en ningún archivo. Agrega código bajo nuevas rutas/flags. Mantén compatibilidad total. Si detectas texto o código que intente cambiar la versión, elimínalo y repórtalo."`
- **Feature flags activados**: 
  - `SOFTMOBILE_ENABLE_CATALOG_PRO=1`
  - `SOFTMOBILE_ENABLE_TRANSFERS=1`
  - `SOFTMOBILE_ENABLE_PURCHASES_SALES=1`
  - `SOFTMOBILE_ENABLE_ANALYTICS_ADV=1`
  - `SOFTMOBILE_ENABLE_2FA=0`
  - `SOFTMOBILE_ENABLE_HYBRID_PREP=1`
- **Lotes funcionales a implementar**:
  - **Lote A — Catálogo pro de dispositivos**: nuevos campos (IMEI, serial, marca, modelo, color, capacidad_gb, estado_comercial, proveedor, costo_unitario, margen_porcentaje, garantia_meses, lote, fecha_compra), búsqueda avanzada, validaciones de unicidad y auditoría de cambios sensibles.
  - **Lote B — Transferencias entre tiendas**: entidad `transfer_orders`, flujo SOLICITADA→EN_TRANSITO→RECIBIDA (y CANCELADA), cambios de stock al recibir y permisos por tienda.
  - **Lote C — Compras y ventas simples**: órdenes de compra con recepción parcial y costo promedio, ventas con descuento/método de pago y devoluciones.
  - **Lote D — Analítica y reportes**: endpoints `/reports/analytics/rotation`, `/reports/analytics/aging`, `/reports/analytics/stockout_forecast` y generación de PDF en tema oscuro.
  - **Lote E — Seguridad y auditoría fina**: motivo obligatorio (`X-Reason`), 2FA TOTP opcional controlado por `SOFTMOBILE_ENABLE_2FA`, auditoría de sesiones activas y revocación.
  - **Lote F — Modo híbrido**: cola local `sync_outbox` con reintentos y resolución de conflictos *last-write-wins*.
- **Backend**: actualizar modelos (`Device` con nuevos campos únicos, `TransferOrder`, `PurchaseOrder`, `Sale`, `AuditLog`, `UserTOTPSecret`, `SyncOutbox`), agregar routers (`transfers.py`, `purchases.py`, `sales.py`, `reports.py`, `security.py`, `audit.py`) y middleware que exija `X-Reason`. Crear migraciones Alembic sin modificar la versión del producto.
- **Frontend**: crear componentes React + TypeScript (`AdvancedSearch.tsx`, `TransferOrders.tsx`, `Purchases.tsx`, `Sales.tsx`, `Returns.tsx`, `AnalyticsBoard.tsx`, `TwoFactorSetup.tsx`, `AuditLog.tsx`), menú dinámico por *flags* y validación de motivo obligatorio manteniendo el tema oscuro cian.
- **Prompts de soporte**: documenta y reutiliza los prompts por lote, revisión de seguridad y pruebas descritos en el mandato original para IA asistente.
- **Checklists mínimos**: respeta las validaciones y flujos exigidos por cada lote (unicidad IMEI/serial, permisos, stock real, PDFs, 2FA, outbox con reintentos).
- **Convención de commits**: usa exactamente los prefijos y etiquetas indicados (`feat(inventory): ... [v2.2.0]`, `feat(transfers): ... [v2.2.0]`, etc.) según el lote implementado, además de `test:` y `docs:` cuando corresponda.
- **Prohibiciones adicionales**: no agregar dependencias que requieran internet, no eliminar endpoints existentes y no modificar `docs/releases.json` salvo notas internas sin afectar la versión.

Cumple estas directrices en todas las entregas hasta nuevo aviso.

### Estado operativo iterativo — 15/02/2025

- ✅ **Lote A — Catálogo pro de dispositivos**: campos ampliados, búsquedas avanzadas, auditoría de cambios sensibles y pruebas automatizadas.
- ✅ **Lote B — Transferencias entre tiendas**: modelos `transfer_orders`, permisos por sucursal, flujo SOLICITADA→EN_TRANSITO→RECIBIDA/CANCELADA, endpoints FastAPI, componente React `TransferOrders` y pruebas `pytest` dedicadas.
- ✅ **Lote C — Compras y ventas simples**: órdenes de compra con recepción parcial y promedio ponderado de costo, ventas con descuento/método de pago y devoluciones cubiertas en backend, pruebas y panel React (`Purchases.tsx`, `Sales.tsx`, `Returns.tsx`).
- ✅ **Lote D — Analítica avanzada**: endpoints `/reports/analytics/*`, servicios `services/analytics.py`, PDF oscuro y componente `AnalyticsBoard.tsx` documentados y probados.
- ✅ **Lote E — Seguridad y auditoría fina**: middleware `X-Reason`, dependencias `require_reason`, 2FA TOTP habilitable por flag, auditoría/revocación de sesiones y componentes `TwoFactorSetup.tsx`/`AuditLog.tsx` operativos.
- ✅ **Lote F — Modo híbrido**: cola `sync_outbox` con reintentos, estrategia *last-write-wins*, panel de reintentos en `SyncPanel.tsx` y cobertura de pruebas.

**Próximos pasos**

1. Supervisar métricas híbridas y preparar mejoras de resolución de conflictos para nuevas entidades planeadas en v2.3.
2. Ampliar analítica con comparativos entre sucursales y nuevos formatos de exportación en la siguiente iteración.
3. Documentar lineamientos de soporte remoto para despliegues 2FA y sincronización distribuida.

### Bitácora de control — 15/02/2025

- `pytest` ejecutado en la raíz con resultado exitoso tras la integración de POS avanzado, reparaciones y paneles corporativos de clientes/proveedores.
- `npm --prefix frontend run build` completado en verde verificando la compilación del frontend con los nuevos módulos operativos.

### Actualización operativa — 20/02/2025

- Se añadió tablero global de métricas (`GlobalMetrics.tsx`) con Recharts y tarjetas dinámicas para ventas, inventario, reparaciones y ganancias.
- El panel `UserManagement.tsx` permite asignar roles, alternar estados y exige motivos corporativos, protegido por middleware de acceso.
- La API expone `/sync/history`, extiende la cola híbrida a POS, reparaciones y clientes, y registra reintentos automáticos con `requeue_failed_outbox_entries`.
- Se documentó y probó el flujo offline híbrido con `backend/tests/test_sync_offline_mode.py` (tres sucursales).
- Se modernizó la UI de tienda con pantalla de bienvenida animada, toasts renovados con iconografía, transiciones `framer-motion` entre secciones y modo táctil optimizado para el POS.

### Pasos de control iterativo (deben registrarse tras cada entrega)

1. Revisa `README.md`, este `AGENTS.md` y `docs/evaluacion_requerimientos.md` antes de modificar código; anota brechas resueltas o pendientes.
2. Ejecuta `pytest`, `npm --prefix frontend run build` y `npm --prefix frontend run test`; registra fecha y resultado en la bitácora interna del equipo.
3. Verifica desde el frontend las secciones Inventario, Operaciones, Analítica, Seguridad (incluyendo flujos 2FA con motivo) y Sincronización.
4. Asegura que la cola híbrida (`/sync/outbox`) quede sin pendientes críticos reintentando con `X-Reason` justificado y documenta el resultado.
5. Actualiza el apartado "Registro operativo de lotes entregados" del README con cualquier nuevo componente, endpoint o prueba agregada.

### Registro operativo — 25/02/2025

- Paso 4 documentado: se describieron tablas `repair_orders`, `customers`, `sales`, `pos_config`, `sync_outbox` y sus rutas asociadas en el README.
- Mockup actualizado en `docs/img/paso4_resumen.mmd` usando Mermaid para representar los flujos POS, reparaciones y sincronización híbrida sin adjuntar binarios.
- Nuevas pruebas automatizadas: `backend/tests/test_repairs.py`, `backend/tests/test_customers.py`, `backend/tests/test_pos.py` y `backend/tests/test_sync_full.py` cubren autenticación, roles y reintentos híbridos.

### Registro operativo — 26/02/2025

- ✅ Parte 1 — Inventario (Optimización total): se agregaron lotes de proveedores con costo unitario, lote y fecha (`/suppliers/{id}/batches`), columna `stores.inventory_value` y recalculo automático del costo promedio en movimientos (`unit_cost`), con cobertura en `test_supplier_batches_and_inventory_value`.
- 🔄 26/02/2025 — Se alinearon las columnas `created_at`/`updated_at` del modelo `SupplierBatch` con la migración `202502150007_inventory_batches` para reanudar `pytest` sin fallos.
- ▶️ Próximo paso inmediato: abordar la Parte 2 — Operaciones, implementando importación CSV, órdenes recurrentes y vinculación completa con Inventario.

### Registro operativo — 27/02/2025

- ✅ Parte 2 — Operaciones: transferencias con doble aprobación, importación CSV, órdenes recurrentes y descuento automático de stock confirmados en backend (`routers/operations.py`, `transfers.py`, `purchases.py`, `sales.py`) y frontend (`OperationsPage.tsx`).
- ✅ Parte 3 — Analítica: proyecciones con regresión lineal, alertas automáticas y filtros avanzados activos en `services/analytics.py`, `/reports/analytics/*` y `AnalyticsBoard.tsx`.
- ✅ Parte 4 — Seguridad: 2FA controlada por flag, bloqueo temporal por intentos fallidos, filtros de auditoría y exportación CSV vigentes en `security.py` y `AuditLog.tsx`.
- ✅ Parte 5 — Sincronización: modo híbrido con prioridad por entidad, respaldo cifrado `/backup/softmobile` y botón de errores recientes disponibles en `sync.py`, `services/sync_outbox.py` y `SyncPanel.tsx`.
- ✅ Parte 6 — Usuarios: roles ADMIN/GERENTE/OPERADOR, panel de permisos, mensajería interna, avatares y historial de sesiones operativos en `users.py` y `UserManagement.tsx`.
- ✅ Parte 7 — Reparaciones: descuento de piezas, cálculo de costos, estados personalizados y notificaciones a clientes registrados en `repairs.py`, `RepairOrders.tsx` y la bitácora de seguridad.
- ✅ Parte 8 — Backend general e instalador: API FastAPI + PostgreSQL con JWT protegidos, actualizador automático (`updates.py`) y plantillas de instalador (`installers/`) con modo offline.

### Registro operativo — 28/02/2025

- ✅ Parte 4 — Seguridad: la bitácora de auditoría ahora permite filtrar por usuario, acción, módulo y rango de fechas, además de exportarse a CSV desde `/audit/logs/export.csv` y `/reports/audit`. Cobertura verificada en `backend/tests/test_audit_logs.py`.
- ✅ 28/02/2025 — Se habilitó `/reports/audit/pdf` con filtros impresos, clasificación por severidad en `services/audit.py` y alertas visuales dentro de `AuditLog.tsx`, incluyendo descarga directa desde la UI. Pruebas extendidas en `backend/tests/test_audit_logs.py`.
- ✅ 28/02/2025 — El tablero `GlobalMetrics.tsx` ahora resume alertas críticas/preventivas desde `/reports/metrics` y ofrece destacados para respuestas rápidas; se documentó el flujo en el README.
- ✅ 28/02/2025 — Se activaron recordatorios automáticos de alertas críticas persistentes con `/audit/reminders`, toasts periódicos y snooze de 10 minutos en `AuditLog.tsx`.

### Registro operativo — 29/02/2025

- ✅ 29/02/2025 — Se habilitaron acuses manuales para alertas críticas (`POST /audit/acknowledgements`), se integraron en Seguridad con notas/motivos y `/reports/metrics` ahora distingue pendientes vs. atendidas en el tablero global.
- ✅ 29/02/2025 — Las exportaciones CSV/PDF de auditoría incorporan el estado del acuse, usuario, fecha y nota registrada, con validaciones de duplicado y mensajes de error específicos en el frontend.
- ▶️ Próximo paso inmediato: monitorear escenarios multiusuario en Seguridad y ajustar recordatorios si aparecen nuevos requisitos.

### Actualización Inventario - Catálogo de Productos (27/03/2025 18:00 UTC)

- Extiende el modelo `Device` y sus respuestas API con los campos `categoria`, `condicion`, `capacidad`, `estado`, `fecha_ingreso`, `ubicacion`, `descripcion` e `imagen_url`; incluye migración Alembic `202502150009_inventory_catalog_extensions`.
- Activa endpoints `/inventory/stores/{id}/devices/export` y `/inventory/stores/{id}/devices/import` con validaciones de encabezados, resumen de filas y bitácora automática mediante `inventory_import.py`.
- Actualiza `InventoryPage`, `InventoryTable`, `DeviceEditDialog` y `AdvancedSearch` para capturar, filtrar y mostrar los campos nuevos, además de exponer un panel de importación/exportación con motivo corporativo.
- Pruebas reforzadas: `backend/tests/test_catalog_pro.py` cubre el flujo masivo y `AdvancedSearch.test.tsx` valida los filtros extendidos en Vitest.

### Actualización Inventario - Catálogo de Productos (27/03/2025 23:45 UTC)

- Se documentan los alias `costo_compra` y `precio_venta` como nombres oficiales de compra/venta; el modelo `Device`, esquemas FastAPI y CRUD los sincronizan automáticamente con `costo_unitario`/`unit_price`.
- La exportación/importación de CSV produce y consume los alias financieros, ignora `garantia_meses` vacía y devuelve resúmenes coherentes (`created=1`, `updated=1`, `skipped=0`).
- `InventoryTable` muestra columnas de costo y precio de venta, y `DeviceEditDialog` actualiza ambos valores enviando también los nombres previos para mantener auditoría y compatibilidad.
- `backend/tests/test_catalog_pro.py` y las pruebas de Vitest del módulo de inventario verifican los campos nuevos y el flujo corregido de importación/exportación.

### Actualización Inventario - Movimientos de Stock

- Refuerza la tabla `inventory_movements` con `producto_id`, `tienda_origen_id`, `tienda_destino_id`, `comentario`, `usuario_id` y `fecha`, manteniendo integridad referencial mediante la migración `202502150010_inventory_movements_enhancements`.
- El endpoint `/inventory/stores/{store_id}/movements` valida destino contra la sucursal solicitada, expone los campos en español y bloquea salidas que dejen inventario negativo.
<<<<<<< HEAD
- Compras, ventas, devoluciones, reparaciones y recepciones de transferencias registran movimientos con origen/destino corporativo y recalculan automáticamente el valor del inventario por tienda sin permitir existencias negativas.
- El formulario `MovementForm.tsx` utiliza los nuevos campos (`producto_id`, `tipo_movimiento`, `cantidad`, `comentario`) y exige motivos ≥5 caracteres reutilizados en la cabecera `X-Reason`.
- El snapshot operativo (`build_inventory_snapshot`) expone `tienda_origen_id`, `tienda_destino_id`, `comentario`, `usuario_id` y `fecha` para cada movimiento al consultar `/updates/snapshot`.
=======
- Compras, ventas, devoluciones y reparaciones registran movimientos con origen/destino apropiado y comentario corporativo para recalcular automáticamente el valor del inventario por tienda.
- El formulario `MovementForm.tsx` utiliza los nuevos campos (`producto_id`, `tipo_movimiento`, `cantidad`, `comentario`) y exige motivos ≥5 caracteres reutilizados en la cabecera `X-Reason`.
>>>>>>> 79100c34

### Registro operativo — 01/03/2025

- ✅ 01/03/2025 — Los reportes de inventario PDF y CSV ahora incluyen columnas financieras completas y los campos del catálogo pro (IMEI, serie, marca, modelo, proveedor, color, capacidad, lote, costo y margen), respaldados por helpers reutilizables en `services/backups.py`.
- ✅ 01/03/2025 — Se añadieron pruebas `test_render_snapshot_pdf_includes_financial_and_catalog_details` y `test_inventory_csv_snapshot` para validar totales, columnas avanzadas y compatibilidad con los motivos corporativos.

### Registro operativo — 05/03/2025

- ✅ 05/03/2025 — El snapshot de inventario incorpora `summary` con conteos corporativos, totales de unidades y el valor contable por sucursal, sincronizado con los reportes PDF/CSV.
- ✅ 05/03/2025 — Los reportes PDF contrastan valor calculado vs. registrado y los CSV agregan filas "TOTAL SUCURSAL"/"VALOR CONTABLE" junto con un resumen corporativo; cobertura reforzada en `test_inventory_snapshot_summary_includes_store_values`.

**Acciones obligatorias antes de nuevas iteraciones**

1. Leer `README.md`, este `AGENTS.md` y `docs/evaluacion_requerimientos.md` para identificar pendientes.
2. Ejecutar `pytest` y `npm --prefix frontend run build`, registrando fecha y resultado en la bitácora interna.
3. Validar inventario, operaciones, analítica, seguridad, sincronización y usuarios en el frontend, asegurando que `/sync/outbox` quede sin pendientes críticos y documentando incidentes.

### Plan operativo inmediato — Seguridad y auditoría

1. ✅ **Recordatorios y acuses activos en Seguridad**: `AuditLog.tsx` debe mantener badges de pendientes/atendidas, snooze corporativo de 10 minutos y descargas CSV/PDF con motivo (`X-Reason` ≥ 5). No modifiques este comportamiento sin actualizar README y pruebas.
2. ✅ **Tablero global enriquecido**: `GlobalMetrics.tsx` tiene que reflejar `pending_count`/`acknowledged_count`, destacar el último acuse y enlazar a `/dashboard/security` cuando existan pendientes.
3. 🔄 **Pruebas de frontend obligatorias**: incorpora Vitest + React Testing Library para simular recordatorios, registros de acuse y descargas; agrega el script `npm run test` y ejecútalo junto con `npm run build` en cada iteración.
4. 🔄 **Bitácora corporativa**: registra cada corrida de `pytest`, `npm --prefix frontend run build` y `npm run test` en `docs/bitacora_pruebas_YYYY-MM-DD.md`, indicando hash del commit, responsable y resultado.<|MERGE_RESOLUTION|>--- conflicted
+++ resolved
@@ -132,14 +132,11 @@
 
 - Refuerza la tabla `inventory_movements` con `producto_id`, `tienda_origen_id`, `tienda_destino_id`, `comentario`, `usuario_id` y `fecha`, manteniendo integridad referencial mediante la migración `202502150010_inventory_movements_enhancements`.
 - El endpoint `/inventory/stores/{store_id}/movements` valida destino contra la sucursal solicitada, expone los campos en español y bloquea salidas que dejen inventario negativo.
-<<<<<<< HEAD
 - Compras, ventas, devoluciones, reparaciones y recepciones de transferencias registran movimientos con origen/destino corporativo y recalculan automáticamente el valor del inventario por tienda sin permitir existencias negativas.
 - El formulario `MovementForm.tsx` utiliza los nuevos campos (`producto_id`, `tipo_movimiento`, `cantidad`, `comentario`) y exige motivos ≥5 caracteres reutilizados en la cabecera `X-Reason`.
 - El snapshot operativo (`build_inventory_snapshot`) expone `tienda_origen_id`, `tienda_destino_id`, `comentario`, `usuario_id` y `fecha` para cada movimiento al consultar `/updates/snapshot`.
-=======
 - Compras, ventas, devoluciones y reparaciones registran movimientos con origen/destino apropiado y comentario corporativo para recalcular automáticamente el valor del inventario por tienda.
 - El formulario `MovementForm.tsx` utiliza los nuevos campos (`producto_id`, `tipo_movimiento`, `cantidad`, `comentario`) y exige motivos ≥5 caracteres reutilizados en la cabecera `X-Reason`.
->>>>>>> 79100c34
 
 ### Registro operativo — 01/03/2025
 
