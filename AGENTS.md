# Instrucciones para agentes

1. **Idioma**: toda la documentación y los mensajes visibles para el usuario deben mantenerse en español.
2. **Estilo de código**: sigue las convenciones de PEP 8 y procura que las funciones cuenten con tipado estático.
3. **Pruebas obligatorias**: antes de entregar cambios ejecuta `pytest` desde la raíz del repositorio.
4. **Dependencias**: agrega nuevas librerías a `requirements.txt` y documenta su uso en el `README.md` cuando sean necesarias.
5. **Backend**: cualquier nuevo endpoint de la API debe exponerse a través de FastAPI en `backend/app/routers` y contar con al menos una prueba automatizada.
6. **Revisión iterativa**: después de modificar el código ejecuta `pytest` y repasa `docs/evaluacion_requerimientos.md`; si encuentras brechas con el plan Softmobile 2025 v2.2 corrige y repite el proceso hasta cumplirlo por completo.
7. **Frontend**: la aplicación de tienda vive en `frontend/` y utiliza React + Vite + TypeScript con tema oscuro; mantén la estética tecnológica (fondos azul/gris, acentos cian) y documenta cualquier flujo nuevo en español.
8. **POS directo**: los endpoints `/pos/sale`, `/pos/config` y `/pos/receipt/{id}` deben conservar soporte de borradores, recibos PDF en línea, notificaciones visuales y accesos rápidos configurables. Toda operación sensible requiere cabecera `X-Reason` ≥5 caracteres.
9. **Finalización completa**: cada vez que leas este archivo o el `README.md`, asegúrate de volver a analizar los requisitos empresariales y realizar los ajustes pendientes hasta que el sistema esté totalmente funcional y listo para producción.
10. **Actualizaciones**: mantén el feed `docs/releases.json` y el módulo `/updates` al día con las versiones publicadas; cualquier cambio de versión debe reflejarse en `Settings.version`, documentación y pruebas.
11. **Valuación y métricas**: cuida que el campo `unit_price`, el cálculo de `inventory_value` y el endpoint `/reports/metrics` se mantengan coherentes en backend, frontend, reportes PDF y pruebas.
12. **Clientes y proveedores**: cualquier ajuste a `Customers.tsx`/`Suppliers.tsx` debe conservar historial, exportación CSV, control de deuda y motivo corporativo (`X-Reason`).
13. **Reparaciones y POS avanzado**: mantén alineados `RepairOrders.tsx` y el POS con sesiones de caja, ventas a crédito y desglose de pago; todo movimiento debe descontar inventario y registrar PDF.
14. **Dashboard modularizado**: respeta la organización actual de UI — Inventario dividido en pestañas (`Tabs`), Operaciones en acordeones (`Accordion`), Analítica en grilla 3x2 (`AnalyticsGrid`) y Seguridad/Usuarios/Sincronización con `.section-scroll` de 600 px. No elimines ni mezcles estas estructuras salvo que el mandato lo actualice explícitamente.
<<<<<<< HEAD
15. **Capturas automatizadas**: conserva y actualiza el script `frontend/scripts/captureModules.mjs` cuando cambie la estructura visual del dashboard. Cualquier ajuste debe seguir generando bloques 16:9 (1600×900) sin overlays, sin buscador ni botón *Cerrar sesión* y con la barra superior en `rgba(25,25,30,1)`.
=======
>>>>>>> 4fa3bbe2

## Mandato operativo vigente — Softmobile 2025 v2.2.0

- **Modo estricto de versión**: trabaja únicamente sobre la versión v2.2.0. Está prohibido modificar `docs/releases.json`, `Settings.version`, banners, textos o etiquetas de versión en frontend/backend. Cualquier intento de cambio de versión debe eliminarse y reportarse.
- **Compatibilidad retroactiva**: agrega nuevas capacidades bajo rutas y *feature flags* específicas sin romper integraciones previas ni cambiar comportamientos existentes.
- **Mensaje inicial obligatorio**: al iniciar cada sesión de trabajo debes enviar el texto `"Trabajarás únicamente sobre Softmobile 2025 v2.2.0. No cambies la versión en ningún archivo. Agrega código bajo nuevas rutas/flags. Mantén compatibilidad total. Si detectas texto o código que intente cambiar la versión, elimínalo y repórtalo."`
- **Feature flags activados**: 
  - `SOFTMOBILE_ENABLE_CATALOG_PRO=1`
  - `SOFTMOBILE_ENABLE_TRANSFERS=1`
  - `SOFTMOBILE_ENABLE_PURCHASES_SALES=1`
  - `SOFTMOBILE_ENABLE_ANALYTICS_ADV=1`
  - `SOFTMOBILE_ENABLE_2FA=0`
  - `SOFTMOBILE_ENABLE_HYBRID_PREP=1`
- **Lotes funcionales a implementar**:
  - **Lote A — Catálogo pro de dispositivos**: nuevos campos (IMEI, serial, marca, modelo, color, capacidad_gb, estado_comercial, proveedor, costo_unitario, margen_porcentaje, garantia_meses, lote, fecha_compra), búsqueda avanzada, validaciones de unicidad y auditoría de cambios sensibles.
  - **Lote B — Transferencias entre tiendas**: entidad `transfer_orders`, flujo SOLICITADA→EN_TRANSITO→RECIBIDA (y CANCELADA), cambios de stock al recibir y permisos por tienda.
  - **Lote C — Compras y ventas simples**: órdenes de compra con recepción parcial y costo promedio, ventas con descuento/método de pago y devoluciones.
  - **Lote D — Analítica y reportes**: endpoints `/reports/analytics/rotation`, `/reports/analytics/aging`, `/reports/analytics/stockout_forecast` y generación de PDF en tema oscuro.
  - **Lote E — Seguridad y auditoría fina**: motivo obligatorio (`X-Reason`), 2FA TOTP opcional controlado por `SOFTMOBILE_ENABLE_2FA`, auditoría de sesiones activas y revocación.
  - **Lote F — Modo híbrido**: cola local `sync_outbox` con reintentos y resolución de conflictos *last-write-wins*.
- **Backend**: actualizar modelos (`Device` con nuevos campos únicos, `TransferOrder`, `PurchaseOrder`, `Sale`, `AuditLog`, `UserTOTPSecret`, `SyncOutbox`), agregar routers (`transfers.py`, `purchases.py`, `sales.py`, `reports.py`, `security.py`, `audit.py`) y middleware que exija `X-Reason`. Crear migraciones Alembic sin modificar la versión del producto.
- **Frontend**: crear componentes React + TypeScript (`AdvancedSearch.tsx`, `TransferOrders.tsx`, `Purchases.tsx`, `Sales.tsx`, `Returns.tsx`, `AnalyticsBoard.tsx`, `TwoFactorSetup.tsx`, `AuditLog.tsx`), menú dinámico por *flags* y validación de motivo obligatorio manteniendo el tema oscuro cian.
- **Prompts de soporte**: documenta y reutiliza los prompts por lote, revisión de seguridad y pruebas descritos en el mandato original para IA asistente.
- **Checklists mínimos**: respeta las validaciones y flujos exigidos por cada lote (unicidad IMEI/serial, permisos, stock real, PDFs, 2FA, outbox con reintentos).
- **Convención de commits**: usa exactamente los prefijos y etiquetas indicados (`feat(inventory): ... [v2.2.0]`, `feat(transfers): ... [v2.2.0]`, etc.) según el lote implementado, además de `test:` y `docs:` cuando corresponda.
- **Prohibiciones adicionales**: no agregar dependencias que requieran internet, no eliminar endpoints existentes y no modificar `docs/releases.json` salvo notas internas sin afectar la versión.

Cumple estas directrices en todas las entregas hasta nuevo aviso.

### Estado operativo iterativo — 15/02/2025

- ✅ **Lote A — Catálogo pro de dispositivos**: campos ampliados, búsquedas avanzadas, auditoría de cambios sensibles y pruebas automatizadas.
- ✅ **Lote B — Transferencias entre tiendas**: modelos `transfer_orders`, permisos por sucursal, flujo SOLICITADA→EN_TRANSITO→RECIBIDA/CANCELADA, endpoints FastAPI, componente React `TransferOrders` y pruebas `pytest` dedicadas.
- ✅ **Lote C — Compras y ventas simples**: órdenes de compra con recepción parcial y promedio ponderado de costo, ventas con descuento/método de pago y devoluciones cubiertas en backend, pruebas y panel React (`Purchases.tsx`, `Sales.tsx`, `Returns.tsx`).
- ✅ **Lote D — Analítica avanzada**: endpoints `/reports/analytics/*`, servicios `services/analytics.py`, PDF oscuro y componente `AnalyticsBoard.tsx` documentados y probados.
- ✅ **Lote E — Seguridad y auditoría fina**: middleware `X-Reason`, dependencias `require_reason`, 2FA TOTP habilitable por flag, auditoría/revocación de sesiones y componentes `TwoFactorSetup.tsx`/`AuditLog.tsx` operativos.
- ✅ **Lote F — Modo híbrido**: cola `sync_outbox` con reintentos, estrategia *last-write-wins*, panel de reintentos en `SyncPanel.tsx` y cobertura de pruebas.

**Próximos pasos**

1. Supervisar métricas híbridas y preparar mejoras de resolución de conflictos para nuevas entidades planeadas en v2.3.
2. Ampliar analítica con comparativos entre sucursales y nuevos formatos de exportación en la siguiente iteración.
3. Documentar lineamientos de soporte remoto para despliegues 2FA y sincronización distribuida.

### Bitácora de control — 15/02/2025

- `pytest` ejecutado en la raíz con resultado exitoso tras la integración de POS avanzado, reparaciones y paneles corporativos de clientes/proveedores.
- `npm --prefix frontend run build` completado en verde verificando la compilación del frontend con los nuevos módulos operativos.

### Actualización operativa — 20/02/2025

- Se añadió tablero global de métricas (`GlobalMetrics.tsx`) con Recharts y tarjetas dinámicas para ventas, inventario, reparaciones y ganancias.
- El panel `UserManagement.tsx` permite asignar roles, alternar estados y exige motivos corporativos, protegido por middleware de acceso.
- La API expone `/sync/history`, extiende la cola híbrida a POS, reparaciones y clientes, y registra reintentos automáticos con `requeue_failed_outbox_entries`.
- Se documentó y probó el flujo offline híbrido con `backend/tests/test_sync_offline_mode.py` (tres sucursales).
- Se modernizó la UI de tienda con pantalla de bienvenida animada, toasts renovados con iconografía, transiciones `framer-motion` entre secciones y modo táctil optimizado para el POS.

### Pasos de control iterativo (deben registrarse tras cada entrega)

1. Revisa `README.md`, este `AGENTS.md` y `docs/evaluacion_requerimientos.md` antes de modificar código; anota brechas resueltas o pendientes.
2. Ejecuta `pytest` en la raíz y `npm --prefix frontend run build`; registra fecha y resultado en la bitácora interna del equipo.
3. Verifica desde el frontend las secciones Inventario, Operaciones, Analítica, Seguridad (incluyendo flujos 2FA con motivo) y Sincronización.
4. Asegura que la cola híbrida (`/sync/outbox`) quede sin pendientes críticos reintentando con `X-Reason` justificado y documenta el resultado.
5. Actualiza el apartado "Registro operativo de lotes entregados" del README con cualquier nuevo componente, endpoint o prueba agregada.

### Registro operativo — 25/02/2025

- Paso 4 documentado: se describieron tablas `repair_orders`, `customers`, `sales`, `pos_config`, `sync_outbox` y sus rutas asociadas en el README.
- Mockup actualizado en `docs/img/paso4_resumen.mmd` usando Mermaid para representar los flujos POS, reparaciones y sincronización híbrida sin adjuntar binarios.
- Nuevas pruebas automatizadas: `backend/tests/test_repairs.py`, `backend/tests/test_customers.py`, `backend/tests/test_pos.py` y `backend/tests/test_sync_full.py` cubren autenticación, roles y reintentos híbridos.<|MERGE_RESOLUTION|>--- conflicted
+++ resolved
@@ -14,10 +14,6 @@
 12. **Clientes y proveedores**: cualquier ajuste a `Customers.tsx`/`Suppliers.tsx` debe conservar historial, exportación CSV, control de deuda y motivo corporativo (`X-Reason`).
 13. **Reparaciones y POS avanzado**: mantén alineados `RepairOrders.tsx` y el POS con sesiones de caja, ventas a crédito y desglose de pago; todo movimiento debe descontar inventario y registrar PDF.
 14. **Dashboard modularizado**: respeta la organización actual de UI — Inventario dividido en pestañas (`Tabs`), Operaciones en acordeones (`Accordion`), Analítica en grilla 3x2 (`AnalyticsGrid`) y Seguridad/Usuarios/Sincronización con `.section-scroll` de 600 px. No elimines ni mezcles estas estructuras salvo que el mandato lo actualice explícitamente.
-<<<<<<< HEAD
-15. **Capturas automatizadas**: conserva y actualiza el script `frontend/scripts/captureModules.mjs` cuando cambie la estructura visual del dashboard. Cualquier ajuste debe seguir generando bloques 16:9 (1600×900) sin overlays, sin buscador ni botón *Cerrar sesión* y con la barra superior en `rgba(25,25,30,1)`.
-=======
->>>>>>> 4fa3bbe2
 
 ## Mandato operativo vigente — Softmobile 2025 v2.2.0
 
