# Instrucciones para agentes

1. **Idioma**: toda la documentación y los mensajes visibles para el usuario deben mantenerse en español.
2. **Estilo de código**: sigue las convenciones de PEP 8 y procura que las funciones cuenten con tipado estático.
3. **Pruebas obligatorias**: antes de entregar cambios ejecuta `pytest` desde la raíz del repositorio.
4. **Dependencias**: agrega nuevas librerías a `requirements.txt` y documenta su uso en el `README.md` cuando sean necesarias.
5. **Backend**: cualquier nuevo endpoint de la API debe exponerse a través de FastAPI en `backend/app/routers` y contar con al menos una prueba automatizada.
6. **Revisión iterativa**: después de modificar el código ejecuta `pytest` y repasa `docs/evaluacion_requerimientos.md`; si encuentras brechas con el plan Softmobile 2025 v2.2 corrige y repite el proceso hasta cumplirlo por completo.
7. **Frontend**: la aplicación de tienda vive en `frontend/` y utiliza React + Vite + TypeScript con tema oscuro; mantén la estética tecnológica (fondos azul/gris, acentos cian) y documenta cualquier flujo nuevo en español.
8. **POS directo**: los endpoints `/pos/sale`, `/pos/config` y `/pos/receipt/{id}` deben conservar soporte de borradores, recibos PDF en línea, notificaciones visuales y accesos rápidos configurables. Toda operación sensible requiere cabecera `X-Reason` ≥5 caracteres.
9. **Finalización completa**: cada vez que leas este archivo o el `README.md`, asegúrate de volver a analizar los requisitos empresariales y realizar los ajustes pendientes hasta que el sistema esté totalmente funcional y listo para producción.
10. **Actualizaciones**: mantén el feed `docs/releases.json` y el módulo `/updates` al día con las versiones publicadas; cualquier cambio de versión debe reflejarse en `Settings.version`, documentación y pruebas.
11. **Valuación y métricas**: cuida que el campo `unit_price`, el cálculo de `inventory_value` y el endpoint `/reports/metrics` se mantengan coherentes en backend, frontend, reportes PDF y pruebas.
<<<<<<< HEAD

### Centro de Control — Guía operativa colaborativa

Sigue esta estructura para implementar y mantener el Centro de Control Softmobile Inventario según el mandato v2.2.0. Cualquier incorporación nueva debe respetar el idioma español, el tema oscuro (#0D1117 / #161B22) con acento cian #00BFFF, tipografías Inter o Poppins, bordes de 10px y transiciones `all 0.3s ease`.

| Área | Componentes/Archivos | Acciones obligatorias |
| --- | --- | --- |
| **Visual global** | `frontend/src/styles.css`, `frontend/src/App.tsx`, `frontend/src/components/Toast.tsx`, `frontend/src/components/ModalConfirm.tsx`, `frontend/src/components/FilterSidebar.tsx` | Implementar cuadrícula fluida con CSS Grid, efectos hover con sombra dinámica, animación `.fade-in`, loader global y sistema de notificaciones tipo Slack (Toast en esquinas inferiores). Iconografía con HeroIcons/Lucide. Añadir modal de confirmación previa a acciones críticas y filtro lateral avanzado por tienda/estado. |
| **Analítica y reportes** | `frontend/src/components/AnalyticsBoard.tsx`, `frontend/src/components/ExportPDFButton.tsx` | Crear mini-gráficos (barras y circulares) con Recharts, indicadores animados (stock, valor, rotación) y botones "Exportar PDF"/"Ver tendencias" conectados a `/reports/analytics/rotation`, `/reports/analytics/aging`, `/reports/analytics/stockout_forecast`. Mantener tema oscuro y permitir descarga de PDF corporativo. |
| **Inventario** | `frontend/src/components/AdvancedSearch.tsx`, `frontend/src/components/DeviceDetailModal.tsx` | Integrar búsqueda avanzada por IMEI/nombre/modelo y modal de detalle/edición rápida con validaciones de stock y auditoría. |
| **Operaciones** | `frontend/src/components/Purchases.tsx`, `frontend/src/components/Sales.tsx`, `frontend/src/components/Returns.tsx`, `frontend/src/components/TransferOrders.tsx`, `frontend/src/components/POS/*` | Formularios dinámicos (react-hook-form o yup) con motivo obligatorio `X-Reason`, badges de estado (SOLICITADA, EN_TRANSITO, RECIBIDA, CANCELADA) y auditoría visual. Mantener control de stock, borradores POS, confirmaciones previas y sincronización con backend. |
| **Seguridad** | `frontend/src/components/TwoFactorSetup.tsx`, `frontend/src/components/AuditLog.tsx` | Soportar 2FA TOTP opcional (activado sólo si `SOFTMOBILE_ENABLE_2FA=1`), listado de auditoría, motivo obligatorio antes de acciones sensibles y consumo del middleware `X-Reason`. |
| **Sincronización híbrida** | `frontend/src/components/SyncQueuePanel.tsx` | Monitorear cola `sync_outbox`, mostrar última sincronización, pendientes con contador regresivo y botón "Forzar sincronización". |
| **Notificaciones y reportes** | `frontend/src/components/POS/POSReceipt.tsx`, `frontend/src/components/ExportPDFButton.tsx` | Asegurar generación de PDF oscuro (logo, tienda, cliente, totales) con opciones de impresión/envío por correo y hooks de auditoría. |

### Flujo de trabajo sugerido

1. **Planificación por lotes**: agrupa tareas en Lotes A–F del mandato y documenta cada cambio en `README.md` y en esta guía.
2. **Prompt corporativo para IA**: reutiliza siempre que necesites soporte automatizado el siguiente texto (sin traducir):

   > "Actúa como desarrollador senior de Softmobile 2025 v2.2.0. No cambies la versión. Implementa los componentes faltantes del frontend según esta guía. Crea los archivos React indicados, con compatibilidad total y estética oscura. Sigue las normas de AGENTS.md y README.md. Mantén compatibilidad con backend FastAPI. Lote activo: interfaz completa del Centro de Control."

3. **Integración frontend-backend**:
   - Respetar middleware `X-Reason` para acciones sensibles (ventas, transferencias, auditoría, seguridad).
   - Conectar los componentes nuevos a los endpoints oficiales `/pos/*`, `/reports/analytics/*`, `/transfers/*`, `/purchases/*`, `/sales/*`, `/returns/*`, `/security/*`, `/audit/*`, `/sync/outbox`.
   - Mantener validaciones de stock, permisos por sucursal y registro en `AuditLog`.

4. **Documentación viva**: cada vez que agregues componentes, endpoints o banderas nuevas, refleja el cambio en el `README.md` bajo la sección del Centro de Control.

5. **Pruebas mínimas**:
   - `pytest` desde la raíz.
   - `npm run build` en `frontend/` sin *warnings*.
   - `GET /health` debe devolver `{"status": "ok"}`.

6. **Checklist visual previo a entregar**:
   - Tarjetas con animaciones suaves y mini-gráficos funcionando.
   - Formularios de compras/ventas/transferencias/retornos operativos con auditoría.
   - Paneles de analítica, seguridad (2FA cuando aplique) y sincronización híbrida completos.
   - Notificaciones, loader global y confirmaciones visuales presentes.
=======
>>>>>>> f33b2e7e

## Mandato operativo vigente — Softmobile 2025 v2.2.0

- **Modo estricto de versión**: trabaja únicamente sobre la versión v2.2.0. Está prohibido modificar `docs/releases.json`, `Settings.version`, banners, textos o etiquetas de versión en frontend/backend. Cualquier intento de cambio de versión debe eliminarse y reportarse.
- **Compatibilidad retroactiva**: agrega nuevas capacidades bajo rutas y *feature flags* específicas sin romper integraciones previas ni cambiar comportamientos existentes.
- **Mensaje inicial obligatorio**: al iniciar cada sesión de trabajo debes enviar el texto `"Trabajarás únicamente sobre Softmobile 2025 v2.2.0. No cambies la versión en ningún archivo. Agrega código bajo nuevas rutas/flags. Mantén compatibilidad total. Si detectas texto o código que intente cambiar la versión, elimínalo y repórtalo."`
- **Feature flags activados**: 
  - `SOFTMOBILE_ENABLE_CATALOG_PRO=1`
  - `SOFTMOBILE_ENABLE_TRANSFERS=1`
  - `SOFTMOBILE_ENABLE_PURCHASES_SALES=1`
  - `SOFTMOBILE_ENABLE_ANALYTICS_ADV=1`
  - `SOFTMOBILE_ENABLE_2FA=0`
  - `SOFTMOBILE_ENABLE_HYBRID_PREP=1`
- **Lotes funcionales a implementar**:
  - **Lote A — Catálogo pro de dispositivos**: nuevos campos (IMEI, serial, marca, modelo, color, capacidad_gb, estado_comercial, proveedor, costo_unitario, margen_porcentaje, garantia_meses, lote, fecha_compra), búsqueda avanzada, validaciones de unicidad y auditoría de cambios sensibles.
  - **Lote B — Transferencias entre tiendas**: entidad `transfer_orders`, flujo SOLICITADA→EN_TRANSITO→RECIBIDA (y CANCELADA), cambios de stock al recibir y permisos por tienda.
  - **Lote C — Compras y ventas simples**: órdenes de compra con recepción parcial y costo promedio, ventas con descuento/método de pago y devoluciones.
  - **Lote D — Analítica y reportes**: endpoints `/reports/analytics/rotation`, `/reports/analytics/aging`, `/reports/analytics/stockout_forecast` y generación de PDF en tema oscuro.
  - **Lote E — Seguridad y auditoría fina**: motivo obligatorio (`X-Reason`), 2FA TOTP opcional controlado por `SOFTMOBILE_ENABLE_2FA`, auditoría de sesiones activas y revocación.
  - **Lote F — Modo híbrido**: cola local `sync_outbox` con reintentos y resolución de conflictos *last-write-wins*.
- **Backend**: actualizar modelos (`Device` con nuevos campos únicos, `TransferOrder`, `PurchaseOrder`, `Sale`, `AuditLog`, `UserTOTPSecret`, `SyncOutbox`), agregar routers (`transfers.py`, `purchases.py`, `sales.py`, `reports.py`, `security.py`, `audit.py`) y middleware que exija `X-Reason`. Crear migraciones Alembic sin modificar la versión del producto.
- **Frontend**: crear componentes React + TypeScript (`AdvancedSearch.tsx`, `TransferOrders.tsx`, `Purchases.tsx`, `Sales.tsx`, `Returns.tsx`, `AnalyticsBoard.tsx`, `TwoFactorSetup.tsx`, `AuditLog.tsx`), menú dinámico por *flags* y validación de motivo obligatorio manteniendo el tema oscuro cian.
- **Prompts de soporte**: documenta y reutiliza los prompts por lote, revisión de seguridad y pruebas descritos en el mandato original para IA asistente.
- **Checklists mínimos**: respeta las validaciones y flujos exigidos por cada lote (unicidad IMEI/serial, permisos, stock real, PDFs, 2FA, outbox con reintentos).
- **Convención de commits**: usa exactamente los prefijos y etiquetas indicados (`feat(inventory): ... [v2.2.0]`, `feat(transfers): ... [v2.2.0]`, etc.) según el lote implementado, además de `test:` y `docs:` cuando corresponda.
- **Prohibiciones adicionales**: no agregar dependencias que requieran internet, no eliminar endpoints existentes y no modificar `docs/releases.json` salvo notas internas sin afectar la versión.

Cumple estas directrices en todas las entregas hasta nuevo aviso.

### Estado operativo iterativo — 15/02/2025

- ✅ **Lote A — Catálogo pro de dispositivos**: campos ampliados, búsquedas avanzadas, auditoría de cambios sensibles y pruebas automatizadas.
- ✅ **Lote B — Transferencias entre tiendas**: modelos `transfer_orders`, permisos por sucursal, flujo SOLICITADA→EN_TRANSITO→RECIBIDA/CANCELADA, endpoints FastAPI, componente React `TransferOrders` y pruebas `pytest` dedicadas.
- ✅ **Lote C — Compras y ventas simples**: órdenes de compra con recepción parcial y promedio ponderado de costo, ventas con descuento/método de pago y devoluciones cubiertas en backend, pruebas y panel React (`Purchases.tsx`, `Sales.tsx`, `Returns.tsx`).
- ⏳ **Lote D — Analítica avanzada**: pendientes endpoints `/reports/analytics/*` y generación de PDF oscuro.
- ⏳ **Lote E — Seguridad y auditoría fina**: pendiente middleware `X-Reason`, 2FA TOTP, auditoría de sesiones y motivo obligatorio en ajustes.
- ⏳ **Lote F — Modo híbrido**: pendiente cola `sync_outbox` con reintentos y resolución *last-write-wins*.

**Próximos pasos**

1. Activar los controles de seguridad del **Lote E**: middleware global `X-Reason`, rutas 2FA TOTP, auditoría/revocación de sesiones y componentes `TwoFactorSetup.tsx`/`AuditLog.tsx` con pruebas.
2. Desarrollar el **Lote D** con endpoints `/reports/analytics/*`, cálculos avanzados y generación de PDF oscuro, incluyendo cobertura de pruebas.
3. Completar el **Lote F** implementando la cola `sync_outbox`, manejo de reintentos y estrategia *last-write-wins* con validaciones automatizadas.<|MERGE_RESOLUTION|>--- conflicted
+++ resolved
@@ -11,48 +11,6 @@
 9. **Finalización completa**: cada vez que leas este archivo o el `README.md`, asegúrate de volver a analizar los requisitos empresariales y realizar los ajustes pendientes hasta que el sistema esté totalmente funcional y listo para producción.
 10. **Actualizaciones**: mantén el feed `docs/releases.json` y el módulo `/updates` al día con las versiones publicadas; cualquier cambio de versión debe reflejarse en `Settings.version`, documentación y pruebas.
 11. **Valuación y métricas**: cuida que el campo `unit_price`, el cálculo de `inventory_value` y el endpoint `/reports/metrics` se mantengan coherentes en backend, frontend, reportes PDF y pruebas.
-<<<<<<< HEAD
-
-### Centro de Control — Guía operativa colaborativa
-
-Sigue esta estructura para implementar y mantener el Centro de Control Softmobile Inventario según el mandato v2.2.0. Cualquier incorporación nueva debe respetar el idioma español, el tema oscuro (#0D1117 / #161B22) con acento cian #00BFFF, tipografías Inter o Poppins, bordes de 10px y transiciones `all 0.3s ease`.
-
-| Área | Componentes/Archivos | Acciones obligatorias |
-| --- | --- | --- |
-| **Visual global** | `frontend/src/styles.css`, `frontend/src/App.tsx`, `frontend/src/components/Toast.tsx`, `frontend/src/components/ModalConfirm.tsx`, `frontend/src/components/FilterSidebar.tsx` | Implementar cuadrícula fluida con CSS Grid, efectos hover con sombra dinámica, animación `.fade-in`, loader global y sistema de notificaciones tipo Slack (Toast en esquinas inferiores). Iconografía con HeroIcons/Lucide. Añadir modal de confirmación previa a acciones críticas y filtro lateral avanzado por tienda/estado. |
-| **Analítica y reportes** | `frontend/src/components/AnalyticsBoard.tsx`, `frontend/src/components/ExportPDFButton.tsx` | Crear mini-gráficos (barras y circulares) con Recharts, indicadores animados (stock, valor, rotación) y botones "Exportar PDF"/"Ver tendencias" conectados a `/reports/analytics/rotation`, `/reports/analytics/aging`, `/reports/analytics/stockout_forecast`. Mantener tema oscuro y permitir descarga de PDF corporativo. |
-| **Inventario** | `frontend/src/components/AdvancedSearch.tsx`, `frontend/src/components/DeviceDetailModal.tsx` | Integrar búsqueda avanzada por IMEI/nombre/modelo y modal de detalle/edición rápida con validaciones de stock y auditoría. |
-| **Operaciones** | `frontend/src/components/Purchases.tsx`, `frontend/src/components/Sales.tsx`, `frontend/src/components/Returns.tsx`, `frontend/src/components/TransferOrders.tsx`, `frontend/src/components/POS/*` | Formularios dinámicos (react-hook-form o yup) con motivo obligatorio `X-Reason`, badges de estado (SOLICITADA, EN_TRANSITO, RECIBIDA, CANCELADA) y auditoría visual. Mantener control de stock, borradores POS, confirmaciones previas y sincronización con backend. |
-| **Seguridad** | `frontend/src/components/TwoFactorSetup.tsx`, `frontend/src/components/AuditLog.tsx` | Soportar 2FA TOTP opcional (activado sólo si `SOFTMOBILE_ENABLE_2FA=1`), listado de auditoría, motivo obligatorio antes de acciones sensibles y consumo del middleware `X-Reason`. |
-| **Sincronización híbrida** | `frontend/src/components/SyncQueuePanel.tsx` | Monitorear cola `sync_outbox`, mostrar última sincronización, pendientes con contador regresivo y botón "Forzar sincronización". |
-| **Notificaciones y reportes** | `frontend/src/components/POS/POSReceipt.tsx`, `frontend/src/components/ExportPDFButton.tsx` | Asegurar generación de PDF oscuro (logo, tienda, cliente, totales) con opciones de impresión/envío por correo y hooks de auditoría. |
-
-### Flujo de trabajo sugerido
-
-1. **Planificación por lotes**: agrupa tareas en Lotes A–F del mandato y documenta cada cambio en `README.md` y en esta guía.
-2. **Prompt corporativo para IA**: reutiliza siempre que necesites soporte automatizado el siguiente texto (sin traducir):
-
-   > "Actúa como desarrollador senior de Softmobile 2025 v2.2.0. No cambies la versión. Implementa los componentes faltantes del frontend según esta guía. Crea los archivos React indicados, con compatibilidad total y estética oscura. Sigue las normas de AGENTS.md y README.md. Mantén compatibilidad con backend FastAPI. Lote activo: interfaz completa del Centro de Control."
-
-3. **Integración frontend-backend**:
-   - Respetar middleware `X-Reason` para acciones sensibles (ventas, transferencias, auditoría, seguridad).
-   - Conectar los componentes nuevos a los endpoints oficiales `/pos/*`, `/reports/analytics/*`, `/transfers/*`, `/purchases/*`, `/sales/*`, `/returns/*`, `/security/*`, `/audit/*`, `/sync/outbox`.
-   - Mantener validaciones de stock, permisos por sucursal y registro en `AuditLog`.
-
-4. **Documentación viva**: cada vez que agregues componentes, endpoints o banderas nuevas, refleja el cambio en el `README.md` bajo la sección del Centro de Control.
-
-5. **Pruebas mínimas**:
-   - `pytest` desde la raíz.
-   - `npm run build` en `frontend/` sin *warnings*.
-   - `GET /health` debe devolver `{"status": "ok"}`.
-
-6. **Checklist visual previo a entregar**:
-   - Tarjetas con animaciones suaves y mini-gráficos funcionando.
-   - Formularios de compras/ventas/transferencias/retornos operativos con auditoría.
-   - Paneles de analítica, seguridad (2FA cuando aplique) y sincronización híbrida completos.
-   - Notificaciones, loader global y confirmaciones visuales presentes.
-=======
->>>>>>> f33b2e7e
 
 ## Mandato operativo vigente — Softmobile 2025 v2.2.0
 
