--- conflicted
+++ resolved
@@ -31,19 +31,16 @@
 
 export type InventoryTabId =
   | "productos"
-<<<<<<< HEAD
   | "listas"
   | "movimientos"
   | "proveedores"
   | "alertas"
   | "reservas";
-=======
   | "movimientos"
   | "proveedores"
   | "alertas"
   | "reservas"
   | "listas";
->>>>>>> 79882bb9
 
 const INVENTORY_TABS: Array<{
   id: InventoryTabId;
