--- conflicted
+++ resolved
@@ -1168,14 +1168,12 @@
       renewInventoryReservation,
       cancelInventoryReservation,
       expiringReservations,
-<<<<<<< HEAD
       isLabelPrinterOpen,
       labelingDevice,
       labelingStoreId,
       labelingStoreName,
       openLabelPrinter,
       closeLabelPrinter,
-=======
       variants,
       variantsLoading,
       variantsIncludeInactive,
@@ -1192,7 +1190,6 @@
       handleUpdateBundle,
       handleArchiveBundle,
       setBundlesIncludeInactive,
->>>>>>> 80836064
     ],
   );
 
