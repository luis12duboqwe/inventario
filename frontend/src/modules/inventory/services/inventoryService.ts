--- conflicted
+++ resolved
@@ -9,9 +9,6 @@
     payload: MovementInput,
     reason: string,
   ) => registerMovement(token, storeId, payload, reason),
-<<<<<<< HEAD
   downloadInventoryReport: (token: string, reason: string) => downloadInventoryPdf(token, reason),
-=======
   downloadInventoryReport: (token: string) => downloadInventoryPdf(token),
->>>>>>> f61a11a3
 };