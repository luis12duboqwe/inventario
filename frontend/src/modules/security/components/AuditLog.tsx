--- conflicted
+++ resolved
@@ -1,15 +1,3 @@
-<<<<<<< HEAD
-import { FormEvent, useCallback, useEffect, useMemo, useRef, useState } from "react";
-import {
-  AuditLogEntry,
-  AuditLogFilters,
-  AuditReminderEntry,
-  AuditReminderSummary,
-  downloadAuditPdf,
-  exportAuditLogsCsv,
-  getAuditLogs,
-  getAuditReminders,
-=======
 import { FormEvent, useCallback, useEffect, useMemo, useState } from "react";
 import {
   AuditLogEntry,
@@ -17,7 +5,6 @@
   downloadAuditPdf,
   exportAuditLogsCsv,
   getAuditLogs,
->>>>>>> 0a5ac8ff
 } from "../../../api";
 import { useDashboard } from "../../dashboard/context/DashboardContext";
 
@@ -36,13 +23,6 @@
   const [loading, setLoading] = useState(false);
   const [error, setError] = useState<string | null>(null);
   const [downloading, setDownloading] = useState(false);
-<<<<<<< HEAD
-  const [reminders, setReminders] = useState<AuditReminderSummary | null>(null);
-  const [remindersLoading, setRemindersLoading] = useState(false);
-  const [remindersError, setRemindersError] = useState<string | null>(null);
-  const [snoozedUntil, setSnoozedUntil] = useState<number | null>(null);
-=======
->>>>>>> 0a5ac8ff
   const { pushToast } = useDashboard();
   const reminderIntervalRef = useRef<number | null>(null);
   const snoozeTimeoutRef = useRef<number | null>(null);
@@ -180,36 +160,6 @@
       }
     },
     [buildCurrentFilters, pushToast, token]
-<<<<<<< HEAD
-  );
-
-  const loadReminders = useCallback(
-    async ({ silent }: { silent?: boolean } = {}) => {
-      try {
-        if (!silent) {
-          setRemindersLoading(true);
-          setRemindersError(null);
-        }
-        const summary = await getAuditReminders(token);
-        setReminders(summary);
-        if (!silent) {
-          setRemindersError(null);
-        }
-      } catch (err) {
-        const message = err instanceof Error ? err.message : "No fue posible obtener recordatorios";
-        if (!silent) {
-          setRemindersError(message);
-        }
-        pushToast({ message, variant: "error" });
-      } finally {
-        if (!silent) {
-          setRemindersLoading(false);
-        }
-      }
-    },
-    [pushToast, token]
-=======
->>>>>>> 0a5ac8ff
   );
 
   useEffect(() => {
@@ -272,88 +222,6 @@
     }
   };
 
-<<<<<<< HEAD
-  const handleRefreshReminders = useCallback(() => {
-    loadReminders();
-  }, [loadReminders]);
-
-  const handleSnoozeReminders = useCallback(() => {
-    const target = Date.now() + SNOOZE_DURATION_MS;
-    setSnoozedUntil(target);
-    clearReminderInterval();
-    clearSnoozeTimeout();
-    snoozeTimeoutRef.current = window.setTimeout(() => {
-      setSnoozedUntil(null);
-    }, SNOOZE_DURATION_MS);
-    lastToastRef.current = Date.now();
-    pushToast({ message: "Recordatorios pospuestos por 10 minutos", variant: "info" });
-  }, [SNOOZE_DURATION_MS, clearReminderInterval, clearSnoozeTimeout, pushToast]);
-
-  const persistentAlerts = useMemo<AuditReminderEntry[]>(
-    () => (reminders?.persistent ?? []).slice(0),
-    [reminders]
-  );
-
-  const hasPersistentAlerts = persistentAlerts.length > 0;
-  const reminderThresholdMinutes = reminders?.threshold_minutes ?? 15;
-  const reminderMinOccurrences = reminders?.min_occurrences ?? 1;
-
-  useEffect(() => {
-    if (!hasPersistentAlerts) {
-      clearReminderInterval();
-      clearSnoozeTimeout();
-      lastToastRef.current = 0;
-      return;
-    }
-
-    const now = Date.now();
-    const snoozedUntilValue = snoozedUntilRef.current;
-    if (typeof snoozedUntilValue === "number" && now < snoozedUntilValue) {
-      clearReminderInterval();
-      clearSnoozeTimeout();
-      const delay = Math.max(snoozedUntilValue - now + 500, 0);
-      snoozeTimeoutRef.current = window.setTimeout(() => {
-        setSnoozedUntil(null);
-      }, delay);
-      return;
-    }
-
-    if (now - lastToastRef.current > REMINDER_INTERVAL_MS / 2) {
-      pushToast({
-        message: `🔐 ${persistentAlerts.length} alertas críticas requieren atención inmediata en Seguridad`,
-        variant: "warning",
-      });
-      lastToastRef.current = now;
-    }
-
-    clearReminderInterval();
-    reminderIntervalRef.current = window.setInterval(() => {
-      const tickNow = Date.now();
-      if (snoozedUntilRef.current && tickNow < snoozedUntilRef.current) {
-        return;
-      }
-      lastToastRef.current = tickNow;
-      pushToast({
-        message: `🔐 Permanecen ${persistentAlerts.length} alertas críticas pendientes. Prioriza la revisión.`,
-        variant: "warning",
-      });
-    }, REMINDER_INTERVAL_MS);
-
-    return () => {
-      clearReminderInterval();
-    };
-  }, [
-    REMINDER_INTERVAL_MS,
-    clearReminderInterval,
-    clearSnoozeTimeout,
-    hasPersistentAlerts,
-    persistentAlerts.length,
-    pushToast,
-    setSnoozedUntil,
-  ]);
-
-=======
->>>>>>> 0a5ac8ff
   const severitySummary = useMemo(() => {
     return logs.reduce(
       (acc, log) => {
@@ -481,76 +349,10 @@
         >
           Descargar CSV
         </button>
-<<<<<<< HEAD
-        <button
-          className="btn btn--ghost"
-          type="button"
-          disabled={downloading}
-          onClick={() => handleDownload("pdf")}
-        >
-          Descargar PDF
-        </button>
-      </div>
-      <div className="audit-reminders">
-        {remindersLoading && <p className="muted-text">Calculando recordatorios…</p>}
-        {remindersError && <p className="error-text">{remindersError}</p>}
-        {hasPersistentAlerts ? (
-          <aside className="reminder-card">
-            <header className="reminder-header">
-              <h3>Alertas críticas persistentes</h3>
-              <p className="reminder-meta">
-                {persistentAlerts.length} incidente{persistentAlerts.length === 1 ? "" : "s"} con más de {reminderThresholdMinutes} minutos sin mitigación (mínimo {reminderMinOccurrences} evento{reminderMinOccurrences === 1 ? "" : "s"}).
-              </p>
-            </header>
-            <ul className="reminder-list">
-              {persistentAlerts.map((alert) => (
-                <li key={`${alert.entity_type}-${alert.entity_id}`} className="reminder-entry">
-                  <div className="reminder-entry__info">
-                    <span className="reminder-entry__badge">{alert.entity_type}</span>
-                    <p className="reminder-entry__action">{alert.latest_action}</p>
-                    <span className="reminder-entry__meta">
-                      Último evento {formatRelativeFromNow(alert.last_seen)} · #{alert.entity_id}
-                    </span>
-                  </div>
-                  <div className="reminder-entry__stats">
-                    <span className="reminder-entry__count">{alert.occurrences}</span>
-                    <span className="reminder-entry__label">eventos</span>
-                  </div>
-                </li>
-              ))}
-            </ul>
-            <footer className="reminder-actions">
-              <button
-                className="btn btn--secondary"
-                type="button"
-                onClick={handleRefreshReminders}
-                disabled={remindersLoading}
-              >
-                Actualizar recordatorios
-              </button>
-              <button className="btn btn--ghost" type="button" onClick={handleSnoozeReminders}>
-                Posponer 10 min
-              </button>
-              {snoozedUntil && (
-                <span className="reminder-snooze-label">
-                  Pausado hasta {" "}
-                  {new Date(snoozedUntil).toLocaleTimeString("es-MX", { hour: "2-digit", minute: "2-digit" })}
-                </span>
-              )}
-            </footer>
-          </aside>
-        ) : (
-          !remindersLoading && (
-            <span className="pill neutral reminder-pill">Sin alertas críticas persistentes detectadas</span>
-          )
-        )}
-      </div>
-=======
         <button className="btn btn--ghost" type="button" disabled={downloading} onClick={() => handleDownload("pdf")}>
           Descargar PDF
         </button>
       </div>
->>>>>>> 0a5ac8ff
       {error && <p className="error-text">{error}</p>}
       {loading ? (
         <p>Cargando eventos...</p>
