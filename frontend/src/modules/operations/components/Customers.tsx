import { useCallback, useEffect, useMemo, useState } from "react";
import type {
  Customer,
  CustomerDashboardMetrics,
  CustomerLedgerEntry,
  CustomerPortfolioReport,
  CustomerSummary,
} from "../../../api";
import {
  appendCustomerNote,
  createCustomer,
  deleteCustomer,
  exportCustomerPortfolioExcel,
  exportCustomerPortfolioPdf,
  exportCustomersCsv,
  getCustomerDashboardMetrics,
  getCustomerSummary,
  getCustomerPortfolio,
  listCustomers,
  registerCustomerPayment,
  updateCustomer,
} from "../../../api";

type Props = {
  token: string;
};

type CustomerForm = {
  name: string;
  contactName: string;
  email: string;
  phone: string;
  address: string;
  customerType: string;
  status: string;
  creditLimit: number;
  notes: string;
  outstandingDebt: number;
  historyNote: string;
};

const initialForm: CustomerForm = {
  name: "",
  contactName: "",
  email: "",
  phone: "",
  address: "",
  customerType: "minorista",
  status: "activo",
  creditLimit: 0,
  notes: "",
  outstandingDebt: 0,
  historyNote: "",
};

const CUSTOMER_TYPES = [
  { value: "minorista", label: "Minorista" },
  { value: "mayorista", label: "Mayorista" },
  { value: "corporativo", label: "Corporativo" },
];

const CUSTOMER_STATUSES = [
  { value: "activo", label: "Activo" },
  { value: "inactivo", label: "Inactivo" },
  { value: "moroso", label: "Moroso" },
  { value: "vip", label: "VIP" },
  { value: "bloqueado", label: "Bloqueado" },
];

const LEDGER_LABELS: Record<CustomerLedgerEntry["entry_type"], string> = {
  sale: "Cargo por venta",
  payment: "Pago recibido",
  adjustment: "Ajuste",
  note: "Nota registrada",
};

const DEBT_FILTERS = [
  { value: "todos", label: "Todos" },
  { value: "con_deuda", label: "Con saldo pendiente" },
  { value: "sin_deuda", label: "Sin saldo" },
];

function Customers({ token }: Props) {
  const [customers, setCustomers] = useState<Customer[]>([]);
  const [form, setForm] = useState<CustomerForm>({ ...initialForm });
  const [editingId, setEditingId] = useState<number | null>(null);
  const [search, setSearch] = useState("");
  const [loading, setLoading] = useState(false);
  const [exporting, setExporting] = useState(false);
  const [message, setMessage] = useState<string | null>(null);
  const [error, setError] = useState<string | null>(null);
  const [summary, setSummary] = useState<CustomerSummary | null>(null);
  const [summaryCustomerId, setSummaryCustomerId] = useState<number | null>(null);
  const [summaryLoading, setSummaryLoading] = useState(false);
  const [summaryError, setSummaryError] = useState<string | null>(null);
<<<<<<< HEAD
  const [statusFilter, setStatusFilter] = useState<string>("todos");
  const [typeFilter, setTypeFilter] = useState<string>("todos");
  const [debtFilter, setDebtFilter] = useState<string>("todos");
  const [portfolioCategory, setPortfolioCategory] = useState<"delinquent" | "frequent">(
    "delinquent"
  );
  const [portfolioLimit, setPortfolioLimit] = useState<number>(10);
  const [portfolioDateFrom, setPortfolioDateFrom] = useState<string>("");
  const [portfolioDateTo, setPortfolioDateTo] = useState<string>("");
  const [portfolioReport, setPortfolioReport] = useState<CustomerPortfolioReport | null>(null);
  const [portfolioLoading, setPortfolioLoading] = useState(false);
  const [portfolioError, setPortfolioError] = useState<string | null>(null);
  const [exportingPortfolio, setExportingPortfolio] = useState<"pdf" | "xlsx" | null>(null);
  const [dashboardMetrics, setDashboardMetrics] = useState<CustomerDashboardMetrics | null>(null);
  const [dashboardLoading, setDashboardLoading] = useState(false);
  const [dashboardError, setDashboardError] = useState<string | null>(null);
  const [dashboardMonths, setDashboardMonths] = useState<number>(6);
  const [dashboardTopLimit, setDashboardTopLimit] = useState<number>(5);
=======
  const [statusFilter, setStatusFilter] = useState<string>("");
  const [typeFilter, setTypeFilter] = useState<string>("");
>>>>>>> f5e07f50

  const refreshCustomerSummary = useCallback(
    async (customerId: number) => {
      try {
        setSummaryLoading(true);
        setSummaryError(null);
        const overview = await getCustomerSummary(token, customerId);
        setSummary(overview);
        setSummaryCustomerId(customerId);
      } catch (err) {
        setSummaryError(
          err instanceof Error ? err.message : "No fue posible cargar el resumen del cliente."
        );
      } finally {
        setSummaryLoading(false);
      }
    },
    [token]
  );

  const refreshCustomers = useCallback(
    async (query?: string) => {
      try {
        setLoading(true);
<<<<<<< HEAD
        const data = await listCustomers(token, {
          query: query && query.length > 0 ? query : undefined,
          limit: 200,
          status: statusFilter !== "todos" ? statusFilter : undefined,
          customerType: typeFilter !== "todos" ? typeFilter : undefined,
          hasDebt:
            debtFilter === "con_deuda"
              ? true
              : debtFilter === "sin_deuda"
              ? false
              : undefined,
        });
=======
        const data = await listCustomers(
          token,
          query && query.length > 0 ? query : undefined,
          200,
          {
            status: statusFilter || undefined,
            customerType: typeFilter || undefined,
          }
        );
>>>>>>> f5e07f50
        setCustomers(data);
        if (summaryCustomerId) {
          const exists = data.some((customer) => customer.id === summaryCustomerId);
          if (exists) {
            void refreshCustomerSummary(summaryCustomerId);
          } else {
            setSummary(null);
            setSummaryCustomerId(null);
          }
        }
      } catch (err) {
        setError(err instanceof Error ? err.message : "No fue posible cargar clientes.");
      } finally {
        setLoading(false);
      }
    },
    [
      token,
      summaryCustomerId,
      refreshCustomerSummary,
      statusFilter,
      typeFilter,
<<<<<<< HEAD
      debtFilter,
    ]
  );

  const buildPortfolioParams = useCallback(
    () => ({
      category: portfolioCategory,
      limit: portfolioLimit,
      dateFrom: portfolioDateFrom || undefined,
      dateTo: portfolioDateTo || undefined,
    }),
    [portfolioCategory, portfolioLimit, portfolioDateFrom, portfolioDateTo]
=======
    ]
>>>>>>> f5e07f50
  );

  const refreshPortfolio = useCallback(async () => {
    try {
      setPortfolioLoading(true);
      setPortfolioError(null);
      const params = buildPortfolioParams();
      const report = await getCustomerPortfolio(token, params);
      setPortfolioReport(report);
    } catch (err) {
      setPortfolioError(
        err instanceof Error ? err.message : "No fue posible obtener el portafolio."
      );
    } finally {
      setPortfolioLoading(false);
    }
  }, [token, buildPortfolioParams]);

  const refreshDashboard = useCallback(async () => {
    try {
      setDashboardLoading(true);
      setDashboardError(null);
      const metrics = await getCustomerDashboardMetrics(token, {
        months: dashboardMonths,
        topLimit: dashboardTopLimit,
      });
      setDashboardMetrics(metrics);
    } catch (err) {
      setDashboardError(
        err instanceof Error ? err.message : "No fue posible cargar el dashboard."
      );
    } finally {
      setDashboardLoading(false);
    }
  }, [token, dashboardMonths, dashboardTopLimit]);

  useEffect(() => {
    void refreshCustomers();
  }, [refreshCustomers]);

  useEffect(() => {
    const trimmed = search.trim();
    const handler = window.setTimeout(() => {
      void refreshCustomers(trimmed.length >= 2 ? trimmed : undefined);
    }, 350);
    return () => window.clearTimeout(handler);
  }, [search, refreshCustomers]);

  useEffect(() => {
    void refreshPortfolio();
  }, [refreshPortfolio]);

  useEffect(() => {
    void refreshDashboard();
  }, [refreshDashboard]);

  const totalDebt = useMemo(
    () => customers.reduce((acc, customer) => acc + (customer.outstanding_debt ?? 0), 0),
    [customers]
  );

  const formatCurrency = (value: number) =>
    value.toLocaleString("es-MX", { minimumFractionDigits: 2, maximumFractionDigits: 2 });

  const resolveDetailsValue = useCallback(
    (entry: CustomerLedgerEntry, key: string): string | undefined => {
      const value = entry.details?.[key];
      if (typeof value === "string") {
        return value;
      }
      if (typeof value === "number") {
        return value.toString();
      }
      return undefined;
    },
    []
  );

  const invoiceNumbers = useMemo(() => {
    if (!summary) {
      return new Map<number, string>();
    }
    return new Map(summary.invoices.map((invoice) => [invoice.sale_id, invoice.invoice_number]));
  }, [summary]);

  const maxMonthlyNew = useMemo(() => {
    if (!dashboardMetrics || dashboardMetrics.new_customers_per_month.length === 0) {
      return 1;
    }
    const values = dashboardMetrics.new_customers_per_month.map((point) => point.value);
    const maxValue = Math.max(...values);
    return maxValue <= 0 ? 1 : maxValue;
  }, [dashboardMetrics]);

  const updateForm = (updates: Partial<CustomerForm>) => {
    setForm((current) => ({ ...current, ...updates }));
  };

  const resetForm = () => {
    setForm({ ...initialForm });
    setEditingId(null);
  };

  const askReason = (promptText: string): string | null => {
    const reason = window.prompt(promptText, "");
    if (!reason || reason.trim().length < 5) {
      setError("Debes indicar un motivo corporativo válido (mínimo 5 caracteres).");
      return null;
    }
    return reason.trim();
  };

  const handleSubmit = async (event: React.FormEvent<HTMLFormElement>) => {
    event.preventDefault();
    if (!form.name.trim()) {
      setError("El nombre del cliente es obligatorio.");
      return;
    }
    const reason = askReason(
      editingId ? "Motivo corporativo para actualizar al cliente" : "Motivo corporativo para registrar al cliente"
    );
    if (!reason) {
      return;
    }
    const payload = {
      name: form.name.trim(),
      contact_name: form.contactName.trim() || undefined,
      email: form.email.trim() || undefined,
      phone: form.phone.trim(),
      address: form.address.trim() || undefined,
      customer_type: form.customerType,
      status: form.status,
      credit_limit: Number.isFinite(form.creditLimit)
        ? Math.max(0, Number(form.creditLimit))
        : 0,
      notes: form.notes.trim() || undefined,
      outstanding_debt: Number.isFinite(form.outstandingDebt)
        ? Math.max(0, Number(form.outstandingDebt))
        : undefined,
    } as Record<string, unknown>;

    try {
      setError(null);
      if (editingId) {
        const existing = customers.find((customer) => customer.id === editingId);
        if (form.historyNote.trim() && existing) {
          payload.history = [
            ...existing.history,
            { timestamp: new Date().toISOString(), note: form.historyNote.trim() },
          ];
        }
        await updateCustomer(token, editingId, payload, reason);
        setMessage("Cliente actualizado correctamente.");
      } else {
        if (form.historyNote.trim()) {
          payload.history = [
            { timestamp: new Date().toISOString(), note: form.historyNote.trim() },
          ];
        }
        await createCustomer(token, payload, reason);
        setMessage("Cliente registrado exitosamente.");
      }
      resetForm();
      const trimmed = search.trim();
      await refreshCustomers(trimmed.length >= 2 ? trimmed : undefined);
    } catch (err) {
      setError(err instanceof Error ? err.message : "No fue posible guardar la información del cliente.");
    }
  };

  const handleEdit = (customer: Customer) => {
    setEditingId(customer.id);
    setForm({
      name: customer.name,
      contactName: customer.contact_name ?? "",
      email: customer.email ?? "",
      phone: customer.phone,
      address: customer.address ?? "",
      customerType: customer.customer_type ?? "minorista",
      status: customer.status ?? "activo",
      creditLimit: Number(customer.credit_limit ?? 0),
      notes: customer.notes ?? "",
      outstandingDebt: Number(customer.outstanding_debt ?? 0),
      historyNote: "",
    });
  };

  const handleDelete = async (customer: Customer) => {
    if (!window.confirm(`¿Eliminar al cliente ${customer.name}?`)) {
      return;
    }
    const reason = askReason("Motivo corporativo para eliminar al cliente");
    if (!reason) {
      return;
    }
    try {
      await deleteCustomer(token, customer.id, reason);
      setMessage("Cliente eliminado.");
      const trimmed = search.trim();
      await refreshCustomers(trimmed.length >= 2 ? trimmed : undefined);
      if (editingId === customer.id) {
        resetForm();
      }
    } catch (err) {
      setError(err instanceof Error ? err.message : "No fue posible eliminar al cliente.");
    }
  };

  const handleAddNote = async (customer: Customer) => {
    const note = window.prompt("Nueva nota de seguimiento", "");
    if (!note || !note.trim()) {
      return;
    }
    const reason = askReason("Motivo corporativo para registrar la nota");
    if (!reason) {
      return;
    }
    try {
      await appendCustomerNote(token, customer.id, note.trim(), reason);
      setMessage("Nota añadida correctamente.");
      const trimmed = search.trim();
      await refreshCustomers(trimmed.length >= 2 ? trimmed : undefined);
      if (summaryCustomerId === customer.id) {
        void refreshCustomerSummary(customer.id);
      }
    } catch (err) {
      setError(err instanceof Error ? err.message : "No fue posible agregar la nota.");
    }
  };

  const handleAdjustDebt = async (customer: Customer) => {
    const amountRaw = window.prompt(
      "Nuevo saldo pendiente",
      String(Number(customer.outstanding_debt ?? 0).toFixed(2))
    );
    if (amountRaw === null) {
      return;
    }
    const amount = Number(amountRaw);
    if (!Number.isFinite(amount) || amount < 0) {
      setError("Indica un monto válido para la deuda.");
      return;
    }
    const reason = askReason("Motivo corporativo para ajustar la deuda");
    if (!reason) {
      return;
    }
    try {
      await updateCustomer(token, customer.id, { outstanding_debt: amount }, reason);
      setMessage("Saldo actualizado correctamente.");
      const trimmed = search.trim();
      await refreshCustomers(trimmed.length >= 2 ? trimmed : undefined);
    } catch (err) {
      setError(err instanceof Error ? err.message : "No fue posible ajustar la deuda.");
    }
  };

  const handleRegisterPayment = async (customer: Customer) => {
    const amountRaw = window.prompt("Monto del pago", "0.00");
    if (amountRaw === null) {
      return;
    }
    const amount = Number(amountRaw);
    if (!Number.isFinite(amount) || amount <= 0) {
      setError("Indica un monto válido y mayor a cero para el pago.");
      return;
    }
    const methodInput = window.prompt("Método de pago", "transferencia") ?? "";
    const referenceInput = window.prompt("Referencia del pago (opcional)", "");
    const noteInput = window.prompt("Nota interna del pago (opcional)", "");
    const saleReference = window.prompt("ID de venta asociada (opcional)", "");
    const reason = askReason("Motivo corporativo para registrar el pago");
    if (!reason) {
      return;
    }
    const payload = {
      amount: Number(amount.toFixed(2)),
      method: methodInput.trim() || "manual",
      reference: referenceInput && referenceInput.trim() ? referenceInput.trim() : undefined,
      note: noteInput && noteInput.trim() ? noteInput.trim() : undefined,
      sale_id:
        saleReference && saleReference.trim().length > 0
          ? Number(saleReference.trim())
          : undefined,
    } as const;
    if (payload.sale_id !== undefined && !Number.isFinite(payload.sale_id)) {
      setError("Indica un ID de venta válido o deja el campo vacío.");
      return;
    }
    try {
      await registerCustomerPayment(token, customer.id, payload, reason);
      setMessage("Pago registrado correctamente.");
      const trimmed = search.trim();
      await refreshCustomers(trimmed.length >= 2 ? trimmed : undefined);
      if (summaryCustomerId === customer.id) {
        void refreshCustomerSummary(customer.id);
      }
    } catch (err) {
      setError(err instanceof Error ? err.message : "No fue posible registrar el pago.");
    }
  };

  const handleViewSummary = (customer: Customer) => {
    setSummaryError(null);
    void refreshCustomerSummary(customer.id);
  };

  const handleCloseSummary = () => {
    setSummary(null);
    setSummaryCustomerId(null);
    setSummaryError(null);
  };

  const handleExport = async () => {
    try {
      setExporting(true);
      const trimmed = search.trim();
      const blob = await exportCustomersCsv(
        token,
        trimmed.length >= 2 ? trimmed : undefined,
        {
          status: statusFilter || undefined,
          customerType: typeFilter || undefined,
        }
      );
      const url = URL.createObjectURL(blob);
      const link = document.createElement("a");
      link.href = url;
      link.download = "clientes_softmobile.csv";
      document.body.appendChild(link);
      link.click();
      document.body.removeChild(link);
      URL.revokeObjectURL(url);
      setMessage("Exportación CSV generada correctamente.");
    } catch (err) {
      setError(err instanceof Error ? err.message : "No fue posible exportar el CSV de clientes.");
    } finally {
      setExporting(false);
    }
  };

  const handleExportPortfolio = async (format: "pdf" | "xlsx") => {
    const reason = askReason(
      format === "pdf"
        ? "Motivo corporativo para exportar el reporte PDF"
        : "Motivo corporativo para exportar el reporte Excel"
    );
    if (!reason) {
      return;
    }
    try {
      setPortfolioError(null);
      setExportingPortfolio(format);
      const params = buildPortfolioParams();
      const blob =
        format === "pdf"
          ? await exportCustomerPortfolioPdf(token, params, reason)
          : await exportCustomerPortfolioExcel(token, params, reason);
      const url = URL.createObjectURL(blob);
      const link = document.createElement("a");
      link.href = url;
      link.download =
        format === "pdf"
          ? `clientes_${params.category}.pdf`
          : `clientes_${params.category}.xlsx`;
      document.body.appendChild(link);
      link.click();
      document.body.removeChild(link);
      URL.revokeObjectURL(url);
      setMessage(
        format === "pdf"
          ? "Reporte PDF de clientes generado correctamente."
          : "Reporte Excel de clientes generado correctamente."
      );
    } catch (err) {
      setPortfolioError(
        err instanceof Error
          ? err.message
          : "No fue posible exportar el reporte de clientes."
      );
    } finally {
      setExportingPortfolio(null);
    }
  };

  return (
    <section className="card wide">
      <h2>Clientes corporativos</h2>
      <p className="card-subtitle">
        Administra perfiles de clientes, notas de contacto y saldos pendientes para el POS y reportes.
      </p>
      {message ? <div className="alert success">{message}</div> : null}
      {error ? <div className="alert error">{error}</div> : null}
      <form className="form-grid" onSubmit={handleSubmit}>
        <label>
          Nombre del cliente
          <input value={form.name} onChange={(event) => updateForm({ name: event.target.value })} required />
        </label>
        <label>
          Contacto principal
          <input value={form.contactName} onChange={(event) => updateForm({ contactName: event.target.value })} />
        </label>
        <label>
          Correo electrónico
          <input
            type="email"
            value={form.email}
            onChange={(event) => updateForm({ email: event.target.value })}
            placeholder="cliente@empresa.com"
          />
        </label>
        <label>
          Teléfono
          <input
            value={form.phone}
            onChange={(event) => updateForm({ phone: event.target.value })}
            required
          />
        </label>
        <label>
          Tipo de cliente
          <select value={form.customerType} onChange={(event) => updateForm({ customerType: event.target.value })}>
            {CUSTOMER_TYPES.map((item) => (
              <option key={item.value} value={item.value}>
                {item.label}
              </option>
            ))}
          </select>
        </label>
        <label>
          Estado
          <select value={form.status} onChange={(event) => updateForm({ status: event.target.value })}>
            {CUSTOMER_STATUSES.map((item) => (
              <option key={item.value} value={item.value}>
                {item.label}
              </option>
            ))}
          </select>
        </label>
        <label className="wide">
          Dirección
          <input value={form.address} onChange={(event) => updateForm({ address: event.target.value })} />
        </label>
        <label>
          Límite de crédito
          <input
            type="number"
            min={0}
            step="0.01"
            value={form.creditLimit}
            onChange={(event) => updateForm({ creditLimit: Number(event.target.value) })}
          />
        </label>
        <label>
          Saldo pendiente
          <input
            type="number"
            min={0}
            step="0.01"
            value={form.outstandingDebt}
            onChange={(event) => updateForm({ outstandingDebt: Number(event.target.value) })}
          />
        </label>
        <label className="wide">
          Notas internas
          <textarea
            value={form.notes}
            onChange={(event) => updateForm({ notes: event.target.value })}
            rows={2}
            placeholder="Observaciones generales del cliente"
          />
        </label>
        <label className="wide">
          Nota inicial para historial (opcional)
          <textarea
            value={form.historyNote}
            onChange={(event) => updateForm({ historyNote: event.target.value })}
            rows={2}
            placeholder="Ej. Cliente recurrente de servicio premium"
          />
        </label>
        <div className="actions-row wide">
          <button type="submit" className="btn btn--primary">
            {editingId ? "Actualizar cliente" : "Agregar cliente"}
          </button>
          {editingId ? (
            <button type="button" className="btn btn--ghost" onClick={resetForm}>
              Cancelar edición
            </button>
          ) : null}
          <button type="button" className="btn btn--secondary" onClick={handleExport} disabled={exporting}>
            {exporting ? "Exportando..." : "Exportar CSV"}
          </button>
        </div>
      </form>
      <div className="form-grid">
        <label className="wide">
          Buscar clientes
          <input
            value={search}
            onChange={(event) => setSearch(event.target.value)}
            placeholder="Nombre, correo, nota o contacto"
          />
          <span className="muted-text">Se refresca automáticamente al escribir.</span>
        </label>
        <label>
          Estado
<<<<<<< HEAD
          <select
            value={statusFilter}
            onChange={(event) => setStatusFilter(event.target.value)}
          >
            <option value="todos">Todos</option>
=======
          <select value={statusFilter} onChange={(event) => setStatusFilter(event.target.value)}>
            <option value="">Todos</option>
>>>>>>> f5e07f50
            {CUSTOMER_STATUSES.map((item) => (
              <option key={item.value} value={item.value}>
                {item.label}
              </option>
            ))}
          </select>
        </label>
        <label>
          Tipo
<<<<<<< HEAD
          <select
            value={typeFilter}
            onChange={(event) => setTypeFilter(event.target.value)}
          >
            <option value="todos">Todos</option>
=======
          <select value={typeFilter} onChange={(event) => setTypeFilter(event.target.value)}>
            <option value="">Todos</option>
>>>>>>> f5e07f50
            {CUSTOMER_TYPES.map((item) => (
              <option key={item.value} value={item.value}>
                {item.label}
              </option>
            ))}
          </select>
        </label>
<<<<<<< HEAD
        <label>
          Saldo pendiente
          <select value={debtFilter} onChange={(event) => setDebtFilter(event.target.value)}>
            {DEBT_FILTERS.map((item) => (
              <option key={item.value} value={item.value}>
                {item.label}
              </option>
            ))}
          </select>
        </label>
=======
>>>>>>> f5e07f50
        <div>
          <span className="muted-text">Clientes encontrados</span>
          <strong>{customers.length}</strong>
        </div>
        <div>
          <span className="muted-text">Deuda consolidada</span>
          <strong>${totalDebt.toLocaleString("es-MX", { minimumFractionDigits: 2, maximumFractionDigits: 2 })}</strong>
        </div>
      </div>
      {loading ? (
        <p className="muted-text">Cargando información de clientes...</p>
      ) : customers.length === 0 ? (
        <p className="muted-text">Aún no se registran clientes con los filtros actuales.</p>
      ) : (
        <div className="table-wrapper">
          <table>
            <thead>
              <tr>
                <th>ID</th>
                <th>Nombre</th>
                <th>Tipo</th>
                <th>Estado</th>
                <th>Contacto</th>
                <th>Correo</th>
                <th>Teléfono</th>
                <th>Límite crédito</th>
                <th>Saldo</th>
                <th>Última interacción</th>
                <th>Última nota</th>
                <th>Acciones</th>
              </tr>
            </thead>
            <tbody>
              {customers.map((customer) => {
                const historyLength = customer.history.length;
                const lastHistory = historyLength
                  ? customer.history[historyLength - 1].note
                  : "—";
                const lastInteraction = customer.last_interaction_at
                  ? new Date(customer.last_interaction_at).toLocaleString("es-MX")
                  : "—";
                const outstanding = Number(customer.outstanding_debt ?? 0);
                const creditLimit = Number(customer.credit_limit ?? 0);
                return (
                  <tr key={customer.id}>
                    <td>#{customer.id}</td>
                    <td>{customer.name}</td>
                    <td className="muted-text">{customer.customer_type ?? "—"}</td>
                    <td>{customer.status ?? "—"}</td>
                    <td>{customer.contact_name ?? "—"}</td>
                    <td>{customer.email ?? "—"}</td>
                    <td>{customer.phone}</td>
                    <td>
                      ${creditLimit.toLocaleString("es-MX", { minimumFractionDigits: 2, maximumFractionDigits: 2 })}
                    </td>
                    <td>
                      ${outstanding.toLocaleString("es-MX", { minimumFractionDigits: 2, maximumFractionDigits: 2 })}
                    </td>
                    <td>{lastInteraction}</td>
                    <td>{lastHistory}</td>
                    <td>
                      <div className="actions-row">
                        <button type="button" className="btn btn--link" onClick={() => handleEdit(customer)}>
                          Editar
                        </button>
                        <button type="button" className="btn btn--link" onClick={() => handleAddNote(customer)}>
                          Nota
                        </button>
                        <button type="button" className="btn btn--link" onClick={() => handleRegisterPayment(customer)}>
                          Pago
                        </button>
                        <button type="button" className="btn btn--link" onClick={() => handleAdjustDebt(customer)}>
                          Ajustar deuda
                        </button>
                        <button type="button" className="btn btn--link" onClick={() => handleViewSummary(customer)}>
                          Resumen
                        </button>
                        <button type="button" className="btn btn--link" onClick={() => handleDelete(customer)}>
                          Eliminar
                        </button>
                      </div>
                    </td>
                  </tr>
                );
              })}
            </tbody>
          </table>
        </div>
      )}
      {summaryCustomerId ? (
        <section className="card">
          <div className="actions-row">
            <h3>Resumen financiero y de control</h3>
            <button type="button" className="btn btn--ghost" onClick={handleCloseSummary}>
              Cerrar resumen
            </button>
          </div>
          {summaryError ? <div className="alert error">{summaryError}</div> : null}
          {summaryLoading ? (
            <p className="muted-text">Consultando resumen del cliente seleccionado...</p>
          ) : summary ? (
            <>
              <div className="form-grid">
                <div>
                  <span className="muted-text">Cliente</span>
                  <strong>{summary.customer.name}</strong>
                  <span className="muted-text">
                    Estado: {summary.customer.status} · Tipo: {summary.customer.customer_type}
                  </span>
                </div>
                <div>
                  <span className="muted-text">Crédito autorizado</span>
                  <strong>${formatCurrency(summary.totals.credit_limit)}</strong>
                </div>
                <div>
                  <span className="muted-text">Saldo actual</span>
                  <strong>${formatCurrency(summary.totals.outstanding_debt)}</strong>
                </div>
                <div>
                  <span className="muted-text">Crédito disponible</span>
                  <strong>${formatCurrency(summary.totals.available_credit)}</strong>
                </div>
                <div>
                  <span className="muted-text">Cargos a crédito</span>
                  <strong>${formatCurrency(summary.totals.total_sales_credit)}</strong>
                </div>
                <div>
                  <span className="muted-text">Pagos aplicados</span>
                  <strong>${formatCurrency(summary.totals.total_payments)}</strong>
                </div>
              </div>
              <h4>Ventas recientes</h4>
              {summary.sales.length === 0 ? (
                <p className="muted-text">Sin ventas registradas para este cliente.</p>
              ) : (
                <div className="table-wrapper">
                  <table>
                    <thead>
                      <tr>
                        <th>Venta</th>
                        <th>Factura</th>
                        <th>Total</th>
                        <th>Estado</th>
                        <th>Fecha</th>
                      </tr>
                    </thead>
                    <tbody>
                      {summary.sales.slice(0, 5).map((sale) => (
                        <tr key={sale.sale_id}>
                          <td>#{sale.sale_id}</td>
                          <td>{invoiceNumbers.get(sale.sale_id) ?? "—"}</td>
                          <td>${formatCurrency(sale.total_amount)}</td>
                          <td>{sale.status}</td>
                          <td>{new Date(sale.created_at).toLocaleString("es-MX")}</td>
                        </tr>
                      ))}
                    </tbody>
                  </table>
                </div>
              )}
              <h4>Pagos registrados</h4>
              {summary.payments.length === 0 ? (
                <p className="muted-text">Sin pagos asociados en la bitácora reciente.</p>
              ) : (
                <div className="table-wrapper">
                  <table>
                    <thead>
                      <tr>
                        <th>Fecha</th>
                        <th>Monto</th>
                        <th>Método</th>
                        <th>Referencia</th>
                        <th>Nota</th>
                      </tr>
                    </thead>
                    <tbody>
                      {summary.payments.slice(0, 5).map((entry) => {
                        const methodValue = resolveDetailsValue(entry, "method") ?? "manual";
                        const referenceValue = resolveDetailsValue(entry, "reference");
                        return (
                          <tr key={entry.id}>
                            <td>{new Date(entry.created_at).toLocaleString("es-MX")}</td>
                            <td>${formatCurrency(Math.abs(entry.amount))}</td>
                            <td>{methodValue.toUpperCase()}</td>
                            <td>{referenceValue ?? "—"}</td>
                            <td>{entry.note ?? "—"}</td>
                          </tr>
                        );
                      })}
                    </tbody>
                  </table>
                </div>
              )}
              <h4>Bitácora reciente</h4>
              {summary.ledger.length === 0 ? (
                <p className="muted-text">No hay movimientos registrados para este cliente.</p>
              ) : (
                <div className="table-wrapper">
                  <table>
                    <thead>
                      <tr>
                        <th>Fecha</th>
                        <th>Tipo</th>
                        <th>Monto</th>
                        <th>Saldo después</th>
                        <th>Detalle</th>
                      </tr>
                    </thead>
                    <tbody>
                      {summary.ledger.slice(0, 6).map((entry) => {
                        const detailText = entry.note ?? resolveDetailsValue(entry, "event") ?? "—";
                        return (
                          <tr key={entry.id}>
                            <td>{new Date(entry.created_at).toLocaleString("es-MX")}</td>
                            <td>{LEDGER_LABELS[entry.entry_type]}</td>
                            <td>${formatCurrency(entry.amount)}</td>
                            <td>${formatCurrency(entry.balance_after)}</td>
                            <td>{detailText}</td>
                          </tr>
                        );
                      })}
                    </tbody>
                  </table>
                </div>
              )}
            </>
          ) : null}
        </section>
      ) : null}
      <section className="card">
        <div className="actions-row">
          <h3>Reportes de clientes corporativos</h3>
          <div className="actions-row">
            <button
              type="button"
              className="btn btn--secondary"
              onClick={() => handleExportPortfolio("pdf")}
              disabled={exportingPortfolio === "pdf" || portfolioLoading}
            >
              {exportingPortfolio === "pdf" ? "Exportando PDF..." : "Exportar PDF"}
            </button>
            <button
              type="button"
              className="btn btn--secondary"
              onClick={() => handleExportPortfolio("xlsx")}
              disabled={exportingPortfolio === "xlsx" || portfolioLoading}
            >
              {exportingPortfolio === "xlsx" ? "Exportando Excel..." : "Exportar Excel"}
            </button>
          </div>
        </div>
        <p className="card-subtitle">
          Descarga reportes temáticos en PDF o Excel de clientes morosos o compradores frecuentes.
        </p>
        {portfolioError ? <div className="alert error">{portfolioError}</div> : null}
        <div className="form-grid">
          <label>
            Categoría
            <select
              value={portfolioCategory}
              onChange={(event) =>
                setPortfolioCategory(event.target.value as "delinquent" | "frequent")
              }
            >
              <option value="delinquent">Clientes morosos</option>
              <option value="frequent">Compradores frecuentes</option>
            </select>
          </label>
          <label>
            Límite de filas
            <input
              type="number"
              min={1}
              max={500}
              value={portfolioLimit}
              onChange={(event) => {
                const value = Number(event.target.value);
                if (Number.isNaN(value)) {
                  setPortfolioLimit(1);
                  return;
                }
                setPortfolioLimit(Math.min(500, Math.max(1, Math.trunc(value))));
              }}
            />
          </label>
          <label>
            Desde
            <input
              type="date"
              value={portfolioDateFrom}
              onChange={(event) => setPortfolioDateFrom(event.target.value)}
            />
          </label>
          <label>
            Hasta
            <input
              type="date"
              value={portfolioDateTo}
              onChange={(event) => setPortfolioDateTo(event.target.value)}
            />
          </label>
          <div className="actions-row wide">
            <button
              type="button"
              className="btn btn--ghost"
              onClick={refreshPortfolio}
              disabled={portfolioLoading}
            >
              {portfolioLoading ? "Actualizando..." : "Actualizar panel"}
            </button>
          </div>
        </div>
        {portfolioLoading ? (
          <p className="muted-text">Generando resumen de portafolio...</p>
        ) : portfolioReport ? (
          <>
            <div className="form-grid">
              <div>
                <span className="muted-text">Generado</span>
                <strong>
                  {new Date(portfolioReport.generated_at).toLocaleString("es-MX")}
                </strong>
              </div>
              <div>
                <span className="muted-text">Clientes incluidos</span>
                <strong>{portfolioReport.totals.customers}</strong>
              </div>
              <div>
                <span className="muted-text">Marcados morosos</span>
                <strong>{portfolioReport.totals.moroso_flagged}</strong>
              </div>
              <div>
                <span className="muted-text">Deuda consolidada</span>
                <strong>${formatCurrency(portfolioReport.totals.outstanding_debt)}</strong>
              </div>
              <div>
                <span className="muted-text">Ventas acumuladas</span>
                <strong>${formatCurrency(portfolioReport.totals.sales_total)}</strong>
              </div>
            </div>
            {portfolioReport.items.length === 0 ? (
              <p className="muted-text">No hay clientes que coincidan con los filtros actuales.</p>
            ) : (
              <div className="table-wrapper">
                <table>
                  <thead>
                    <tr>
                      <th>Cliente</th>
                      <th>Estado</th>
                      <th>Tipo</th>
                      <th>Crédito</th>
                      <th>Saldo</th>
                      <th>Disponible</th>
                      <th>Ventas</th>
                      <th>Operaciones</th>
                      <th>Última venta</th>
                    </tr>
                  </thead>
                  <tbody>
                    {portfolioReport.items.map((item) => (
                      <tr key={item.customer_id}>
                        <td>{item.name}</td>
                        <td>{item.status}</td>
                        <td>{item.customer_type}</td>
                        <td>${formatCurrency(item.credit_limit)}</td>
                        <td>${formatCurrency(item.outstanding_debt)}</td>
                        <td>${formatCurrency(item.available_credit)}</td>
                        <td>${formatCurrency(item.sales_total)}</td>
                        <td>{item.sales_count}</td>
                        <td>
                          {item.last_sale_at
                            ? new Date(item.last_sale_at).toLocaleString("es-MX")
                            : "—"}
                        </td>
                      </tr>
                    ))}
                  </tbody>
                </table>
              </div>
            )}
          </>
        ) : (
          <p className="muted-text">
            Configura los filtros y pulsa «Actualizar panel» para generar el portafolio.
          </p>
        )}
      </section>
      <section className="card">
        <div className="actions-row">
          <h3>Dashboard de comportamiento de clientes</h3>
          <button
            type="button"
            className="btn btn--ghost"
            onClick={refreshDashboard}
            disabled={dashboardLoading}
          >
            {dashboardLoading ? "Actualizando..." : "Actualizar métricas"}
          </button>
        </div>
        <p className="card-subtitle">
          Visualiza altas mensuales, saldos y el top de compradores con el tema oscuro corporativo.
        </p>
        {dashboardError ? <div className="alert error">{dashboardError}</div> : null}
        <div className="form-grid">
          <label>
            Meses a evaluar
            <input
              type="number"
              min={1}
              max={24}
              value={dashboardMonths}
              onChange={(event) => {
                const value = Number(event.target.value);
                if (Number.isNaN(value)) {
                  setDashboardMonths(1);
                  return;
                }
                setDashboardMonths(Math.min(24, Math.max(1, Math.trunc(value))));
              }}
            />
          </label>
          <label>
            Top compradores
            <input
              type="number"
              min={1}
              max={50}
              value={dashboardTopLimit}
              onChange={(event) => {
                const value = Number(event.target.value);
                if (Number.isNaN(value)) {
                  setDashboardTopLimit(1);
                  return;
                }
                setDashboardTopLimit(Math.min(50, Math.max(1, Math.trunc(value))));
              }}
            />
          </label>
        </div>
        {dashboardLoading ? (
          <p className="muted-text">Consultando métricas de clientes...</p>
        ) : dashboardMetrics ? (
          <>
            <div className="form-grid">
              <div>
                <span className="muted-text">Clientes con deuda</span>
                <strong>{dashboardMetrics.delinquent_summary.customers_with_debt}</strong>
              </div>
              <div>
                <span className="muted-text">Marcados como morosos</span>
                <strong>{dashboardMetrics.delinquent_summary.moroso_flagged}</strong>
              </div>
              <div>
                <span className="muted-text">Deuda total</span>
                <strong>
                  ${formatCurrency(dashboardMetrics.delinquent_summary.total_outstanding_debt)}
                </strong>
              </div>
            </div>
            <h4>Nuevos clientes por mes</h4>
            {dashboardMetrics.new_customers_per_month.length === 0 ? (
              <p className="muted-text">Sin registros de nuevos clientes en el periodo.</p>
            ) : (
              <div className="table-wrapper">
                <table>
                  <thead>
                    <tr>
                      <th>Mes</th>
                      <th>Actividad</th>
                      <th>Nuevos</th>
                    </tr>
                  </thead>
                  <tbody>
                    {dashboardMetrics.new_customers_per_month.map((point) => {
                      const percentage = Math.round((point.value / maxMonthlyNew) * 100);
                      return (
                        <tr key={point.label}>
                          <td>{point.label}</td>
                          <td>
                            <div
                              style={{
                                background: "#1f2937",
                                borderRadius: "6px",
                                height: "8px",
                                width: "100%",
                              }}
                            >
                              <div
                                style={{
                                  width: `${percentage}%`,
                                  background: "#38bdf8",
                                  height: "8px",
                                  borderRadius: "6px",
                                }}
                              />
                            </div>
                          </td>
                          <td>{point.value}</td>
                        </tr>
                      );
                    })}
                  </tbody>
                </table>
              </div>
            )}
            <h4>Top compradores</h4>
            {dashboardMetrics.top_customers.length === 0 ? (
              <p className="muted-text">Aún no hay clientes destacados en ventas.</p>
            ) : (
              <div className="table-wrapper">
                <table>
                  <thead>
                    <tr>
                      <th>Cliente</th>
                      <th>Estado</th>
                      <th>Ventas</th>
                      <th>Operaciones</th>
                      <th>Saldo</th>
                      <th>Última compra</th>
                    </tr>
                  </thead>
                  <tbody>
                    {dashboardMetrics.top_customers.map((item) => (
                      <tr key={item.customer_id}>
                        <td>{item.name}</td>
                        <td>{item.status}</td>
                        <td>${formatCurrency(item.sales_total)}</td>
                        <td>{item.sales_count}</td>
                        <td>${formatCurrency(item.outstanding_debt)}</td>
                        <td>
                          {item.last_sale_at
                            ? new Date(item.last_sale_at).toLocaleString("es-MX")
                            : "—"}
                        </td>
                      </tr>
                    ))}
                  </tbody>
                </table>
              </div>
            )}
          </>
        ) : (
          <p className="muted-text">
            Ajusta los parámetros y pulsa «Actualizar métricas» para consultar el dashboard de clientes.
          </p>
        )}
      </section>
    </section>
  );
}

export default Customers;<|MERGE_RESOLUTION|>--- conflicted
+++ resolved
@@ -93,7 +93,6 @@
   const [summaryCustomerId, setSummaryCustomerId] = useState<number | null>(null);
   const [summaryLoading, setSummaryLoading] = useState(false);
   const [summaryError, setSummaryError] = useState<string | null>(null);
-<<<<<<< HEAD
   const [statusFilter, setStatusFilter] = useState<string>("todos");
   const [typeFilter, setTypeFilter] = useState<string>("todos");
   const [debtFilter, setDebtFilter] = useState<string>("todos");
@@ -112,10 +111,8 @@
   const [dashboardError, setDashboardError] = useState<string | null>(null);
   const [dashboardMonths, setDashboardMonths] = useState<number>(6);
   const [dashboardTopLimit, setDashboardTopLimit] = useState<number>(5);
-=======
   const [statusFilter, setStatusFilter] = useState<string>("");
   const [typeFilter, setTypeFilter] = useState<string>("");
->>>>>>> f5e07f50
 
   const refreshCustomerSummary = useCallback(
     async (customerId: number) => {
@@ -140,7 +137,6 @@
     async (query?: string) => {
       try {
         setLoading(true);
-<<<<<<< HEAD
         const data = await listCustomers(token, {
           query: query && query.length > 0 ? query : undefined,
           limit: 200,
@@ -153,7 +149,6 @@
               ? false
               : undefined,
         });
-=======
         const data = await listCustomers(
           token,
           query && query.length > 0 ? query : undefined,
@@ -163,7 +158,6 @@
             customerType: typeFilter || undefined,
           }
         );
->>>>>>> f5e07f50
         setCustomers(data);
         if (summaryCustomerId) {
           const exists = data.some((customer) => customer.id === summaryCustomerId);
@@ -186,7 +180,6 @@
       refreshCustomerSummary,
       statusFilter,
       typeFilter,
-<<<<<<< HEAD
       debtFilter,
     ]
   );
@@ -199,9 +192,7 @@
       dateTo: portfolioDateTo || undefined,
     }),
     [portfolioCategory, portfolioLimit, portfolioDateFrom, portfolioDateTo]
-=======
     ]
->>>>>>> f5e07f50
   );
 
   const refreshPortfolio = useCallback(async () => {
@@ -709,16 +700,13 @@
         </label>
         <label>
           Estado
-<<<<<<< HEAD
           <select
             value={statusFilter}
             onChange={(event) => setStatusFilter(event.target.value)}
           >
             <option value="todos">Todos</option>
-=======
           <select value={statusFilter} onChange={(event) => setStatusFilter(event.target.value)}>
             <option value="">Todos</option>
->>>>>>> f5e07f50
             {CUSTOMER_STATUSES.map((item) => (
               <option key={item.value} value={item.value}>
                 {item.label}
@@ -728,16 +716,13 @@
         </label>
         <label>
           Tipo
-<<<<<<< HEAD
           <select
             value={typeFilter}
             onChange={(event) => setTypeFilter(event.target.value)}
           >
             <option value="todos">Todos</option>
-=======
           <select value={typeFilter} onChange={(event) => setTypeFilter(event.target.value)}>
             <option value="">Todos</option>
->>>>>>> f5e07f50
             {CUSTOMER_TYPES.map((item) => (
               <option key={item.value} value={item.value}>
                 {item.label}
@@ -745,7 +730,6 @@
             ))}
           </select>
         </label>
-<<<<<<< HEAD
         <label>
           Saldo pendiente
           <select value={debtFilter} onChange={(event) => setDebtFilter(event.target.value)}>
@@ -756,8 +740,6 @@
             ))}
           </select>
         </label>
-=======
->>>>>>> f5e07f50
         <div>
           <span className="muted-text">Clientes encontrados</span>
           <strong>{customers.length}</strong>
