--- conflicted
+++ resolved
@@ -1,13 +1,10 @@
 import { useCallback, useEffect, useMemo, useState } from "react";
 import type {
   PurchaseOrder,
-<<<<<<< HEAD
   ReturnDisposition,
   ReturnRecord,
-=======
   ReturnRecord,
   ReturnsTotals,
->>>>>>> 3de6dc49
   Sale,
   Store,
 } from "../../../api";
@@ -67,7 +64,6 @@
   warehouseId: null,
 };
 
-<<<<<<< HEAD
 const dispositionOptions: { value: ReturnDisposition; label: string }[] = [
   { value: "vendible", label: "Vendible" },
   { value: "defectuoso", label: "Defectuoso" },
@@ -79,7 +75,6 @@
   const match = dispositionOptions.find((option) => option.value === value);
   return match ? match.label : value;
 }
-=======
 const initialHistoryTotals: ReturnsTotals = {
   total: 0,
   sales: 0,
@@ -87,7 +82,6 @@
   refunds_by_method: {},
   refund_total_amount: 0,
 };
->>>>>>> 3de6dc49
 
 function Returns({ token, stores, defaultStoreId = null, onInventoryRefresh }: Props) {
   // Para evitar setState en efectos cuando cambia defaultStoreId,
