--- conflicted
+++ resolved
@@ -27,7 +27,6 @@
   return +(paidAmount(payments) - grand).toFixed(2);
 }
 
-<<<<<<< HEAD
 export function asCheckoutRequest(
   lines: CartLineInput[],
   payments: PaymentInput[],
@@ -35,7 +34,6 @@
   coupons: string[] = [],
 ): CheckoutRequest {
   const payload: CheckoutRequest = {
-=======
 type CheckoutOptions = {
   customerId?: string | null;
   docType?: "TICKET" | "INVOICE";
@@ -55,19 +53,15 @@
 
 export function asCheckoutRequest(lines: CartLineInput[], payments: PaymentInput[], customerId?: string | null): CheckoutRequest {
   return {
->>>>>>> 9ff68925
     customerId: customerId ?? null,
     lines,
     payments,
     docType: options?.docType ?? "TICKET",
   };
-<<<<<<< HEAD
   if (coupons.length) {
     payload.coupons = coupons;
-=======
   if (options?.note) {
     payload.note = options.note;
->>>>>>> 9ff68925
   }
   return payload;
 }
