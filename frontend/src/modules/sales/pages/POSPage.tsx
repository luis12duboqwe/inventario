import React from "react";
import {
  CartPanel,
  CustomerBar,
  DiscountModal,
  FastCustomerModal,
  HoldResumeDrawer,
  OfflineQueueDrawer,
  POSActionsBar,
  POSLayout,
  PaymentsModal,
  PriceOverrideModal,
  ProductGrid,
  ProductSearchBar,
  POSQuickScan,
} from "../components/pos";
// [PACK22-POS-PAGE-IMPORTS-START]
import { useCallback, useEffect, useMemo, useRef, useState } from "react";
import type { Product, ProductSearchParams, PaymentInput } from "../../../services/sales";
import { SalesProducts, SalesPOS } from "../../../services/sales";
import {
  getInventoryAvailability,
  type InventoryAvailabilityRecord,
} from "../../../api";
import { usePOS } from "../hooks/usePOS";
// [PACK22-POS-PAGE-IMPORTS-END]
import { calcTotalsLocal } from "../utils/totals";
// [PACK26-POS-PERMS-START]
import { useAuthz, PERMS } from "../../../auth/useAuthz";
import { logUI } from "../../../services/audit";
// [PACK26-POS-PERMS-END]
// [PACK27-PRINT-POS-IMPORT-START]
import { openPrintable } from "@/lib/print";
// [PACK27-PRINT-POS-IMPORT-END]

type HoldSale = {
  id: string;
  number: string;
  date: string;
  customer?: string;
  total: number;
};

type OfflineSale = {
  id: string;
  when: string;
  total: number;
  status: "QUEUED" | "RETRYING" | "FAILED";
};

type Customer = {
  id: string;
  name: string;
  phone?: string;
  email?: string;
  docId?: string;
};

type TerminalOption = {
  id: string;
  label: string;
};

const buildAvailabilityReference = (product: Product): string => {
  const normalizedSku = product.sku?.trim().toLowerCase();
  if (normalizedSku) {
    return normalizedSku;
  }
  const numericId = Number(product.id);
  if (Number.isFinite(numericId)) {
    return `device:${Math.trunc(numericId)}`;
  }
  return String(product.id);
};

export default function POSPage() {
  type PaymentDraft = PaymentInput & { id: string };
  // [PACK26-POS-AUTHZ-STATE-START]
  const { user, can, hasAny } = useAuthz();
  // [PACK26-POS-AUTHZ-STATE-END]
  const [customer, setCustomer] = useState<Customer | null>(null);
  const [discountTarget, setDiscountTarget] = useState<string | null>(null);
  const [priceTarget, setPriceTarget] = useState<string | null>(null);
  const [paymentsOpen, setPaymentsOpen] = useState<boolean>(false);
  const [holdDrawerOpen, setHoldDrawerOpen] = useState<boolean>(false);
  const [fastCustomerOpen, setFastCustomerOpen] = useState<boolean>(false);
  const [offlineDrawerOpen, setOfflineDrawerOpen] = useState<boolean>(false);
  const [holdItems, setHoldItems] = useState<HoldSale[]>([]);
<<<<<<< HEAD
  const [lastSale, setLastSale] = useState<{ id: string; number: string; receiptUrl?: string | null } | null>(null);
  const [lastSaleContact, setLastSaleContact] = useState<{ email?: string; phone?: string; docId?: string; name?: string } | null>(null);
  const [sendingChannel, setSendingChannel] = useState<"email" | "whatsapp" | null>(null);
=======
  const terminalOptions = useMemo<TerminalOption[]>(
    () => [
      { id: "atl-01", label: "Terminal Atlántida" },
      { id: "fic-01", label: "Terminal Ficohsa" },
    ],
    [],
  );
  const [selectedTerminal, setSelectedTerminal] = useState<string | undefined>(
    () => terminalOptions[0]?.id,
  );
  const [tipSuggestions, setTipSuggestions] = useState<number[]>(() => {
    if (typeof window === "undefined") {
      return [0, 5, 10];
    }
    try {
      const stored = localStorage.getItem("sm_pos_tip_suggestions");
      if (stored) {
        const parsed = JSON.parse(stored);
        if (Array.isArray(parsed)) {
          const values = parsed
            .map((value) => Number(value))
            .filter((value) => Number.isFinite(value) && value >= 0);
          if (values.length > 0) {
            return values;
          }
        }
      }
    } catch (error) {
      console.warn("No se pudieron cargar propinas configuradas", error);
    }
    return [0, 5, 10];
  });
  const [tipPresetInput, setTipPresetInput] = useState<string>(() => tipSuggestions.join(", "));
  useEffect(() => {
    setTipPresetInput(tipSuggestions.join(", "));
    if (typeof window !== "undefined") {
      localStorage.setItem("sm_pos_tip_suggestions", JSON.stringify(tipSuggestions));
    }
  }, [tipSuggestions]);
>>>>>>> d48a43b9
  // [PACK22-POS-SEARCH-STATE-START]
  const [q, setQ] = useState("");
  const [loadingSearch, setLoadingSearch] = useState(false);
  const [products, setProducts] = useState<Product[]>([]);
  const [page, setPage] = useState(1);
  const pageSize = 24; // ajusta a tu grid
  // [PACK22-POS-SEARCH-STATE-END]
  const [availabilityMap, setAvailabilityMap] = useState<Record<string, InventoryAvailabilityRecord>>({});
  const [availabilityLoading, setAvailabilityLoading] = useState(false);
  // [PACK22-POS-HOOK-USE-START]
  const pos = usePOS();

  const {
    lines,
    totals,
    payments,
    banner,
    pendingOffline,
    docType,
    addProduct,
    updateQty,
    removeLine,
    setDiscount,
    overridePrice,
    clearCart,
    priceDraft,
    checkout,
    holdSale,
    resumeHold,
    retryOffline,
    setCustomerId,
    setPayments,
    purgeOffline,
    setDocType,
    pushBanner,
  } = pos;

  const updateAvailabilityForProducts = useCallback(
    async (items: Product[]) => {
      const pendingSkus = new Set<string>();
      const pendingDeviceIds = new Set<number>();
      items.forEach((item) => {
        const normalizedSku = item.sku?.trim();
        if (normalizedSku) {
          const reference = normalizedSku.toLowerCase();
          if (!availabilityMap[reference]) {
            pendingSkus.add(normalizedSku);
          }
          return;
        }
        const numericId = Number(item.id);
        if (Number.isFinite(numericId)) {
          const reference = buildAvailabilityReference(item);
          if (!availabilityMap[reference]) {
            pendingDeviceIds.add(Math.trunc(numericId));
          }
        }
      });
      if (pendingSkus.size === 0 && pendingDeviceIds.size === 0) {
        return;
      }
      setAvailabilityLoading(true);
      try {
        const response = await getInventoryAvailability({
          skus: pendingSkus.size ? Array.from(pendingSkus) : undefined,
          deviceIds: pendingDeviceIds.size ? Array.from(pendingDeviceIds) : undefined,
          limit: Math.max(items.length, pendingSkus.size + pendingDeviceIds.size, 1),
        });
        setAvailabilityMap((prev) => {
          const next = { ...prev };
          response.items.forEach((entry) => {
            next[entry.reference] = entry;
          });
          return next;
        });
      } catch (error) {
        console.warn("No se pudo consultar disponibilidad corporativa", error);
      } finally {
        setAvailabilityLoading(false);
      }
    },
    [availabilityMap],
  );

  useEffect(() => {
    priceDraft();
    // eslint-disable-next-line react-hooks/exhaustive-deps
  }, [lines, payments]);
  // [PACK22-POS-HOOK-USE-END]

  useEffect(() => {
    setCustomerId(customer?.id ?? null);
  }, [customer, setCustomerId]);

  useEffect(() => {
    setDocType(customer?.docId ? "INVOICE" : "TICKET");
  }, [customer, setDocType]);

  const productCards = useMemo(
    () =>
      products.map((product) => {
        const card: React.ComponentProps<typeof ProductGrid>["items"][number] = {
          id: String(product.id),
          name: product.name,
          price: product.price,
        };

        if (product.sku !== undefined) {
          card.sku = product.sku;
        }

        if (product.stock !== undefined) {
          card.stock = product.stock;
        }

        if (product.imageUrl) {
          card.image = product.imageUrl;
        }

        return card;
      }),
    [products],
  );

  const offlineQueue = useMemo<OfflineSale[]>(() => {
    return (pendingOffline as Array<{ ts: number; dto: any }>).map((item) => {
      const totalsDraft = calcTotalsLocal(item.dto?.lines ?? []);
      return {
        id: String(item.ts),
        when: new Date(item.ts).toISOString(),
        total: totalsDraft.grand,
        status: "QUEUED" as const,
      };
    });
  }, [pendingOffline]);

  const cartLines = useMemo<React.ComponentProps<typeof CartPanel>["lines"]>(
    () =>
      lines.map((line) => {
        const cartLine: React.ComponentProps<typeof CartPanel>["lines"][number] = {
          id: String(line.productId),
          name: line.name ?? "Producto",
          qty: line.qty,
          price: line.price,
          discount: line.discount ?? null,
        };

        if (line.sku !== undefined) {
          cartLine.sku = line.sku;
        }

        if (line.imei !== undefined) {
          cartLine.imei = line.imei;
        }

        return cartLine;
      }),
    [lines],
  );

  const currentPrice = priceTarget
    ? lines.find((line) => String(line.productId) === priceTarget)?.price ?? 0
    : 0;

  // [PACK26-POS-AUDIT-START]
  async function onAfterCheckout(result: any) {
    const auditEvent: Parameters<typeof logUI>[0] = {
      ts: Date.now(),
      userId: user?.id ?? null,
      module: "POS",
      action: "checkout",
      meta: {
        total: result?.totals?.grand ?? 0,
        lines: lines.length,
        tips: payments.reduce((sum, payment) => sum + (payment.tipAmount ?? 0), 0),
      },
    };

    if (result?.saleId) {
      auditEvent.entityId = String(result.saleId);
    }

    await logUI(auditEvent);
  }

  async function onApplyDiscount(lineId: string, value: number, type: "PERCENT" | "AMOUNT") {
    await logUI({
      ts: Date.now(),
      userId: user?.id ?? null,
      module: "POS",
      action: "discount.apply",
      entityId: lineId,
      meta: { value, type },
    });
  }

  async function onHeld(holdId: string) {
    await logUI({
      ts: Date.now(),
      userId: user?.id ?? null,
      module: "POS",
      action: "hold.create",
      entityId: holdId,
    });
  }

  async function onResumed(holdId: string) {
    await logUI({
      ts: Date.now(),
      userId: user?.id ?? null,
      module: "POS",
      action: "hold.resume",
      entityId: holdId,
    });
  }
  // [PACK26-POS-AUDIT-END]

  const doSearch = useCallback(async (extra?: Partial<ProductSearchParams>) => {
    setLoadingSearch(true);
    try {
      const params: ProductSearchParams = {
        q,
        page,
        pageSize,
        onlyInStock: true,
        ...extra,
      } as ProductSearchParams;
      if (extra?.q !== undefined) {
        params.q = extra.q;
      }
      if (extra?.page !== undefined) {
        params.page = extra.page;
      }
      const res = await SalesProducts.searchProducts(params);
      const items = Array.isArray(res.items) ? res.items : [];
      setProducts(items);
      void updateAvailabilityForProducts(items);
    } catch {
      // TODO(wire): manejar error de búsqueda
    } finally {
      setLoadingSearch(false);
    }
  }, [page, pageSize, q, updateAvailabilityForProducts]);

  function handleSearch(value: string) {
    setQ(value);
    setPage(1);
    doSearch({ q: value, page: 1 });
  }

  function onAddToCart(product: Product) {
    addProduct(product, 1);
  }

  const handleQuickScan = useCallback(
    async (code: string) => {
      const normalized = code.trim();
      if (!normalized) {
        throw new Error("Ingresa un código válido.");
      }

      const params: ProductSearchParams = {
        q: normalized,
        page: 1,
        pageSize: 1,
        onlyInStock: true,
        sku: normalized,
        imei: normalized,
      };

      let response;
      try {
        response = await SalesProducts.searchProducts(params);
      } catch {
        throw new Error("No se pudo consultar el catálogo.");
      }

      const items = Array.isArray(response.items) ? response.items : [];
      const candidate =
        items.find((item) => item.sku && item.sku.toLowerCase() === normalized.toLowerCase()) ||
        items[0];

      if (!candidate) {
        throw new Error("No se encontró ningún producto con ese código.");
      }

      onAddToCart(candidate);
      setQ(normalized);
      setPage(1);
      setProducts((prev) => {
        if (prev.some((item) => item.id === candidate.id)) {
          return prev;
        }
        return [candidate, ...prev];
      });

      void updateAvailabilityForProducts([candidate]);

      return { label: candidate.name };
    },
    [onAddToCart, setPage, setProducts, setQ, updateAvailabilityForProducts],
  );

  function handleQty(id: string, qty: number) {
    updateQty(id, Math.max(1, qty));
  }

  function handleRemove(id: string) {
    removeLine(id);
  }

  const handleDiscountSubmit = (payload: { type: "PERCENT" | "AMOUNT"; value: number }) => {
    if (!discountTarget) return;
    if (!can(PERMS.POS_DISCOUNT)) return;
    const normalized = payload.type === "PERCENT"
      ? Math.min(Math.max(payload.value, 0), 100)
      : Math.max(payload.value, 0);
    setDiscount(discountTarget, payload.type, normalized);
    void onApplyDiscount(discountTarget, normalized, payload.type);
    setDiscountTarget(null);
  };

  const handlePriceOverride = (newPrice: number) => {
    if (!priceTarget) return;
    if (!can(PERMS.POS_PRICE_OVERRIDE)) return;
    overridePrice(priceTarget, Math.max(newPrice, 0));
    setPriceTarget(null);
  };

  function onOpenPayments() {
    setPaymentsOpen(true);
  }

  const handlePaymentsSubmit = async (paymentDrafts: PaymentDraft[]) => {
    if (!can(PERMS.POS_CHECKOUT)) return;
    const payload: PaymentInput[] = paymentDrafts.map(
      ({ type, amount, reference, tipAmount, terminalId }) => {
        const payment: PaymentInput = { type, amount };
        if (reference) {
          payment.reference = reference;
        }
        if (typeof tipAmount === "number" && tipAmount > 0) {
          payment.tipAmount = tipAmount;
        }
        if (terminalId) {
          payment.terminalId = terminalId;
        }
        return payment;
      },
    );
    setPayments(payload);
    try {
      const result = await checkout();
      await onAfterCheckout(result);
      if (result?.saleId) {
        const saleIdStr = String(result.saleId);
        setLastSale({
          id: saleIdStr,
          number: result.number,
          receiptUrl: result.printable?.pdfUrl ?? null,
        });
        setLastSaleContact((prev) => ({
          email: customer?.email ?? prev?.email,
          phone: customer?.phone ?? prev?.phone,
          docId: customer?.docId ?? prev?.docId,
          name: customer?.name ?? prev?.name,
        }));
      } else {
        setLastSale(null);
      }
      // [PACK22-POS-PRINT-START]
      if (result?.printable?.pdfUrl) window.open(result.printable.pdfUrl, "_blank");
      else if (result?.printable?.html) {
        // TODO: implementar vista previa HTML
      }
      // [PACK27-PRINT-POS-START]
      if (result?.printable) {
        openPrintable(result.printable, "ticket");
      }
      // [PACK27-PRINT-POS-END]
      setCustomer(null);
      setDocType("TICKET");
    } finally {
      setPaymentsOpen(false);
    }
  };

  const handleSend = useCallback(
    async (channel: "email" | "whatsapp") => {
      if (!lastSale) {
        pushBanner({ type: "warn", msg: "Registra una venta antes de enviar el recibo." });
        return;
      }
      const contact = channel === "email"
        ? lastSaleContact?.email ?? customer?.email
        : lastSaleContact?.phone ?? customer?.phone;
      if (!contact) {
        pushBanner({ type: "error", msg: "No hay datos de contacto para enviar el recibo." });
        return;
      }
      setSendingChannel(channel);
      try {
        const reason = "Envio recibo inmediato";
        const message = channel === "email"
          ? `Adjuntamos el comprobante ${lastSale.number}.`
          : `Recibo ${lastSale.number}. Descarga: ${lastSale.receiptUrl ?? `/pos/receipt/${lastSale.id}`}`;
        await SalesPOS.sendReceipt(
          lastSale.id,
          {
            channel,
            recipient: contact,
            message,
            subject: channel === "email" ? `Recibo ${lastSale.number}` : undefined,
          },
          reason,
        );
        await logUI({
          ts: Date.now(),
          userId: user?.id ?? null,
          module: "POS",
          action: `receipt.send.${channel}`,
          entityId: lastSale.id,
          meta: { contact },
        });
        pushBanner({
          type: "success",
          msg: channel === "email" ? "Recibo enviado por correo." : "Recibo enviado por WhatsApp.",
        });
      } catch (error) {
        pushBanner({ type: "error", msg: "No se pudo enviar el recibo." });
      } finally {
        setSendingChannel(null);
      }
    },
    [customer, lastSale, lastSaleContact, pushBanner, user],
  );

  const handleSendEmail = useCallback(() => {
    void handleSend("email");
  }, [handleSend]);

  const handleSendWhatsApp = useCallback(() => {
    void handleSend("whatsapp");
  }, [handleSend]);

  async function onHold() {
    if (!can(PERMS.POS_HOLD)) return;
    try {
      const holdId = await holdSale();
      if (holdId) {
        setHoldItems((prev) => {
          const next: HoldSale = {
            id: holdId,
            number: holdId,
            date: new Date().toISOString(),
            total: totals.grand,
          };

          if (customer?.name) {
            next.customer = customer.name;
          }

          return [...prev, next];
        });
        clearCart();
        setCustomer(null);
        setHoldDrawerOpen(false);
        await onHeld(holdId);
      }
    } catch {
      // errores manejados por banner POS
    }
  }

  async function onResumeHold(holdId: string) {
    if (!can(PERMS.POS_RESUME)) return;
    try {
      await resumeHold(holdId);
      setHoldItems((prev) => prev.filter((item) => item.id !== holdId));
      setHoldDrawerOpen(false);
      await onResumed(holdId);
    } catch {
      // errores manejados por banner POS
    }
  }

  const handleOfflineRetry = async () => {
    await retryOffline();
  };

  const handleOfflinePurge = (id?: string) => {
    purgeOffline(id);
  };

  const handleTipPresetBlur = () => {
    const values = tipPresetInput
      .split(",")
      .map((entry) => Number(entry.trim()))
      .filter((value) => Number.isFinite(value) && value >= 0);
    if (values.length > 0) {
      setTipSuggestions(values);
    }
  };

  function handleCancelSale() {
    clearCart();
    setPayments([]);
    setCustomer(null);
  }

  // [PACK22-POS-SEARCH-INIT-START]
  const didInitRef = useRef(false);
  useEffect(() => {
    if (didInitRef.current) return;
    didInitRef.current = true;
    void doSearch(); /* carga inicial */
  }, [doSearch]);
  // [PACK22-POS-SEARCH-INIT-END]

  // [PACK26-POS-GUARD-START]
  if (!can(PERMS.POS_VIEW)) {
    return <div>No autorizado</div>;
  }
  // [PACK26-POS-GUARD-END]

  return (
    <div style={{ display: "grid", gap: 12 }}>
      {/* [PACK22-POS-BANNER-START] */}
      {banner && (
        <div
          style={{
            borderRadius: 12,
            padding: 12,
            border: "1px solid rgba(255,255,255,0.08)",
            background:
              banner.type === "error"
                ? "rgba(248,113,113,0.12)"
                : banner.type === "warn"
                ? "rgba(250,204,21,0.12)"
                : banner.type === "success"
                ? "rgba(34,197,94,0.12)"
                : "rgba(59,130,246,0.12)",
          }}
        >
          <div>{banner.msg}</div>
          {pendingOffline.length > 0 && (
            <button onClick={handleOfflineRetry} style={{ marginTop: 8, padding: "6px 10px", borderRadius: 8 }}>
              Reintentar ventas offline ({pendingOffline.length})
            </button>
          )}
        </div>
      )}
      {/* [PACK22-POS-BANNER-END] */}
      <CustomerBar
        customer={customer}
        onPick={() => {
          // TODO(wire)
        }}
        onQuickNew={() => setFastCustomerOpen(true)}
      />
      {/* [PACK26-POS-HOLD-BUTTON-START] */}
      {hasAny([PERMS.POS_HOLD, PERMS.POS_RESUME]) ? (
        <div style={{ display: "flex", gap: 8 }}>
          <button onClick={() => setHoldDrawerOpen(true)} style={{ padding: "6px 10px", borderRadius: 8 }}>
            Ventas en espera
          </button>
        </div>
      ) : null}
      {/* [PACK26-POS-HOLD-BUTTON-END] */}
      <div
        style={{
          display: "flex",
          gap: 12,
          flexWrap: "wrap",
          alignItems: "center",
          background: "rgba(30,41,59,0.6)",
          borderRadius: 12,
          padding: "8px 12px",
          border: "1px solid rgba(148,163,184,0.15)",
        }}
      >
        <label style={{ display: "flex", flexDirection: "column", gap: 4, fontSize: 12 }}>
          Terminal predeterminado
          <select
            value={selectedTerminal ?? ""}
            onChange={(event) => setSelectedTerminal(event.target.value || undefined)}
            style={{ padding: 8, borderRadius: 8 }}
          >
            {terminalOptions.map((terminal) => (
              <option key={terminal.id} value={terminal.id}>
                {terminal.label}
              </option>
            ))}
          </select>
        </label>
        <label style={{ display: "flex", flexDirection: "column", gap: 4, fontSize: 12 }}>
          Propinas sugeridas (%)
          <input
            value={tipPresetInput}
            onChange={(event) => setTipPresetInput(event.target.value)}
            onBlur={handleTipPresetBlur}
            onKeyDown={(event) => {
              if (event.key === "Enter") {
                event.preventDefault();
                handleTipPresetBlur();
              }
            }}
            style={{ padding: 8, borderRadius: 8 }}
            placeholder="0, 5, 10"
          />
        </label>
      </div>
      <POSLayout
        left={
          <>
            <div style={{ display: "grid", gap: 10 }}>
              <POSQuickScan onSubmit={handleQuickScan} />
              <ProductSearchBar value={q} onChange={setQ} onSearch={handleSearch} />
            </div>
            {loadingSearch && (
              <div style={{ marginTop: 8, fontSize: 12, color: "#94a3b8" }}>Buscando productos…</div>
            )}
            <div style={{ marginTop: 10 }}>
              <ProductGrid
                items={productCards}
                onPick={(card) => {
                  const original = products.find((item) => String(item.id) === card.id);
                  if (original) {
                    onAddToCart(original);
                  }
                }}
                availabilityByReference={availabilityMap}
                availabilityLoading={availabilityLoading}
              />
            </div>
          </>
        }
        right={
          <>
            <CartPanel
              lines={cartLines}
              totals={totals}
              onQty={handleQty}
              onRemove={handleRemove}
              onDiscount={(id) => setDiscountTarget(id)}
              onOverridePrice={(id) => setPriceTarget(id)}
            />
            <div style={{ marginTop: 10 }}>
              <POSActionsBar
                onHold={() => {
                  void onHold();
                }}
                onPay={onOpenPayments}
                onPrint={() => {
                  // TODO(wire): impresión directa
                }}
                onOffline={() => setOfflineDrawerOpen(true)}
                onCancel={handleCancelSale}
                onSendEmail={handleSendEmail}
                onSendWhatsapp={handleSendWhatsApp}
                canSend={!!lastSale}
                sendingChannel={sendingChannel}
              />
            </div>
          </>
        }
      />
      <DiscountModal
        open={!!discountTarget}
        onClose={() => setDiscountTarget(null)}
        onSubmit={handleDiscountSubmit}
      />
      <PriceOverrideModal
        open={!!priceTarget}
        price={currentPrice}
        onClose={() => setPriceTarget(null)}
        onSubmit={handlePriceOverride}
      />
      <PaymentsModal
        open={paymentsOpen}
        total={totals.grand}
        terminals={terminalOptions}
        defaultTerminalId={selectedTerminal}
        tipSuggestions={tipSuggestions}
        onClose={() => setPaymentsOpen(false)}
        onSubmit={(paymentsDraft) => {
          void handlePaymentsSubmit(paymentsDraft as PaymentDraft[]);
        }}
      />
      <HoldResumeDrawer
        open={holdDrawerOpen}
        items={holdItems}
        onClose={() => setHoldDrawerOpen(false)}
        onResume={(id) => {
          void onResumeHold(id);
        }}
        onDelete={(id) => setHoldItems((prev) => prev.filter((item) => item.id !== id))}
      />
      <FastCustomerModal
        open={fastCustomerOpen}
        onClose={() => setFastCustomerOpen(false)}
        onSubmit={(payload) => {
          setCustomer(() => {
            const nextCustomer: Customer = { id: `fast-${Date.now()}`, name: payload.name };
            if (payload.phone) {
              nextCustomer.phone = payload.phone;
            }
            if (payload.email) {
              nextCustomer.email = payload.email;
            }
            if (payload.docId) {
              nextCustomer.docId = payload.docId;
            }
            return nextCustomer;
          });
          setFastCustomerOpen(false);
          // TODO(wire): creación inmediata de cliente
        }}
      />
      <OfflineQueueDrawer
        open={offlineDrawerOpen}
        items={offlineQueue}
        onClose={() => setOfflineDrawerOpen(false)}
        onRetry={() => {
          void handleOfflineRetry();
        }}
        onPurge={(id) => handleOfflinePurge(id)}
      />
    </div>
  );
}<|MERGE_RESOLUTION|>--- conflicted
+++ resolved
@@ -86,11 +86,9 @@
   const [fastCustomerOpen, setFastCustomerOpen] = useState<boolean>(false);
   const [offlineDrawerOpen, setOfflineDrawerOpen] = useState<boolean>(false);
   const [holdItems, setHoldItems] = useState<HoldSale[]>([]);
-<<<<<<< HEAD
   const [lastSale, setLastSale] = useState<{ id: string; number: string; receiptUrl?: string | null } | null>(null);
   const [lastSaleContact, setLastSaleContact] = useState<{ email?: string; phone?: string; docId?: string; name?: string } | null>(null);
   const [sendingChannel, setSendingChannel] = useState<"email" | "whatsapp" | null>(null);
-=======
   const terminalOptions = useMemo<TerminalOption[]>(
     () => [
       { id: "atl-01", label: "Terminal Atlántida" },
@@ -130,7 +128,6 @@
       localStorage.setItem("sm_pos_tip_suggestions", JSON.stringify(tipSuggestions));
     }
   }, [tipSuggestions]);
->>>>>>> d48a43b9
   // [PACK22-POS-SEARCH-STATE-START]
   const [q, setQ] = useState("");
   const [loadingSearch, setLoadingSearch] = useState(false);
