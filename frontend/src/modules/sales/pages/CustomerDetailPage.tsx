--- conflicted
+++ resolved
@@ -7,18 +7,15 @@
 import { required, emailish, phoneish } from "../utils/forms";
 // [PACK23-CUSTOMERS-DETAIL-IMPORTS-END]
 import { CustomerDetailCard } from "../components/customers";
-<<<<<<< HEAD
 // [PACK26-CUSTOMERS-DETAIL-PERMS-START]
 import { useAuthz, PERMS, RequirePerm } from "../../../auth/useAuthz";
 import { logUI } from "../../../services/audit";
 // [PACK26-CUSTOMERS-DETAIL-PERMS-END]
-=======
 // [PACK25-SKELETON-USE-START]
 import { Skeleton } from "@/ui/Skeleton";
 // [PACK25-SKELETON-USE-END]
 import { readQueue } from "@/services/offline";
 import { flushOffline, safeCreateCustomer, safeUpdateCustomer } from "../utils/offline";
->>>>>>> d754b6e0
 
 type CustomerProfile = {
   id?: string;
@@ -114,7 +111,6 @@
     setSaving(true);
     try {
       if (id) {
-<<<<<<< HEAD
         const updated = await SalesCustomers.updateCustomer(id, partial);
         setData(updated);
         await logUI({ ts: Date.now(), userId: user?.id, module: "CUSTOMERS", action: "update", entityId: id });
@@ -122,7 +118,6 @@
         const created = await SalesCustomers.createCustomer(partial as Omit<Customer, "id">);
         setData(created);
         await logUI({ ts: Date.now(), userId: user?.id, module: "CUSTOMERS", action: "create", entityId: created?.id ? String(created.id) : undefined });
-=======
         const updated = await safeUpdateCustomer(id, partial);
         if (updated) {
           setData(updated);
@@ -138,7 +133,6 @@
         } else {
           setOfflineNotice("Cliente encolado offline. Reintenta sincronizar más tarde.");
         }
->>>>>>> d754b6e0
         // TODO: navegar a detalle created.id si el router lo soporta
       }
       if (typeof window !== "undefined") {
@@ -157,7 +151,6 @@
     id: form.id ?? "nuevo",
   };
 
-<<<<<<< HEAD
   // [PACK26-CUSTOMERS-DETAIL-GUARD-START]
   if (id && !canView) {
     return <div>No autorizado</div>;
@@ -169,7 +162,6 @@
 
   return (
     <div style={{ display: "grid", gap: 16, maxWidth: 600 }}>
-=======
   const handleFlush = useCallback(async () => {
     setFlushing(true);
     try {
@@ -188,7 +180,6 @@
       return <Skeleton lines={6} />;
     }
     return (
->>>>>>> d754b6e0
       <CustomerDetailCard
         value={{
           id: detailCardValue.id ?? "nuevo",
