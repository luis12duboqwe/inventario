import React from "react";
// [PACK23-RETURNS-DETAIL-IMPORTS-START]
import { useCallback, useEffect, useMemo, useState } from "react";
import { useParams } from "react-router-dom";
import { SalesReturns } from "../../../services/sales";
import type { ReturnDoc, ReturnCreate } from "../../../services/sales";
import { linesToTable } from "../utils/adapters";
// [PACK23-RETURNS-DETAIL-IMPORTS-END]
import { ReturnEditor } from "../components/returns";
import { Table } from "../components/common";
<<<<<<< HEAD
// [PACK27-PRINT-IMPORT-RETURNS-START]
import { openPrintable } from "@/lib/print";
// [PACK27-PRINT-IMPORT-RETURNS-END]
=======
// [PACK25-SKELETON-USE-START]
import { Skeleton } from "@/ui/Skeleton";
// [PACK25-SKELETON-USE-END]
import { readQueue } from "@/services/offline";
import { flushOffline, safeCreateReturn } from "../utils/offline";
>>>>>>> 5a964182

const lineColumns = [
  { key: "name", label: "Producto" },
  { key: "qty", label: "Cantidad", align: "center" as const },
  { key: "price", label: "Precio", align: "right" as const },
  { key: "discount", label: "Descuento", align: "center" as const },
  { key: "total", label: "Total", align: "right" as const },
];

const reasonLabels: Record<ReturnDoc["reason"], string> = {
  DEFECT: "Defecto",
  BUYER_REMORSE: "Remordimiento",
  WARRANTY: "Garantía",
  OTHER: "Otro",
};

function formatCurrency(value?: number) {
  if (typeof value !== "number") return "—";
  return new Intl.NumberFormat("es-MX", { style: "currency", currency: "MXN" }).format(value);
}

function formatDate(value?: string) {
  if (!value) return "—";
  const parsed = new Date(value);
  if (Number.isNaN(parsed.getTime())) return value;
  return parsed.toLocaleString();
}

export function ReturnDetailPage() {
  // [PACK23-RETURNS-DETAIL-STATE-START]
  const { id } = useParams(); // si no hay id -> modo crear
  const [data, setData] = useState<ReturnDoc | null>(null);
  const [loading, setLoading] = useState(false);
  const [saving, setSaving] = useState(false);
  // [PACK23-RETURNS-DETAIL-STATE-END]
  const [pendingOffline, setPendingOffline] = useState(0);
  const [flushing, setFlushing] = useState(false);
  const [flushMessage, setFlushMessage] = useState<string | null>(null);
  const [offlineNotice, setOfflineNotice] = useState<string | null>(null);

  // [PACK23-RETURNS-DETAIL-FETCH-START]
  useEffect(() => {
    (async () => {
      if (!id) return;
      setLoading(true);
      try { setData(await SalesReturns.getReturn(id)); }
      finally { setLoading(false); }
    })();
  }, [id]);
  // [PACK23-RETURNS-DETAIL-FETCH-END]

  useEffect(() => {
    if (typeof window === "undefined") return;
    setPendingOffline(readQueue().length);
  }, []);

  useEffect(() => {
    if (typeof window === "undefined") return;
    setPendingOffline(readQueue().length);
  }, [data]);

  // [PACK23-RETURNS-DETAIL-SAVE-START]
  async function onCreate(payload: ReturnCreate) {
    setSaving(true);
    try {
<<<<<<< HEAD
      const r = await SalesReturns.createReturn(payload);
      setData(r);
      // [PACK27-PRINT-RETURN-CREATE-START]
      if (r.printable) {
        openPrintable(r.printable, "nota-devolucion");
      }
      // [PACK27-PRINT-RETURN-CREATE-END]
=======
      const r = await safeCreateReturn(payload);
      if (r) {
        setData(r);
        setOfflineNotice(null);
      } else {
        setOfflineNotice("Devolución registrada offline. Reintenta sincronizar más tarde.");
      }
      if (typeof window !== "undefined") {
        setPendingOffline(readQueue().length);
      }
>>>>>>> 5a964182
      // TODO: navegar a detalle r.id si tu router lo soporta
    } finally {
      setSaving(false);
    }
  }
  // [PACK23-RETURNS-DETAIL-SAVE-END]

  const handleFlush = useCallback(async () => {
    setFlushing(true);
    try {
      const result = await flushOffline();
      setPendingOffline(result.pending);
      setFlushMessage(`Reintentadas: ${result.flushed}. Pendientes: ${result.pending}.`);
    } catch {
      setFlushMessage("No fue posible sincronizar. Intenta de nuevo más tarde.");
    } finally {
      setFlushing(false);
    }
  }, []);

  const isCreateMode = !id;
  const lineRows = linesToTable(
    (data?.lines || []).map((line) => ({
      productId: line.productId,
      name: line.name ?? String(line.productId),
      qty: line.qty,
      price: line.price,
    }))
  );

  const headerSection = useMemo(() => {
    if (!isCreateMode && loading && !data) {
      return <Skeleton lines={6} />;
    }
    return (
      <div style={{ display: "flex", justifyContent: "space-between", alignItems: "center" }}>
        <h2 style={{ margin: 0 }}>Devolución #{data?.number ?? "—"}</h2>
        <span style={{ color: "#9ca3af" }}>
          {data ? formatDate(data.date) : loading ? "Cargando…" : "—"}
        </span>
      </div>
    );
  }, [data, isCreateMode, loading]);

  return (
    <div style={{ display: "grid", gap: 16 }}>
      {pendingOffline > 0 ? (
        <div style={{ display: "flex", gap: 8, alignItems: "center" }}>
          <span style={{ color: "#fbbf24" }}>Pendientes offline: {pendingOffline}</span>
          <button
            type="button"
            onClick={handleFlush}
            disabled={flushing}
            style={{ padding: "6px 12px", borderRadius: 8, border: "none", background: "rgba(56,189,248,0.16)", color: "#e0f2fe" }}
          >
            {flushing ? "Reintentando…" : "Reintentar pendientes"}
          </button>
        </div>
      ) : null}
      {flushMessage ? <div style={{ color: "#9ca3af", fontSize: 12 }}>{flushMessage}</div> : null}
      {offlineNotice ? <div style={{ color: "#fbbf24", fontSize: 13 }}>{offlineNotice}</div> : null}
      {isCreateMode ? (
        <>
          <ReturnEditor
            onSubmit={(payload) => {
              if (saving) return;
              onCreate({
                reason: payload.reason as ReturnDoc["reason"],
                note: payload.note,
                lines: payload.lines.map((line) => ({
                  productId: line.id,
                  name: line.name,
                  qty: line.qty,
                  price: line.price,
                  imei: line.imei,
                  restock: line.restock,
                })),
                ticketNumber: payload.lines[0]?.ticket,
              });
            }}
          />
          {data && (
            <div style={{ display: "grid", gap: 12 }}>
<<<<<<< HEAD
              <div style={{ display: "flex", justifyContent: "space-between", alignItems: "center", gap: 12 }}>
                <h2 style={{ margin: 0 }}>Devolución #{data.number}</h2>
                <div style={{ display: "flex", alignItems: "center", gap: 8 }}>
                  <span style={{ color: "#9ca3af" }}>{formatDate(data.date)}</span>
                  {/* [PACK27-PRINT-BUTTON-START] */}
                  <button
                    style={{ padding: "6px 12px", borderRadius: 8, background: "#1f2937", color: "#e0f2fe", border: "1px solid #334155" }}
                    onClick={() => openPrintable(data.printable, "documento")}
                    disabled={!data.printable}
                  >
                    Imprimir
                  </button>
                  {/* [PACK27-PRINT-BUTTON-END] */}
                </div>
              </div>
=======
              {headerSection}
>>>>>>> 5a964182
              <div style={{ display: "grid", gap: 4, color: "#9ca3af" }}>
                <span>
                  Motivo: <strong>{reasonLabels[data.reason] ?? data.reason}</strong>
                </span>
                <span>Crédito: <strong>{formatCurrency(data.totalCredit)}</strong></span>
              </div>
              <Table cols={lineColumns} rows={lineRows} />
            </div>
          )}
        </>
      ) : (
        <div style={{ display: "grid", gap: 12 }}>
<<<<<<< HEAD
          <div style={{ display: "flex", justifyContent: "space-between", alignItems: "center", gap: 12 }}>
            <h2 style={{ margin: 0 }}>Devolución #{data?.number ?? "—"}</h2>
            <div style={{ display: "flex", alignItems: "center", gap: 8 }}>
              <span style={{ color: "#9ca3af" }}>
                {data ? formatDate(data.date) : loading ? "Cargando…" : "—"}
              </span>
              {/* [PACK27-PRINT-BUTTON-START] */}
              <button
                style={{ padding: "6px 12px", borderRadius: 8, background: "#1f2937", color: "#e0f2fe", border: "1px solid #334155" }}
                onClick={() => openPrintable(data?.printable, "documento")}
                disabled={!data?.printable}
              >
                Imprimir
              </button>
              {/* [PACK27-PRINT-BUTTON-END] */}
            </div>
          </div>
=======
          {headerSection}
>>>>>>> 5a964182
          <div style={{ display: "grid", gap: 4, color: "#9ca3af" }}>
            <span>
              Motivo: <strong>{data ? reasonLabels[data.reason] ?? data.reason : "—"}</strong>
            </span>
            <span>Crédito: <strong>{formatCurrency(data?.totalCredit)}</strong></span>
          </div>
          <Table cols={lineColumns} rows={lineRows} />
        </div>
      )}
    </div>
  );
}<|MERGE_RESOLUTION|>--- conflicted
+++ resolved
@@ -8,17 +8,14 @@
 // [PACK23-RETURNS-DETAIL-IMPORTS-END]
 import { ReturnEditor } from "../components/returns";
 import { Table } from "../components/common";
-<<<<<<< HEAD
 // [PACK27-PRINT-IMPORT-RETURNS-START]
 import { openPrintable } from "@/lib/print";
 // [PACK27-PRINT-IMPORT-RETURNS-END]
-=======
 // [PACK25-SKELETON-USE-START]
 import { Skeleton } from "@/ui/Skeleton";
 // [PACK25-SKELETON-USE-END]
 import { readQueue } from "@/services/offline";
 import { flushOffline, safeCreateReturn } from "../utils/offline";
->>>>>>> 5a964182
 
 const lineColumns = [
   { key: "name", label: "Producto" },
@@ -84,7 +81,6 @@
   async function onCreate(payload: ReturnCreate) {
     setSaving(true);
     try {
-<<<<<<< HEAD
       const r = await SalesReturns.createReturn(payload);
       setData(r);
       // [PACK27-PRINT-RETURN-CREATE-START]
@@ -92,7 +88,6 @@
         openPrintable(r.printable, "nota-devolucion");
       }
       // [PACK27-PRINT-RETURN-CREATE-END]
-=======
       const r = await safeCreateReturn(payload);
       if (r) {
         setData(r);
@@ -103,7 +98,6 @@
       if (typeof window !== "undefined") {
         setPendingOffline(readQueue().length);
       }
->>>>>>> 5a964182
       // TODO: navegar a detalle r.id si tu router lo soporta
     } finally {
       setSaving(false);
@@ -187,7 +181,6 @@
           />
           {data && (
             <div style={{ display: "grid", gap: 12 }}>
-<<<<<<< HEAD
               <div style={{ display: "flex", justifyContent: "space-between", alignItems: "center", gap: 12 }}>
                 <h2 style={{ margin: 0 }}>Devolución #{data.number}</h2>
                 <div style={{ display: "flex", alignItems: "center", gap: 8 }}>
@@ -203,9 +196,7 @@
                   {/* [PACK27-PRINT-BUTTON-END] */}
                 </div>
               </div>
-=======
               {headerSection}
->>>>>>> 5a964182
               <div style={{ display: "grid", gap: 4, color: "#9ca3af" }}>
                 <span>
                   Motivo: <strong>{reasonLabels[data.reason] ?? data.reason}</strong>
@@ -218,7 +209,6 @@
         </>
       ) : (
         <div style={{ display: "grid", gap: 12 }}>
-<<<<<<< HEAD
           <div style={{ display: "flex", justifyContent: "space-between", alignItems: "center", gap: 12 }}>
             <h2 style={{ margin: 0 }}>Devolución #{data?.number ?? "—"}</h2>
             <div style={{ display: "flex", alignItems: "center", gap: 8 }}>
@@ -236,9 +226,7 @@
               {/* [PACK27-PRINT-BUTTON-END] */}
             </div>
           </div>
-=======
           {headerSection}
->>>>>>> 5a964182
           <div style={{ display: "grid", gap: 4, color: "#9ca3af" }}>
             <span>
               Motivo: <strong>{data ? reasonLabels[data.reason] ?? data.reason : "—"}</strong>
