import React from "react";
// [PACK23-QUOTES-DETAIL-IMPORTS-START]
import { useCallback, useEffect, useMemo, useState } from "react";
import { useParams } from "react-router-dom";
import { SalesQuotes } from "../../../services/sales";
import type { Quote, QuoteCreate } from "../../../services/sales";
import { linesToTable } from "../utils/adapters";
// [PACK23-QUOTES-DETAIL-IMPORTS-END]
import { QuoteEditor } from "../components/quotes";
import { Table } from "../components/common";
<<<<<<< HEAD
// [PACK27-PRINT-IMPORT-START]
import { openPrintable } from "@/lib/print";
// [PACK27-PRINT-IMPORT-END]
=======
// [PACK25-SKELETON-USE-START]
import { Skeleton } from "@/ui/Skeleton";
// [PACK25-SKELETON-USE-END]
import { readQueue } from "@/services/offline";
import { flushOffline } from "../utils/offline";
>>>>>>> 5a964182

type QuoteValue = {
  customer?: string;
  note?: string;
  lines: { id: string; name: string; qty: number; price: number }[];
};

const lineColumns = [
  { key: "name", label: "Producto" },
  { key: "qty", label: "Cantidad", align: "center" as const },
  { key: "price", label: "Precio", align: "right" as const },
  { key: "discount", label: "Descuento", align: "center" as const },
  { key: "total", label: "Total", align: "right" as const },
];

function formatCurrency(value?: number) {
  if (typeof value !== "number") return "—";
  return new Intl.NumberFormat("es-MX", { style: "currency", currency: "MXN" }).format(value);
}

export function QuoteDetailPage() {
  // [PACK23-QUOTES-DETAIL-STATE-START]
  const { id } = useParams();
  const [data, setData] = useState<Quote | null>(null);
  const [saving, setSaving] = useState(false);
  const [loading, setLoading] = useState(false);
  // [PACK23-QUOTES-DETAIL-STATE-END]
  const [converting, setConverting] = useState(false);
  const [value, setValue] = useState<QuoteValue>({ lines: [] });
  const [pendingOffline, setPendingOffline] = useState(0);
  const [flushing, setFlushing] = useState(false);
  const [flushMessage, setFlushMessage] = useState<string | null>(null);

  // [PACK23-QUOTES-DETAIL-FETCH-START]
  async function load() {
    if (!id) return;
    setLoading(true);
    try { setData(await SalesQuotes.getQuote(id)); }
    finally { setLoading(false); }
  }
  useEffect(() => { load(); }, [id]);
  // [PACK23-QUOTES-DETAIL-FETCH-END]

  useEffect(() => {
    if (typeof window === "undefined") return;
    setPendingOffline(readQueue().length);
  }, []);

  useEffect(() => {
    if (typeof window === "undefined") return;
    setPendingOffline(readQueue().length);
  }, [data]);

  useEffect(() => {
    if (!data) return;
    setValue({
      customer: data.customerName ?? "",
      note: data.note ?? "",
      lines: (data.lines || []).map((line) => ({
        id: String(line.productId),
        name: line.name ?? String(line.productId),
        qty: line.qty,
        price: line.price,
      })),
    });
  }, [data]);

  // [PACK23-QUOTES-DETAIL-ACTIONS-START]
  async function onSave(partial: Partial<QuoteCreate>) {
    if (!id) return;
    setSaving(true);
    try { const updated = await SalesQuotes.updateQuote(id, partial); setData(updated); }
    finally { setSaving(false); }
  }

  async function onConvert() {
    if (!id) return;
    setConverting(true);
    try {
      const r = await SalesQuotes.convertQuoteToSale(id);
      // [PACK27-PRINT-QUOTE-CONVERT-START]
      if (r.printable) {
        openPrintable(r.printable, "factura");
      }
      // [PACK27-PRINT-QUOTE-CONVERT-END]
      await load();
      return r;
    } finally {
      setConverting(false);
    }
  }
  // [PACK23-QUOTES-DETAIL-ACTIONS-END]

  const canSave = !loading && !saving && Boolean(data);
  const lineRows = linesToTable(data?.lines || []);
  const totals = data?.totals;

  const handleFlush = useCallback(async () => {
    setFlushing(true);
    try {
      const result = await flushOffline();
      setPendingOffline(result.pending);
      setFlushMessage(`Reintentadas: ${result.flushed}. Pendientes: ${result.pending}.`);
    } catch {
      setFlushMessage("No fue posible sincronizar. Intenta nuevamente más tarde.");
    } finally {
      setFlushing(false);
    }
  }, []);

  const headerSection = useMemo(() => {
    if (loading && !data) {
      return <Skeleton lines={5} />;
    }
    return (
      <div style={{ display: "flex", justifyContent: "space-between", alignItems: "center" }}>
        <h2 style={{ margin: 0 }}>Cotización #{data?.number ?? "—"}</h2>
        <span style={{ color: "#9ca3af" }}>{data ? new Date(data.date).toLocaleString() : loading ? "Cargando…" : "—"}</span>
      </div>
    );
  }, [data, loading]);

  return (
    <div style={{ display: "grid", gap: 16 }}>
      {pendingOffline > 0 ? (
        <div style={{ display: "flex", gap: 8, alignItems: "center" }}>
          <span style={{ color: "#fbbf24" }}>Pendientes offline: {pendingOffline}</span>
          <button
            type="button"
            onClick={handleFlush}
            disabled={flushing}
            style={{ padding: "6px 12px", borderRadius: 8, border: "none", background: "rgba(56,189,248,0.16)", color: "#e0f2fe" }}
          >
            {flushing ? "Reintentando…" : "Reintentar pendientes"}
          </button>
        </div>
      ) : null}
      {flushMessage ? <div style={{ color: "#9ca3af", fontSize: 12 }}>{flushMessage}</div> : null}
      <div style={{ display: "grid", gap: 12 }}>
        {headerSection}
        <QuoteEditor value={value} onChange={setValue} />
      </div>
      <div>
        <h3 style={{ marginBottom: 8 }}>Líneas</h3>
        <Table cols={lineColumns} rows={lineRows} />
      </div>
      <div style={{ display: "flex", justifyContent: "flex-end", gap: 12, alignItems: "center" }}>
        <div style={{ marginRight: "auto", color: "#9ca3af" }}>
          Total: <strong>{formatCurrency(totals?.grand)}</strong>
        </div>
        <button
          style={{ padding: "8px 12px", borderRadius: 8 }}
          disabled={!canSave}
          onClick={async () => {
            if (!data) return;
            const mappedLines = (data.lines || []).map((line) => {
              const updated = value.lines.find((item) => item.id === String(line.productId));
              if (!updated) return line;
              return {
                ...line,
                name: updated.name,
                qty: updated.qty,
                price: updated.price,
              };
            });
            await onSave({
              note: value.note,
              customerName: value.customer,
              lines: mappedLines,
            });
          }}
        >
          {saving ? "Guardando…" : "Guardar"}
        </button>
        {/* [PACK27-PRINT-BUTTON-START] */}
        <button
          style={{ padding: "8px 12px", borderRadius: 8, background: "#1f2937", color: "#e0f2fe", border: "1px solid #334155" }}
          onClick={() => openPrintable(data?.printable, "documento")}
          disabled={!data?.printable}
        >
          Imprimir
        </button>
        {/* [PACK27-PRINT-BUTTON-END] */}
        <button
          style={{ padding: "8px 12px", borderRadius: 8, background: "#22c55e", color: "#0b1220", border: 0 }}
          disabled={loading || converting}
          onClick={onConvert}
        >
          {converting ? "Convirtiendo…" : "Convertir a venta"}
        </button>
      </div>
    </div>
  );
}<|MERGE_RESOLUTION|>--- conflicted
+++ resolved
@@ -8,17 +8,14 @@
 // [PACK23-QUOTES-DETAIL-IMPORTS-END]
 import { QuoteEditor } from "../components/quotes";
 import { Table } from "../components/common";
-<<<<<<< HEAD
 // [PACK27-PRINT-IMPORT-START]
 import { openPrintable } from "@/lib/print";
 // [PACK27-PRINT-IMPORT-END]
-=======
 // [PACK25-SKELETON-USE-START]
 import { Skeleton } from "@/ui/Skeleton";
 // [PACK25-SKELETON-USE-END]
 import { readQueue } from "@/services/offline";
 import { flushOffline } from "../utils/offline";
->>>>>>> 5a964182
 
 type QuoteValue = {
   customer?: string;
