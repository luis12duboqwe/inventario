import React from "react";
// [PACK23-QUOTES-LIST-IMPORTS-START]
import { useCallback, useEffect, useMemo, useState } from "react";
import { Link } from "react-router-dom";
import { SalesQuotes } from "../../../services/sales";
import type { Quote, QuoteListParams } from "../../../services/sales";
// [PACK23-QUOTES-LIST-IMPORTS-END]
import { FiltersBar, SidePanel, SummaryCards, Table } from "../components/common";
<<<<<<< HEAD
// [PACK27-INJECT-EXPORT-QUOTES-START]
import ExportDropdown from "@/components/ExportDropdown";
// [PACK27-INJECT-EXPORT-QUOTES-END]
=======
// [PACK25-SKELETON-USE-START]
import { Skeleton } from "@/ui/Skeleton";
// [PACK25-SKELETON-USE-END]
import { readQueue } from "@/services/offline";
import { flushOffline } from "../utils/offline";
>>>>>>> 5a964182

const columns = [
  { key: "date", label: "Fecha" },
  { key: "number", label: "#Q" },
  { key: "customer", label: "Cliente" },
  { key: "items", label: "Ítems", align: "center" as const },
  { key: "total", label: "Total", align: "right" as const },
  { key: "status", label: "Estado" },
];
// [PACK23-QUOTES-LIST-COLUMNS-START]
columns.push({ key: "actions", label: "Acciones", align: "center" as const });
// [PACK23-QUOTES-LIST-COLUMNS-END]

type QuoteRow = {
  id: string;
  date: string;
  number: string;
  customer: string;
  items: number;
  total: string;
  status: string;
  actions: React.ReactNode;
};

const statusLabels: Record<Quote["status"], string> = {
  OPEN: "Abierta",
  APPROVED: "Aprobada",
  EXPIRED: "Expirada",
  CONVERTED: "Convertida",
};

function formatCurrency(value?: number) {
  if (typeof value !== "number") return "—";
  return new Intl.NumberFormat("es-MX", { style: "currency", currency: "MXN" }).format(value);
}

function formatDate(value?: string) {
  if (!value) return "—";
  const date = new Date(value);
  if (Number.isNaN(date.getTime())) return value;
  return date.toLocaleDateString();
}

export function QuotesListPage() {
  // [PACK23-QUOTES-LIST-STATE-START]
  const [items, setItems] = useState<Quote[]>([]);
  const [total, setTotal] = useState(0);
  const [page, setPage] = useState(1);
  const [pageSize] = useState(20);
  const [q, setQ] = useState("");
  const [status, setStatus] = useState<Quote["status"] | undefined>(undefined);
  const [loading, setLoading] = useState(false);
  // [PACK23-QUOTES-LIST-STATE-END]
  const [selectedRow, setSelectedRow] = useState<Quote | null>(null);
  const [pendingOffline, setPendingOffline] = useState(0);
  const [flushing, setFlushing] = useState(false);
  const [flushMessage, setFlushMessage] = useState<string | null>(null);

  // [PACK23-QUOTES-LIST-FETCH-START]
  async function fetchQuotes(extra?: Partial<QuoteListParams>) {
    setLoading(true);
    try {
      const res = await SalesQuotes.listQuotes({ page, pageSize, q, status, ...extra });
      setItems(res.items || []);
      setTotal(res.total || 0);
    } finally {
      setLoading(false);
    }
  }

  useEffect(() => { fetchQuotes(); }, [page, pageSize, status]);
  // [PACK23-QUOTES-LIST-FETCH-END]

  useEffect(() => {
    if (typeof window === "undefined") return;
    setPendingOffline(readQueue().length);
  }, []);

  useEffect(() => {
    if (typeof window === "undefined") return;
    setPendingOffline(readQueue().length);
  }, [items]);

  // [PACK23-QUOTES-LIST-UI-START]
  function onSearch(e: React.FormEvent) { e.preventDefault(); setPage(1); fetchQuotes({ page: 1 }); }
  function onStatusChange(s: Quote["status"] | undefined) { setStatus(s); setPage(1); fetchQuotes({ page: 1, status: s }); }
  // [PACK23-QUOTES-LIST-UI-END]

  const rows: QuoteRow[] = useMemo(
    () =>
      items.map((quote) => ({
        id: String(quote.id),
        date: formatDate(quote.date),
        number: quote.number,
        customer: quote.customerName ?? "—",
        items: quote.lines?.length ?? 0,
        total: formatCurrency(quote.totals?.grand),
        status: statusLabels[quote.status] ?? quote.status,
        actions: <Link to={`/sales/quotes/${quote.id}`} style={{ color: "#38bdf8" }}>Ver</Link>,
      })),
    [items],
  );

  const handleRowSelect = useCallback(
    (row: QuoteRow | Record<string, unknown>) => {
      const rowId = String((row as QuoteRow).id ?? "");
      const found = items.find((item) => String(item.id) === rowId);
      setSelectedRow(found ?? null);
    },
    [items],
  );

  const pages = Math.max(1, Math.ceil(total / pageSize) || 1);
  const statusOptions: Array<{ value: Quote["status"] | undefined; label: string }> = [
    { value: undefined, label: "Todos" },
    { value: "OPEN", label: statusLabels.OPEN },
    { value: "APPROVED", label: statusLabels.APPROVED },
    { value: "EXPIRED", label: statusLabels.EXPIRED },
    { value: "CONVERTED", label: statusLabels.CONVERTED },
  ];

  return (
    <div style={{ display: "grid", gap: 12 }}>
      <SummaryCards
        items={[
          { label: "Cotizaciones", value: loading ? "Cargando…" : total.toString() },
          { label: "Abiertas", value: items.filter((item) => item.status === "OPEN").length.toString() },
          { label: "Convertidas", value: items.filter((item) => item.status === "CONVERTED").length.toString() },
        ]}
      />
<<<<<<< HEAD
      <div
        style={{
          display: "flex",
          flexWrap: "wrap",
          gap: 12,
          justifyContent: "space-between",
          alignItems: "center",
        }}
      >
        <form onSubmit={onSearch} style={{ flex: "1 1 320px" }}>
          <FiltersBar>
            <input
              placeholder="#Q/Cliente"
              value={q}
              onChange={(event) => setQ(event.target.value)}
              style={{ padding: 8, borderRadius: 8 }}
            />
            <select
              value={status ?? ""}
              onChange={(event) => onStatusChange(event.target.value ? (event.target.value as Quote["status"]) : undefined)}
              style={{ padding: 8, borderRadius: 8 }}
            >
              {statusOptions.map((option) => (
                <option key={option.label} value={option.value ?? ""}>
                  {option.label}
                </option>
              ))}
            </select>
            <button
              type="submit"
              style={{ padding: "8px 16px", borderRadius: 8, background: "#38bdf8", color: "#0f172a", border: "none" }}
              disabled={loading}
            >
              Buscar
            </button>
          </FiltersBar>
        </form>
        <ExportDropdown entity="quotes" currentItems={items} />
      </div>
      <Table
        cols={columns}
        rows={rows}
        onRowClick={(row) => {
          const rowId = String((row as QuoteRow).id ?? "");
          const found = items.find((item) => String(item.id) === rowId);
          setSelectedRow(found ?? null);
        }}
      />
=======
      <form onSubmit={onSearch}>
        <FiltersBar>
          <input
            placeholder="#Q/Cliente"
            value={q}
            onChange={(event) => setQ(event.target.value)}
            style={{ padding: 8, borderRadius: 8 }}
          />
          <select
            value={status ?? ""}
            onChange={(event) => onStatusChange(event.target.value ? (event.target.value as Quote["status"]) : undefined)}
            style={{ padding: 8, borderRadius: 8 }}
          >
            {statusOptions.map((option) => (
              <option key={option.label} value={option.value ?? ""}>
                {option.label}
              </option>
            ))}
          </select>
          <button
            type="submit"
            style={{ padding: "8px 16px", borderRadius: 8, background: "#38bdf8", color: "#0f172a", border: "none" }}
            disabled={loading}
          >
            Buscar
          </button>
        </FiltersBar>
      </form>
      {pendingOffline > 0 ? (
        <div style={{ display: "flex", gap: 8, alignItems: "center" }}>
          <span style={{ color: "#fbbf24" }}>Pendientes offline: {pendingOffline}</span>
          <button
            type="button"
            onClick={async () => {
              setFlushing(true);
              try {
                const result = await flushOffline();
                setPendingOffline(result.pending);
                setFlushMessage(`Reintentadas: ${result.flushed}. Pendientes: ${result.pending}.`);
              } catch {
                setFlushMessage("No fue posible sincronizar. Intenta nuevamente.");
              } finally {
                setFlushing(false);
              }
            }}
            disabled={flushing}
            style={{ padding: "6px 12px", borderRadius: 8, border: "none", background: "rgba(56,189,248,0.16)", color: "#e0f2fe" }}
          >
            {flushing ? "Reintentando…" : "Reintentar pendientes"}
          </button>
        </div>
      ) : null}
      {flushMessage ? <div style={{ color: "#9ca3af", fontSize: 12 }}>{flushMessage}</div> : null}
      {loading ? (
        <Skeleton lines={10} />
      ) : (
        <Table
          cols={columns}
          rows={rows}
          onRowClick={handleRowSelect}
        />
      )}
>>>>>>> 5a964182
      <div style={{ display: "flex", justifyContent: "space-between", alignItems: "center" }}>
        <span style={{ color: "#9ca3af" }}>
          Página {page} de {pages}
        </span>
        <div style={{ display: "flex", gap: 8 }}>
          <button
            type="button"
            onClick={() => setPage((current) => Math.max(1, current - 1))}
            disabled={loading || page <= 1}
            style={{ padding: "6px 12px", borderRadius: 8, background: "rgba(56,189,248,0.12)", color: "#e0f2fe", border: "none" }}
          >
            Anterior
          </button>
          <button
            type="button"
            onClick={() => setPage((current) => (current < pages ? current + 1 : current))}
            disabled={loading || page >= pages}
            style={{ padding: "6px 12px", borderRadius: 8, background: "rgba(56,189,248,0.12)", color: "#e0f2fe", border: "none" }}
          >
            Siguiente
          </button>
        </div>
      </div>
      <SidePanel
        title="Cotización"
        rows={
          selectedRow
            ? [
                ["Fecha", formatDate(selectedRow.date)],
                ["#Q", selectedRow.number],
                ["Cliente", selectedRow.customerName ?? "—"],
                ["Estado", statusLabels[selectedRow.status] ?? selectedRow.status],
                ["Total", formatCurrency(selectedRow.totals?.grand)],
                ["Nota", selectedRow.note ?? "—"],
              ]
            : []
        }
        onClose={() => setSelectedRow(null)}
      />
    </div>
  );
}<|MERGE_RESOLUTION|>--- conflicted
+++ resolved
@@ -6,17 +6,14 @@
 import type { Quote, QuoteListParams } from "../../../services/sales";
 // [PACK23-QUOTES-LIST-IMPORTS-END]
 import { FiltersBar, SidePanel, SummaryCards, Table } from "../components/common";
-<<<<<<< HEAD
 // [PACK27-INJECT-EXPORT-QUOTES-START]
 import ExportDropdown from "@/components/ExportDropdown";
 // [PACK27-INJECT-EXPORT-QUOTES-END]
-=======
 // [PACK25-SKELETON-USE-START]
 import { Skeleton } from "@/ui/Skeleton";
 // [PACK25-SKELETON-USE-END]
 import { readQueue } from "@/services/offline";
 import { flushOffline } from "../utils/offline";
->>>>>>> 5a964182
 
 const columns = [
   { key: "date", label: "Fecha" },
@@ -147,7 +144,6 @@
           { label: "Convertidas", value: items.filter((item) => item.status === "CONVERTED").length.toString() },
         ]}
       />
-<<<<<<< HEAD
       <div
         style={{
           display: "flex",
@@ -196,7 +192,6 @@
           setSelectedRow(found ?? null);
         }}
       />
-=======
       <form onSubmit={onSearch}>
         <FiltersBar>
           <input
@@ -259,7 +254,6 @@
           onRowClick={handleRowSelect}
         />
       )}
->>>>>>> 5a964182
       <div style={{ display: "flex", justifyContent: "space-between", alignItems: "center" }}>
         <span style={{ color: "#9ca3af" }}>
           Página {page} de {pages}
