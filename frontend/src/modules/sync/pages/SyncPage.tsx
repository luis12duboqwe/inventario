import { useCallback, useEffect, useMemo } from "react";

import { downloadInventoryCsv, retrySyncOutbox } from "../../../api";
import SyncSummary from "../../../pages/sync/components/SyncSummary";
import SyncPanel from "../components/SyncPanel";
import { HybridQueuePanel } from "../components/HybridQueuePanel";
import { useSyncModule } from "../hooks/useSyncModule";
import { useSyncQueue } from "../hooks/useSyncQueue";

function ensureReason(raw: string | null | undefined): string | null {
  if (!raw) {
    return null;
  }
  const normalized = raw.trim();
  if (normalized.length < 5) {
    return null;
  }
  return normalized;
}

function formatLatencyMs(value?: number | null): string {
  if (typeof value !== "number" || Number.isNaN(value) || value < 0) {
    return "—";
  }
  if (value < 1000) {
    return `${value} ms`;
  }
  const seconds = value / 1000;
  if (seconds < 60) {
    return `${seconds.toFixed(1)} s`;
  }
  const minutes = Math.floor(seconds / 60);
  const remaining = Math.round(seconds % 60);
  return `${minutes} m ${remaining} s`;
}

export default function SyncPage() {
  const {
    handleSync,
    handleBackup,
    downloadInventoryReport,
    syncStatus,
    enableHybridPrep,
    outbox,
    outboxError,
    refreshOutbox,
    refreshOutboxStats,
    handleRetryOutbox,
<<<<<<< HEAD
    reprioritizeOutbox,
=======
    handleResolveOutboxConflicts,
>>>>>>> bdf29d50
    outboxStats,
    outboxConflicts,
    lastOutboxConflict,
    syncQueueSummary,
    syncHybridProgress,
    syncHybridForecast,
    syncHybridBreakdown,
    syncHybridOverview,
    syncHistory,
    syncHistoryError,
    refreshSyncHistory,
    exportSyncHistory,
    refreshSyncQueueSummary,
    token,
    pushToast,
  } = useSyncModule();

  const {
    pending,
    history,
    loading,
    online,
    enqueueDemo,
    flush,
    lastSummary,
    resetSummary,
    progress,
  } = useSyncQueue(token);

  useEffect(() => {
    if (!enableHybridPrep) {
      return;
    }
    void refreshSyncQueueSummary();
    void refreshOutbox();
    void refreshSyncHistory();
  }, [enableHybridPrep, refreshOutbox, refreshSyncHistory, refreshSyncQueueSummary]);

  const handleManualSync = useCallback(async () => {
    await handleSync();
    if (enableHybridPrep) {
      await refreshSyncQueueSummary();
      await refreshOutbox();
    }
  }, [enableHybridPrep, handleSync, refreshOutbox, refreshSyncQueueSummary]);

  const handleManualConflictResolution = useCallback(async () => {
    await handleResolveOutboxConflicts();
    await refreshOutbox();
    await refreshOutboxStats();
  }, [handleResolveOutboxConflicts, refreshOutbox, refreshOutboxStats]);

  const handleManualBackup = useCallback(async () => {
    const input = ensureReason(
      typeof window === "undefined"
        ? "Respaldo manual desde sincronización"
        : window.prompt("Motivo corporativo para el respaldo", "Respaldo manual desde sincronización"),
    );
    if (!input) {
      pushToast({ message: "Se requiere un motivo corporativo de al menos 5 caracteres.", variant: "warning" });
      return;
    }
    await handleBackup(input);
  }, [handleBackup, pushToast]);

  const handleDownloadPdf = useCallback(async () => {
    const input = ensureReason(
      typeof window === "undefined"
        ? "Reporte inventario sincronización"
        : window.prompt("Motivo para descargar el PDF", "Reporte inventario sincronización"),
    );
    if (!input) {
      pushToast({ message: "No se generó el PDF porque falta el motivo corporativo.", variant: "warning" });
      return;
    }
    try {
      await downloadInventoryReport(input);
      pushToast({ message: "PDF de inventario generado correctamente.", variant: "success" });
    } catch (error) {
      const message = error instanceof Error ? error.message : "No fue posible descargar el PDF";
      pushToast({ message, variant: "error" });
    }
  }, [downloadInventoryReport, pushToast]);

  const handleExportCsv = useCallback(async () => {
    if (!token) {
      pushToast({ message: "No hay sesión activa para descargar el CSV.", variant: "error" });
      return;
    }
    const input = ensureReason(
      typeof window === "undefined"
        ? "Exportación inventario sincronización"
        : window.prompt("Motivo para exportar el CSV", "Exportación inventario sincronización"),
    );
    if (!input) {
      pushToast({ message: "Exportación cancelada: indica un motivo corporativo válido.", variant: "warning" });
      return;
    }
    try {
      await downloadInventoryCsv(token, input);
      pushToast({ message: "CSV de inventario en cola de descarga.", variant: "success" });
    } catch (error) {
      const message = error instanceof Error ? error.message : "No fue posible generar el CSV";
      pushToast({ message, variant: "error" });
    }
  }, [pushToast, token]);

  const handleRetryEntry = useCallback(
    async (entryId: number) => {
      const reason = ensureReason(
        typeof window === "undefined"
          ? "Reintento manual desde panel"
          : window.prompt("Motivo para reintentar el evento", "Reintento manual desde panel"),
      );
      if (!reason) {
        pushToast({ message: "Indica un motivo corporativo para reintentar.", variant: "warning" });
        return;
      }
      try {
        await retrySyncOutbox(token ?? "", [entryId], reason);
        pushToast({ message: "Evento reagendado", variant: "success" });
        await refreshOutbox();
        await refreshOutboxStats();
      } catch (error) {
        const message = error instanceof Error ? error.message : "No se pudo reintentar el evento";
        pushToast({ message, variant: "error" });
      }
    },
    [pushToast, refreshOutbox, refreshOutboxStats, token],
  );

  const handlePriorityChange = useCallback(
    async (entryId: number, priority: "HIGH" | "NORMAL" | "LOW") => {
      const reason = ensureReason(
        typeof window === "undefined"
          ? "Ajuste de prioridad desde panel"
          : window.prompt("Motivo para ajustar la prioridad", "Ajuste de prioridad desde panel"),
      );
      if (!reason) {
        pushToast({ message: "Ingresa un motivo válido para priorizar el evento.", variant: "warning" });
        return;
      }
      await reprioritizeOutbox(entryId, priority, reason);
      await refreshOutbox();
      await refreshOutboxStats();
    },
    [pushToast, refreshOutbox, refreshOutboxStats, reprioritizeOutbox],
  );

  const handleExportHistory = useCallback(async () => {
    const reason = ensureReason(
      typeof window === "undefined"
        ? "Exportación historial sincronización"
        : window.prompt("Motivo para exportar historial", "Exportación historial sincronización"),
    );
    if (!reason) {
      pushToast({ message: "Debes indicar un motivo corporativo para exportar.", variant: "warning" });
      return;
    }
    await exportSyncHistory(reason);
  }, [exportSyncHistory, pushToast]);

  const hybridForecast = useMemo(() => {
    if (syncHybridForecast) {
      return {
        lookbackMinutes: syncHybridForecast.lookback_minutes,
        eventsPerMinute: syncHybridForecast.events_per_minute,
        successRate: syncHybridForecast.success_rate,
        processedRecent: syncHybridForecast.processed_recent,
        backlogPending: syncHybridForecast.backlog_pending,
        backlogFailed: syncHybridForecast.backlog_failed,
        backlogTotal: syncHybridForecast.backlog_total,
        estimatedMinutesRemaining: syncHybridForecast.estimated_minutes_remaining,
        estimatedCompletion: syncHybridForecast.estimated_completion,
        generatedAt: syncHybridForecast.generated_at,
      };
    }
    const failedLocal = history.filter((item) => item.status === "failed").length;
    const pendingLocal = pending.length;
    return {
      lookbackMinutes: 15,
      eventsPerMinute: 0,
      successRate: 0,
      processedRecent: history.length,
      backlogPending: pendingLocal,
      backlogFailed: failedLocal,
      backlogTotal: pendingLocal + failedLocal,
      estimatedMinutesRemaining: null,
      estimatedCompletion: null,
      generatedAt: null,
    };
  }, [history, pending, syncHybridForecast]);

  const modules = useMemo(() => {
    if (syncHybridBreakdown.length > 0) {
      return syncHybridBreakdown;
    }
    return [];
  }, [syncHybridBreakdown]);

  const historyPreview = useMemo(() => syncHistory.slice(0, 6), [syncHistory]);

  return (
    <div className="sync-dashboard">
      <header className="sync-dashboard__header">
        <div>
          <h1>Sincronización corporativa</h1>
          <p>
            Gestiona las sincronizaciones híbridas, monitorea la cola local y revisa los eventos del servidor.
          </p>
          {syncStatus ? <span className="pill accent">{syncStatus}</span> : null}
        </div>
        <SyncPanel
          onSync={handleManualSync}
          onBackup={handleManualBackup}
          onDownloadPdf={handleDownloadPdf}
          onExportCsv={handleExportCsv}
          syncStatus={syncStatus}
          conflictCount={outboxConflicts}
          lastConflictAt={lastOutboxConflict}
          onResolveConflicts={handleManualConflictResolution}
        />
      </header>

      <SyncSummary
        summary={syncQueueSummary}
        progress={syncHybridProgress}
        forecast={syncHybridForecast ?? null}
        breakdown={modules}
        overview={syncHybridOverview}
      />

      <HybridQueuePanel
        pending={pending}
        history={history}
        loading={loading}
        online={online}
        onFlush={flush}
        onGenerateDemo={enqueueDemo}
        lastSummary={lastSummary}
        resetSummary={resetSummary}
        progress={progress}
        forecast={hybridForecast}
        modules={modules}
      />

      <section className="sync-dashboard__logs" aria-live="polite">
        <div className="sync-dashboard__header">
          <h2>Historial de sincronización</h2>
          <div className="hybrid-queue__actions">
            <button type="button" className="btn btn-ghost" onClick={() => void refreshSyncHistory()}>
              Actualizar historial
            </button>
            <button type="button" className="btn btn-secondary" onClick={() => void handleExportHistory()}>
              Exportar CSV
            </button>
          </div>
        </div>
        {syncHistoryError ? <p className="sync-log__error">{syncHistoryError}</p> : null}
        <div className="sync-history-grid">
          {historyPreview.length === 0 ? (
            <p className="hybrid-queue__hint">Aún no hay sesiones registradas en esta instancia.</p>
          ) : (
            historyPreview.map((store) => (
              <article key={store.store_name} className="sync-history-item">
                <h3>{store.store_name}</h3>
                <ul>
                  {store.sessions.slice(0, 4).map((session) => (
                    <li key={session.id} className="sync-history-line">
                      <span className="pill neutral">{session.status}</span>
                      <span className="sync-history-mode">{session.mode}</span>
                      <span className="sync-log__time">Inicio: {new Date(session.started_at).toLocaleString("es-MX")}</span>
                      {session.finished_at ? (
                        <span className="sync-log__time">Fin: {new Date(session.finished_at).toLocaleString("es-MX")}</span>
                      ) : (
                        <span className="sync-log__time">En progreso</span>
                      )}
                      {session.error_message ? (
                        <span className="sync-history-error">{session.error_message}</span>
                      ) : null}
                    </li>
                  ))}
                </ul>
              </article>
            ))
          )}
        </div>
      </section>

      <section className="sync-dashboard__logs">
        <div className="sync-dashboard__header">
          <h2>Outbox corporativa</h2>
          <div className="hybrid-queue__actions">
            <button
              type="button"
              className="btn btn-ghost"
              onClick={() => void refreshOutbox()}
            >
              Refrescar outbox
            </button>
            <button
              type="button"
              className="btn btn-warning"
              disabled={outboxConflicts === 0}
              onClick={() => void handleManualConflictResolution()}
            >
              Resolver conflictos
            </button>
            <button
              type="button"
              className="btn btn-secondary"
              disabled={outbox.length === 0}
              onClick={() => void handleRetryOutbox()}
            >
              Reintentar eventos
            </button>
          </div>
        </div>
        {outboxError ? <p className="sync-log__error">{outboxError}</p> : null}
        {outboxStats.length === 0 ? (
          <p className="hybrid-queue__hint">No hay eventos en la outbox central.</p>
        ) : (
          <div className="card">
            <table className="sync-branch-table">
              <thead>
                <tr>
                  <th>Entidad</th>
                  <th>Prioridad</th>
                  <th>Total</th>
                  <th>Pendientes</th>
                  <th>Fallidos</th>
                  <th>Conflictos</th>
                  <th>Última actualización</th>
                </tr>
              </thead>
              <tbody>
                {outboxStats.map((entry) => (
                  <tr key={`${entry.entity_type}-${entry.priority}`}>
                    <td>{entry.entity_type}</td>
                    <td>{entry.priority}</td>
                    <td>{entry.total}</td>
                    <td>{entry.pending}</td>
                    <td>{entry.failed}</td>
                    <td>{entry.conflicts}</td>
                    <td>{entry.latest_update ? new Date(entry.latest_update).toLocaleString("es-MX") : "—"}</td>
                  </tr>
                ))}
              </tbody>
            </table>
          </div>
        )}

        <div className="section-divider">
          <h3>Detalle de eventos</h3>
          {outbox.length === 0 ? (
            <p className="hybrid-queue__hint">No hay eventos individuales para mostrar.</p>
          ) : (
            <div className="card">
              <table className="outbox-table">
                <thead>
                  <tr>
                    <th>Entidad</th>
                    <th>Operación</th>
                    <th>Estado</th>
                    <th>Prioridad</th>
                    <th>Intentos</th>
                    <th>Latencia</th>
                    <th>Último intento</th>
                    <th>Acciones</th>
                  </tr>
                </thead>
                <tbody>
                  {outbox.map((entry) => (
                    <tr key={entry.id}>
                      <td>{entry.entity_type}</td>
                      <td>{entry.operation}</td>
                      <td>
                        <span className="badge neutral">
                          {entry.status_detail?.replace("_", " ") ?? entry.status.toLowerCase()}
                        </span>
                        {entry.error_message ? (
                          <small className="sync-history-error">{entry.error_message}</small>
                        ) : null}
                      </td>
                      <td>
                        <select
                          value={entry.priority}
                          onChange={(event) =>
                            void handlePriorityChange(
                              entry.id,
                              event.target.value as "HIGH" | "NORMAL" | "LOW",
                            )
                          }
                        >
                          <option value="HIGH">Alta</option>
                          <option value="NORMAL">Normal</option>
                          <option value="LOW">Baja</option>
                        </select>
                      </td>
                      <td>{entry.attempt_count}</td>
                      <td>
                        <div className="sync-latency">
                          <span>Total: {formatLatencyMs(entry.latency_ms)}</span>
                          <span>Proceso: {formatLatencyMs(entry.processing_latency_ms)}</span>
                        </div>
                      </td>
                      <td>
                        {entry.last_attempt_at
                          ? new Date(entry.last_attempt_at).toLocaleString("es-MX")
                          : "Sin intentos"}
                      </td>
                      <td>
                        <div className="hybrid-queue__actions">
                          <button
                            type="button"
                            className="btn btn-ghost"
                            onClick={() => void handleRetryEntry(entry.id)}
                          >
                            Reintentar
                          </button>
                        </div>
                      </td>
                    </tr>
                  ))}
                </tbody>
              </table>
            </div>
          )}
        </div>
      </section>
    </div>
  );
}<|MERGE_RESOLUTION|>--- conflicted
+++ resolved
@@ -46,11 +46,8 @@
     refreshOutbox,
     refreshOutboxStats,
     handleRetryOutbox,
-<<<<<<< HEAD
     reprioritizeOutbox,
-=======
     handleResolveOutboxConflicts,
->>>>>>> bdf29d50
     outboxStats,
     outboxConflicts,
     lastOutboxConflict,
