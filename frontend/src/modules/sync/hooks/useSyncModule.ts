--- conflicted
+++ resolved
@@ -17,13 +17,10 @@
     refreshOutbox: dashboard.refreshOutbox,
     refreshOutboxStats: dashboard.refreshOutboxStats,
     handleRetryOutbox: dashboard.handleRetryOutbox,
-<<<<<<< HEAD
     reprioritizeOutbox: dashboard.reprioritizeOutbox,
-=======
     handleResolveOutboxConflicts: dashboard.handleResolveOutboxConflicts,
     outboxConflicts: dashboard.outboxConflicts,
     lastOutboxConflict: dashboard.lastOutboxConflict,
->>>>>>> bdf29d50
     outboxStats: dashboard.outboxStats,
     syncQueueSummary: dashboard.syncQueueSummary,
     syncHybridProgress: dashboard.syncHybridProgress,
