--- conflicted
+++ resolved
@@ -26,10 +26,7 @@
 import MovementForm from "./MovementForm";
 import SyncPanel from "./SyncPanel";
 import AdvancedSearch from "./AdvancedSearch";
-<<<<<<< HEAD
 import TransferOrders from "./TransferOrders";
-=======
->>>>>>> e7ceedea
 
 type Props = {
   token: string;
@@ -52,11 +49,6 @@
 function Dashboard({ token }: Props) {
   const enableCatalogPro =
     (import.meta.env.VITE_SOFTMOBILE_ENABLE_CATALOG_PRO ?? "1") !== "0";
-<<<<<<< HEAD
-  const enableTransfers =
-    (import.meta.env.VITE_SOFTMOBILE_ENABLE_TRANSFERS ?? "1") !== "0";
-=======
->>>>>>> e7ceedea
   const [stores, setStores] = useState<Store[]>([]);
   const [summary, setSummary] = useState<Summary[]>([]);
   const [devices, setDevices] = useState<Device[]>([]);
@@ -402,7 +394,6 @@
         )}
       </section>
       {enableCatalogPro ? <AdvancedSearch token={token} /> : null}
-<<<<<<< HEAD
       {enableTransfers ? (
         <TransferOrders
           token={token}
@@ -411,8 +402,6 @@
           onRefreshInventory={refreshInventoryAfterTransfer}
         />
       ) : null}
-=======
->>>>>>> e7ceedea
     </div>
   );
 }
