--- conflicted
+++ resolved
@@ -1,7 +1,3 @@
-<<<<<<< HEAD
-import DashboardLayout from "./dashboard/DashboardLayout";
-import { DashboardProvider } from "./dashboard/DashboardContext";
-=======
 import { useEffect, useMemo, useState } from "react";
 import type {
   BackupJob,
@@ -34,19 +30,12 @@
 import SyncPanel from "./SyncPanel";
 import AdvancedSearch from "./AdvancedSearch";
 import TransferOrders from "./TransferOrders";
->>>>>>> 432d4c56
 
 type Props = {
   token: string;
 };
 
 function Dashboard({ token }: Props) {
-<<<<<<< HEAD
-  return (
-    <DashboardProvider token={token}>
-      <DashboardLayout />
-    </DashboardProvider>
-=======
   const enableCatalogPro =
     (import.meta.env.VITE_SOFTMOBILE_ENABLE_CATALOG_PRO ?? "1") !== "0";
   const [stores, setStores] = useState<Store[]>([]);
@@ -454,7 +443,6 @@
         />
       ) : null}
     </div>
->>>>>>> 432d4c56
   );
 }
 
