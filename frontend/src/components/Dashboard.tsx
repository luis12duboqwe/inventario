import { useEffect, useMemo, useState } from "react";
import type {
  BackupJob,
  Device,
  InventoryMetrics,
  MovementInput,
  Store,
  Summary,
  ReleaseInfo,
  UpdateStatus,
} from "../api";
import {
  downloadInventoryPdf,
  fetchBackupHistory,
  getDevices,
  getStores,
  getSummary,
  getReleaseHistory,
  getUpdateStatus,
  getInventoryMetrics,
  registerMovement,
  runBackup,
  triggerSync,
} from "../api";
import InventoryTable from "./InventoryTable";
import MovementForm from "./MovementForm";
import SyncPanel from "./SyncPanel";
import AdvancedSearch from "./AdvancedSearch";
import TransferOrders from "./TransferOrders";
<<<<<<< HEAD
import Purchases from "./Purchases";
import Sales from "./Sales";
import Returns from "./Returns";
=======
>>>>>>> 31d23360

type Props = {
  token: string;
};

type StatusBadge = {
  tone: "warning" | "success";
  text: string;
};

type StatusCard = {
  id: string;
  icon: string;
  title: string;
  value: string;
  caption: string;
  badge?: StatusBadge;
};

function Dashboard({ token }: Props) {
  const enableCatalogPro =
    (import.meta.env.VITE_SOFTMOBILE_ENABLE_CATALOG_PRO ?? "1") !== "0";
<<<<<<< HEAD
  const enableTransfers =
    (import.meta.env.VITE_SOFTMOBILE_ENABLE_TRANSFERS ?? "1") !== "0";
  const enablePurchasesSales =
    (import.meta.env.VITE_SOFTMOBILE_ENABLE_PURCHASES_SALES ?? "1") !== "0";
=======
>>>>>>> 31d23360
  const [stores, setStores] = useState<Store[]>([]);
  const [summary, setSummary] = useState<Summary[]>([]);
  const [devices, setDevices] = useState<Device[]>([]);
  const [selectedStoreId, setSelectedStoreId] = useState<number | null>(null);
  const [loading, setLoading] = useState(false);
  const [message, setMessage] = useState<string | null>(null);
  const [error, setError] = useState<string | null>(null);
  const [syncStatus, setSyncStatus] = useState<string | null>(null);
  const [backupHistory, setBackupHistory] = useState<BackupJob[]>([]);
  const [updateStatus, setUpdateStatus] = useState<UpdateStatus | null>(null);
  const [releaseHistory, setReleaseHistory] = useState<ReleaseInfo[]>([]);
  const [metrics, setMetrics] = useState<InventoryMetrics | null>(null);

  const currencyFormatter = useMemo(
    () => new Intl.NumberFormat("es-MX", { style: "currency", currency: "MXN" }),
    []
  );
  const formatCurrency = (value: number) => currencyFormatter.format(value);

  const selectedStore = useMemo(
    () => stores.find((store) => store.id === selectedStoreId) ?? null,
    [stores, selectedStoreId]
  );

  useEffect(() => {
    const fetchInitial = async () => {
      try {
        setLoading(true);
        const [storesData, summaryData, metricsData, backupData, statusData, releasesData] = await Promise.all([
          getStores(token),
          getSummary(token),
          getInventoryMetrics(token),
          fetchBackupHistory(token),
          getUpdateStatus(token),
          getReleaseHistory(token),
        ]);
        setStores(storesData);
        setSummary(summaryData);
        setMetrics(metricsData);
        setBackupHistory(backupData);
        setUpdateStatus(statusData);
        setReleaseHistory(releasesData);
        if (storesData.length > 0) {
          setSelectedStoreId(storesData[0].id);
          const devicesData = await getDevices(token, storesData[0].id);
          setDevices(devicesData);
        }
      } catch (err) {
        setError(err instanceof Error ? err.message : "No fue posible cargar los datos iniciales");
      } finally {
        setLoading(false);
      }
    };

    fetchInitial();
  }, [token]);

  useEffect(() => {
    const loadDevices = async () => {
      if (!selectedStoreId) {
        setDevices([]);
        return;
      }
      try {
        const devicesData = await getDevices(token, selectedStoreId);
        setDevices(devicesData);
      } catch (err) {
        setError(err instanceof Error ? err.message : "No fue posible cargar los dispositivos");
      }
    };

    loadDevices();
  }, [selectedStoreId, token]);

  const refreshSummary = async () => {
    const [summaryData, metricsData] = await Promise.all([
      getSummary(token),
      getInventoryMetrics(token),
    ]);
    setSummary(summaryData);
    setMetrics(metricsData);
  };

  const handleMovement = async (payload: MovementInput) => {
    if (!selectedStoreId) {
      return;
    }
    try {
      setError(null);
      await registerMovement(token, selectedStoreId, payload);
      setMessage("Movimiento registrado correctamente");
      await Promise.all([refreshSummary(), getDevices(token, selectedStoreId).then(setDevices)]);
    } catch (err) {
      setError(err instanceof Error ? err.message : "No se pudo registrar el movimiento");
    }
  };

  const refreshInventoryAfterTransfer = async () => {
    await refreshSummary();
    if (selectedStoreId) {
      const devicesData = await getDevices(token, selectedStoreId);
      setDevices(devicesData);
    }
  };

  const handleSync = async () => {
    try {
      setSyncStatus("Sincronizando…");
      await triggerSync(token, selectedStoreId ?? undefined);
      setSyncStatus("Sincronización completada");
    } catch (err) {
      setSyncStatus(err instanceof Error ? err.message : "Error durante la sincronización");
    }
  };

  const handleBackup = async () => {
    try {
      setError(null);
      const job = await runBackup(token, "Respaldo manual desde tienda");
      setBackupHistory((current) => [job, ...current].slice(0, 10));
      setMessage("Respaldo generado y almacenado en el servidor central");
    } catch (err) {
      setError(err instanceof Error ? err.message : "No se pudo generar el respaldo");
    }
  };

  const totalDevices = useMemo(
    () => metrics?.totals.devices ?? summary.reduce((acc, store) => acc + store.devices.length, 0),
    [metrics, summary]
  );
  const totalItems = useMemo(
    () => metrics?.totals.total_units ?? summary.reduce((acc, store) => acc + store.total_items, 0),
    [metrics, summary]
  );
  const totalValue = useMemo(
    () =>
      metrics?.totals.total_value ??
      summary.reduce(
        (acc, store) => acc + store.devices.reduce((deviceAcc, device) => deviceAcc + device.inventory_value, 0),
        0
      ),
    [metrics, summary]
  );
  const lastBackup = backupHistory.at(0) ?? null;
  const latestRelease = updateStatus?.latest_release ?? null;
  const lowStockDevices = metrics?.low_stock_devices ?? [];
  const topStores = metrics?.top_stores ?? [];

  const statusCards: StatusCard[] = [
    {
      id: "stores",
      icon: "🏢",
      title: "Sucursales",
      value: `${stores.length}`,
      caption: "Configuradas",
    },
    {
      id: "devices",
      icon: "📱",
      title: "Dispositivos",
      value: `${totalDevices}`,
      caption: "Catalogados",
    },
    {
      id: "units",
      icon: "📦",
      title: "Unidades",
      value: `${totalItems}`,
      caption: "En stock",
    },
    {
      id: "value",
      icon: "💰",
      title: "Valor total",
      value: formatCurrency(totalValue),
      caption: "Inventario consolidado",
    },
    {
      id: "backup",
      icon: "🛡️",
      title: "Último respaldo",
      value: lastBackup
        ? new Date(lastBackup.executed_at).toLocaleString("es-MX")
        : "Aún no se generan respaldos",
      caption: lastBackup ? lastBackup.mode : "Programado cada 12 h",
    },
    {
      id: "version",
      icon: "⚙️",
      title: "Versión",
      value: updateStatus?.current_version ?? "Desconocida",
      caption: updateStatus?.latest_version
        ? `Última: ${updateStatus.latest_version}`
        : "Historial actualizado",
      badge: updateStatus?.is_update_available
        ? { tone: "warning" as const, text: `Actualizar a ${updateStatus.latest_version}` }
        : { tone: "success" as const, text: "Sistema al día" },
    },
  ];

  return (
    <div className="dashboard">
      <section className="card">
        <header className="card-header">
          <div>
            <h2>Panel de operaciones</h2>
            <p className="card-subtitle">Monitorea el pulso de las tiendas en tiempo real.</p>
          </div>
          {loading ? <span className="pill neutral">Cargando datos iniciales…</span> : null}
        </header>
        {message ? <div className="alert success">{message}</div> : null}
        {error ? <div className="alert error">{error}</div> : null}

        <div className="status-grid">
          {statusCards.map((cardInfo) => (
            <article key={cardInfo.id} className="status-card">
              <span className="status-card-icon" aria-hidden>{cardInfo.icon}</span>
              <div className="status-card-body">
                <h3>{cardInfo.title}</h3>
                <p className="status-value">{cardInfo.value}</p>
                <span className="status-caption">{cardInfo.caption}</span>
              </div>
              {cardInfo.badge ? <span className={`badge ${cardInfo.badge.tone}`}>{cardInfo.badge.text}</span> : null}
            </article>
          ))}
        </div>
      </section>

      <section className="card">
        <h2>Seleccionar sucursal</h2>
        <select
          value={selectedStoreId ?? ""}
          onChange={(event) => setSelectedStoreId(event.target.value ? Number(event.target.value) : null)}
        >
          {stores.map((store) => (
            <option key={store.id} value={store.id}>
              {store.name}
            </option>
          ))}
        </select>
        {selectedStore ? (
          <p className="muted-text">
            {selectedStore.location ? `${selectedStore.location} · ` : ""}
            Zona horaria: {selectedStore.timezone}
          </p>
        ) : null}
      </section>

      <section className="card">
        <h2>Inventario actual</h2>
        <InventoryTable devices={devices} />
      </section>

      <section className="card">
        <h2>Top sucursales por valor</h2>
        {topStores.length === 0 ? (
          <p className="muted-text">No hay datos suficientes para calcular el ranking.</p>
        ) : (
          <ul className="metrics-list">
            {topStores.map((storeMetric) => (
              <li key={storeMetric.store_id}>
                <strong>{storeMetric.store_name}</strong> · {storeMetric.device_count} dispositivos · {storeMetric.total_units}
                unidades ·<span> {formatCurrency(storeMetric.total_value)}</span>
              </li>
            ))}
          </ul>
        )}
      </section>

      <section className="card">
        <h2>Registrar movimiento</h2>
        <MovementForm devices={devices} onSubmit={handleMovement} />
      </section>

      <section className="card">
        <h2>
          <span role="img" aria-label="reportes">
            🗂
          </span>{" "}
          Sincronización y reportes
        </h2>
        <SyncPanel
          onSync={handleSync}
          syncStatus={syncStatus}
          onDownloadPdf={() => downloadInventoryPdf(token)}
          onBackup={handleBackup}
        />
        <div className="section-divider">
          <h3>Historial de respaldos</h3>
          {backupHistory.length === 0 ? (
            <p className="muted-text">No existen respaldos previos.</p>
          ) : (
            <ul className="history-list">
              {backupHistory.map((backup) => (
                <li key={backup.id}>
                  <span className="badge neutral">{backup.mode}</span>
                  <span>{new Date(backup.executed_at).toLocaleString("es-MX")}</span>
                  <span>{(backup.total_size_bytes / 1024).toFixed(1)} KB</span>
                </li>
              ))}
            </ul>
          )}
        </div>
      </section>

      <section className="card">
        <h2>Historial de versiones</h2>
        {latestRelease ? (
          <p>
            Última liberación corporativa:
            <strong> {latestRelease.version}</strong> · {new Date(latestRelease.release_date).toLocaleDateString("es-MX")} ·
            <a className="accent-link" href={latestRelease.download_url} target="_blank" rel="noreferrer">
              Descargar instalador
            </a>
          </p>
        ) : (
          <p className="muted-text">No se han publicado versiones en el feed.</p>
        )}
        {releaseHistory.length > 0 ? (
          <ul className="history-list releases">
            {releaseHistory.map((release) => (
              <li key={release.version}>
                <strong>{release.version}</strong> · {new Date(release.release_date).toLocaleDateString("es-MX")} · {release.notes}
              </li>
            ))}
          </ul>
        ) : null}
      </section>

      <section className="card">
        <h2>Alertas de inventario bajo</h2>
        {lowStockDevices.length === 0 ? (
          <p className="muted-text">No hay alertas por ahora.</p>
        ) : (
          <ul className="metrics-list">
            {lowStockDevices.map((device) => (
              <li key={device.device_id}>
                <strong>{device.sku}</strong> · {device.name} ({device.quantity} uds) — {device.store_name} ·
                <span> {formatCurrency(device.inventory_value)}</span>
              </li>
            ))}
          </ul>
        )}
      </section>
      {enableCatalogPro ? <AdvancedSearch token={token} /> : null}
<<<<<<< HEAD
      {enablePurchasesSales ? (
        <>
          <Purchases
            token={token}
            stores={stores}
            defaultStoreId={selectedStoreId}
            onInventoryRefresh={refreshInventoryAfterTransfer}
          />
          <Sales
            token={token}
            stores={stores}
            defaultStoreId={selectedStoreId}
            onInventoryRefresh={refreshInventoryAfterTransfer}
          />
          <Returns
            token={token}
            stores={stores}
            defaultStoreId={selectedStoreId}
            onInventoryRefresh={refreshInventoryAfterTransfer}
          />
        </>
      ) : null}
=======
>>>>>>> 31d23360
      {enableTransfers ? (
        <TransferOrders
          token={token}
          stores={stores}
          defaultOriginId={selectedStoreId}
          onRefreshInventory={refreshInventoryAfterTransfer}
        />
      ) : null}
    </div>
  );
}

export default Dashboard;<|MERGE_RESOLUTION|>--- conflicted
+++ resolved
@@ -27,12 +27,6 @@
 import SyncPanel from "./SyncPanel";
 import AdvancedSearch from "./AdvancedSearch";
 import TransferOrders from "./TransferOrders";
-<<<<<<< HEAD
-import Purchases from "./Purchases";
-import Sales from "./Sales";
-import Returns from "./Returns";
-=======
->>>>>>> 31d23360
 
 type Props = {
   token: string;
@@ -55,13 +49,6 @@
 function Dashboard({ token }: Props) {
   const enableCatalogPro =
     (import.meta.env.VITE_SOFTMOBILE_ENABLE_CATALOG_PRO ?? "1") !== "0";
-<<<<<<< HEAD
-  const enableTransfers =
-    (import.meta.env.VITE_SOFTMOBILE_ENABLE_TRANSFERS ?? "1") !== "0";
-  const enablePurchasesSales =
-    (import.meta.env.VITE_SOFTMOBILE_ENABLE_PURCHASES_SALES ?? "1") !== "0";
-=======
->>>>>>> 31d23360
   const [stores, setStores] = useState<Store[]>([]);
   const [summary, setSummary] = useState<Summary[]>([]);
   const [devices, setDevices] = useState<Device[]>([]);
@@ -407,31 +394,6 @@
         )}
       </section>
       {enableCatalogPro ? <AdvancedSearch token={token} /> : null}
-<<<<<<< HEAD
-      {enablePurchasesSales ? (
-        <>
-          <Purchases
-            token={token}
-            stores={stores}
-            defaultStoreId={selectedStoreId}
-            onInventoryRefresh={refreshInventoryAfterTransfer}
-          />
-          <Sales
-            token={token}
-            stores={stores}
-            defaultStoreId={selectedStoreId}
-            onInventoryRefresh={refreshInventoryAfterTransfer}
-          />
-          <Returns
-            token={token}
-            stores={stores}
-            defaultStoreId={selectedStoreId}
-            onInventoryRefresh={refreshInventoryAfterTransfer}
-          />
-        </>
-      ) : null}
-=======
->>>>>>> 31d23360
       {enableTransfers ? (
         <TransferOrders
           token={token}
