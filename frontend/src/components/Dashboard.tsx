import { useEffect, useMemo, useState } from "react";
import type {
  BackupJob,
  Device,
  InventoryMetrics,
  MovementInput,
  Store,
  Summary,
  ReleaseInfo,
  UpdateStatus,
  SyncOutboxEntry,
} from "../api";
import {
  downloadInventoryPdf,
  fetchBackupHistory,
  getDevices,
  getStores,
  getSummary,
  getReleaseHistory,
  getUpdateStatus,
  getInventoryMetrics,
  registerMovement,
  runBackup,
  triggerSync,
  listSyncOutbox,
  retrySyncOutbox,
} from "../api";
import InventoryTable from "./InventoryTable";
import MovementForm from "./MovementForm";
import SyncPanel from "./SyncPanel";
import AdvancedSearch from "./AdvancedSearch";
import TransferOrders from "./TransferOrders";
<<<<<<< HEAD
import Purchases from "./Purchases";
import Sales from "./Sales";
import Returns from "./Returns";
import AnalyticsBoard from "./AnalyticsBoard";
import TwoFactorSetup from "./TwoFactorSetup";
import AuditLog from "./AuditLog";
=======
>>>>>>> c397bc4b

type Props = {
  token: string;
};

type StatusBadge = {
  tone: "warning" | "success";
  text: string;
};

type StatusCard = {
  id: string;
  icon: string;
  title: string;
  value: string;
  caption: string;
  badge?: StatusBadge;
};

function Dashboard({ token }: Props) {
  const enableCatalogPro =
    (import.meta.env.VITE_SOFTMOBILE_ENABLE_CATALOG_PRO ?? "1") !== "0";
<<<<<<< HEAD
  const enableTransfers =
    (import.meta.env.VITE_SOFTMOBILE_ENABLE_TRANSFERS ?? "1") !== "0";
  const enablePurchasesSales =
    (import.meta.env.VITE_SOFTMOBILE_ENABLE_PURCHASES_SALES ?? "1") !== "0";
  const enableAnalyticsAdv =
    (import.meta.env.VITE_SOFTMOBILE_ENABLE_ANALYTICS_ADV ?? "1") !== "0";
  const enableTwoFactor =
    (import.meta.env.VITE_SOFTMOBILE_ENABLE_2FA ?? "0") !== "0";
  const enableHybridPrep =
    (import.meta.env.VITE_SOFTMOBILE_ENABLE_HYBRID_PREP ?? "1") !== "0";
=======
>>>>>>> c397bc4b
  const [stores, setStores] = useState<Store[]>([]);
  const [summary, setSummary] = useState<Summary[]>([]);
  const [devices, setDevices] = useState<Device[]>([]);
  const [selectedStoreId, setSelectedStoreId] = useState<number | null>(null);
  const [loading, setLoading] = useState(false);
  const [message, setMessage] = useState<string | null>(null);
  const [error, setError] = useState<string | null>(null);
  const [syncStatus, setSyncStatus] = useState<string | null>(null);
  const [backupHistory, setBackupHistory] = useState<BackupJob[]>([]);
  const [updateStatus, setUpdateStatus] = useState<UpdateStatus | null>(null);
  const [releaseHistory, setReleaseHistory] = useState<ReleaseInfo[]>([]);
  const [metrics, setMetrics] = useState<InventoryMetrics | null>(null);
  const [outbox, setOutbox] = useState<SyncOutboxEntry[]>([]);
  const [outboxError, setOutboxError] = useState<string | null>(null);

  const currencyFormatter = useMemo(
    () => new Intl.NumberFormat("es-MX", { style: "currency", currency: "MXN" }),
    []
  );
  const formatCurrency = (value: number) => currencyFormatter.format(value);

  const selectedStore = useMemo(
    () => stores.find((store) => store.id === selectedStoreId) ?? null,
    [stores, selectedStoreId]
  );

  useEffect(() => {
    const fetchInitial = async () => {
      try {
        setLoading(true);
        const [storesData, summaryData, metricsData, backupData, statusData, releasesData] = await Promise.all([
          getStores(token),
          getSummary(token),
          getInventoryMetrics(token),
          fetchBackupHistory(token),
          getUpdateStatus(token),
          getReleaseHistory(token),
        ]);
        setStores(storesData);
        setSummary(summaryData);
        setMetrics(metricsData);
        setBackupHistory(backupData);
        setUpdateStatus(statusData);
        setReleaseHistory(releasesData);
        if (storesData.length > 0) {
          setSelectedStoreId(storesData[0].id);
          const devicesData = await getDevices(token, storesData[0].id);
          setDevices(devicesData);
        }
      } catch (err) {
        setError(err instanceof Error ? err.message : "No fue posible cargar los datos iniciales");
      } finally {
        setLoading(false);
      }
    };

    fetchInitial();
  }, [token]);

  useEffect(() => {
    const loadDevices = async () => {
      if (!selectedStoreId) {
        setDevices([]);
        return;
      }
      try {
        const devicesData = await getDevices(token, selectedStoreId);
        setDevices(devicesData);
      } catch (err) {
        setError(err instanceof Error ? err.message : "No fue posible cargar los dispositivos");
      }
    };

    loadDevices();
  }, [selectedStoreId, token]);

  useEffect(() => {
    const loadOutbox = async () => {
      if (!enableHybridPrep) {
        setOutbox([]);
        return;
      }
      try {
        const entries = await listSyncOutbox(token);
        setOutbox(entries);
        setOutboxError(null);
      } catch (err) {
        setOutboxError(err instanceof Error ? err.message : "No fue posible consultar la cola de sincronización");
      }
    };

    loadOutbox();
  }, [enableHybridPrep, token]);

  const refreshSummary = async () => {
    const [summaryData, metricsData] = await Promise.all([
      getSummary(token),
      getInventoryMetrics(token),
    ]);
    setSummary(summaryData);
    setMetrics(metricsData);
  };

  const handleMovement = async (payload: MovementInput) => {
    if (!selectedStoreId) {
      return;
    }
    try {
      setError(null);
      await registerMovement(token, selectedStoreId, payload);
      setMessage("Movimiento registrado correctamente");
      await Promise.all([refreshSummary(), getDevices(token, selectedStoreId).then(setDevices)]);
    } catch (err) {
      setError(err instanceof Error ? err.message : "No se pudo registrar el movimiento");
    }
  };

  const refreshInventoryAfterTransfer = async () => {
    await refreshSummary();
    if (selectedStoreId) {
      const devicesData = await getDevices(token, selectedStoreId);
      setDevices(devicesData);
    }
  };

  const handleSync = async () => {
    try {
      setSyncStatus("Sincronizando…");
      await triggerSync(token, selectedStoreId ?? undefined);
      setSyncStatus("Sincronización completada");
    } catch (err) {
      setSyncStatus(err instanceof Error ? err.message : "Error durante la sincronización");
    }
  };

  const handleBackup = async () => {
    try {
      setError(null);
      const job = await runBackup(token, "Respaldo manual desde tienda");
      setBackupHistory((current) => [job, ...current].slice(0, 10));
      setMessage("Respaldo generado y almacenado en el servidor central");
    } catch (err) {
      setError(err instanceof Error ? err.message : "No se pudo generar el respaldo");
    }
  };

  const refreshOutbox = async () => {
    if (!enableHybridPrep) {
      return;
    }
    try {
      const entries = await listSyncOutbox(token);
      setOutbox(entries);
      setOutboxError(null);
    } catch (err) {
      setOutboxError(err instanceof Error ? err.message : "No se pudo actualizar la cola local");
    }
  };

  const handleRetryOutbox = async () => {
    if (!enableHybridPrep || outbox.length === 0) {
      return;
    }
    try {
      setOutboxError(null);
      const updated = await retrySyncOutbox(
        token,
        outbox.map((entry) => entry.id),
        "Reintento manual desde panel"
      );
      setOutbox(updated);
      setMessage("Eventos listos para reintento local");
    } catch (err) {
      setOutboxError(err instanceof Error ? err.message : "No se pudo reagendar la cola local");
    }
  };

  const totalDevices = useMemo(
    () => metrics?.totals.devices ?? summary.reduce((acc, store) => acc + store.devices.length, 0),
    [metrics, summary]
  );
  const totalItems = useMemo(
    () => metrics?.totals.total_units ?? summary.reduce((acc, store) => acc + store.total_items, 0),
    [metrics, summary]
  );
  const totalValue = useMemo(
    () =>
      metrics?.totals.total_value ??
      summary.reduce(
        (acc, store) => acc + store.devices.reduce((deviceAcc, device) => deviceAcc + device.inventory_value, 0),
        0
      ),
    [metrics, summary]
  );
  const lastBackup = backupHistory.at(0) ?? null;
  const latestRelease = updateStatus?.latest_release ?? null;
  const lowStockDevices = metrics?.low_stock_devices ?? [];
  const topStores = metrics?.top_stores ?? [];

  const statusCards: StatusCard[] = [
    {
      id: "stores",
      icon: "🏢",
      title: "Sucursales",
      value: `${stores.length}`,
      caption: "Configuradas",
    },
    {
      id: "devices",
      icon: "📱",
      title: "Dispositivos",
      value: `${totalDevices}`,
      caption: "Catalogados",
    },
    {
      id: "units",
      icon: "📦",
      title: "Unidades",
      value: `${totalItems}`,
      caption: "En stock",
    },
    {
      id: "value",
      icon: "💰",
      title: "Valor total",
      value: formatCurrency(totalValue),
      caption: "Inventario consolidado",
    },
    {
      id: "backup",
      icon: "🛡️",
      title: "Último respaldo",
      value: lastBackup
        ? new Date(lastBackup.executed_at).toLocaleString("es-MX")
        : "Aún no se generan respaldos",
      caption: lastBackup ? lastBackup.mode : "Programado cada 12 h",
    },
    {
      id: "version",
      icon: "⚙️",
      title: "Versión",
      value: updateStatus?.current_version ?? "Desconocida",
      caption: updateStatus?.latest_version
        ? `Última: ${updateStatus.latest_version}`
        : "Historial actualizado",
      badge: updateStatus?.is_update_available
        ? { tone: "warning" as const, text: `Actualizar a ${updateStatus.latest_version}` }
        : { tone: "success" as const, text: "Sistema al día" },
    },
  ];

  return (
    <div className="dashboard">
      <section className="card">
        <header className="card-header">
          <div>
            <h2>Panel de operaciones</h2>
            <p className="card-subtitle">Monitorea el pulso de las tiendas en tiempo real.</p>
          </div>
          {loading ? <span className="pill neutral">Cargando datos iniciales…</span> : null}
        </header>
        {message ? <div className="alert success">{message}</div> : null}
        {error ? <div className="alert error">{error}</div> : null}

        <div className="status-grid">
          {statusCards.map((cardInfo) => (
            <article key={cardInfo.id} className="status-card">
              <span className="status-card-icon" aria-hidden>{cardInfo.icon}</span>
              <div className="status-card-body">
                <h3>{cardInfo.title}</h3>
                <p className="status-value">{cardInfo.value}</p>
                <span className="status-caption">{cardInfo.caption}</span>
              </div>
              {cardInfo.badge ? <span className={`badge ${cardInfo.badge.tone}`}>{cardInfo.badge.text}</span> : null}
            </article>
          ))}
        </div>
      </section>

      <section className="card">
        <h2>Seleccionar sucursal</h2>
        <select
          value={selectedStoreId ?? ""}
          onChange={(event) => setSelectedStoreId(event.target.value ? Number(event.target.value) : null)}
        >
          {stores.map((store) => (
            <option key={store.id} value={store.id}>
              {store.name}
            </option>
          ))}
        </select>
        {selectedStore ? (
          <p className="muted-text">
            {selectedStore.location ? `${selectedStore.location} · ` : ""}
            Zona horaria: {selectedStore.timezone}
          </p>
        ) : null}
      </section>

      <section className="card">
        <h2>Inventario actual</h2>
        <InventoryTable devices={devices} />
      </section>

      <section className="card">
        <h2>Top sucursales por valor</h2>
        {topStores.length === 0 ? (
          <p className="muted-text">No hay datos suficientes para calcular el ranking.</p>
        ) : (
          <ul className="metrics-list">
            {topStores.map((storeMetric) => (
              <li key={storeMetric.store_id}>
                <strong>{storeMetric.store_name}</strong> · {storeMetric.device_count} dispositivos · {storeMetric.total_units}
                unidades ·<span> {formatCurrency(storeMetric.total_value)}</span>
              </li>
            ))}
          </ul>
        )}
      </section>

      <section className="card">
        <h2>Registrar movimiento</h2>
        <MovementForm devices={devices} onSubmit={handleMovement} />
      </section>

      <section className="card">
        <h2>
          <span role="img" aria-label="reportes">
            🗂
          </span>{" "}
          Sincronización y reportes
        </h2>
        <SyncPanel
          onSync={handleSync}
          syncStatus={syncStatus}
          onDownloadPdf={() => downloadInventoryPdf(token)}
          onBackup={handleBackup}
        />
        <div className="section-divider">
          <h3>Historial de respaldos</h3>
          {backupHistory.length === 0 ? (
            <p className="muted-text">No existen respaldos previos.</p>
          ) : (
            <ul className="history-list">
              {backupHistory.map((backup) => (
                <li key={backup.id}>
                  <span className="badge neutral">{backup.mode}</span>
                  <span>{new Date(backup.executed_at).toLocaleString("es-MX")}</span>
                  <span>{(backup.total_size_bytes / 1024).toFixed(1)} KB</span>
                </li>
              ))}
            </ul>
          )}
        </div>
      </section>

      <section className="card">
        <h2>Historial de versiones</h2>
        {latestRelease ? (
          <p>
            Última liberación corporativa:
            <strong> {latestRelease.version}</strong> · {new Date(latestRelease.release_date).toLocaleDateString("es-MX")} ·
            <a className="accent-link" href={latestRelease.download_url} target="_blank" rel="noreferrer">
              Descargar instalador
            </a>
          </p>
        ) : (
          <p className="muted-text">No se han publicado versiones en el feed.</p>
        )}
        {releaseHistory.length > 0 ? (
          <ul className="history-list releases">
            {releaseHistory.map((release) => (
              <li key={release.version}>
                <strong>{release.version}</strong> · {new Date(release.release_date).toLocaleDateString("es-MX")} · {release.notes}
              </li>
            ))}
          </ul>
        ) : null}
      </section>

      <section className="card">
        <h2>Alertas de inventario bajo</h2>
        {lowStockDevices.length === 0 ? (
          <p className="muted-text">No hay alertas por ahora.</p>
        ) : (
          <ul className="metrics-list">
            {lowStockDevices.map((device) => (
              <li key={device.device_id}>
                <strong>{device.sku}</strong> · {device.name} ({device.quantity} uds) — {device.store_name} ·
                <span> {formatCurrency(device.inventory_value)}</span>
              </li>
            ))}
          </ul>
        )}
      </section>
      {enableCatalogPro ? <AdvancedSearch token={token} /> : null}
<<<<<<< HEAD
      {enableAnalyticsAdv ? <AnalyticsBoard token={token} /> : null}
      {enableHybridPrep ? (
        <section className="card">
          <h2>Cola de sincronización local</h2>
          <p className="card-subtitle">Eventos pendientes de envío a la nube corporativa.</p>
          <div className="outbox-actions">
            <button className="btn" onClick={refreshOutbox}>
              Actualizar estado
            </button>
            <button className="btn ghost" onClick={handleRetryOutbox} disabled={outbox.length === 0}>
              Reintentar pendientes
            </button>
          </div>
          {outboxError && <p className="error-text">{outboxError}</p>}
          {outbox.length === 0 ? (
            <p className="muted-text">Sin eventos en la cola local.</p>
          ) : (
            <table className="outbox-table">
              <thead>
                <tr>
                  <th>Entidad</th>
                  <th>Operación</th>
                  <th>Intentos</th>
                  <th>Estado</th>
                  <th>Actualizado</th>
                </tr>
              </thead>
              <tbody>
                {outbox.map((entry) => (
                  <tr key={entry.id}>
                    <td>
                      {entry.entity_type} #{entry.entity_id}
                    </td>
                    <td>{entry.operation}</td>
                    <td>{entry.attempt_count}</td>
                    <td>{entry.status}</td>
                    <td>{new Date(entry.updated_at).toLocaleString()}</td>
                  </tr>
                ))}
              </tbody>
            </table>
          )}
        </section>
      ) : null}
      {enableTwoFactor ? <TwoFactorSetup token={token} /> : null}
      <AuditLog token={token} />
      {enablePurchasesSales ? (
        <>
          <Purchases
            token={token}
            stores={stores}
            defaultStoreId={selectedStoreId}
            onInventoryRefresh={refreshInventoryAfterTransfer}
          />
          <Sales
            token={token}
            stores={stores}
            defaultStoreId={selectedStoreId}
            onInventoryRefresh={refreshInventoryAfterTransfer}
          />
          <Returns
            token={token}
            stores={stores}
            defaultStoreId={selectedStoreId}
            onInventoryRefresh={refreshInventoryAfterTransfer}
          />
        </>
      ) : null}
=======
>>>>>>> c397bc4b
      {enableTransfers ? (
        <TransferOrders
          token={token}
          stores={stores}
          defaultOriginId={selectedStoreId}
          onRefreshInventory={refreshInventoryAfterTransfer}
        />
      ) : null}
    </div>
  );
}

export default Dashboard;<|MERGE_RESOLUTION|>--- conflicted
+++ resolved
@@ -30,15 +30,6 @@
 import SyncPanel from "./SyncPanel";
 import AdvancedSearch from "./AdvancedSearch";
 import TransferOrders from "./TransferOrders";
-<<<<<<< HEAD
-import Purchases from "./Purchases";
-import Sales from "./Sales";
-import Returns from "./Returns";
-import AnalyticsBoard from "./AnalyticsBoard";
-import TwoFactorSetup from "./TwoFactorSetup";
-import AuditLog from "./AuditLog";
-=======
->>>>>>> c397bc4b
 
 type Props = {
   token: string;
@@ -61,19 +52,6 @@
 function Dashboard({ token }: Props) {
   const enableCatalogPro =
     (import.meta.env.VITE_SOFTMOBILE_ENABLE_CATALOG_PRO ?? "1") !== "0";
-<<<<<<< HEAD
-  const enableTransfers =
-    (import.meta.env.VITE_SOFTMOBILE_ENABLE_TRANSFERS ?? "1") !== "0";
-  const enablePurchasesSales =
-    (import.meta.env.VITE_SOFTMOBILE_ENABLE_PURCHASES_SALES ?? "1") !== "0";
-  const enableAnalyticsAdv =
-    (import.meta.env.VITE_SOFTMOBILE_ENABLE_ANALYTICS_ADV ?? "1") !== "0";
-  const enableTwoFactor =
-    (import.meta.env.VITE_SOFTMOBILE_ENABLE_2FA ?? "0") !== "0";
-  const enableHybridPrep =
-    (import.meta.env.VITE_SOFTMOBILE_ENABLE_HYBRID_PREP ?? "1") !== "0";
-=======
->>>>>>> c397bc4b
   const [stores, setStores] = useState<Store[]>([]);
   const [summary, setSummary] = useState<Summary[]>([]);
   const [devices, setDevices] = useState<Device[]>([]);
@@ -470,77 +448,6 @@
         )}
       </section>
       {enableCatalogPro ? <AdvancedSearch token={token} /> : null}
-<<<<<<< HEAD
-      {enableAnalyticsAdv ? <AnalyticsBoard token={token} /> : null}
-      {enableHybridPrep ? (
-        <section className="card">
-          <h2>Cola de sincronización local</h2>
-          <p className="card-subtitle">Eventos pendientes de envío a la nube corporativa.</p>
-          <div className="outbox-actions">
-            <button className="btn" onClick={refreshOutbox}>
-              Actualizar estado
-            </button>
-            <button className="btn ghost" onClick={handleRetryOutbox} disabled={outbox.length === 0}>
-              Reintentar pendientes
-            </button>
-          </div>
-          {outboxError && <p className="error-text">{outboxError}</p>}
-          {outbox.length === 0 ? (
-            <p className="muted-text">Sin eventos en la cola local.</p>
-          ) : (
-            <table className="outbox-table">
-              <thead>
-                <tr>
-                  <th>Entidad</th>
-                  <th>Operación</th>
-                  <th>Intentos</th>
-                  <th>Estado</th>
-                  <th>Actualizado</th>
-                </tr>
-              </thead>
-              <tbody>
-                {outbox.map((entry) => (
-                  <tr key={entry.id}>
-                    <td>
-                      {entry.entity_type} #{entry.entity_id}
-                    </td>
-                    <td>{entry.operation}</td>
-                    <td>{entry.attempt_count}</td>
-                    <td>{entry.status}</td>
-                    <td>{new Date(entry.updated_at).toLocaleString()}</td>
-                  </tr>
-                ))}
-              </tbody>
-            </table>
-          )}
-        </section>
-      ) : null}
-      {enableTwoFactor ? <TwoFactorSetup token={token} /> : null}
-      <AuditLog token={token} />
-      {enablePurchasesSales ? (
-        <>
-          <Purchases
-            token={token}
-            stores={stores}
-            defaultStoreId={selectedStoreId}
-            onInventoryRefresh={refreshInventoryAfterTransfer}
-          />
-          <Sales
-            token={token}
-            stores={stores}
-            defaultStoreId={selectedStoreId}
-            onInventoryRefresh={refreshInventoryAfterTransfer}
-          />
-          <Returns
-            token={token}
-            stores={stores}
-            defaultStoreId={selectedStoreId}
-            onInventoryRefresh={refreshInventoryAfterTransfer}
-          />
-        </>
-      ) : null}
-=======
->>>>>>> c397bc4b
       {enableTransfers ? (
         <TransferOrders
           token={token}
