export type Credentials = {
  username: string;
  password: string;
};

export type Store = {
  id: number;
  name: string;
  location?: string | null;
  timezone: string;
};

export type Role = {
  id: number;
  name: string;
};

export type UserAccount = {
  id: number;
  username: string;
  full_name?: string | null;
  is_active: boolean;
  created_at: string;
  roles: Role[];
};

export type Device = {
  id: number;
  sku: string;
  name: string;
  quantity: number;
  store_id: number;
  unit_price: number;
  inventory_value: number;
  imei?: string | null;
  serial?: string | null;
  marca?: string | null;
  modelo?: string | null;
  color?: string | null;
  capacidad_gb?: number | null;
  estado_comercial?: "nuevo" | "A" | "B" | "C";
  proveedor?: string | null;
  costo_unitario?: number;
  margen_porcentaje?: number;
  garantia_meses?: number;
  lote?: string | null;
  fecha_compra?: string | null;
};

export type CatalogDevice = Device & { store_name: string };

export type PaymentMethod = "EFECTIVO" | "TARJETA" | "TRANSFERENCIA" | "OTRO" | "CREDITO";

export type ContactHistoryEntry = {
  timestamp: string;
  note: string;
};

export type Customer = {
  id: number;
  name: string;
  contact_name?: string | null;
  email?: string | null;
  phone?: string | null;
  address?: string | null;
  notes?: string | null;
  outstanding_debt: number;
  history: ContactHistoryEntry[];
  last_interaction_at?: string | null;
  created_at: string;
  updated_at: string;
};

export type CustomerPayload = {
  name: string;
  contact_name?: string;
  email?: string;
  phone?: string;
  address?: string;
  notes?: string;
  outstanding_debt?: number;
  history?: ContactHistoryEntry[];
};

export type Supplier = {
  id: number;
  name: string;
  contact_name?: string | null;
  email?: string | null;
  phone?: string | null;
  address?: string | null;
  notes?: string | null;
  outstanding_debt: number;
  history: ContactHistoryEntry[];
  created_at: string;
  updated_at: string;
};

export type SupplierPayload = {
  name: string;
  contact_name?: string;
  email?: string;
  phone?: string;
  address?: string;
  notes?: string;
  outstanding_debt?: number;
  history?: ContactHistoryEntry[];
};

export type SupplierBatch = {
  id: number;
  supplier_id: number;
  store_id?: number | null;
  device_id?: number | null;
  model_name: string;
  batch_code: string;
  unit_cost: number;
  quantity: number;
  purchase_date: string;
  notes?: string | null;
  created_at: string;
  updated_at: string;
};

export type SupplierBatchPayload = {
  store_id?: number | null;
  device_id?: number | null;
  model_name: string;
  batch_code: string;
  unit_cost: number;
  quantity?: number;
  purchase_date: string;
  notes?: string | null;
};

export type RepairOrderPart = {
  id: number;
  repair_order_id: number;
  device_id: number;
  quantity: number;
  unit_cost: number;
};

export type RepairOrder = {
  id: number;
  store_id: number;
  customer_id?: number | null;
  customer_name?: string | null;
  technician_name: string;
  damage_type: string;
  device_description?: string | null;
  notes?: string | null;
  status: "PENDIENTE" | "EN_PROCESO" | "LISTO" | "ENTREGADO";
  labor_cost: number;
  parts_cost: number;
  total_cost: number;
  inventory_adjusted: boolean;
  opened_at: string;
  updated_at: string;
  delivered_at?: string | null;
  parts: RepairOrderPart[];
  status_color: string;
};

export type RepairOrderPayload = {
  store_id: number;
  customer_id?: number | null;
  customer_name?: string | null;
  technician_name: string;
  damage_type: string;
  device_description?: string;
  notes?: string;
  labor_cost?: number;
  parts?: { device_id: number; quantity: number; unit_cost?: number }[];
};

export type RepairOrderUpdatePayload = Partial<RepairOrderPayload> & {
  status?: RepairOrder["status"];
};

export type CashSession = {
  id: number;
  store_id: number;
  status: "ABIERTO" | "CERRADO";
  opening_amount: number;
  closing_amount: number;
  expected_amount: number;
  difference_amount: number;
  payment_breakdown: Record<string, number>;
  notes?: string | null;
  opened_by_id?: number | null;
  closed_by_id?: number | null;
  opened_at: string;
  closed_at?: string | null;
};

export type SaleItem = {
  id: number;
  sale_id: number;
  device_id: number;
  quantity: number;
  unit_price: number;
  discount_amount: number;
  total_line: number;
};

export type SaleReturn = {
  id: number;
  sale_id: number;
  device_id: number;
  quantity: number;
  reason: string;
  processed_by_id?: number | null;
  created_at: string;
};

export type Sale = {
  id: number;
  store_id: number;
  customer_id?: number | null;
  customer_name?: string | null;
  payment_method: PaymentMethod;
  discount_percent: number;
  subtotal_amount: number;
  tax_amount: number;
  total_amount: number;
  notes?: string | null;
  created_at: string;
  performed_by_id?: number | null;
  cash_session_id?: number | null;
  customer?: Customer | null;
  cash_session?: CashSession | null;
  items: SaleItem[];
  returns: SaleReturn[];
};

export type SaleCreateInput = {
  store_id: number;
  payment_method: PaymentMethod;
  items: { device_id: number; quantity: number; discount_percent?: number }[];
  discount_percent?: number;
  customer_id?: number;
  customer_name?: string;
  notes?: string;
};

export type SaleReturnInput = {
  sale_id: number;
  items: { device_id: number; quantity: number; reason: string }[];
};

export type PurchaseOrderItem = {
  id: number;
  purchase_order_id: number;
  device_id: number;
  quantity_ordered: number;
  quantity_received: number;
  unit_cost: number;
};

export type PurchaseOrder = {
  id: number;
  store_id: number;
  supplier: string;
  status: "PENDIENTE" | "PARCIAL" | "COMPLETADA" | "CANCELADA";
  notes?: string | null;
  created_at: string;
  updated_at: string;
  created_by_id?: number | null;
  closed_at?: string | null;
  items: PurchaseOrderItem[];
};

export type PurchaseOrderCreateInput = {
  store_id: number;
  supplier: string;
  items: { device_id: number; quantity_ordered: number; unit_cost: number }[];
  notes?: string;
};

export type PurchaseReceiveInput = {
  items: { device_id: number; quantity: number }[];
};

export type PurchaseReturnInput = {
  device_id: number;
  quantity: number;
  reason: string;
};

export type PurchaseImportResponse = {
  imported: number;
  orders: PurchaseOrder[];
  errors: string[];
};

export type RecurringOrderType = "purchase" | "transfer";

export type RecurringOrder = {
  id: number;
  name: string;
  description?: string | null;
  order_type: RecurringOrderType;
  store_id?: number | null;
  store_name?: string | null;
  payload: Record<string, unknown>;
  created_by_id?: number | null;
  created_by_name?: string | null;
  last_used_by_id?: number | null;
  last_used_by_name?: string | null;
  created_at: string;
  updated_at: string;
  last_used_at?: string | null;
};

export type RecurringOrderPayload = {
  name: string;
  description?: string | null;
  order_type: RecurringOrderType;
  payload: Record<string, unknown>;
};

export type RecurringOrderExecutionResult = {
  template_id: number;
  order_type: RecurringOrderType;
  reference_id: number;
  store_id?: number | null;
  created_at: string;
  summary: string;
};

export type OperationsHistoryRecord = {
  id: string;
  operation_type: "purchase" | "transfer_dispatch" | "transfer_receive" | "sale";
  occurred_at: string;
  store_id?: number | null;
  store_name?: string | null;
  technician_id?: number | null;
  technician_name?: string | null;
  reference?: string | null;
  description: string;
  amount?: number | null;
};

export type OperationsTechnicianSummary = {
  id: number;
  name: string;
};

export type OperationsHistoryResponse = {
  records: OperationsHistoryRecord[];
  technicians: OperationsTechnicianSummary[];
};

export type PosCartItemInput = {
  device_id: number;
  quantity: number;
  discount_percent?: number;
};

export type PaymentBreakdown = Partial<Record<PaymentMethod, number>>;

export type PosSalePayload = {
  store_id: number;
  payment_method: PaymentMethod;
  items: PosCartItemInput[];
  discount_percent?: number;
  customer_id?: number;
  customer_name?: string;
  notes?: string;
  confirm?: boolean;
  save_as_draft?: boolean;
  draft_id?: number | null;
  apply_taxes?: boolean;
  cash_session_id?: number | null;
  payment_breakdown?: PaymentBreakdown;
};

export type PosDraft = {
  id: number;
  store_id: number;
  payload: Record<string, unknown>;
  created_at: string;
  updated_at: string;
};

export type PosSaleResponse = {
  status: "draft" | "registered";
  sale?: Sale | null;
  draft?: PosDraft | null;
  receipt_url?: string | null;
  warnings: string[];
  cash_session_id?: number | null;
  payment_breakdown?: PaymentBreakdown;
};

export type PosConfig = {
  store_id: number;
  tax_rate: number;
  invoice_prefix: string;
  printer_name?: string | null;
  printer_profile?: string | null;
  quick_product_ids: number[];
  updated_at: string;
};

export type PosConfigUpdateInput = {
  store_id: number;
  tax_rate: number;
  invoice_prefix: string;
  printer_name?: string | null;
  printer_profile?: string | null;
  quick_product_ids: number[];
};

export type DeviceSearchFilters = {
  imei?: string;
  serial?: string;
  capacidad_gb?: number;
  color?: string;
  marca?: string;
  modelo?: string;
};

export type MovementInput = {
  device_id: number;
  movement_type: "entrada" | "salida" | "ajuste";
  quantity: number;
  reason?: string;
};

export type Summary = {
  store_id: number;
  store_name: string;
  total_items: number;
  total_value: number;
  devices: Device[];
};

export type StoreMembership = {
  id: number;
  user_id: number;
  store_id: number;
  can_create_transfer: boolean;
  can_receive_transfer: boolean;
  created_at: string;
};

export type StoreMembershipInput = {
  user_id: number;
  store_id: number;
  can_create_transfer: boolean;
  can_receive_transfer: boolean;
};

export type TransferOrderItem = {
  id: number;
  transfer_order_id: number;
  device_id: number;
  quantity: number;
};

export type TransferOrder = {
  id: number;
  origin_store_id: number;
  destination_store_id: number;
  status: "SOLICITADA" | "EN_TRANSITO" | "RECIBIDA" | "CANCELADA";
  reason?: string | null;
  created_at: string;
  updated_at: string;
  dispatched_at?: string | null;
  received_at?: string | null;
  cancelled_at?: string | null;
  items: TransferOrderItem[];
};

export type TransferOrderInput = {
  origin_store_id: number;
  destination_store_id: number;
  reason?: string;
  items: { device_id: number; quantity: number }[];
};

export type TransferTransitionInput = {
  reason?: string;
};

export type StoreValueMetric = {
  store_id: number;
  store_name: string;
  device_count: number;
  total_units: number;
  total_value: number;
};

export type LowStockDevice = {
  store_id: number;
  store_name: string;
  device_id: number;
  sku: string;
  name: string;
  quantity: number;
  unit_price: number;
  inventory_value: number;
};

export type DashboardPoint = {
  label: string;
  value: number;
};

export type AuditHighlight = {
  id: number;
  action: string;
  created_at: string;
  severity: "info" | "warning" | "critical";
  entity_type: string;
<<<<<<< HEAD
  entity_id: string;
=======
>>>>>>> ef115631
};

export type DashboardAuditAlerts = {
  total: number;
  critical: number;
  warning: number;
  info: number;
  has_alerts: boolean;
  highlights: AuditHighlight[];
<<<<<<< HEAD
  pending_critical: number;
  acknowledged_critical: number;
  acknowledged: AuditAcknowledgementSummary[];
=======
>>>>>>> ef115631
};

export type InventoryMetrics = {
  totals: {
    stores: number;
    devices: number;
    total_units: number;
    total_value: number;
  };
  top_stores: StoreValueMetric[];
  low_stock_devices: LowStockDevice[];
  global_performance: {
    total_sales: number;
    sales_count: number;
    total_stock: number;
    open_repairs: number;
    gross_profit: number;
  };
  sales_trend: DashboardPoint[];
  stock_breakdown: DashboardPoint[];
  repair_mix: DashboardPoint[];
  profit_breakdown: DashboardPoint[];
  audit_alerts: DashboardAuditAlerts;
};

export type AuditLogEntry = {
  id: number;
  action: string;
  entity_type: string;
  entity_id: string;
  details?: string | null;
  performed_by_id?: number | null;
  created_at: string;
  severity: "info" | "warning" | "critical";
  severity_label: string;
};

<<<<<<< HEAD
export type AuditAcknowledgementSummary = {
  entity_type: string;
  entity_id: string;
  acknowledged_at: string;
  acknowledged_by_id?: number | null;
  acknowledged_by_name?: string | null;
  note?: string | null;
};

export type AuditReminderEntry = {
  entity_type: string;
  entity_id: string;
  first_seen: string;
  last_seen: string;
  occurrences: number;
  latest_action: string;
  latest_details?: string | null;
  status: "pending" | "acknowledged";
  acknowledged_at?: string | null;
  acknowledged_by_id?: number | null;
  acknowledged_by_name?: string | null;
  acknowledged_note?: string | null;
};

export type AuditReminderSummary = {
  threshold_minutes: number;
  min_occurrences: number;
  total: number;
  pending: number;
  acknowledged_total: number;
  persistent: AuditReminderEntry[];
};

=======
>>>>>>> ef115631
export type AuditLogFilters = {
  limit?: number;
  action?: string;
  entity_type?: string;
  performed_by_id?: number;
  date_from?: string;
  date_to?: string;
};

export type RotationMetric = {
  store_id: number;
  store_name: string;
  device_id: number;
  sku: string;
  name: string;
  sold_units: number;
  received_units: number;
  rotation_rate: number;
};

export type AnalyticsRotation = {
  items: RotationMetric[];
};

export type AgingMetric = {
  device_id: number;
  sku: string;
  name: string;
  store_id: number;
  store_name: string;
  days_in_stock: number;
  quantity: number;
};

export type AnalyticsAging = {
  items: AgingMetric[];
};

export type StockoutForecastMetric = {
  device_id: number;
  sku: string;
  name: string;
  store_id: number;
  store_name: string;
  average_daily_sales: number;
  projected_days: number | null;
  quantity: number;
  trend: string;
  trend_score: number;
  confidence: number;
  alert_level: string | null;
  sold_units: number;
};

export type AnalyticsForecast = {
  items: StockoutForecastMetric[];
};

export type StoreComparativeMetric = {
  store_id: number;
  store_name: string;
  device_count: number;
  total_units: number;
  inventory_value: number;
  average_rotation: number;
  average_aging_days: number;
  sales_last_30_days: number;
  sales_count_last_30_days: number;
};

export type AnalyticsComparative = {
  items: StoreComparativeMetric[];
};

export type ProfitMarginMetric = {
  store_id: number;
  store_name: string;
  revenue: number;
  cost: number;
  profit: number;
  margin_percent: number;
};

export type AnalyticsProfitMargin = {
  items: ProfitMarginMetric[];
};

export type SalesProjectionMetric = {
  store_id: number;
  store_name: string;
  average_daily_units: number;
  average_ticket: number;
  projected_units: number;
  projected_revenue: number;
  confidence: number;
  trend: string;
  trend_score: number;
  revenue_trend_score: number;
  r2_revenue: number;
};

export type AnalyticsSalesProjection = {
  items: SalesProjectionMetric[];
};

export type AnalyticsAlert = {
  type: string;
  level: string;
  message: string;
  store_id: number | null;
  store_name: string;
  device_id: number | null;
  sku: string | null;
};

export type AnalyticsAlerts = {
  items: AnalyticsAlert[];
};

export type StoreRealtimeWidget = {
  store_id: number;
  store_name: string;
  inventory_value: number;
  sales_today: number;
  last_sale_at: string | null;
  low_stock_devices: number;
  pending_repairs: number;
  last_sync_at: string | null;
  trend: string;
  trend_score: number;
  confidence: number;
};

export type AnalyticsRealtime = {
  items: StoreRealtimeWidget[];
};

export type AnalyticsCategories = {
  categories: string[];
};

export type AnalyticsFilters = {
  storeIds?: number[];
  dateFrom?: string;
  dateTo?: string;
  category?: string;
};

export type TOTPStatus = {
  is_active: boolean;
  activated_at?: string | null;
  last_verified_at?: string | null;
};

export type TOTPSetup = {
  secret: string;
  otpauth_url: string;
};

export type ActiveSession = {
  id: number;
  user_id: number;
  session_token: string;
  created_at: string;
  last_used_at?: string | null;
  revoked_at?: string | null;
  revoked_by_id?: number | null;
  revoke_reason?: string | null;
};

export type SessionRevokeInput = {
  reason: string;
};

export type SyncOutboxStatus = "PENDING" | "SENT" | "FAILED";

export type SyncOutboxEntry = {
  id: number;
  entity_type: string;
  entity_id: string;
  operation: string;
  payload: Record<string, unknown>;
  attempt_count: number;
  last_attempt_at?: string | null;
  status: SyncOutboxStatus;
  priority: "HIGH" | "NORMAL" | "LOW";
  error_message?: string | null;
  created_at: string;
  updated_at: string;
};

export type SyncOutboxStatsEntry = {
  entity_type: string;
  priority: "HIGH" | "NORMAL" | "LOW";
  total: number;
  pending: number;
  failed: number;
  latest_update?: string | null;
  oldest_pending?: string | null;
};

export type SyncSessionCompact = {
  id: number;
  mode: string;
  status: string;
  started_at: string;
  finished_at?: string | null;
  error_message?: string | null;
};

export type SyncStoreHistory = {
  store_id: number | null;
  store_name: string;
  sessions: SyncSessionCompact[];
};

export type BackupJob = {
  id: number;
  mode: "automatico" | "manual";
  executed_at: string;
  pdf_path: string;
  archive_path: string;
  total_size_bytes: number;
  notes?: string | null;
};

export type ReleaseInfo = {
  version: string;
  release_date: string;
  notes: string;
  download_url: string;
};

export type UpdateStatus = {
  current_version: string;
  latest_version: string | null;
  is_update_available: boolean;
  latest_release: ReleaseInfo | null;
};

const API_URL = import.meta.env.VITE_API_URL ?? "http://127.0.0.1:8000";

function buildStoreQuery(storeIds?: number[]): string {
  if (!storeIds || storeIds.length === 0) {
    return "";
  }
  const params = storeIds.map((id) => `store_ids=${encodeURIComponent(id)}`).join("&");
  return `?${params}`;
}

function buildAnalyticsQuery(filters?: AnalyticsFilters): string {
  if (!filters) {
    return "";
  }
  const params = new URLSearchParams();
  if (filters.storeIds && filters.storeIds.length > 0) {
    filters.storeIds.forEach((id) => {
      params.append("store_ids", String(id));
    });
  }
  if (filters.dateFrom) {
    params.set("date_from", filters.dateFrom);
  }
  if (filters.dateTo) {
    params.set("date_to", filters.dateTo);
  }
  if (filters.category) {
    params.set("category", filters.category);
  }
  const queryString = params.toString();
  return queryString ? `?${queryString}` : "";
}

export const NETWORK_EVENT = "softmobile:network-error";
export const NETWORK_RECOVERY_EVENT = "softmobile:network-recovered";

function emitNetworkEvent(type: typeof NETWORK_EVENT | typeof NETWORK_RECOVERY_EVENT, message?: string) {
  if (typeof window === "undefined") {
    return;
  }
  window.dispatchEvent(
    new CustomEvent(type, {
      detail: message,
    }),
  );
}

async function request<T>(path: string, options: RequestInit = {}, token?: string): Promise<T> {
  const headers = new Headers(options.headers);
  const isFormData = typeof FormData !== "undefined" && options.body instanceof FormData;
  if (!headers.has("Content-Type") && !isFormData) {
    headers.set("Content-Type", "application/json");
  }
  if (isFormData) {
    headers.delete("Content-Type");
  }
  if (token) {
    headers.set("Authorization", `Bearer ${token}`);
  }

  let response: Response;
  try {
    response = await fetch(`${API_URL}${path}`, {
      ...options,
      headers,
    });
  } catch (error) {
    emitNetworkEvent(
      NETWORK_EVENT,
      "No fue posible contactar la API de Softmobile. Verifica tu conexión o intenta nuevamente en unos segundos.",
    );
    if (error instanceof Error && error.name === "AbortError") {
      throw error;
    }
    throw new Error("Error de red: la API no respondió");
  }

  if (!response.ok) {
    if (response.status >= 500 || response.status === 0) {
      emitNetworkEvent(
        NETWORK_EVENT,
        `La API respondió con un estado ${response.status}. Reintenta una vez restablecida la conexión corporativa.`,
      );
    }
    const detail = await response.text();
    throw new Error(detail || `Error ${response.status}`);
  }

  emitNetworkEvent(NETWORK_RECOVERY_EVENT);

  if (response.status === 204) {
    return undefined as unknown as T;
  }

  const contentType = response.headers.get("content-type") ?? "";
  if (contentType.includes("application/json")) {
    return (await response.json()) as T;
  }

  return (await response.blob()) as unknown as T;
}

export async function login(credentials: Credentials): Promise<{ access_token: string }> {
  const params = new URLSearchParams();
  params.append("username", credentials.username);
  params.append("password", credentials.password);

  const response = await fetch(`${API_URL}/auth/token`, {
    method: "POST",
    headers: {
      "Content-Type": "application/x-www-form-urlencoded",
    },
    body: params,
  });

  if (!response.ok) {
    throw new Error("Credenciales inválidas");
  }

  return (await response.json()) as { access_token: string };
}

export function getCurrentUser(token: string): Promise<UserAccount> {
  return request<UserAccount>("/auth/me", { method: "GET" }, token);
}

export function listUsers(token: string): Promise<UserAccount[]> {
  return request<UserAccount[]>("/users", { method: "GET" }, token);
}

export function listRoles(token: string): Promise<Role[]> {
  return request<Role[]>("/users/roles", { method: "GET" }, token);
}

export function updateUserRoles(token: string, userId: number, roles: string[], reason: string): Promise<UserAccount> {
  return request<UserAccount>(
    `/users/${userId}/roles`,
    { method: "PUT", body: JSON.stringify({ roles }), headers: { "X-Reason": reason } },
    token
  );
}

export function updateUserStatus(token: string, userId: number, isActive: boolean, reason: string): Promise<UserAccount> {
  return request<UserAccount>(
    `/users/${userId}`,
    { method: "PATCH", body: JSON.stringify({ is_active: isActive }), headers: { "X-Reason": reason } },
    token
  );
}

export function getStores(token: string): Promise<Store[]> {
  return request<Store[]>("/stores", { method: "GET" }, token);
}

export function getSummary(token: string): Promise<Summary[]> {
  return request<Summary[]>("/inventory/summary", { method: "GET" }, token);
}

type DeviceListFilters = {
  search?: string;
  estado?: Device["estado_comercial"];
};

export function getDevices(
  token: string,
  storeId: number,
  filters: DeviceListFilters = {}
): Promise<Device[]> {
  const params = new URLSearchParams();
  if (filters.search) {
    params.append("search", filters.search);
  }
  if (filters.estado) {
    params.append("estado", filters.estado);
  }
  const query = params.toString();
  const suffix = query ? `?${query}` : "";
  return request<Device[]>(`/stores/${storeId}/devices${suffix}`, { method: "GET" }, token);
}

export function listPurchaseOrders(token: string, storeId: number, limit = 50): Promise<PurchaseOrder[]> {
  const params = new URLSearchParams({ limit: String(limit), store_id: String(storeId) });
  return request<PurchaseOrder[]>(`/purchases/?${params.toString()}`, { method: "GET" }, token);
}

export function createPurchaseOrder(
  token: string,
  payload: PurchaseOrderCreateInput,
  reason: string
): Promise<PurchaseOrder> {
  return request<PurchaseOrder>(
    "/purchases",
    { method: "POST", body: JSON.stringify(payload), headers: { "X-Reason": reason } },
    token
  );
}

export function receivePurchaseOrder(
  token: string,
  orderId: number,
  payload: PurchaseReceiveInput,
  reason: string
): Promise<PurchaseOrder> {
  return request<PurchaseOrder>(
    `/purchases/${orderId}/receive`,
    {
      method: "POST",
      body: JSON.stringify(payload),
      headers: { "X-Reason": reason },
    },
    token
  );
}

export function cancelPurchaseOrder(
  token: string,
  orderId: number,
  reason: string
): Promise<PurchaseOrder> {
  return request<PurchaseOrder>(
    `/purchases/${orderId}/cancel`,
    {
      method: "POST",
      headers: { "X-Reason": reason },
    },
    token
  );
}

export function registerPurchaseReturn(
  token: string,
  orderId: number,
  payload: PurchaseReturnInput,
  reason: string
): Promise<void> {
  return request<void>(
    `/purchases/${orderId}/returns`,
    {
      method: "POST",
      body: JSON.stringify(payload),
      headers: { "X-Reason": reason },
    },
    token
  );
}

export function importPurchaseOrdersCsv(
  token: string,
  file: File,
  reason: string
): Promise<PurchaseImportResponse> {
  const formData = new FormData();
  formData.append("file", file);
  return request<PurchaseImportResponse>(
    "/purchases/import",
    {
      method: "POST",
      body: formData,
      headers: { "X-Reason": reason },
    },
    token
  );
}

export function listCustomers(
  token: string,
  query?: string,
  limit = 100
): Promise<Customer[]> {
  const params = new URLSearchParams({ limit: String(limit) });
  if (query) {
    params.append("q", query);
  }
  return request<Customer[]>(`/customers?${params.toString()}`, { method: "GET" }, token);
}

export function exportCustomersCsv(token: string, query?: string): Promise<Blob> {
  const params = new URLSearchParams({ export: "csv" });
  if (query) {
    params.append("q", query);
  }
  return request<Blob>(`/customers?${params.toString()}`, { method: "GET" }, token);
}

export function createCustomer(
  token: string,
  payload: CustomerPayload,
  reason: string
): Promise<Customer> {
  return request<Customer>(
    "/customers",
    { method: "POST", body: JSON.stringify(payload), headers: { "X-Reason": reason } },
    token
  );
}

export function updateCustomer(
  token: string,
  customerId: number,
  payload: Partial<CustomerPayload>,
  reason: string
): Promise<Customer> {
  return request<Customer>(
    `/customers/${customerId}`,
    { method: "PUT", body: JSON.stringify(payload), headers: { "X-Reason": reason } },
    token
  );
}

export function deleteCustomer(token: string, customerId: number, reason: string): Promise<void> {
  return request<void>(
    `/customers/${customerId}`,
    { method: "DELETE", headers: { "X-Reason": reason } },
    token
  );
}

export function listSuppliers(
  token: string,
  query?: string,
  limit = 100
): Promise<Supplier[]> {
  const params = new URLSearchParams({ limit: String(limit) });
  if (query) {
    params.append("q", query);
  }
  return request<Supplier[]>(`/suppliers?${params.toString()}`, { method: "GET" }, token);
}

export function exportSuppliersCsv(token: string, query?: string): Promise<Blob> {
  const params = new URLSearchParams({ export: "csv" });
  if (query) {
    params.append("q", query);
  }
  return request<Blob>(`/suppliers?${params.toString()}`, { method: "GET" }, token);
}

export function createSupplier(
  token: string,
  payload: SupplierPayload,
  reason: string
): Promise<Supplier> {
  return request<Supplier>(
    "/suppliers",
    { method: "POST", body: JSON.stringify(payload), headers: { "X-Reason": reason } },
    token
  );
}

export function updateSupplier(
  token: string,
  supplierId: number,
  payload: Partial<SupplierPayload>,
  reason: string
): Promise<Supplier> {
  return request<Supplier>(
    `/suppliers/${supplierId}`,
    { method: "PUT", body: JSON.stringify(payload), headers: { "X-Reason": reason } },
    token
  );
}

export function deleteSupplier(token: string, supplierId: number, reason: string): Promise<void> {
  return request<void>(
    `/suppliers/${supplierId}`,
    { method: "DELETE", headers: { "X-Reason": reason } },
    token
  );
}

export function listSupplierBatches(
  token: string,
  supplierId: number,
  limit = 50
): Promise<SupplierBatch[]> {
  const params = new URLSearchParams({ limit: String(limit) });
  return request<SupplierBatch[]>(
    `/suppliers/${supplierId}/batches?${params.toString()}`,
    { method: "GET" },
    token
  );
}

export function createSupplierBatch(
  token: string,
  supplierId: number,
  payload: SupplierBatchPayload,
  reason: string
): Promise<SupplierBatch> {
  return request<SupplierBatch>(
    `/suppliers/${supplierId}/batches`,
    { method: "POST", body: JSON.stringify(payload), headers: { "X-Reason": reason } },
    token
  );
}

export function updateSupplierBatch(
  token: string,
  batchId: number,
  payload: Partial<SupplierBatchPayload>,
  reason: string
): Promise<SupplierBatch> {
  return request<SupplierBatch>(
    `/suppliers/batches/${batchId}`,
    { method: "PUT", body: JSON.stringify(payload), headers: { "X-Reason": reason } },
    token
  );
}

export function deleteSupplierBatch(token: string, batchId: number, reason: string): Promise<void> {
  return request<void>(
    `/suppliers/batches/${batchId}`,
    { method: "DELETE", headers: { "X-Reason": reason } },
    token
  );
}

export function listRepairOrders(
  token: string,
  params: { store_id?: number; status?: string; q?: string; limit?: number }
): Promise<RepairOrder[]> {
  const searchParams = new URLSearchParams();
  if (params.store_id) {
    searchParams.append("store_id", String(params.store_id));
  }
  if (params.status) {
    searchParams.append("status", params.status);
  }
  if (params.q) {
    searchParams.append("q", params.q);
  }
  if (params.limit) {
    searchParams.append("limit", String(params.limit));
  }
  const query = searchParams.toString();
  const suffix = query ? `?${query}` : "";
  return request<RepairOrder[]>(`/repairs${suffix}`, { method: "GET" }, token);
}

export function createRepairOrder(
  token: string,
  payload: RepairOrderPayload,
  reason: string
): Promise<RepairOrder> {
  return request<RepairOrder>(
    "/repairs",
    { method: "POST", body: JSON.stringify(payload), headers: { "X-Reason": reason } },
    token
  );
}

export function updateRepairOrder(
  token: string,
  repairId: number,
  payload: RepairOrderUpdatePayload,
  reason: string
): Promise<RepairOrder> {
  return request<RepairOrder>(
    `/repairs/${repairId}`,
    { method: "PUT", body: JSON.stringify(payload), headers: { "X-Reason": reason } },
    token
  );
}

export function deleteRepairOrder(token: string, repairId: number, reason: string): Promise<void> {
  return request<void>(
    `/repairs/${repairId}`,
    { method: "DELETE", headers: { "X-Reason": reason } },
    token
  );
}

export async function downloadRepairOrderPdf(token: string, repairId: number): Promise<Blob> {
  return request<Blob>(`/repairs/${repairId}/pdf`, { method: "GET" }, token);
}

export function searchCatalogDevices(
  token: string,
  filters: DeviceSearchFilters
): Promise<CatalogDevice[]> {
  const params = new URLSearchParams();
  if (filters.imei) params.append("imei", filters.imei);
  if (filters.serial) params.append("serial", filters.serial);
  if (typeof filters.capacidad_gb === "number") params.append("capacidad_gb", String(filters.capacidad_gb));
  if (filters.color) params.append("color", filters.color);
  if (filters.marca) params.append("marca", filters.marca);
  if (filters.modelo) params.append("modelo", filters.modelo);
  const query = params.toString();
  const path = query ? `/inventory/devices/search?${query}` : "/inventory/devices/search";
  return request<CatalogDevice[]>(path, { method: "GET" }, token);
}

export function registerMovement(
  token: string,
  storeId: number,
  payload: MovementInput,
  reason: string
) {
  return request(`/inventory/stores/${storeId}/movements`, {
    method: "POST",
    body: JSON.stringify(payload),
    headers: { "X-Reason": reason },
  }, token);
}

export function listSales(token: string, storeId?: number, limit = 50): Promise<Sale[]> {
  const params = new URLSearchParams({ limit: String(limit) });
  if (typeof storeId === "number") {
    params.append("store_id", String(storeId));
  }
  const query = params.toString();
  const path = query ? `/sales?${query}` : "/sales";
  return request<Sale[]>(path, { method: "GET" }, token);
}

export function createSale(
  token: string,
  payload: SaleCreateInput,
  reason: string
): Promise<Sale> {
  return request<Sale>(
    "/sales",
    {
      method: "POST",
      body: JSON.stringify(payload),
      headers: { "X-Reason": reason },
    },
    token
  );
}

export function registerSaleReturn(
  token: string,
  payload: SaleReturnInput,
  reason: string
): Promise<SaleReturn[]> {
  return request<SaleReturn[]>(
    "/sales/returns",
    {
      method: "POST",
      body: JSON.stringify(payload),
      headers: { "X-Reason": reason },
    },
    token
  );
}

export function listStoreMemberships(token: string, storeId: number): Promise<StoreMembership[]> {
  return request(`/stores/${storeId}/memberships`, { method: "GET" }, token);
}

export function upsertStoreMembership(
  token: string,
  storeId: number,
  userId: number,
  payload: StoreMembershipInput
): Promise<StoreMembership> {
  return request(`/stores/${storeId}/memberships/${userId}`, {
    method: "PUT",
    body: JSON.stringify(payload),
  }, token);
}

export function listTransfers(token: string, storeId?: number): Promise<TransferOrder[]> {
  const query = typeof storeId === "number" ? `?store_id=${storeId}` : "";
  const path = query ? `/transfers/${query}` : "/transfers";
  return request(path, { method: "GET" }, token);
}

export function createTransferOrder(
  token: string,
  payload: TransferOrderInput,
  reason: string
): Promise<TransferOrder> {
  return request(
    "/transfers",
    { method: "POST", body: JSON.stringify(payload), headers: { "X-Reason": reason } },
    token
  );
}

export function dispatchTransferOrder(
  token: string,
  transferId: number,
  payload: TransferTransitionInput,
  reason: string
): Promise<TransferOrder> {
  return request(
    `/transfers/${transferId}/dispatch`,
    {
      method: "POST",
      body: JSON.stringify(payload),
      headers: { "X-Reason": reason },
    },
    token
  );
}

export function receiveTransferOrder(
  token: string,
  transferId: number,
  payload: TransferTransitionInput,
  reason: string
): Promise<TransferOrder> {
  return request(
    `/transfers/${transferId}/receive`,
    {
      method: "POST",
      body: JSON.stringify(payload),
      headers: { "X-Reason": reason },
    },
    token
  );
}

export function cancelTransferOrder(
  token: string,
  transferId: number,
  payload: TransferTransitionInput,
  reason: string
): Promise<TransferOrder> {
  return request(
    `/transfers/${transferId}/cancel`,
    {
      method: "POST",
      body: JSON.stringify(payload),
      headers: { "X-Reason": reason },
    },
    token
  );
}

export function listRecurringOrders(
  token: string,
  orderType?: RecurringOrderType
): Promise<RecurringOrder[]> {
  const params = new URLSearchParams();
  if (orderType) {
    params.set("order_type", orderType);
  }
  const query = params.toString();
  const suffix = query ? `?${query}` : "";
  return request<RecurringOrder[]>(`/operations/recurring-orders${suffix}`, { method: "GET" }, token);
}

export function createRecurringOrder(
  token: string,
  payload: RecurringOrderPayload,
  reason: string
): Promise<RecurringOrder> {
  return request<RecurringOrder>(
    "/operations/recurring-orders",
    { method: "POST", body: JSON.stringify(payload), headers: { "X-Reason": reason } },
    token
  );
}

export function executeRecurringOrder(
  token: string,
  templateId: number,
  reason: string
): Promise<RecurringOrderExecutionResult> {
  return request<RecurringOrderExecutionResult>(
    `/operations/recurring-orders/${templateId}/execute`,
    { method: "POST", headers: { "X-Reason": reason } },
    token
  );
}

export type OperationsHistoryFilters = {
  storeId?: number | null;
  technicianId?: number | null;
  startDate?: string;
  endDate?: string;
};

export function listOperationsHistory(
  token: string,
  filters: OperationsHistoryFilters = {}
): Promise<OperationsHistoryResponse> {
  const params = new URLSearchParams();
  if (filters.storeId != null) {
    params.set("store_id", String(filters.storeId));
  }
  if (filters.technicianId != null) {
    params.set("technician_id", String(filters.technicianId));
  }
  if (filters.startDate) {
    params.set("start_date", filters.startDate);
  }
  if (filters.endDate) {
    params.set("end_date", filters.endDate);
  }
  const query = params.toString();
  const suffix = query ? `?${query}` : "";
  return request<OperationsHistoryResponse>(`/operations/history${suffix}`, { method: "GET" }, token);
}

export function triggerSync(token: string, storeId?: number) {
  return request(`/sync/run`, {
    method: "POST",
    body: JSON.stringify({ store_id: storeId ?? null }),
  }, token);
}

export function runBackup(token: string, note?: string): Promise<BackupJob> {
  return request<BackupJob>("/backups/run", {
    method: "POST",
    body: JSON.stringify({ nota: note }),
  }, token);
}

export function fetchBackupHistory(token: string): Promise<BackupJob[]> {
  return request<BackupJob[]>("/backups/history", { method: "GET" }, token);
}

export async function downloadInventoryPdf(token: string): Promise<void> {
  const response = await fetch(`${API_URL}/reports/inventory/pdf`, {
    method: "GET",
    headers: {
      Authorization: `Bearer ${token}`,
    },
  });

  if (!response.ok) {
    throw new Error("No fue posible descargar el PDF");
  }

  const blob = await response.blob();
  const url = URL.createObjectURL(blob);
  const link = document.createElement("a");
  link.href = url;
  link.download = "softmobile_inventario.pdf";
  document.body.appendChild(link);
  link.click();
  document.body.removeChild(link);
  URL.revokeObjectURL(url);
}

export function getUpdateStatus(token: string): Promise<UpdateStatus> {
  return request<UpdateStatus>("/updates/status", { method: "GET" }, token);
}

export function getReleaseHistory(token: string, limit = 10): Promise<ReleaseInfo[]> {
  return request<ReleaseInfo[]>(`/updates/history?limit=${limit}`, { method: "GET" }, token);
}

export function getInventoryMetrics(token: string, lowStockThreshold = 5): Promise<InventoryMetrics> {
  return request<InventoryMetrics>(
    `/reports/metrics?low_stock_threshold=${lowStockThreshold}`,
    { method: "GET" },
    token
  );
}

export function getRotationAnalytics(
  token: string,
  filters?: AnalyticsFilters,
): Promise<AnalyticsRotation> {
  const query = buildAnalyticsQuery(filters);
  return request<AnalyticsRotation>(`/reports/analytics/rotation${query}`, { method: "GET" }, token);
}

export function getAgingAnalytics(
  token: string,
  filters?: AnalyticsFilters,
): Promise<AnalyticsAging> {
  const query = buildAnalyticsQuery(filters);
  return request<AnalyticsAging>(`/reports/analytics/aging${query}`, { method: "GET" }, token);
}

export function getForecastAnalytics(
  token: string,
  filters?: AnalyticsFilters,
): Promise<AnalyticsForecast> {
  const query = buildAnalyticsQuery(filters);
  return request<AnalyticsForecast>(`/reports/analytics/stockout_forecast${query}`, { method: "GET" }, token);
}

export async function downloadAnalyticsPdf(token: string, filters?: AnalyticsFilters): Promise<void> {
  const query = buildAnalyticsQuery(filters);
  const response = await fetch(`${API_URL}/reports/analytics/pdf${query}`, {
    method: "GET",
    headers: {
      Authorization: `Bearer ${token}`,
    },
  });

  if (!response.ok) {
    throw new Error("No fue posible descargar el PDF analítico");
  }

  const blob = await response.blob();
  const url = URL.createObjectURL(blob);
  const link = document.createElement("a");
  link.href = url;
  link.download = "softmobile_analytics.pdf";
  document.body.appendChild(link);
  link.click();
  document.body.removeChild(link);
  URL.revokeObjectURL(url);
}

export async function downloadAnalyticsCsv(token: string, filters?: AnalyticsFilters): Promise<void> {
  const query = buildAnalyticsQuery(filters);
  const response = await fetch(`${API_URL}/reports/analytics/export.csv${query}`, {
    method: "GET",
    headers: {
      Authorization: `Bearer ${token}`,
    },
  });

  if (!response.ok) {
    throw new Error("No fue posible descargar el CSV analítico");
  }

  const blob = await response.blob();
  const url = URL.createObjectURL(blob);
  const link = document.createElement("a");
  link.href = url;
  link.download = "softmobile_analytics.csv";
  document.body.appendChild(link);
  link.click();
  document.body.removeChild(link);
  URL.revokeObjectURL(url);
}

export function getComparativeAnalytics(
  token: string,
  filters?: AnalyticsFilters,
): Promise<AnalyticsComparative> {
  const query = buildAnalyticsQuery(filters);
  return request<AnalyticsComparative>(`/reports/analytics/comparative${query}`, { method: "GET" }, token);
}

export function getProfitMarginAnalytics(
  token: string,
  filters?: AnalyticsFilters,
): Promise<AnalyticsProfitMargin> {
  const query = buildAnalyticsQuery(filters);
  return request<AnalyticsProfitMargin>(`/reports/analytics/profit_margin${query}`, { method: "GET" }, token);
}

export function getSalesProjectionAnalytics(
  token: string,
  filters?: AnalyticsFilters,
): Promise<AnalyticsSalesProjection> {
  const query = buildAnalyticsQuery(filters);
  return request<AnalyticsSalesProjection>(`/reports/analytics/sales_forecast${query}`, { method: "GET" }, token);
}

export function getAnalyticsCategories(token: string): Promise<AnalyticsCategories> {
  return request<AnalyticsCategories>("/reports/analytics/categories", { method: "GET" }, token);
}

export function getAnalyticsAlerts(
  token: string,
  filters?: AnalyticsFilters,
): Promise<AnalyticsAlerts> {
  const query = buildAnalyticsQuery(filters);
  return request<AnalyticsAlerts>(`/reports/analytics/alerts${query}`, { method: "GET" }, token);
}

export function getAnalyticsRealtime(
  token: string,
  filters?: AnalyticsFilters,
): Promise<AnalyticsRealtime> {
  const { storeIds, category } = filters ?? {};
  const query = buildAnalyticsQuery({ storeIds, category });
  return request<AnalyticsRealtime>(`/reports/analytics/realtime${query}`, { method: "GET" }, token);
}

export function getTotpStatus(token: string): Promise<TOTPStatus> {
  return request<TOTPStatus>("/security/2fa/status", { method: "GET" }, token);
}

export function setupTotp(token: string, reason: string): Promise<TOTPSetup> {
  return request<TOTPSetup>(
    "/security/2fa/setup",
    { method: "POST", headers: { "X-Reason": reason } },
    token
  );
}

export function activateTotp(token: string, code: string, reason: string): Promise<TOTPStatus> {
  return request<TOTPStatus>(
    "/security/2fa/activate",
    { method: "POST", body: JSON.stringify({ code }), headers: { "X-Reason": reason } },
    token
  );
}

export function disableTotp(token: string, reason: string): Promise<void> {
  return request<void>(
    "/security/2fa/disable",
    { method: "POST", headers: { "X-Reason": reason } },
    token
  );
}

export function listActiveSessions(token: string, userId?: number): Promise<ActiveSession[]> {
  const query = userId ? `?user_id=${userId}` : "";
  return request<ActiveSession[]>(`/security/sessions${query}`, { method: "GET" }, token);
}

export function revokeSession(token: string, sessionId: number, reason: string): Promise<ActiveSession> {
  return request<ActiveSession>(
    `/security/sessions/${sessionId}/revoke`,
    {
      method: "POST",
      body: JSON.stringify({ reason }),
      headers: { "X-Reason": reason },
    },
    token
  );
}

export function listSyncOutbox(token: string, statusFilter?: SyncOutboxStatus): Promise<SyncOutboxEntry[]> {
  const query = statusFilter ? `?status_filter=${statusFilter}` : "";
  return request<SyncOutboxEntry[]>(`/sync/outbox${query}`, { method: "GET" }, token);
}

export function retrySyncOutbox(token: string, ids: number[], reason: string): Promise<SyncOutboxEntry[]> {
  return request<SyncOutboxEntry[]>(
    "/sync/outbox/retry",
    {
      method: "POST",
      body: JSON.stringify({ ids }),
      headers: { "X-Reason": reason },
    },
    token
  );
}

export function getSyncOutboxStats(token: string): Promise<SyncOutboxStatsEntry[]> {
  return request<SyncOutboxStatsEntry[]>("/sync/outbox/stats", { method: "GET" }, token);
}

export function getSyncHistory(token: string, limitPerStore = 5): Promise<SyncStoreHistory[]> {
  return request<SyncStoreHistory[]>(
    `/sync/history?limit_per_store=${limitPerStore}`,
    { method: "GET" },
    token,
  );
}

function buildAuditQuery(filters: AuditLogFilters = {}): string {
  const params = new URLSearchParams();
  if (filters.limit) {
    params.set("limit", String(filters.limit));
  }
  if (filters.action) {
    params.set("action", filters.action);
<<<<<<< HEAD
  }
  if (filters.entity_type) {
    params.set("entity_type", filters.entity_type);
  }
  if (typeof filters.performed_by_id === "number") {
    params.set("performed_by_id", String(filters.performed_by_id));
  }
  if (filters.date_from) {
    params.set("date_from", filters.date_from);
  }
  if (filters.date_to) {
    params.set("date_to", filters.date_to);
  }
  return params.toString();
}

export function getAuditLogs(token: string, filters: AuditLogFilters = {}): Promise<AuditLogEntry[]> {
  const query = buildAuditQuery(filters);
  const suffix = query ? `?${query}` : "";
  return request<AuditLogEntry[]>(`/audit/logs${suffix}`, { method: "GET" }, token);
}

export function exportAuditLogsCsv(token: string, filters: AuditLogFilters = {}): Promise<Blob> {
  const query = buildAuditQuery(filters);
  const suffix = query ? `?${query}` : "";
  return request<Blob>(`/audit/logs/export.csv${suffix}`, { method: "GET" }, token);
}

export function downloadAuditPdf(token: string, filters: AuditLogFilters = {}): Promise<Blob> {
  const query = buildAuditQuery(filters);
  const suffix = query ? `?${query}` : "";
  return request<Blob>(`/reports/audit/pdf${suffix}`, { method: "GET" }, token);
}

export function getAuditReminders(
  token: string,
  params: { threshold_minutes?: number; min_occurrences?: number; lookback_hours?: number; limit?: number } = {}
): Promise<AuditReminderSummary> {
  const search = new URLSearchParams();
  if (typeof params.threshold_minutes === "number") {
    search.set("threshold_minutes", String(params.threshold_minutes));
  }
  if (typeof params.min_occurrences === "number") {
    search.set("min_occurrences", String(params.min_occurrences));
  }
  if (typeof params.lookback_hours === "number") {
    search.set("lookback_hours", String(params.lookback_hours));
  }
  if (typeof params.limit === "number") {
    search.set("limit", String(params.limit));
  }
  const query = search.toString();
  const suffix = query ? `?${query}` : "";
  return request<AuditReminderSummary>(`/audit/reminders${suffix}`, { method: "GET" }, token);
}

export type AuditAcknowledgementRequest = {
  entity_type: string;
  entity_id: string;
  note?: string;
};

export function acknowledgeAuditAlert(
  token: string,
  payload: AuditAcknowledgementRequest,
  reason: string,
): Promise<AuditAcknowledgementSummary> {
  return request<AuditAcknowledgementSummary>(
    "/audit/acknowledgements",
    {
      method: "POST",
      body: JSON.stringify(payload),
      headers: { "X-Reason": reason },
    },
    token,
  );
=======
  }
  if (filters.entity_type) {
    params.set("entity_type", filters.entity_type);
  }
  if (typeof filters.performed_by_id === "number") {
    params.set("performed_by_id", String(filters.performed_by_id));
  }
  if (filters.date_from) {
    params.set("date_from", filters.date_from);
  }
  if (filters.date_to) {
    params.set("date_to", filters.date_to);
  }
  return params.toString();
}

export function getAuditLogs(token: string, filters: AuditLogFilters = {}): Promise<AuditLogEntry[]> {
  const query = buildAuditQuery(filters);
  const suffix = query ? `?${query}` : "";
  return request<AuditLogEntry[]>(`/audit/logs${suffix}`, { method: "GET" }, token);
}

export function exportAuditLogsCsv(token: string, filters: AuditLogFilters = {}): Promise<Blob> {
  const query = buildAuditQuery(filters);
  const suffix = query ? `?${query}` : "";
  return request<Blob>(`/audit/logs/export.csv${suffix}`, { method: "GET" }, token);
}

export function downloadAuditPdf(token: string, filters: AuditLogFilters = {}): Promise<Blob> {
  const query = buildAuditQuery(filters);
  const suffix = query ? `?${query}` : "";
  return request<Blob>(`/reports/audit/pdf${suffix}`, { method: "GET" }, token);
>>>>>>> ef115631
}

export function submitPosSale(
  token: string,
  payload: PosSalePayload,
  reason: string
): Promise<PosSaleResponse> {
  return request<PosSaleResponse>(
    "/pos/sale",
    {
      method: "POST",
      body: JSON.stringify(payload),
      headers: { "X-Reason": reason },
    },
    token
  );
}

export function getPosConfig(token: string, storeId: number): Promise<PosConfig> {
  return request<PosConfig>(`/pos/config?store_id=${storeId}`, { method: "GET" }, token);
}

export function updatePosConfig(
  token: string,
  payload: PosConfigUpdateInput,
  reason: string
): Promise<PosConfig> {
  return request<PosConfig>(
    "/pos/config",
    {
      method: "PUT",
      body: JSON.stringify(payload),
      headers: { "X-Reason": reason },
    },
    token
  );
}

export function openCashSession(
  token: string,
  payload: { store_id: number; opening_amount: number; notes?: string },
  reason: string
): Promise<CashSession> {
  return request<CashSession>(
    "/pos/cash/open",
    { method: "POST", body: JSON.stringify(payload), headers: { "X-Reason": reason } },
    token
  );
}

export function closeCashSession(
  token: string,
  payload: { session_id: number; closing_amount: number; payment_breakdown?: Record<string, number>; notes?: string },
  reason: string
): Promise<CashSession> {
  return request<CashSession>(
    "/pos/cash/close",
    { method: "POST", body: JSON.stringify(payload), headers: { "X-Reason": reason } },
    token
  );
}

export function listCashSessions(
  token: string,
  storeId: number,
  limit = 30
): Promise<CashSession[]> {
  const params = new URLSearchParams({ store_id: String(storeId), limit: String(limit) });
  return request<CashSession[]>(`/pos/cash/history?${params.toString()}`, { method: "GET" }, token);
}

export async function downloadPosReceipt(token: string, saleId: number): Promise<Blob> {
  const response = await fetch(`${API_URL}/pos/receipt/${saleId}`, {
    method: "GET",
    headers: { Authorization: `Bearer ${token}` },
  });
  if (!response.ok) {
    throw new Error("No fue posible obtener el recibo del punto de venta");
  }
  return await response.blob();
}<|MERGE_RESOLUTION|>--- conflicted
+++ resolved
@@ -515,10 +515,6 @@
   created_at: string;
   severity: "info" | "warning" | "critical";
   entity_type: string;
-<<<<<<< HEAD
-  entity_id: string;
-=======
->>>>>>> ef115631
 };
 
 export type DashboardAuditAlerts = {
@@ -528,12 +524,6 @@
   info: number;
   has_alerts: boolean;
   highlights: AuditHighlight[];
-<<<<<<< HEAD
-  pending_critical: number;
-  acknowledged_critical: number;
-  acknowledged: AuditAcknowledgementSummary[];
-=======
->>>>>>> ef115631
 };
 
 export type InventoryMetrics = {
@@ -571,42 +561,6 @@
   severity_label: string;
 };
 
-<<<<<<< HEAD
-export type AuditAcknowledgementSummary = {
-  entity_type: string;
-  entity_id: string;
-  acknowledged_at: string;
-  acknowledged_by_id?: number | null;
-  acknowledged_by_name?: string | null;
-  note?: string | null;
-};
-
-export type AuditReminderEntry = {
-  entity_type: string;
-  entity_id: string;
-  first_seen: string;
-  last_seen: string;
-  occurrences: number;
-  latest_action: string;
-  latest_details?: string | null;
-  status: "pending" | "acknowledged";
-  acknowledged_at?: string | null;
-  acknowledged_by_id?: number | null;
-  acknowledged_by_name?: string | null;
-  acknowledged_note?: string | null;
-};
-
-export type AuditReminderSummary = {
-  threshold_minutes: number;
-  min_occurrences: number;
-  total: number;
-  pending: number;
-  acknowledged_total: number;
-  persistent: AuditReminderEntry[];
-};
-
-=======
->>>>>>> ef115631
 export type AuditLogFilters = {
   limit?: number;
   action?: string;
@@ -1800,7 +1754,6 @@
   }
   if (filters.action) {
     params.set("action", filters.action);
-<<<<<<< HEAD
   }
   if (filters.entity_type) {
     params.set("entity_type", filters.entity_type);
@@ -1833,84 +1786,6 @@
   const query = buildAuditQuery(filters);
   const suffix = query ? `?${query}` : "";
   return request<Blob>(`/reports/audit/pdf${suffix}`, { method: "GET" }, token);
-}
-
-export function getAuditReminders(
-  token: string,
-  params: { threshold_minutes?: number; min_occurrences?: number; lookback_hours?: number; limit?: number } = {}
-): Promise<AuditReminderSummary> {
-  const search = new URLSearchParams();
-  if (typeof params.threshold_minutes === "number") {
-    search.set("threshold_minutes", String(params.threshold_minutes));
-  }
-  if (typeof params.min_occurrences === "number") {
-    search.set("min_occurrences", String(params.min_occurrences));
-  }
-  if (typeof params.lookback_hours === "number") {
-    search.set("lookback_hours", String(params.lookback_hours));
-  }
-  if (typeof params.limit === "number") {
-    search.set("limit", String(params.limit));
-  }
-  const query = search.toString();
-  const suffix = query ? `?${query}` : "";
-  return request<AuditReminderSummary>(`/audit/reminders${suffix}`, { method: "GET" }, token);
-}
-
-export type AuditAcknowledgementRequest = {
-  entity_type: string;
-  entity_id: string;
-  note?: string;
-};
-
-export function acknowledgeAuditAlert(
-  token: string,
-  payload: AuditAcknowledgementRequest,
-  reason: string,
-): Promise<AuditAcknowledgementSummary> {
-  return request<AuditAcknowledgementSummary>(
-    "/audit/acknowledgements",
-    {
-      method: "POST",
-      body: JSON.stringify(payload),
-      headers: { "X-Reason": reason },
-    },
-    token,
-  );
-=======
-  }
-  if (filters.entity_type) {
-    params.set("entity_type", filters.entity_type);
-  }
-  if (typeof filters.performed_by_id === "number") {
-    params.set("performed_by_id", String(filters.performed_by_id));
-  }
-  if (filters.date_from) {
-    params.set("date_from", filters.date_from);
-  }
-  if (filters.date_to) {
-    params.set("date_to", filters.date_to);
-  }
-  return params.toString();
-}
-
-export function getAuditLogs(token: string, filters: AuditLogFilters = {}): Promise<AuditLogEntry[]> {
-  const query = buildAuditQuery(filters);
-  const suffix = query ? `?${query}` : "";
-  return request<AuditLogEntry[]>(`/audit/logs${suffix}`, { method: "GET" }, token);
-}
-
-export function exportAuditLogsCsv(token: string, filters: AuditLogFilters = {}): Promise<Blob> {
-  const query = buildAuditQuery(filters);
-  const suffix = query ? `?${query}` : "";
-  return request<Blob>(`/audit/logs/export.csv${suffix}`, { method: "GET" }, token);
-}
-
-export function downloadAuditPdf(token: string, filters: AuditLogFilters = {}): Promise<Blob> {
-  const query = buildAuditQuery(filters);
-  const suffix = query ? `?${query}` : "";
-  return request<Blob>(`/reports/audit/pdf${suffix}`, { method: "GET" }, token);
->>>>>>> ef115631
 }
 
 export function submitPosSale(
