--- conflicted
+++ resolved
@@ -103,107 +103,6 @@
   items: { device_id: number; quantity: number }[];
 };
 
-<<<<<<< HEAD
-export type PurchaseOrderItem = {
-  id: number;
-  purchase_order_id: number;
-  device_id: number;
-  quantity_ordered: number;
-  quantity_received: number;
-  unit_cost: number;
-};
-
-export type PurchaseOrder = {
-  id: number;
-  store_id: number;
-  supplier: string;
-  status: "PENDIENTE" | "PARCIAL" | "COMPLETADA" | "CANCELADA";
-  notes?: string | null;
-  created_at: string;
-  updated_at: string;
-  created_by_id?: number | null;
-  closed_at?: string | null;
-  items: PurchaseOrderItem[];
-  returns: PurchaseReturn[];
-};
-
-export type PurchaseOrderInput = {
-  store_id: number;
-  supplier: string;
-  notes?: string;
-  items: { device_id: number; quantity_ordered: number; unit_cost: number }[];
-};
-
-export type PurchaseReceiveInput = {
-  items: { device_id: number; quantity: number }[];
-};
-
-export type PurchaseReturnInput = {
-  device_id: number;
-  quantity: number;
-  reason: string;
-};
-
-export type PurchaseReturn = {
-  id: number;
-  purchase_order_id: number;
-  device_id: number;
-  quantity: number;
-  reason: string;
-  processed_by_id?: number | null;
-  created_at: string;
-};
-
-export type SaleItem = {
-  id: number;
-  sale_id: number;
-  device_id: number;
-  quantity: number;
-  unit_price: number;
-  discount_amount: number;
-  total_line: number;
-};
-
-export type Sale = {
-  id: number;
-  store_id: number;
-  customer_name?: string | null;
-  payment_method: "EFECTIVO" | "TARJETA" | "TRANSFERENCIA" | "OTRO";
-  discount_percent: number;
-  total_amount: number;
-  notes?: string | null;
-  created_at: string;
-  performed_by_id?: number | null;
-  items: SaleItem[];
-  returns: SaleReturn[];
-};
-
-export type SaleInput = {
-  store_id: number;
-  customer_name?: string;
-  payment_method: "EFECTIVO" | "TARJETA" | "TRANSFERENCIA" | "OTRO";
-  discount_percent?: number;
-  notes?: string;
-  items: { device_id: number; quantity: number }[];
-};
-
-export type SaleReturnInput = {
-  sale_id: number;
-  items: { device_id: number; quantity: number; reason: string }[];
-};
-
-export type SaleReturn = {
-  id: number;
-  sale_id: number;
-  device_id: number;
-  quantity: number;
-  reason: string;
-  processed_by_id?: number | null;
-  created_at: string;
-};
-
-=======
->>>>>>> 432d4c56
 export type TransferTransitionInput = {
   reason?: string;
 };
@@ -504,90 +403,6 @@
   }, token);
 }
 
-<<<<<<< HEAD
-export function listPurchaseOrders(token: string, storeId?: number): Promise<PurchaseOrder[]> {
-  const query = typeof storeId === "number" ? `?store_id=${storeId}` : "";
-  const path = query ? `/purchases/${query}` : "/purchases";
-  return request<PurchaseOrder[]>(path, { method: "GET" }, token);
-}
-
-export function createPurchaseOrder(
-  token: string,
-  payload: PurchaseOrderInput
-): Promise<PurchaseOrder> {
-  return request<PurchaseOrder>("/purchases", { method: "POST", body: JSON.stringify(payload) }, token);
-}
-
-export function receivePurchaseOrder(
-  token: string,
-  orderId: number,
-  payload: PurchaseReceiveInput,
-  reason: string
-): Promise<PurchaseOrder> {
-  return request<PurchaseOrder>(
-    `/purchases/${orderId}/receive`,
-    { method: "POST", body: JSON.stringify(payload), headers: { "X-Reason": reason } },
-    token
-  );
-}
-
-export function cancelPurchaseOrder(
-  token: string,
-  orderId: number,
-  reason: string
-): Promise<PurchaseOrder> {
-  return request<PurchaseOrder>(
-    `/purchases/${orderId}/cancel`,
-    { method: "POST", headers: { "X-Reason": reason } },
-    token
-  );
-}
-
-export function registerPurchaseReturn(
-  token: string,
-  orderId: number,
-  payload: PurchaseReturnInput,
-  reason: string
-): Promise<PurchaseReturn> {
-  return request<PurchaseReturn>(
-    `/purchases/${orderId}/returns`,
-    { method: "POST", body: JSON.stringify(payload), headers: { "X-Reason": reason } },
-    token
-  );
-}
-
-export function listSales(token: string, storeId?: number): Promise<Sale[]> {
-  const query = typeof storeId === "number" ? `?store_id=${storeId}` : "";
-  const path = query ? `/sales/${query}` : "/sales";
-  return request<Sale[]>(path, { method: "GET" }, token);
-}
-
-export function createSale(
-  token: string,
-  payload: SaleInput,
-  reason: string
-): Promise<Sale> {
-  return request<Sale>(
-    "/sales",
-    { method: "POST", body: JSON.stringify(payload), headers: { "X-Reason": reason } },
-    token
-  );
-}
-
-export function registerSaleReturn(
-  token: string,
-  payload: SaleReturnInput,
-  reason: string
-): Promise<SaleReturn[]> {
-  return request<SaleReturn[]>(
-    "/sales/returns",
-    { method: "POST", body: JSON.stringify(payload), headers: { "X-Reason": reason } },
-    token
-  );
-}
-
-=======
->>>>>>> 432d4c56
 export function triggerSync(token: string, storeId?: number) {
   return request(`/sync/run`, {
     method: "POST",
