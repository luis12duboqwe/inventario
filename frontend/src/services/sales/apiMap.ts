--- conflicted
+++ resolved
@@ -13,11 +13,8 @@
     hold:       `${ROOT}/sales/hold`,                    // POST -> {holdId}
     resume:     (holdId: string) => `${ROOT}/sales/hold/${holdId}`, // GET
     checkout:   `${ROOT}/sales/checkout`,                // POST CheckoutRequest -> CheckoutResponse
-<<<<<<< HEAD
     promotions: `${ROOT}/pos/promotions`,
-=======
     sendReceipt:(saleId: string | number) => `${ROOT}/pos/receipt/${saleId}/send`,
->>>>>>> 9ff68925
   },
   quotes: {
     list:       `${ROOT}/quotes`,                        // GET
