// src/services/sales/pos.ts
<<<<<<< HEAD
import { httpPost, httpGet, httpPut } from "../http";
=======
import { httpPost, httpGet } from "../http";
>>>>>>> 9ff68925
import {
  Totals,
  CheckoutRequest,
  CheckoutResponse,
<<<<<<< HEAD
  PosPromotionsConfig,
  PosPromotionsUpdate,
=======
  ReceiptDeliveryPayload,
  ReceiptDeliveryResponse,
>>>>>>> 9ff68925
} from "./types";
import { apiMap } from "./apiMap";

export async function priceDraft(dto: CheckoutRequest): Promise<Totals> {
  return httpPost<Totals>(apiMap.pos.price, dto, { withAuth: true });
}

export async function holdSale(dto: CheckoutRequest): Promise<{ holdId: string }> {
  return httpPost<{ holdId: string }>(apiMap.pos.hold, dto, { withAuth: true });
}

export async function resumeHold(holdId: string): Promise<CheckoutRequest> {
  return httpGet<CheckoutRequest>(apiMap.pos.resume(holdId), { withAuth: true });
}

export async function checkout(dto: CheckoutRequest): Promise<CheckoutResponse> {
  return httpPost<CheckoutResponse>(apiMap.pos.checkout, dto, { withAuth: true });
}

<<<<<<< HEAD
const PROMOTION_REASON_HEADER = { "X-Reason": "Panel promociones POS" } as const;

export async function getPromotions(storeId: string | number): Promise<PosPromotionsConfig> {
  return httpGet<PosPromotionsConfig>(apiMap.pos.promotions, {
    withAuth: true,
    headers: PROMOTION_REASON_HEADER,
    query: { store_id: storeId },
  });
}

export async function updatePromotions(dto: PosPromotionsUpdate): Promise<PosPromotionsConfig> {
  return httpPut<PosPromotionsConfig>(apiMap.pos.promotions, dto, {
    withAuth: true,
    headers: PROMOTION_REASON_HEADER,
=======
export async function sendReceipt(
  saleId: string | number,
  payload: ReceiptDeliveryPayload,
  reason: string,
): Promise<ReceiptDeliveryResponse> {
  return httpPost<ReceiptDeliveryResponse>(apiMap.pos.sendReceipt(saleId), payload, {
    withAuth: true,
    headers: { "X-Reason": reason },
>>>>>>> 9ff68925
  });
}<|MERGE_RESOLUTION|>--- conflicted
+++ resolved
@@ -1,20 +1,14 @@
 // src/services/sales/pos.ts
-<<<<<<< HEAD
 import { httpPost, httpGet, httpPut } from "../http";
-=======
 import { httpPost, httpGet } from "../http";
->>>>>>> 9ff68925
 import {
   Totals,
   CheckoutRequest,
   CheckoutResponse,
-<<<<<<< HEAD
   PosPromotionsConfig,
   PosPromotionsUpdate,
-=======
   ReceiptDeliveryPayload,
   ReceiptDeliveryResponse,
->>>>>>> 9ff68925
 } from "./types";
 import { apiMap } from "./apiMap";
 
@@ -34,7 +28,6 @@
   return httpPost<CheckoutResponse>(apiMap.pos.checkout, dto, { withAuth: true });
 }
 
-<<<<<<< HEAD
 const PROMOTION_REASON_HEADER = { "X-Reason": "Panel promociones POS" } as const;
 
 export async function getPromotions(storeId: string | number): Promise<PosPromotionsConfig> {
@@ -49,7 +42,6 @@
   return httpPut<PosPromotionsConfig>(apiMap.pos.promotions, dto, {
     withAuth: true,
     headers: PROMOTION_REASON_HEADER,
-=======
 export async function sendReceipt(
   saleId: string | number,
   payload: ReceiptDeliveryPayload,
@@ -58,6 +50,5 @@
   return httpPost<ReceiptDeliveryResponse>(apiMap.pos.sendReceipt(saleId), payload, {
     withAuth: true,
     headers: { "X-Reason": reason },
->>>>>>> 9ff68925
   });
 }