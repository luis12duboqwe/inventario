import React from "react";
import { describe, expect, it, beforeEach, beforeAll, vi } from "vitest";
import { MemoryRouter, Route, Routes, Outlet } from "react-router-dom";
import { act, render, screen, waitFor } from "@testing-library/react";

const repairsModuleResolvers = new Map<string, () => void>();
const repairsResolvers = new Map<string, () => void>();
let suspenseRunId = 0;
let ReparacionesLayout: React.ComponentType;

const createLazyStub = (label: string) => {
  let resolvedForRun = 0;
  let pending: Promise<void> | null = null;

  return function LazyStub() {
    if (resolvedForRun !== suspenseRunId) {
      if (!pending) {
        pending = new Promise<void>((resolve) => {
          repairsResolvers.set(label, () => {
            resolvedForRun = suspenseRunId;
            pending = null;
            resolve();
          });
        });
      }
      throw pending;
    }
    return <div>{label}</div>;
  };
};

vi.mock("framer-motion", () => {
  const NoopComponent = ({ children, ...rest }: { children?: React.ReactNode }) => (
    <div {...rest}>{children}</div>
  );

  return {
    __esModule: true,
    motion: new Proxy(
      {},
      {
        get: () => NoopComponent,
      },
    ),
    AnimatePresence: ({ children }: { children?: React.ReactNode }) => <>{children}</>,
  };
});

vi.mock("../../modules/dashboard/layout/DashboardLayout", () => ({
  __esModule: true,
  default: () => (
    <div data-testid="dashboard-layout">
      <Outlet />
    </div>
  ),
}));

vi.mock("../../components/layout/PageHeader", () => ({
  __esModule: true,
  default: ({ title, subtitle }: { title: string; subtitle?: string }) => (
    <header>
      <h1>{title}</h1>
      {subtitle ? <p>{subtitle}</p> : null}
    </header>
  ),
}));

vi.mock("../../components/layout/PageToolbar", () => ({
  __esModule: true,
  default: ({ children }: { children?: React.ReactNode }) => <div>{children}</div>,
}));

<<<<<<< HEAD
vi.mock("../../components/ui/Skeleton", () => ({
=======
vi.mock("@components/ui/Skeleton", () => ({
>>>>>>> e7401343
  Skeleton: () => <div data-testid="loading-skeleton">Cargando...</div>,
}));

const loaderMock = vi.fn(({ message }: { message?: string }) => (
  <div data-testid={`loader:${message ?? "Cargando"}`}>{message ?? "Cargando"}</div>
));

vi.mock("../../components/common/Loader", () => ({
  __esModule: true,
  default: loaderMock,
}));

vi.mock("../../modules/repairs/pages/RepairsPendingPage", () => ({
  __esModule: true,
  default: createLazyStub("Reparaciones: Pendientes"),
}));

vi.mock("../../modules/repairs/pages/RepairsInProgressPage", () => ({
  __esModule: true,
  default: createLazyStub("Reparaciones: En proceso"),
}));

vi.mock("../../modules/repairs/pages/RepairsReadyPage", () => ({
  __esModule: true,
  default: createLazyStub("Reparaciones: Listas"),
}));

vi.mock("../../modules/repairs/pages/RepairsDeliveredPage", () => ({
  __esModule: true,
  default: createLazyStub("Reparaciones: Entregadas"),
}));

vi.mock("../../modules/repairs/pages/RepairsPartsPage", () => ({
  __esModule: true,
  default: createLazyStub("Reparaciones: Repuestos"),
}));

vi.mock("../../modules/repairs/pages/RepairsBudgetsPage", () => ({
  __esModule: true,
  default: createLazyStub("Reparaciones: Presupuestos"),
}));

const mockRepairsModule = {
  token: "demo-token",
  stores: [],
  selectedStoreId: null,
  setSelectedStoreId: vi.fn(),
  refreshInventoryAfterTransfer: vi.fn(),
  enablePurchasesSales: true,
};

vi.mock("../../modules/repairs/hooks/useRepairsModule", () => ({
  __esModule: true,
  useRepairsModule: () => mockRepairsModule,
}));

vi.mock("../../modules/repairs/pages/RepairsPage", async () => {
  const actual = await vi.importActual<typeof import("../../modules/repairs/pages/RepairsPage")>(
    "../../modules/repairs/pages/RepairsPage",
  );

  let resolvedForRun = 0;
  let pending: Promise<void> | null = null;

  const SuspendedRepairsPage = () => {
    if (resolvedForRun !== suspenseRunId) {
      if (!pending) {
        // eslint-disable-next-line react-hooks/globals
        pending = new Promise<void>((resolve) => {
          repairsModuleResolvers.set("repairs", () => {
            resolvedForRun = suspenseRunId;
            pending = null;
            resolve();
          });
        });
      }
      throw pending;
    }
    return <actual.default />;
  };

  return {
    __esModule: true,
    default: SuspendedRepairsPage,
  };
});

beforeAll(async () => {
  const actual = await vi.importActual<
    typeof import("../../modules/repairs/pages/ReparacionesLayout")
  >("../../modules/repairs/pages/ReparacionesLayout");

  ReparacionesLayout = actual.default;
});

import DashboardRoutes from "../../modules/dashboard/routes";

const renderDashboardRoute = (initialPath: string) =>
  render(
    <MemoryRouter initialEntries={[initialPath]}>
      <Routes>
        <Route
          path="/dashboard/*"
          element={
            <DashboardRoutes
              theme="dark"
              onToggleTheme={() => {
                /* no-op */
              }}
              onLogout={() => {
                /* no-op */
              }}
            />
          }
        />
      </Routes>
    </MemoryRouter>,
  );

const renderRepairsLayout = (initialPath: string) => {
  const PendingStub = createLazyStub("Reparaciones: Pendientes");
  const InProgressStub = createLazyStub("Reparaciones: En proceso");
  const ReadyStub = createLazyStub("Reparaciones: Listas");
  const DeliveredStub = createLazyStub("Reparaciones: Entregadas");
  const PartsStub = createLazyStub("Reparaciones: Repuestos");
  const BudgetsStub = createLazyStub("Reparaciones: Presupuestos");

  return render(
    <MemoryRouter initialEntries={[initialPath]}>
      <Routes>
        <Route path="/" element={<ReparacionesLayout />}>
          <Route path="pendientes" element={<PendingStub />} />
          <Route path="en-proceso" element={<InProgressStub />} />
          <Route path="listas" element={<ReadyStub />} />
          <Route path="entregadas" element={<DeliveredStub />} />
          <Route path="repuestos" element={<PartsStub />} />
          <Route path="presupuestos" element={<BudgetsStub />} />
        </Route>
      </Routes>
    </MemoryRouter>,
  );
};

describe("Rutas de reparaciones", () => {
  beforeEach(() => {
    mockRepairsModule.enablePurchasesSales = true;
    suspenseRunId += 1;
    repairsModuleResolvers.clear();
    repairsResolvers.clear();
    loaderMock.mockClear();
  });

  it.each([
    ["pendientes", "Reparaciones: Pendientes"],
    ["en-proceso", "Reparaciones: En proceso"],
    ["listas", "Reparaciones: Listas"],
    ["entregadas", "Reparaciones: Entregadas"],
    ["repuestos", "Reparaciones: Repuestos"],
    ["presupuestos", "Reparaciones: Presupuestos"],
  ])("renderiza /dashboard/repairs/%s", async (segmento, textoEsperado) => {
    renderDashboardRoute(`/dashboard/repairs/${segmento}`);

    await waitFor(() => expect(repairsModuleResolvers.has("repairs")).toBe(true));
    await act(async () => {
      repairsModuleResolvers.get("repairs")?.();
    });

    await waitFor(() => expect(repairsResolvers.has(textoEsperado)).toBe(true));
    await act(async () => {
      repairsResolvers.get(textoEsperado)?.();
    });

    await expect(screen.findByText(textoEsperado)).resolves.toBeInTheDocument();
  });

  it("redirige /dashboard/repairs al índice de pendientes", async () => {
    renderDashboardRoute("/dashboard/repairs");

    await waitFor(() => expect(repairsModuleResolvers.has("repairs")).toBe(true));
    await act(async () => {
      repairsModuleResolvers.get("repairs")?.();
    });

    await waitFor(() => expect(repairsResolvers.has("Reparaciones: Pendientes")).toBe(true));
    await act(async () => {
      repairsResolvers.get("Reparaciones: Pendientes")?.();
    });

    await expect(screen.findByText("Reparaciones: Pendientes")).resolves.toBeInTheDocument();
  });

  it("muestra el loader del módulo mientras carga la ruta perezosa", async () => {
    renderDashboardRoute("/dashboard/repairs/pendientes");

    await waitFor(() => expect(repairsModuleResolvers.has("repairs")).toBe(true));
    expect(screen.getAllByTestId("loading-skeleton")[0]).toBeInTheDocument();

    await act(async () => {
      repairsModuleResolvers.get("repairs")?.();
    });

    await waitFor(() => expect(repairsResolvers.has("Reparaciones: Pendientes")).toBe(true));

    await act(async () => {
      repairsResolvers.get("Reparaciones: Pendientes")?.();
    });
    await expect(screen.findByText("Reparaciones: Pendientes")).resolves.toBeInTheDocument();
  });

  it("usa Suspense en el layout de reparaciones", async () => {
    renderRepairsLayout("/listas");

    await waitFor(() => expect(screen.getAllByTestId("loading-skeleton")[0]).toBeInTheDocument());

    await waitFor(() => expect(repairsResolvers.has("Reparaciones: Listas")).toBe(true));

    await act(async () => {
      repairsResolvers.get("Reparaciones: Listas")?.();
    });
    await expect(screen.findByText("Reparaciones: Listas")).resolves.toBeInTheDocument();
  });

  it("renderiza las pestañas de navegación del módulo", async () => {
    renderDashboardRoute("/dashboard/repairs/pendientes");

    await waitFor(() => expect(repairsModuleResolvers.has("repairs")).toBe(true));
    await act(async () => {
      repairsModuleResolvers.get("repairs")?.();
    });
    await expect(screen.findByRole("link", { name: "Pendientes" })).resolves.toBeInTheDocument();
    expect(screen.getByRole("link", { name: "En proceso" })).toBeInTheDocument();
    expect(screen.getByRole("link", { name: "Listas" })).toBeInTheDocument();
    expect(screen.getByRole("link", { name: "Entregadas" })).toBeInTheDocument();
    expect(screen.getByRole("link", { name: "Repuestos" })).toBeInTheDocument();
    expect(screen.getByRole("link", { name: "Presupuestos" })).toBeInTheDocument();
  });
});<|MERGE_RESOLUTION|>--- conflicted
+++ resolved
@@ -70,11 +70,8 @@
   default: ({ children }: { children?: React.ReactNode }) => <div>{children}</div>,
 }));
 
-<<<<<<< HEAD
 vi.mock("../../components/ui/Skeleton", () => ({
-=======
 vi.mock("@components/ui/Skeleton", () => ({
->>>>>>> e7401343
   Skeleton: () => <div data-testid="loading-skeleton">Cargando...</div>,
 }));
 
