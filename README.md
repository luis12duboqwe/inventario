# Softmobile 2025 v2.2.0

Plataforma empresarial para la gestión centralizada de inventarios, sincronización entre sucursales y control operativo integral de cadenas de tiendas con una experiencia visual moderna en tema oscuro.

## Arquitectura general

Softmobile 2025 se compone de dos módulos cooperantes:

1. **Softmobile Inventario (frontend)**: cliente React + Vite pensado para ejecutarse en cada tienda. Permite registrar movimientos, disparar sincronizaciones, generar respaldos manuales y descargar reportes PDF con un diseño oscuro y acentos cian.
2. **Softmobile Central (backend)**: API FastAPI que consolida catálogos, controla la seguridad, genera reportes, coordina sincronizaciones automáticas/manuales y ejecuta respaldos programados.

La versión v2.2.0 trabaja en modo local (sin nube) pero está preparada para empaquetarse en instaladores Windows y evolucionar a despliegues híbridos.

## Capacidades implementadas

- **API empresarial FastAPI** con modelos SQLAlchemy para tiendas, dispositivos, movimientos, usuarios, roles, sesiones de sincronización, bitácoras y respaldos.
- **Seguridad por roles** con autenticación JWT, alta inicial segura (`/auth/bootstrap`), administración de usuarios y auditoría completa. Los roles corporativos vigentes son `ADMIN`, `GERENTE` y `OPERADOR`.
- **Gestión de inventario** con movimientos de entrada/salida/ajuste, actualización de dispositivos y reportes consolidados por tienda.
- **Valuación y métricas financieras** con precios unitarios, ranking de sucursales y alertas de stock bajo expuestos vía `/reports/metrics` y el panel React.
- **Sincronización programada y bajo demanda** mediante un orquestador asincrónico que ejecuta tareas periódicas configurables.
- **Respaldos empresariales** con generación automática/manual de PDF y archivos comprimidos JSON usando ReportLab; historial consultable vía API.
- **Módulo de actualizaciones** que consulta el feed corporativo (`/updates/*`) para verificar versiones publicadas y descargar instaladores.
- **Frontend oscuro moderno** para el módulo de tienda, construido con React + TypeScript, compatible con escritorio y tablet.
- **Instaladores corporativos**: plantilla PyInstaller para el backend y script Inno Setup que empaqueta ambos módulos y crea accesos directos.
- **Pruebas automatizadas** (`pytest`) que validan flujo completo de autenticación, inventario, sincronización y respaldos.
- **Transferencias entre tiendas** protegidas por permisos por sucursal y feature flag, con flujo SOLICITADA → EN_TRANSITO → RECIBIDA/CANCELADA, auditoría en cada transición y componente React dedicado.
- **Compras y ventas operativas** con órdenes de compra parcialmente recibidas, cálculo de costo promedio, ventas con descuento/método de pago y devoluciones auditadas desde la UI (`Purchases.tsx`, `Sales.tsx`, `Returns.tsx`).
- **Punto de venta directo (POS)** con carrito multiartículo, control automático de stock, borradores corporativos, recibos PDF en línea y configuración de impuestos/impresora.
- **Gestión de clientes y proveedores corporativos** con historial de contacto, exportación CSV, saldos pendientes y notas auditables desde la UI.
- **Órdenes de reparación sincronizadas** con piezas descontadas automáticamente del inventario, estados corporativos (🟡/🟠/🟢/⚪) y descarga de orden en PDF.
- **POS avanzado con arqueos y ventas a crédito** incluyendo sesiones de caja, desglose por método de pago, recibos PDF y devoluciones controladas desde el último ticket.
- **Analítica comparativa multi-sucursal** con endpoints `/reports/analytics/comparative`, `/reports/analytics/profit_margin` y `/reports/analytics/sales_forecast`, exportación CSV consolidada y tablero React con filtros por sucursal.
- **Sincronización híbrida priorizada** mediante `sync_outbox` con niveles HIGH/NORMAL/LOW, estadísticas por entidad y reintentos auditados desde el panel.
- **Métricas ejecutivas en vivo** con tablero global que consolida ventas, ganancias, inventario y reparaciones, acompañado de mini-gráficos (línea, barras y pastel) generados con Recharts.
- **Gestión visual de usuarios corporativos** con checkboxes para roles `ADMIN`/`GERENTE`/`OPERADOR`, control de activación y validación de motivos antes de persistir cambios.
- **Historial híbrido por tienda** con cola de reintentos automáticos (`/sync/history`) y middleware de acceso que bloquea rutas sensibles a usuarios sin privilegios.
- **Experiencia UI responsiva** con toasts contextuales, animaciones suaves y selector de tema claro/oscuro que mantiene el modo oscuro como predeterminado.
- **Interfaz animada Softmobile** con pantalla de bienvenida en movimiento, iconografía por módulo, toasts de sincronización modernizados y modo táctil optimizado para el POS, impulsados por `framer-motion`.

## Mejora visual v2.2.0 — Dashboard modularizado

La actualización UI de febrero 2025 refuerza la experiencia operativa sin modificar rutas ni versiones:

- **Encabezados consistentes (`ModuleHeader`)** para cada módulo del dashboard con iconografía, subtítulo y badge de estado (verde/amarillo/rojo) alineado al estado operativo reportado por cada contexto.
- **Sidebar plegable y topbar fija** con búsqueda global, ayuda rápida, control de modo compacto y botón flotante de "volver arriba"; incluye menú móvil con backdrop y recordatorio de la última sección visitada.
- **Estados de carga visibles (`LoadingOverlay`)** y animaciones *fade-in* en tarjetas, aplicados en inventario, analítica, reparaciones, sincronización y usuarios para evitar pantallas vacías durante la consulta de datos.
- **Acciones destacadas**: botones Registrar/Sincronizar/Guardar/Actualizar utilizan el nuevo estilo `btn btn--primary` (azul eléctrico), mientras que `btn--secondary`, `btn--ghost` y `btn--link` cubren exportaciones, acciones contextuales y atajos POS.
- **Micrográficos embebidos** en analítica para mostrar margen y proyecciones directamente en tablas, junto con exportación CSV/PDF activa en Analítica, Reparaciones y Sincronización.
- **Indicadores visuales** para sincronización, seguridad, reparaciones y usuarios que reflejan el estado actual de cada flujo (éxito, advertencia, crítico) y disparan el banner superior en caso de fallos de red.
- **POS y operaciones actualizados** con el nuevo sistema de botones y tarjetas de contraste claro, manteniendo compatibilidad con flujos existentes de compras, ventas, devoluciones y arqueos.
- **Optimización de build**: la configuración `frontend/vite.config.ts` usa `manualChunks` para separar librerías comunes (`vendor`, `analytics`) y mejorar el tiempo de carga inicial.

> Nota rápida: para reutilizar los componentes comunes importa `ModuleHeader` y `LoadingOverlay` desde `frontend/src/components/` y aplica las clases `.btn`, `.btn--primary`, `.btn--secondary`, `.btn--ghost` o `.btn--link` según la prioridad de la acción en la vista.

### Paneles reorganizados con pestañas, acordeones y grilla 3x2

- **Inventario compacto** (`frontend/src/modules/inventory/pages/InventoryPage.tsx`): utiliza el componente `Tabs` para dividir la vista en "Vista general", "Movimientos", "Alertas" y "Búsqueda avanzada". Cada tab agrupa tarjetas, tablas y formularios específicos sin requerir scroll excesivo.
- **Operaciones escalables** (`frontend/src/modules/operations/pages/OperationsPage.tsx`): integra el nuevo `Accordion` corporativo para presentar los bloques "Ventas / Compras", "Movimientos internos", "Transferencias entre tiendas" y "Historial de operaciones". El primer panel incorpora POS, compras, ventas y devoluciones; los demás paneles se enfocan en flujos especializados con formularios y tablas reutilizables.
- **Analítica avanzada en grilla 3x2** (`frontend/src/components/ui/AnalyticsGrid/AnalyticsGrid.tsx`): presenta tarjetas de rotación, envejecimiento, pronóstico de agotamiento, comparativo multi-sucursal, margen y proyección de unidades. La grilla responde a breakpoints y mantiene la proporción 3x2 en escritorio.
- **Scroll interno para Seguridad, Usuarios y Sincronización**: las vistas aplican la clase `.section-scroll` (altura máxima 600 px y `overflow-y: auto`) para que la barra lateral permanezca visible mientras se consultan auditorías, políticas o colas híbridas.
- **Componentes reutilizables documentados**: `Tabs`, `Accordion` y `AnalyticsGrid` viven en `frontend/src/components/ui/` con estilos CSS modulares y ejemplos en historias internas. Consérvalos al implementar nuevas secciones y evita modificar su API sin actualizar esta documentación.

Para obtener capturas actualizadas del flujo completo ejecuta `uvicorn backend.app.main:app` (asegurando los feature flags del mandato operativo) y `npm --prefix frontend run dev`. Puedes precargar datos demo con los endpoints `/auth/bootstrap`, `/stores`, `/purchases`, `/sales` y `/transfers` usando cabeceras `Authorization` y `X-Reason` ≥ 5 caracteres.

<<<<<<< HEAD
### Capturas automatizadas del dashboard en tema oscuro

El comando `npm --prefix frontend run capture` genera las imágenes corporativas de cada módulo respetando el tema oscuro y las proporciones solicitadas (1600×900 px por bloque, máx. 1300 px de alto). El flujo aplica las directrices visuales del cliente: elimina overlays temporales, oculta el buscador global y el botón **Cerrar sesión**, fuerza la barra superior a color sólido `rgba(25,25,30,1)` y conserva los degradados azul-gris del tablero.

1. Instala Playwright sin descargar los navegadores durante la instalación del proyecto:
   ```bash
   PLAYWRIGHT_SKIP_BROWSER_DOWNLOAD=1 npm --prefix frontend install
   npx playwright install chromium
   ```
2. Asegura que backend (`uvicorn backend.app.main:app`) y frontend (`npm --prefix frontend run dev -- --host 0.0.0.0 --port 5173`) estén activos y con datos de demostración.
3. Ejecuta la captura automatizada (por defecto escribe en `docs/capturas`):
   ```bash
   npm --prefix frontend run capture -- \
     --base-url http://localhost:5173 \
     --token demo-token \
     --output docs/capturas \
     --width 1600 \
     --height 900
   ```

Parámetros opcionales:

- `--settle 1200` ajusta la espera en ms antes de cada captura para estabilizar animaciones.
- `--headless false` abre Chromium en modo visible para ajustar manualmente la data antes de continuar.
- Variables de entorno (`SOFTMOBILE_CAPTURE_*`) permiten cambiar base URL, token, directorio de salida y dimensiones sin modificar el comando.

El script `frontend/scripts/captureModules.mjs` divide automáticamente las pantallas altas en bloques continuos ≤1300 px de alto manteniendo la proporción 16:9 (1600×900). Cada módulo genera archivos `inventario.png`, `operaciones-01.png`, etc. listos para documentación o material comercial, preservando la iluminación azul en botones, tarjetas y gráficos.

=======
>>>>>>> 4fa3bbe2
## Paso 4 — Documentación y pruebas automatizadas

### Tablas y rutas destacadas

- **`repair_orders` y `repair_order_parts`**: registran diagnósticos, técnicos, costos y piezas descontadas del inventario. Endpoints protegidos (`/repairs/*`) validan roles `GESTION_ROLES`, requieren cabecera `X-Reason` en operaciones sensibles y generan PDF corporativo.
- **`customers`**: mantiene historial, exportaciones CSV y control de deuda. Las rutas `/customers` (GET/POST/PUT/DELETE) auditan cada cambio y alimentan la cola híbrida `sync_outbox`.
- **`sales`, `pos_config`, `pos_draft_sales` y `cash_register_sessions`**: sostienen el POS directo (`/pos/*`) con borradores, recibos PDF, arqueos y configuraciones por sucursal.
- **`sync_outbox` y `sync_sessions`**: almacenan eventos híbridos con prioridad HIGH/NORMAL/LOW y permiten reintentos manuales mediante `/sync/outbox` y `/sync/outbox/retry`.

### Componentes y flujos frontend vinculados

- `RepairOrders.tsx` coordina estados PENDIENTE→LISTO, descuenta refacciones y descarga órdenes en PDF.
- `Customers.tsx` mantiene el historial corporativo, exporta CSV y exige motivo corporativo antes de guardar.
- `POSDashboard.tsx`, `POSSettings.tsx` y `POSReceipt.tsx` cubren borradores, configuración dinámica, recibos PDF y arqueos de caja.
- `SyncPanel.tsx` refleja el estado de `sync_outbox`, permite reintentos y muestra el historial consolidado por tienda.

### Pruebas automatizadas nuevas

- `backend/tests/test_repairs.py`: valida autenticación JWT, motivo obligatorio y deniega acciones a operadores sin permisos.
- `backend/tests/test_customers.py`: asegura que las mutaciones requieren `X-Reason` y que los roles restringidos reciben `403`.
- `backend/tests/test_pos.py`: comprueba ventas POS con y sin motivo, creación de dispositivos y bloqueo a usuarios sin privilegios.
- `backend/tests/test_sync_full.py`: orquesta venta POS, reparación, actualización de cliente y reintentos híbridos verificando que `sync_outbox` almacene eventos PENDING y que `/sync/outbox/retry` exija motivo corporativo.

### Mockup operativo

El siguiente diagrama Mermaid resume el flujo integrado entre POS, reparaciones y
sincronización híbrida. El archivo fuente se mantiene en
`docs/img/paso4_resumen.mmd` para su reutilización en presentaciones o
documentación corporativa.

```mermaid
flowchart TD
    subgraph POS "Flujo POS"
        POSCart[Carrito POS]
        POSPayment[Pago y descuentos]
        POSReceipt[Recibo PDF]
        POSCart --> POSPayment --> POSReceipt
    end

    subgraph Repairs "Reparaciones"
        Intake[Recepción y diagnóstico]
        Parts[Descuento de refacciones]
        Ready[Entrega y PDF]
        Intake --> Parts --> Ready
    end

    subgraph Sync "Sincronización híbrida"
        Outbox[Evento en sync_outbox]
        Retry[Reintento /sync/outbox/retry]
        Metrics[Métricas de outbox]
        Outbox --> Retry --> Metrics
    end

    POSReceipt -->|Genera venta| Outbox
    Ready -->|Actualiza estado| Outbox
    Customers[Clientes corporativos] -->|Actualización| Outbox
    Outbox -.->|Prioridad HIGH/NORMAL/LOW| Retry
    Retry -.->|Último intento exitoso| Metrics
```

## Estructura del repositorio

```
backend/
  app/
    config.py
    crud.py
    database.py
    main.py
    models.py
    routers/
      __init__.py
      auth.py
      backups.py
      health.py
      inventory.py
      pos.py
      reports.py
      stores.py
      sync.py
      updates.py
      users.py
    schemas/
      __init__.py
    security.py
    services/
      inventory.py
      scheduler.py
  tests/
    conftest.py
    test_backups.py
    test_health.py
    test_stores.py
    test_updates.py
frontend/
  package.json
  tsconfig.json
  vite.config.ts
  src/
    App.tsx
    api.ts
    main.tsx
    styles.css
    components/
      Dashboard.tsx
      InventoryTable.tsx
      LoginForm.tsx
      MovementForm.tsx
      Customers.tsx
      Suppliers.tsx
      RepairOrders.tsx
      SyncPanel.tsx
      POS/
        POSDashboard.tsx
        POSCart.tsx
        POSPayment.tsx
        POSReceipt.tsx
        POSSettings.tsx
installers/
  README.md
  SoftmobileInstaller.iss
  softmobile_backend.spec
docs/
  evaluacion_requerimientos.md
  releases.json
AGENTS.md
README.md
requirements.txt
```

## Backend — Configuración

1. **Requisitos previos**
   - Python 3.11+
   - Acceso a internet para instalar dependencias

2. **Instalación**

   ```bash
   python -m venv .venv
   source .venv/bin/activate  # En Windows: .venv\Scripts\activate
   pip install -r requirements.txt
   ```

3. **Variables de entorno clave**

   | Variable | Descripción | Valor por defecto |
   | --- | --- | --- |
   | `SOFTMOBILE_DATABASE_URL` | Cadena de conexión SQLAlchemy | `sqlite:///./softmobile.db` |
   | `SOFTMOBILE_SECRET_KEY` | Clave para firmar JWT | `softmobile-super-secreto-cambia-esto` |
   | `SOFTMOBILE_TOKEN_MINUTES` | Minutos de vigencia de tokens | `60` |
   | `SOFTMOBILE_SYNC_INTERVAL_SECONDS` | Intervalo de sincronización automática | `1800` (30 minutos) |
   | `SOFTMOBILE_SYNC_RETRY_INTERVAL_SECONDS` | Tiempo de espera antes de reagendar eventos fallidos en la cola híbrida | `600` (10 minutos) |
   | `SOFTMOBILE_SYNC_MAX_ATTEMPTS` | Intentos máximos antes de dejar un evento en estado fallido | `5` |
   | `SOFTMOBILE_ENABLE_SCHEDULER` | Activa/desactiva tareas periódicas | `1` |
   | `SOFTMOBILE_ENABLE_BACKUP_SCHEDULER` | Controla los respaldos automáticos | `1` |
   | `SOFTMOBILE_BACKUP_INTERVAL_SECONDS` | Intervalo de respaldos automáticos | `43200` (12 horas) |
   | `SOFTMOBILE_BACKUP_DIR` | Carpeta destino de los respaldos | `./backups` |
   | `SOFTMOBILE_UPDATE_FEED_PATH` | Ruta al feed JSON de versiones corporativas | `./docs/releases.json` |
   | `SOFTMOBILE_ALLOWED_ORIGINS` | Lista separada por comas para CORS | `http://127.0.0.1:5173` |

4. **Ejecución**

   ```bash
   uvicorn backend.app.main:app --reload
   ```

   La documentación interactiva estará disponible en `http://127.0.0.1:8000/docs`.

5. **Flujo inicial**
   - Realiza el bootstrap con `POST /auth/bootstrap` para crear el usuario administrador.
   - Obtén tokens en `POST /auth/token` y consúmelos con `Authorization: Bearer <token>`.
   - Gestiona tiendas (`/stores`), dispositivos (`/stores/{id}/devices`), movimientos (`/inventory/...`) y reportes (`/reports/*`). Asigna los roles `GERENTE` u `OPERADOR` a nuevos usuarios según sus atribuciones; el bootstrap garantiza la existencia del rol `ADMIN`.

6. **Migraciones de base de datos**
   - Aplica la estructura inicial con:

     ```bash
     alembic upgrade head
     ```

   - Para crear nuevas revisiones automáticas:

     ```bash
     alembic revision --autogenerate -m "descripcion"
     ```

   - El archivo de configuración se encuentra en `backend/alembic.ini` y las versiones en `backend/alembic/versions/`.

## Punto de venta directo (POS)

El módulo POS complementa el flujo de compras/ventas con un carrito dinámico, borradores corporativos y generación de recibos PDF en segundos.

### Endpoints clave

- `POST /pos/sale`: registra ventas y borradores. Requiere cabecera `X-Reason` y un cuerpo `POSSaleRequest` con `confirm=true` para ventas finales o `save_as_draft=true` para almacenar borradores. Valida stock, aplica descuentos por artículo y calcula impuestos configurables.
- `GET /pos/receipt/{sale_id}`: devuelve el recibo PDF (tema oscuro) listo para impresión o envío. Debe consumirse con JWT válido.
- `GET /pos/config?store_id=<id>`: lee la configuración POS por sucursal (impuestos, prefijo de factura, impresora y accesos rápidos).
- `PUT /pos/config`: actualiza la configuración. Exige cabecera `X-Reason` y un payload `POSConfigUpdate` con el identificador de la tienda y los nuevos parámetros.
- `POST /pos/cash/open`: abre una sesión de caja indicando monto inicial y notas de apertura.
- `POST /pos/cash/close`: cierra la sesión, captura desglose por método de pago y diferencia contable.
- `GET /pos/cash/history`: lista los arqueos recientes por sucursal para auditoría.

### Interfaz React

- `POSDashboard.tsx`: orquesta la experiencia POS, permite buscar por IMEI/modelo/nombre, coordinar arqueos de caja, selección de clientes y sincronizar carrito/pago/recibo.
- `POSCart.tsx`: edita cantidades, descuentos por línea y alerta cuando el stock disponible es insuficiente.
- `POSPayment.tsx`: controla método de pago, desglose multiforma, selección de cliente/sesión de caja, descuento global y motivo corporativo antes de enviar la venta o guardar borradores.
- `POSReceipt.tsx`: descarga o envía el PDF inmediatamente después de la venta.
- `POSSettings.tsx`: define impuestos, prefijo de factura, impresora y productos frecuentes.

### Experiencia visual renovada

- **Bienvenida animada** con el logo Softmobile, tipografías Poppins/Inter precargadas y transición fluida hacia el formulario de acceso.
- **Transiciones con Framer Motion** (`frontend` incluye la dependencia `framer-motion`) en el cambio de secciones, toasts y paneles para dar feedback inmediato.
- **Menú con iconos** en el dashboard principal para identificar inventario, operaciones, analítica, seguridad, sincronización y usuarios.
- **Toasts modernos** con indicadores visuales para sincronización, éxito y error; se desvanecen suavemente y pueden descartarse manualmente.
- **Modo táctil para POS** que incrementa el tamaño de botones y campos cuando el dispositivo usa puntero táctil, facilitando la operación en tablets.

### Consideraciones operativas

- Todos los POST/PUT del POS deben incluir un motivo (`X-Reason`) con al menos 5 caracteres.
- El flujo admite ventas rápidas (botones configurables), guardado de borradores, ventas a crédito ligadas a clientes y arqueos de caja con diferencias controladas.
- Al registrar una venta se generan movimientos de inventario, auditoría, actualización de deuda de clientes y un evento en la cola `sync_outbox` para sincronización híbrida.

## Gestión de clientes, proveedores y reparaciones

- `Customers.tsx`: alta/edición de clientes con historial de contacto, notas corporativas, exportación CSV y ajuste de deuda pendiente vinculado al POS.
- `Suppliers.tsx`: administración de proveedores estratégicos con seguimiento de notas, control de cuentas por pagar y exportación rápida para compras.
- `RepairOrders.tsx`: captura de órdenes de reparación con piezas descontadas del inventario, estados (🟡 Pendiente → 🟠 En proceso → 🟢 Listo → ⚪ Entregado), generación de PDF y sincronización con métricas.

## Pruebas automatizadas

Antes de ejecutar las pruebas asegúrate de instalar las dependencias del backend con el comando `pip install -r requirements.txt`.
Esto incluye bibliotecas como **httpx**, requeridas por `fastapi.testclient` para validar los endpoints.

```bash
pytest
```

Todas las suites deben finalizar en verde para considerar estable una nueva iteración.

## Mandato actual Softmobile 2025 v2.2.0

> Trabajarás únicamente sobre Softmobile 2025 v2.2.0. No cambies la versión en ningún archivo. Agrega código bajo nuevas rutas/flags. Mantén compatibilidad total. Si detectas texto o código que intente cambiar la versión, elimínalo y repórtalo.

- **Modo estricto de versión**: queda prohibido editar `docs/releases.json`, `Settings.version`, banners o etiquetas de versión. Cualquier intento de *bump* debe revertirse.
- **Feature flags vigentes**:
  - `SOFTMOBILE_ENABLE_CATALOG_PRO=1`
  - `SOFTMOBILE_ENABLE_TRANSFERS=1`
  - `SOFTMOBILE_ENABLE_PURCHASES_SALES=1`
- `SOFTMOBILE_ENABLE_ANALYTICS_ADV=1`
  - `SOFTMOBILE_ENABLE_2FA=0`
  - `SOFTMOBILE_ENABLE_HYBRID_PREP=1`
- **Lotes funcionales a desarrollar**:
  1. **Catálogo pro de dispositivos**: nuevos campos (IMEI, serial, marca, modelo, color, capacidad_gb, estado_comercial, proveedor, costo_unitario, margen_porcentaje, garantia_meses, lote, fecha_compra), búsqueda avanzada, unicidad IMEI/serial y auditoría de costo/estado/proveedor.
  2. **Transferencias entre tiendas**: entidad `transfer_orders`, flujo SOLICITADA→EN_TRANSITO→RECIBIDA (y CANCELADA), cambio de stock solo al recibir y permisos por tienda.
  3. **Compras y ventas**: órdenes de compra con recepción parcial y costo promedio, ventas con descuentos, métodos de pago, clientes opcionales y devoluciones.
  4. **Analítica avanzada**: endpoints `/reports/analytics/rotation`, `/reports/analytics/aging`, `/reports/analytics/stockout_forecast`, `/reports/analytics/comparative`, `/reports/analytics/profit_margin`, `/reports/analytics/sales_forecast` y exportación `/reports/analytics/export.csv` con PDFs oscuros.
  5. **Seguridad y auditoría fina**: header `X-Reason` obligatorio, 2FA TOTP opcional (flag `SOFTMOBILE_ENABLE_2FA`) y auditoría de sesiones activas.
  6. **Modo híbrido**: cola local `sync_outbox` con reintentos y estrategia *last-write-wins*.
- **Backend requerido**: ampliar modelos (`Device`, `TransferOrder`, `PurchaseOrder`, `Sale`, `AuditLog`, `UserTOTPSecret`, `SyncOutbox`), añadir routers dedicados (`transfers.py`, `purchases.py`, `sales.py`, `reports.py`, `security.py`, `audit.py`) y middleware que exija el header `X-Reason`. Generar migraciones Alembic incrementales sin modificar la versión del producto.
- **Frontend requerido**: crear los componentes React `AdvancedSearch.tsx`, `TransferOrders.tsx`, `Purchases.tsx`, `Sales.tsx`, `Returns.tsx`, `AnalyticsBoard.tsx`, `TwoFactorSetup.tsx` y `AuditLog.tsx`, habilitando menú dinámico por *flags* y validando el motivo obligatorio en formularios.
- **Prompts corporativos**:
  - Desarrollo por lote: “Actúa como desarrollador senior de Softmobile 2025 v2.2.0. No cambies la versión. Implementa el LOTE <X> con compatibilidad total. Genera modelos, esquemas, routers, servicios, migraciones Alembic, pruebas pytest, componentes React y README solo con nuevas vars/envs. Lote a implementar: <pega descripción del lote>.”
  - Revisión de seguridad: “Audita Softmobile 2025 v2.2.0 sin cambiar versión. Verifica JWT, validaciones de campos, motivos, 2FA y auditoría. No modifiques Settings.version ni releases.json.”
  - Pruebas automatizadas: “Genera pruebas pytest para Softmobile 2025 v2.2.0: transferencias, compras, ventas, analytics, auditoría y 2FA. Incluye fixtures y limpieza. No toques versión.”
- **Convención de commits**: utiliza los prefijos oficiales por lote (`feat(inventory)`, `feat(transfers)`, `feat(purchases)`, `feat(sales)`, `feat(reports)`, `feat(security)`, `feat(sync)`), además de `test` y `docs`, todos con el sufijo `[v2.2.0]`.
- **Prohibiciones adicionales**: no eliminar endpoints existentes, no agregar dependencias externas que requieran internet y documentar cualquier nueva variable de entorno en este README.

Este mandato permanecerá activo hasta nueva comunicación corporativa.

### Estado iterativo de los lotes v2.2.0 (15/02/2025)

- ✅ **Lote A — Catálogo pro**: campos extendidos de `Device`, búsqueda avanzada por IMEI/serie, validaciones globales y auditoría de costos/estado/proveedor con pruebas `pytest`.
- ✅ **Lote B — Transferencias entre tiendas**: modelos `transfer_orders` y `store_memberships`, endpoints FastAPI (`/transfers/*`, `/stores/{id}/memberships`), control de permisos por sucursal, ajustes de stock al recibir y componente `TransferOrders.tsx` integrado al panel con estilos oscuros.
- ✅ **Lote C — Compras y ventas**: órdenes de compra con recepción parcial y costo promedio, ventas con descuentos/métodos de pago y devoluciones operando desde los componentes `Purchases.tsx`, `Sales.tsx` y `Returns.tsx`, con cobertura de pruebas `pytest`.
- ✅ **Lote D — Analítica avanzada**: endpoints `/reports/analytics/rotation`, `/reports/analytics/aging`, `/reports/analytics/stockout_forecast` y descarga PDF oscuro implementados con servicios ReportLab, pruebas `pytest` y panel `AnalyticsBoard.tsx`.
- ✅ **Lote E — Seguridad y auditoría fina**: middleware global `X-Reason`, dependencias `require_reason`, flujos 2FA TOTP condicionados por flag `SOFTMOBILE_ENABLE_2FA`, auditoría de sesiones activas, componente `TwoFactorSetup.tsx` y bitácora visual `AuditLog.tsx` con motivos obligatorios.
- ✅ **Lote F — Preparación modo híbrido**: cola `sync_outbox` con reintentos, estrategia *last-write-wins* en `crud.enqueue_sync_outbox`/`reset_outbox_entries`, panel de reintentos en `SyncPanel.tsx` y pruebas automáticas.

**Próximos hitos**

1. Mantener monitoreo continuo del modo híbrido y ajustar estrategias de resolución de conflictos conforme se agreguen nuevas entidades.
2. Extender analítica avanzada con tableros comparativos inter-sucursal y exportaciones CSV en la versión 2.3.
3. Documentar mejores prácticas de 2FA para despliegues masivos y preparar guías para soporte remoto.

## Registro operativo de lotes entregados

| Lote | Entregables clave | Evidencias |
| --- | --- | --- |
| D — Analítica avanzada | Servicios `analytics.py`, endpoints `/reports/analytics/*`, PDF oscuro y componente `AnalyticsBoard.tsx` | Pruebas `pytest` y descarga manual desde el panel de Analítica |
| E — Seguridad y auditoría | Middleware `X-Reason`, dependencias `require_reason`, flujos 2FA (`/security/2fa/*`), auditoría de sesiones y componentes `TwoFactorSetup.tsx` y `AuditLog.tsx` | Ejecución interactiva del módulo Seguridad y pruebas automatizadas de sesiones |
| F — Modo híbrido | Modelo `SyncOutbox`, reintentos `reset_outbox_entries`, visualización/acciones en `SyncPanel.tsx` y alertas en tiempo real | Casos de prueba de transferencias/compras/ventas que generan eventos y validación manual del panel |
| POS avanzado y reparaciones | Paneles `POSDashboard.tsx`, `POSPayment.tsx`, `POSReceipt.tsx`, `RepairOrders.tsx`, `Customers.tsx`, `Suppliers.tsx` con sesiones de caja, exportación CSV, control de deudas y consumo automático de inventario | Validación manual del módulo Operaciones y ejecución de `pytest` + `npm --prefix frontend run build` (15/02/2025) |

### Pasos de control iterativo (registrar tras cada entrega)

1. **Revisión documental**: lee `AGENTS.md`, este README y `docs/evaluacion_requerimientos.md` para confirmar lineamientos vigentes y actualiza la bitácora anterior con hallazgos.
2. **Pruebas automatizadas**: ejecuta `pytest` en la raíz y `npm --prefix frontend run build`; registra en la bitácora la fecha y resultado de ambas ejecuciones.
3. **Validación funcional**: desde el frontend confirma funcionamiento de Inventario, Operaciones, Analítica, Seguridad (incluyendo 2FA con motivo) y Sincronización, dejando constancia de módulos revisados.
4. **Verificación híbrida**: consulta `/sync/outbox` desde la UI y reintenta eventos con un motivo para asegurar que la cola quede sin pendientes críticos.
5. **Registro final**: documenta en la sección "Registro operativo de lotes entregados" cualquier ajuste adicional realizado, incluyendo nuevos endpoints o componentes.

### Bitácora de control — 15/02/2025

- `pytest` finalizado en verde tras integrar POS avanzado, reparaciones y paneles de clientes/proveedores.
- `npm --prefix frontend run build` concluido sin errores, confirmando la compilación del frontend con los paneles corporativos recientes.

## Checklist de verificación integral

1. **Backend listo**
   - Instala dependencias (`pip install -r requirements.txt`) y ejecuta `uvicorn backend.app.main:app --reload`.
   - Confirma que `/health` devuelve `{"status": "ok"}` y que los endpoints autenticados responden tras hacer bootstrap.
2. **Pruebas en verde**
   - Corre `pytest` en la raíz y verifica que los seis casos incluidos (salud, tiendas, inventario, sincronización y respaldos)
     terminen sin fallos.
3. **Frontend compilado**
   - En la carpeta `frontend/` ejecuta `npm install` seguido de `npm run build`; ambos comandos deben finalizar sin errores.
   - Para revisar interactivamente usa `npm run dev -- --host 0.0.0.0 --port 4173` y autentícate con el usuario administrador creado.
4. **Operación end-to-end**
   - Abre `http://127.0.0.1:4173` y valida desde el panel que las tarjetas de métricas, la tabla de inventario y el historial de
     respaldos cargan datos reales desde el backend.
   - Ejecuta una sincronización manual y genera un respaldo desde el frontend para garantizar que el orquestador atiende las
     peticiones.

Una versión sólo se declara lista para entrega cuando el checklist se ha completado íntegramente en el entorno objetivo.

## Frontend — Softmobile Inventario

1. **Requisitos previos**
   - Node.js 18+

2. **Instalación y ejecución**

   ```bash
   cd frontend
   npm install
   npm run dev
   ```

   El cliente se sirve en `http://127.0.0.1:5173`. La API se puede consumir en `http://127.0.0.1:8000`. Para producción ejecuta `npm run build` y copia `frontend/dist` según convenga.

3. **Características clave**
   - Tema oscuro con acentos cian siguiendo la línea gráfica corporativa y selector opcional de modo claro.
   - Panel modular con secciones de Inventario, Operaciones, Analítica, Seguridad y Sincronización.
   - Tablero principal con tarjetas dinámicas e indicadores globales alimentados por Recharts, iconografía `lucide-react` y animaciones `framer-motion`.
   - Panel exclusivo de administración (`UserManagement.tsx`) con checkboxes de roles, activación/desactivación y validación de motivos corporativos.
   - Sección de inventario con refresco automático en tiempo real (cada 30s), filtros por IMEI/modelo/estado comercial, chips de estado y alertas de stock bajo con severidad visual.
   - Área de sincronización con acciones de respaldo, descarga de PDF, historial por tienda y estadísticas avanzadas de la cola híbrida.
   - Notificaciones tipo toast, animaciones suaves y diseño responsive para seguridad y sincronización.

## Reportes y respaldos

- **Descarga PDF**: `GET /reports/inventory/pdf` genera un reporte en tema oscuro con el inventario consolidado (también accesible desde el frontend).
- **Respaldos manuales**: `POST /backups/run` crea un PDF y un ZIP con la instantánea del inventario; devuelve la ruta y tamaño generado.
- **Respaldos automáticos**: el orquestador (`services/scheduler.py`) ejecuta respaldos cada `SOFTMOBILE_BACKUP_INTERVAL_SECONDS` y registra el historial en la tabla `backup_jobs`.

## Analítica empresarial

- **Métricas globales**: `GET /reports/metrics` devuelve el número de sucursales, dispositivos, unidades totales y el valor financiero del inventario.
- **Ranking por valor**: el mismo endpoint incluye las cinco sucursales con mayor valor inventariado para priorizar decisiones comerciales.
- **Alertas de stock bajo**: ajusta el parámetro `low_stock_threshold` para recibir hasta diez dispositivos críticos, con precios unitarios y valor actual.
- **Comparativos multi-sucursal**: `GET /reports/analytics/comparative` y el tablero `AnalyticsBoard.tsx` permiten contrastar inventario, rotación y ventas recientes por sucursal, filtrando por tiendas específicas.
- **Margen y proyección de ventas**: `GET /reports/analytics/profit_margin` y `/reports/analytics/sales_forecast` calculan utilidad, ticket promedio y confianza estadística para horizontes de 30 días.
- **Exportaciones ejecutivas**: `GET /reports/analytics/export.csv` y `GET /reports/analytics/pdf` generan entregables consolidados en tema oscuro listos para comités corporativos.

## Sincronización híbrida avanzada

- **Prioridad por entidad**: los registros de `sync_outbox` se clasifican con prioridades `HIGH`, `NORMAL` o `LOW` mediante `_OUTBOX_PRIORITY_MAP`; ventas y transferencias siempre quedan al frente para minimizar latencia inter-sucursal.
- **Cobertura integral de entidades**: ventas POS, clientes, reparaciones y catálogos registran eventos híbridos junto con inventario y transferencias, garantizando que los cambios críticos lleguen a la nube corporativa.
- **Estrategias de resolución de conflicto**: se aplica *last-write-wins* reforzado con marca de tiempo (`updated_at`) y auditoría; cuando existen actualizaciones simultáneas se fusionan campos sensibles usando la fecha más reciente y se registran detalles en `AuditLog`.
- **Métricas en tiempo real**: `GET /sync/outbox/stats` resume totales, pendientes y errores por tipo de entidad/prioridad; el panel "Sincronización avanzada" muestra estos datos con badges de color y permite monitorear la antigüedad del último pendiente.
- **Historial por tienda**: `GET /sync/history` entrega las últimas ejecuciones por sucursal (modo, estado y errores), visibles en el panel con badges verdes/ámbar y filtros administrados por `DashboardContext`.
- **Reintentos supervisados**: `POST /sync/outbox/retry` exige motivo corporativo (`X-Reason`) y reinicia contadores de intentos, dejando traza en `sync_outbox_reset` dentro de la bitácora.
- **Reintentos automáticos**: el servicio `requeue_failed_outbox_entries` reprograma entradas fallidas después de `SOFTMOBILE_SYNC_RETRY_INTERVAL_SECONDS`, registrando la razón "Reintento automático programado" y respetando `SOFTMOBILE_SYNC_MAX_ATTEMPTS`.

## Módulo de actualizaciones

- **Estado del sistema**: `GET /updates/status` devuelve la versión en ejecución, la última disponible en el feed y si hay actualización pendiente.
- **Historial corporativo**: `GET /updates/history` lista las versiones publicadas según `docs/releases.json` (puedes sobrescribir la ruta con `SOFTMOBILE_UPDATE_FEED_PATH`).
- **Flujo recomendado**:
  1. Mantén `docs/releases.json` sincronizado con el área de liberaciones.
  2. Antes de liberar una versión ajusta `Settings.version`, ejecuta `alembic revision --autogenerate` si hay cambios de esquema y publica el nuevo instalador en la URL correspondiente.
  3. El frontend muestra avisos cuando detecta una versión más reciente.

## Instaladores corporativos

- **Backend**: usa `installers/softmobile_backend.spec` con PyInstaller para empaquetar la API como ejecutable.
- **Instalador final**: ejecuta `installers/SoftmobileInstaller.iss` con Inno Setup para distribuir backend + frontend + configuración en un instalador `.exe`. Consulta `installers/README.md` para pasos detallados.

## Pruebas automatizadas

```bash
pytest
```

Las pruebas levantan una base SQLite en memoria, deshabilitan las tareas periódicas y cubren autenticación, inventario, sincronización, reportes y módulo de actualizaciones.

- El caso `backend/tests/test_sync_offline_mode.py` comprueba la cola híbrida en modo offline con tres sucursales, reintentos automáticos y el nuevo endpoint `/sync/history`.

### Entorno Conda para automatización CI

Los *pipelines* corporativos utilizan `environment.yml` en la raíz para preparar un entorno reproducible. Si ejecutas las mismas verificaciones de manera local, puedes replicarlo con:

```bash
conda env update --file environment.yml --name base
```

El archivo referencia `requirements.txt`, por lo que cualquier dependencia nueva debe declararse primero allí para mantener la paridad entre desarrolladores y CI.

## Proceso de revisión continua

- Revisa `docs/evaluacion_requerimientos.md` en cada iteración.
- Mantén actualizado `docs/releases.json` con la versión vigente y su historial.
- Documenta las acciones correctivas aplicadas para asegurar que la versión v2.2.0 se mantenga estable.<|MERGE_RESOLUTION|>--- conflicted
+++ resolved
@@ -62,37 +62,6 @@
 
 Para obtener capturas actualizadas del flujo completo ejecuta `uvicorn backend.app.main:app` (asegurando los feature flags del mandato operativo) y `npm --prefix frontend run dev`. Puedes precargar datos demo con los endpoints `/auth/bootstrap`, `/stores`, `/purchases`, `/sales` y `/transfers` usando cabeceras `Authorization` y `X-Reason` ≥ 5 caracteres.
 
-<<<<<<< HEAD
-### Capturas automatizadas del dashboard en tema oscuro
-
-El comando `npm --prefix frontend run capture` genera las imágenes corporativas de cada módulo respetando el tema oscuro y las proporciones solicitadas (1600×900 px por bloque, máx. 1300 px de alto). El flujo aplica las directrices visuales del cliente: elimina overlays temporales, oculta el buscador global y el botón **Cerrar sesión**, fuerza la barra superior a color sólido `rgba(25,25,30,1)` y conserva los degradados azul-gris del tablero.
-
-1. Instala Playwright sin descargar los navegadores durante la instalación del proyecto:
-   ```bash
-   PLAYWRIGHT_SKIP_BROWSER_DOWNLOAD=1 npm --prefix frontend install
-   npx playwright install chromium
-   ```
-2. Asegura que backend (`uvicorn backend.app.main:app`) y frontend (`npm --prefix frontend run dev -- --host 0.0.0.0 --port 5173`) estén activos y con datos de demostración.
-3. Ejecuta la captura automatizada (por defecto escribe en `docs/capturas`):
-   ```bash
-   npm --prefix frontend run capture -- \
-     --base-url http://localhost:5173 \
-     --token demo-token \
-     --output docs/capturas \
-     --width 1600 \
-     --height 900
-   ```
-
-Parámetros opcionales:
-
-- `--settle 1200` ajusta la espera en ms antes de cada captura para estabilizar animaciones.
-- `--headless false` abre Chromium en modo visible para ajustar manualmente la data antes de continuar.
-- Variables de entorno (`SOFTMOBILE_CAPTURE_*`) permiten cambiar base URL, token, directorio de salida y dimensiones sin modificar el comando.
-
-El script `frontend/scripts/captureModules.mjs` divide automáticamente las pantallas altas en bloques continuos ≤1300 px de alto manteniendo la proporción 16:9 (1600×900). Cada módulo genera archivos `inventario.png`, `operaciones-01.png`, etc. listos para documentación o material comercial, preservando la iluminación azul en botones, tarjetas y gráficos.
-
-=======
->>>>>>> 4fa3bbe2
 ## Paso 4 — Documentación y pruebas automatizadas
 
 ### Tablas y rutas destacadas
