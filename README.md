# Softmobile 2025 v2.2.0

Plataforma empresarial para la gestión centralizada de inventarios, sincronización entre sucursales y control operativo integral de cadenas de tiendas con una experiencia visual moderna en tema oscuro.

## Arquitectura general

Softmobile 2025 se compone de dos módulos cooperantes:

1. **Softmobile Inventario (frontend)**: cliente React + Vite pensado para ejecutarse en cada tienda. Permite registrar movimientos, disparar sincronizaciones, generar respaldos manuales y descargar reportes PDF con un diseño oscuro y acentos cian.
2. **Softmobile Central (backend)**: API FastAPI que consolida catálogos, controla la seguridad, genera reportes, coordina sincronizaciones automáticas/manuales y ejecuta respaldos programados.

La versión v2.2.0 trabaja en modo local (sin nube) pero está preparada para empaquetarse en instaladores Windows y evolucionar a despliegues híbridos.

## Preparación rápida del entorno base — 20/10/2025

- ✅ **Backend**: se añadió el archivo `backend/main.py` con FastAPI, CORS abierto para redes locales y montaje automático de `frontend/dist` cuando está disponible. La ruta `/api` devuelve el mensaje corporativo «API online ✅ - Softmobile 2025 v2.2.0». El arranque valida la carpeta `database/softmobile.db` y registra advertencias si faltan directorios de modelos o rutas.
- ✅ **Variables de entorno**: se generó `.env` en `backend/` con `DB_PATH=database/softmobile.db`, `API_PORT=8000` y `DEBUG=True` para alinearse con los empaquetados Windows.
- ✅ **Estructura base**: se normalizaron las carpetas `backend/models`, `backend/routes`, `backend/database` y `backend/logs`, cada una con su `__init__.py` para permitir importaciones explícitas en instaladores.
- ✅ **Logs de instalación**: `backend/logs/setup_report.log` y `backend/logs/verification_status.log` documentan la creación de la estructura y el resultado de las verificaciones del 20/10/2025.
- ✅ **Frontend**: el comando `npm run build` (ejecutado el 20/10/2025) genera `frontend/dist`, permitiendo que el backend sirva los activos compilados cuando está en modo de producción local.
- ✅ **Instaladores Windows**: se agregó `build/start_softmobile.bat` para iniciar backend + frontend y la plantilla `build/SoftmobileInstaller.iss` para empaquetar ambos módulos con Inno Setup.

> Todas las acciones mantienen la versión **Softmobile 2025 v2.2.0** sin cambios y respetan el flujo actual de despliegue híbrido.

## Ejecución en GitHub Codespaces

La carpeta `.devcontainer/` incorpora una configuración lista para códigos universales de Codespaces con Python 3.11 y Node.js 20, además de un script de aprovisionamiento que instala automáticamente las dependencias de backend y frontend.

1. Crea un Codespace desde la rama principal del repositorio y espera a que finalice la tarea `postCreate` (instala pip, dependencias de Python y ejecuta `npm ci` en `frontend/`).
2. Activa el entorno virtual con `source .venv/bin/activate` antes de ejecutar comandos de backend.
3. Inicia el backend con `uvicorn backend.main:app --reload --port 8000` y, en otra terminal, ejecuta `npm run dev -- --host --port 5173` dentro de `frontend/` para exponer la interfaz.
4. El archivo `devcontainer.json` reenvía automáticamente los puertos 8000 (API FastAPI) y 5173 (Vite) para que se puedan previsualizar desde la interfaz de Codespaces.
<<<<<<< HEAD
5. Los *feature flags* corporativos (`SOFTMOBILE_ENABLE_*` y `VITE_SOFTMOBILE_ENABLE_*`) se cargan automáticamente en el contenedor, habilitando catálogo pro, transferencias, compras/ventas, analítica avanzada y modo híbrido sin configuraciones manuales.

> El contenedor marca el repositorio como `safe.directory` de Git durante el *postCreate* para evitar advertencias al ejecutar comandos como `git status` dentro de Codespaces.
=======

> Nota: si el Codespace se crea nuevamente, el script `.devcontainer/postCreate.sh` regenerará el entorno virtual `.venv` y reinstalará dependencias para garantizar una ejecución limpia.
>>>>>>> 4362c638

## Verificación Global - Módulo de Inventario Softmobile 2025 v2.2.0

- **Fecha y hora**: 17/10/2025 05:41 UTC.
- **Resumen**: se ejecutó una validación integral que cubre catálogo de productos, existencias, identificadores IMEI/serie, valoración financiera, ajustes y auditoría, reportes avanzados, permisos RBAC e interfaz visual. No se detectaron defectos funcionales ni inconsistencias de datos.
- **Pruebas ejecutadas**: `pytest`, `npm --prefix frontend run build`, `npm --prefix frontend run test`.

| Área evaluada | Estado | Evidencia clave |
| --- | --- | --- |
| Catálogo de productos | Completo | Alta, búsqueda avanzada y auditoría de cambios validados en `backend/tests/test_catalog_pro.py`. |
| Existencias y movimientos | Completo | Ajustes, alertas y respuestas enriquecidas verificados en `backend/tests/test_stores.py`. |
| Gestión de IMEI y series | Completo | Endpoints de identificadores y bloqueos de duplicados cubiertos por `backend/tests/test_device_identifiers.py`. |
| Valoraciones y costos | Completo | Cálculos ponderados ejercitados en `backend/tests/test_inventory_valuation.py`. |
| Ajustes, auditorías y alertas | Completo | Alertas críticas/preventivas registradas en `backend/tests/test_stores.py`. |
| Reportes y estadísticas | Completo | Exportaciones CSV/PDF/Excel y agregadores probados en `backend/tests/test_reports_inventory.py`. |
| Roles y permisos | Completo | Restricciones por rol y utilidades RBAC validadas en `backend/tests/test_stores.py` y `backend/tests/test_roles.py`. |
| Interfaz visual del inventario | Completo | Composición de pestañas, tablas, reportes y analítica confirmada en `frontend/src/modules/inventory/pages/InventoryPage.tsx` y pruebas Vitest asociadas. |

- **Correcciones aplicadas**: no se requirió modificar código; se aseguraron dependencias de pruebas instaladas (por ejemplo, `openpyxl`) antes de la ejecución de la suite.
- **Recomendaciones**: mantener la ejecución periódica de las suites de backend y frontend, y monitorear advertencias de React/Vitest para futuros refinamientos de pruebas.

## Preparación base para despliegue local — 20/10/2025

- **Backend minimalista de arranque**: se añadió `backend/main.py` con FastAPI, CORS, montaje automático de `frontend/dist` cuando esté disponible y conexión lista para SQLite en `backend/database/softmobile.db`.【F:backend/main.py†L1-L123】
- **Variables corporativas**: `.env` centraliza `DB_PATH`, `API_PORT` y `DEBUG` para reproducir la configuración estándar sin exponer credenciales adicionales.【F:backend/.env†L1-L4】
- **Estructura de módulos iniciales**: los directorios `backend/models`, `backend/routes`, `backend/database` y `backend/logs` incorporan `__init__.py` para facilitar futuras extensiones manteniendo compatibilidad con los paquetes existentes.【F:backend/models/__init__.py†L1-L3】【F:backend/routes/__init__.py†L1-L3】【F:backend/database/__init__.py†L1-L3】【F:backend/logs/__init__.py†L1-L3】
- **Dependencias sincronizadas**: `backend/requirements.txt` conserva la lista oficial de librerías certificadas para Softmobile 2025 v2.2.0, listas para instalar en entornos Windows a través de `start_softmobile.bat`.【F:backend/requirements.txt†L1-L8】【F:build/start_softmobile.bat†L1-L13】
- **Bitácoras de preparación**: `backend/logs/setup_report.log` y `backend/logs/verification_status.log` documentan la inicialización y los chequeos básicos de arranque para auditoría futura.【F:backend/logs/setup_report.log†L1-L5】【F:backend/logs/verification_status.log†L1-L5】
- **Frontend alineado**: se añadió `frontend/src/main.jsx` junto a `vite.config.js` con proxy preconfigurado a `http://127.0.0.1:8000/api`, manteniendo la compilación TypeScript existente y asegurando compatibilidad con empaquetado Windows.【F:frontend/src/main.jsx†L1-L2】【F:frontend/vite.config.js†L1-L25】【F:frontend/vite.config.ts†L1-L23】
- **Empaquetado corporativo**: la carpeta `build/` contiene `start_softmobile.bat` y `SoftmobileInstaller.iss` listos para generar instaladores Windows que integren backend y frontend compilado.【F:build/start_softmobile.bat†L1-L13】【F:build/SoftmobileInstaller.iss†L1-L15】
- **Documentación actualizada**: esta sección resume la preparación para Softmobile 2025 v2.2.0 y debe revisarse antes de crear nuevos instaladores.

## Capacidades implementadas

- **API empresarial FastAPI** con modelos SQLAlchemy para tiendas, dispositivos, movimientos, usuarios, roles, sesiones de sincronización, bitácoras y respaldos.
- **Seguridad por roles** con autenticación JWT, alta inicial segura (`/auth/bootstrap`), administración de usuarios y auditoría completa. Los roles corporativos vigentes son `ADMIN`, `GERENTE` y `OPERADOR`.
- **Gestión de inventario** con movimientos de entrada/salida/ajuste, actualización de dispositivos, reportes consolidados por tienda e impresión de etiquetas individuales con QR (generadas en frontend mediante la librería `qrcode`) para cada dispositivo.
- **Ajustes manuales auditables** con motivo obligatorio, captura del usuario responsable y alertas automáticas de stock bajo o inconsistencias registradas en la bitácora corporativa.
- **Valuación y métricas financieras** con precios unitarios, ranking de sucursales y alertas de stock bajo expuestos vía `/reports/metrics` y el panel React.
- **Sincronización programada y bajo demanda** mediante un orquestador asincrónico que ejecuta tareas periódicas configurables.
- **Respaldos empresariales** con generación automática/manual de PDF y archivos comprimidos JSON usando ReportLab; historial consultable vía API.
- **Módulo de actualizaciones** que consulta el feed corporativo (`/updates/*`) para verificar versiones publicadas y descargar instaladores.
- **Frontend oscuro moderno** para el módulo de tienda, construido con React + TypeScript, compatible con escritorio y tablet.
- **Instaladores corporativos**: plantilla PyInstaller para el backend y script Inno Setup que empaqueta ambos módulos y crea accesos directos.
- **Pruebas automatizadas** (`pytest`) que validan flujo completo de autenticación, inventario, sincronización y respaldos.
- **Transferencias entre tiendas** protegidas por permisos por sucursal y feature flag, con flujo SOLICITADA → EN_TRANSITO → RECIBIDA/CANCELADA, auditoría en cada transición y componente React dedicado.
- **Compras y ventas operativas** con órdenes de compra parcialmente recibidas, cálculo de costo promedio, ventas con descuento/método de pago y devoluciones auditadas desde la UI (`Purchases.tsx`, `Sales.tsx`, `Returns.tsx`).
- **Operaciones automatizadas** con importación masiva desde CSV, plantillas recurrentes reutilizables y panel histórico filtrable por técnico, sucursal y rango de fechas (`/operations/history`).
- **Punto de venta directo (POS)** con carrito multiartículo, control automático de stock, borradores corporativos, recibos PDF en línea y configuración de impuestos/impresora.
- **Gestión de clientes y proveedores corporativos** con historial de contacto, exportación CSV, saldos pendientes y notas auditables desde la UI.
- **Bitácora de auditoría filtrable** con endpoints `/audit/logs`, `/audit/reminders`, `/audit/acknowledgements` y exportaciones CSV/PDF que respetan el motivo corporativo obligatorio; las pruebas de backend confirman filtros, acuses y descargas correctas.【F:backend/app/routers/audit.py†L19-L140】【F:backend/app/routers/reports.py†L190-L248】【F:backend/tests/test_audit_logs.py†L1-L128】
- **Recordatorios automáticos de seguridad** expuestos en el componente `AuditLog.tsx`, que muestra badges de pendiente/atendida, controles de snooze y descargas enlazadas al SDK corporativo, validados mediante pruebas Vitest.【F:frontend/src/modules/security/components/AuditLog.tsx†L1-L210】【F:frontend/src/modules/security/components/AuditLog.tsx†L520-L706】【F:frontend/src/modules/security/components/__tests__/AuditLog.test.tsx†L1-L242】
- **Acuses manuales de resolución** almacenan notas y responsables, sincronizan métricas de pendientes vs. atendidas y alimentan tableros ejecutivos mediante `compute_inventory_metrics`, cubiertos por pruebas dedicadas.【F:backend/app/crud.py†L4789-L5034】【F:backend/tests/test_audit_logs.py†L55-L128】【F:frontend/src/modules/dashboard/components/GlobalMetrics.tsx†L24-L198】
- **Órdenes de reparación sincronizadas** con piezas descontadas automáticamente del inventario, estados corporativos (🟡/🟠/🟢/⚪) y descarga de orden en PDF.
- **POS avanzado con arqueos y ventas a crédito** incluyendo sesiones de caja, desglose por método de pago, recibos PDF y devoluciones controladas desde el último ticket.
- **Analítica comparativa multi-sucursal** con endpoints `/reports/analytics/comparative`, `/reports/analytics/profit_margin` y `/reports/analytics/sales_forecast`, exportación CSV consolidada y tablero React con filtros por sucursal.
- **Analítica predictiva en tiempo real** con regresión lineal para agotamiento/ventas, alertas automáticas (`/reports/analytics/alerts`), categorías dinámicas y widget en vivo por sucursal (`/reports/analytics/realtime`) integrado en `AnalyticsBoard.tsx`.
- **Sincronización híbrida priorizada** mediante `sync_outbox` con niveles HIGH/NORMAL/LOW, estadísticas por entidad y reintentos auditados desde el panel.
- **Métricas ejecutivas en vivo** con tablero global que consolida ventas, ganancias, inventario y reparaciones, acompañado de mini-gráficos (línea, barras y pastel) generados con Recharts.
- **Gestión visual de usuarios corporativos** con checkboxes para roles `ADMIN`/`GERENTE`/`OPERADOR`, control de activación y validación de motivos antes de persistir cambios.
- **Historial híbrido por tienda** con cola de reintentos automáticos (`/sync/history`) y middleware de acceso que bloquea rutas sensibles a usuarios sin privilegios.
- **Experiencia UI responsiva** con toasts contextuales, animaciones suaves y selector de tema claro/oscuro que mantiene el modo oscuro como predeterminado.
- **Interfaz animada Softmobile** con pantalla de bienvenida en movimiento, iconografía por módulo, toasts de sincronización modernizados y modo táctil optimizado para el POS, impulsados por `framer-motion`.

## Importación Inteligente desde Excel – v2.2.0 implementada y verificada

- **Servicio de análisis dinámico**: el backend procesa archivos `.xlsx` o `.csv`, normaliza encabezados (minúsculas, sin tildes ni espacios), detecta IMEI por patrón de 15 dígitos y clasifica tipos de datos (texto, número, fecha, booleano) incluso cuando usan variantes como «sí/no», `true/false` o `1/0`. Los resultados se registran en la nueva tabla `importaciones_temp` junto con advertencias y patrones aprendidos para futuras corridas.【F:backend/app/services/inventory_smart_import.py†L16-L453】【F:backend/app/models/__init__.py†L588-L640】
- **Inserción adaptativa**: cada fila crea o actualiza productos y movimientos en inventario. Si faltan campos críticos, el registro se marca como `completo=False`, se insertan valores `NULL` o "pendiente" y se crean sucursales al vuelo cuando el archivo referencia tiendas inexistentes.【F:backend/app/services/inventory_smart_import.py†L234-L410】
- **Resiliencia de formato**: la lectura soporta `.csv` renombrados como `.xlsx`, detecta encabezados vacíos y continúa la importación incluso cuando el archivo no es un ZIP válido, reduciendo rechazos por errores comunes de los proveedores.【F:backend/app/services/inventory_smart_import.py†L66-L158】
- **API dedicada**: se exponen los endpoints `POST /inventory/import/smart`, `GET /inventory/import/smart/history` y `GET /inventory/devices/incomplete`, todos restringidos a roles de gestión y protegidos por el motivo corporativo `X-Reason` (≥5 caracteres).【F:backend/app/routers/inventory.py†L22-L101】
- **Interfaz React optimizada**: la pestaña «Búsqueda avanzada» incorpora el panel **Importar desde Excel (inteligente)** con barra de progreso, tabla de mapeo de columnas (verde = detectada, ámbar = parcial, rojo = faltante), reasignación manual de encabezados y descarga del resumen en PDF/CSV. El historial muestra fecha, totales y advertencias recientes.【F:frontend/src/modules/inventory/pages/InventoryPage.tsx†L135-L1675】
- **Correcciones pendientes centralizadas**: la nueva pestaña «Correcciones pendientes» lista los dispositivos incompletos por tienda, resalta los campos faltantes y permite abrir el diálogo de edición inmediatamente tras la importación.【F:frontend/src/modules/inventory/pages/InventoryPage.tsx†L1469-L1649】
- **Estilos corporativos**: los bloques `.smart-import` y `.pending-corrections` mantienen el tema oscuro con bordes cian, notas diferenciadas por severidad y tablas responsivas para análisis desde escritorio o tablet.【F:frontend/src/styles.css†L5814-L6068】
- **Cobertura automática**: nuevas pruebas `pytest` validan overrides, creación de sucursales y respuestas HTTP, mientras que Vitest ejercita el flujo completo (preview → overrides → commit) y la pestaña de correcciones.【F:backend/tests/test_inventory_smart_import.py†L1-L145】【F:frontend/src/modules/inventory/pages/__tests__/InventoryPage.test.tsx†L1-L840】

**Estructura mínima compatible**

| Sucursal | Dispositivo | Identificador | Color | Cantidad | Precio | Estado |
| --- | --- | --- | --- | --- | --- | --- |
| Sucursal Norte | Serie X | 990000000000001 | Negro | 3 | 18999 | Disponible |
| CDMX Centro | Galaxy A35 | 356789012345678 | Azul | 2 | 8999 | Revisar |

> La plataforma aprende nuevos encabezados («Dispositivo», «Identificador», «Revisar») y los asocia a los campos internos (`modelo`, `imei`, `estado`). Las columnas faltantes se marcan como pendientes sin detener la carga.

**Flujo sugerido en el panel de Inventario**

1. Ingresar a **Inventario → Búsqueda avanzada → Importar desde Excel (inteligente)** y seleccionar el archivo (`.xlsx`/`.csv`).
2. Presionar **Analizar estructura**, revisar el mapa de columnas y reasignar manualmente encabezados no reconocidos (select «Automático» → encabezado origen).
3. Resolver advertencias si es necesario; repetir el análisis hasta que todas las columnas clave estén en verde.
4. Ejecutar **Importar desde Excel (inteligente)**. El resumen indica registros procesados, nuevos/actualizados, incompletos, columnas faltantes, tiendas creadas y duración.
5. Consultar **Historial reciente** para validar cada corrida y descargar los reportes en PDF/CSV.
6. Ir a **Correcciones pendientes** para completar fichas con datos incompletos y sincronizar con el inventario corporativo.

El sistema soporta archivos de más de 1 000 filas, conserva compatibilidad con catálogos previos y registra logs `info`/`warning` por importación para auditoría corporativa.【F:backend/app/crud.py†L10135-L10168】

### Plan activo de finalización v2.2.0

| Paso | Estado | Directrices |
| --- | --- | --- |
| Conectar recordatorios, snooze y acuses en Seguridad (`AuditLog.tsx`) | ✅ Listo | La UI consume los servicios corporativos con motivo obligatorio, badges en vivo y registro de notas. |
| Actualizar el tablero global con métricas de pendientes/atendidas | ✅ Listo | `GlobalMetrics.tsx` muestra conteos, último acuse y acceso directo a Seguridad desde el dashboard. |
| Automatizar pruebas de frontend (Vitest/RTL) para recordatorios, acuses y descargas | ✅ Completo | Suite Vitest activa (`npm --prefix frontend run test`) validando snooze, motivos obligatorios y descargas con `Blob`. |
| Registrar bitácora operativa de corridas (`pytest`, `npm --prefix frontend run build`) y validaciones multiusuario | ✅ Completo | Entradas actualizadas en `docs/bitacora_pruebas_*.md` con ejecuciones recientes de backend/frontend y escenarios simultáneos en Seguridad. |

**Directrices rápidas:**

- Captura siempre un motivo corporativo (`X-Reason` ≥ 5 caracteres) al descargar CSV/PDF o registrar un acuse.
- Repite `pytest` y `npm --prefix frontend run build` antes de fusionar cambios y anota el resultado en la bitácora.
- Mantén sincronizados README, `AGENTS.md` y `docs/evaluacion_requerimientos.md` tras completar cada paso del plan activo.

## Actualización Interfaz - Parte 1 (Coherencia Visual y Componentes Globales)

- **Sistema de diseño unificado**: se introduce `frontend/src/theme/designTokens.ts` con paleta, espaciados, radios y sombras corporativas reutilizables; las hojas de estilo globales adoptan variables `--color-*` para mantener el tema oscuro y los alias heredados funcionan sin romper módulos existentes.【F:frontend/src/theme/designTokens.ts†L1-L47】【F:frontend/src/styles.css†L1-L140】
- **Componentes UI reutilizables**: se agregan `Button`, `TextField`, `PageHeader`, `Modal` y `SidebarMenu` en `frontend/src/components/ui/`, habilitando variantes (primario, ghost, peligro, enlace), tamaños, iconografía y etiquetados accesibles en todos los módulos.【F:frontend/src/components/ui/Button.tsx†L1-L41】【F:frontend/src/components/ui/TextField.tsx†L1-L47】【F:frontend/src/components/ui/PageHeader.tsx†L1-L22】【F:frontend/src/components/ui/Modal.tsx†L1-L116】【F:frontend/src/components/ui/SidebarMenu.tsx†L1-L36】
- **Controles heredados alineados**: los estilos legacy (`.btn`, `.button`, badges, alerts y formularios) adoptan los nuevos tokens de color y espaciado, unificando estados de foco, fondos suaves y bordes corporativos; el botón flotante de retorno ahora reutiliza `Button` con iconografía `ArrowUp` para mantener accesibilidad y consistencia visual.【F:frontend/src/styles.css†L140-L320】【F:frontend/src/styles.css†L2580-L2725】【F:frontend/src/components/BackToTopButton.tsx†L1-L46】
- **Layout corporativo consistente**: el dashboard adopta `PageHeader` y `SidebarMenu` para alinear encabezados, búsquedas, menú hamburguesa y acciones rápidas; `CompactModeToggle` y `WelcomeHero` utilizan los nuevos botones y la búsqueda global comparte estilos en todas las pantallas.【F:frontend/src/modules/dashboard/layout/DashboardLayout.tsx†L1-L255】【F:frontend/src/components/CompactModeToggle.tsx†L1-L33】【F:frontend/src/components/WelcomeHero.tsx†L1-L67】
- **Modal y formularios refinados**: `DeviceEditDialog` reusa `Modal` y botones nuevos, bloquea el cierre durante envíos y mantiene el formulario auditable sin duplicar animaciones personalizadas.【F:frontend/src/modules/inventory/components/DeviceEditDialog.tsx†L1-L322】
- **Gráficas y login coherentes**: el login ahora emplea `TextField` y botones unificados; dashboards analíticos (`GlobalMetrics`, `GlobalReportsDashboard`, `InventoryPage`, `Customers`) migran a la paleta corporativa evitando hexadecimales sueltos.【F:frontend/src/components/LoginForm.tsx†L1-L55】【F:frontend/src/modules/dashboard/components/GlobalMetrics.tsx†L1-L243】【F:frontend/src/modules/reports/components/GlobalReportsDashboard.tsx†L1-L348】【F:frontend/src/modules/inventory/pages/InventoryPage.tsx†L1-L116】【F:frontend/src/modules/operations/components/Customers.tsx†L1-L1680】
- **Encabezados y filtros armonizados**: `PageHeader` admite iconografía, estado y metadatos reutilizables; `ModuleHeader` lo envuelve para todos los módulos y la hoja de estilos refuerza sus variantes y responsive. El módulo de inventario actualiza los filtros con `TextField`, botones unificados y tooltips basados en tokens para sostener la coherencia visual.【F:frontend/src/components/ui/PageHeader.tsx†L1-L44】【F:frontend/src/components/ModuleHeader.tsx†L1-L53】【F:frontend/src/styles.css†L470-L560】【F:frontend/src/modules/inventory/pages/InventoryPage.tsx†L600-L720】
- **Estilos responsivos actualizados**: `frontend/src/styles.css` define nuevas clases (`.app-sidebar`, `.page-header`, `.app-search`, `.ui-modal`, `.ui-button`, `.ui-field`, etc.) y reglas responsivas que mantienen la barra lateral y el encabezado coherentes en escritorios y tablets, preservando compatibilidad con estructuras previas del dashboard.【F:frontend/src/styles.css†L140-L420】【F:frontend/src/styles.css†L360-L460】【F:frontend/src/styles.css†L600-L720】
- **Tokens extendidos y limpieza de hexadecimales**: se añadieron variaciones corporativas (resplandores, resaltados y tintes) en `designTokens.ts` y se depuraron badges, pills, tablas, timeline, transferencias, formularios y recordatorios para que consuman únicamente `var(--color-*)`, evitando valores fijos y asegurando el soporte del tema claro/oscuro.【F:frontend/src/theme/designTokens.ts†L16-L66】【F:frontend/src/styles.css†L200-L420】【F:frontend/src/styles.css†L1680-L4200】

## Actualización Interfaz - Parte 2 (Optimización de Rendimiento y Carga)

- **División de código por módulos pesados**: las rutas del dashboard ahora se cargan con `React.lazy` y límites de suspense dedicados, generando fragmentos independientes para Inventario, Operaciones, Analítica, Reportes, Seguridad, Sincronización, Usuarios y Reparaciones sin alterar la navegación existente.【F:frontend/src/modules/dashboard/routes.tsx†L1-L112】
- **Carga diferida del shell principal**: `App.tsx` retrasa la descarga del módulo `Dashboard` hasta después del ingreso y muestra un loader corporativo reutilizando la superposición oscura para mantener la coherencia visual durante la espera.【F:frontend/src/App.tsx†L1-L205】
- **Contexto memoizado sin renders innecesarios**: `DashboardContext` encapsula callbacks, selectores y valores derivados con `useCallback`/`useMemo`, evitando que todo el árbol se vuelva a renderizar al actualizar métricas, toasts o sincronizaciones de cola.【F:frontend/src/modules/dashboard/context/DashboardContext.tsx†L160-L720】
- **Caché inteligente y deduplicación de peticiones**: el helper `request` memoiza respuestas GET durante 60 segundos, agrupa solicitudes concurrentes para compartir la misma respuesta y limpia tanto caché como promesas en vuelo tras operaciones mutables; las utilidades de reseteo se ejercitan en las nuevas pruebas de Vitest.【F:frontend/src/api.ts†L1586-L1750】【F:frontend/src/api.cache.test.ts†L1-L142】
- **Validación automatizada de memoización**: la suite `api.cache.test.ts` comprueba que las llamadas repetidas reutilicen la caché y que los POST limpien resultados previos, reforzando el umbral de rendimiento solicitado para Softmobile 2025 v2.2.0.【F:frontend/src/api.cache.test.ts†L1-L109】
- **Paneles de Operaciones bajo demanda**: el acordeón de Operaciones encapsula POS, compras, ventas, transferencias e historial dentro de `React.lazy` y `Suspense`, cargando cada sección únicamente al expandirla y reutilizando loaders compactos para mantener la percepción de fluidez.【F:frontend/src/modules/operations/pages/OperationsPage.tsx†L1-L140】
- **Analítica diferida con loaders accesibles**: el tablero analítico se descarga de forma perezosa y muestra un esqueleto corporativo mientras llega el fragmento pesado de gráficas, reduciendo el peso del bundle inicial sin perder contexto para el usuario.【F:frontend/src/modules/analytics/pages/AnalyticsPage.tsx†L1-L80】
- **Reportes ejecutivos perezosos**: la página de reportes globales ahora importa el tablero consolidado mediante `React.lazy` y un loader accesible, con lo que las alertas y exportaciones se descargan sólo al ingresar en la vista especializada.【F:frontend/src/modules/reports/pages/GlobalReportsPage.tsx†L1-L44】
- **Pruebas de rendimiento enfocadas en UI**: se añadieron suites que verifican la carga secuencial del acordeón y que el arranque de la aplicación se mantiene por debajo de los 2 segundos, documentando la ausencia de renders extra en escenarios críticos.【F:frontend/src/modules/operations/pages/OperationsPage.lazy.test.tsx†L1-L88】【F:frontend/src/App.performance.test.tsx†L1-L18】
- **Inventario modular diferido**: `InventoryPage.tsx` aplica `React.lazy` y `Suspense` a la tabla, formularios, búsqueda avanzada y paneles de reportes, además de memoizar tarjetas/resúmenes con `useMemo`/`useCallback` y loaders accesibles para evitar renders innecesarios mientras llegan los fragmentos pesados.【F:frontend/src/modules/inventory/pages/InventoryPage.tsx†L1-L1208】
- **Gráfica de categorías desacoplada**: el componente `InventoryCategoryChart.tsx` extrae las dependencias de Recharts en un chunk aislado, reutiliza la paleta corporativa y memoriza la lista para mantener estable la carga diferida del inventario.【F:frontend/src/modules/inventory/components/InventoryCategoryChart.tsx†L1-L71】

## Actualización Interfaz - Parte 3 (Panel, Usabilidad y Accesibilidad)

- **Panel central unificado**: se integra `AdminControlPanel` dentro del dashboard para ofrecer accesos rápidos a cada módulo habilitado, mostrar notificaciones activas y mantener una navegación consistente desde el panel principal.【F:frontend/src/modules/dashboard/components/AdminControlPanel.tsx†L1-L72】【F:frontend/src/modules/dashboard/layout/DashboardLayout.tsx†L33-L241】
- **Indicadores operativos accesibles**: `ActionIndicatorBar` resume el estado de guardado, sincronización y alertas con roles `status` y soporte para lectores de pantalla, mejorando la respuesta a eventos críticos en tiempo real.【F:frontend/src/modules/dashboard/components/ActionIndicatorBar.tsx†L1-L118】【F:frontend/src/modules/dashboard/layout/DashboardLayout.tsx†L221-L241】
- **Diferenciación visual por rol**: el layout aplica banners y variantes cromáticas específicas para perfiles `ADMIN`, `GERENTE`, `OPERADOR` e invitados, reforzando la orientación contextual sin salir del tema corporativo.【F:frontend/src/modules/dashboard/layout/DashboardLayout.tsx†L120-L182】【F:frontend/src/styles.css†L4604-L4703】
- **Contraste y adaptabilidad reforzados**: la hoja de estilos amplía fondos, focos y gradientes para el panel central, asegurando contraste AA en indicadores, badges y tarjetas del centro de control en cualquier rol corporativo.【F:frontend/src/styles.css†L4705-L4956】
- **Centro de notificaciones accesible y atajos inclusivos**: se incorpora `NotificationCenter` con soporte `details/summary`, focos visibles y variantes por rol para listar alertas, errores y avisos de sincronización; los badges del panel añaden estados `warning/danger/info` y el dashboard suma un enlace «Saltar al contenido principal» para navegación por teclado.【F:frontend/src/modules/dashboard/components/NotificationCenter.tsx†L1-L85】【F:frontend/src/modules/dashboard/components/AdminControlPanel.tsx†L1-L129】【F:frontend/src/modules/dashboard/layout/DashboardLayout.tsx†L33-L280】【F:frontend/src/styles.css†L180-L213】【F:frontend/src/styles.css†L4829-L5017】
- **Orientación activa y reducción de movimiento**: el centro de control marca el módulo abierto con `aria-current`, agrega mensajes contextuales para lectores de pantalla, refuerza los badges según su estado y respeta `prefers-reduced-motion` para quienes limitan animaciones sin perder contraste corporativo.【F:frontend/src/modules/dashboard/components/AdminControlPanel.tsx†L1-L129】【F:frontend/src/modules/dashboard/layout/DashboardLayout.tsx†L33-L280】【F:frontend/src/styles.css†L4746-L5017】

## Actualización Compras - Parte 1 (Estructura y Relaciones)

- **Estructura base garantizada**: se añadieron los modelos ORM `Proveedor`, `Compra` y `DetalleCompra` (`backend/app/models/__init__.py`) alineados con las tablas `proveedores`, `compras` y `detalle_compras`. Cada entidad expone relaciones bidireccionales para navegar proveedores, usuarios y dispositivos sin romper compatibilidad con flujos existentes.
- **Migración idempotente**: la migración `202502150011_compras_estructura_relaciones.py` crea las tablas cuando no existen y agrega columnas/fks/índices faltantes en instalaciones previas, asegurando claves primarias, tipos numéricos y vínculos con `users` y `devices`.
- **Verificación automatizada**: la prueba `backend/tests/test_compras_schema.py` inspecciona columnas, tipos, índices y claves foráneas para confirmar que el esquema cumpla con `proveedores → compras → detalle_compras` y la referencia hacia el catálogo de productos.
- **Documentación corporativa**: este README, el `CHANGELOG.md` y `AGENTS.md` registran la actualización bajo el apartado «Actualización Compras - Parte 1 (Estructura y Relaciones)» para mantener trazabilidad empresarial.
- **17/10/2025 10:45 UTC — Revalidación estructural**: se volvió a inspeccionar el esquema con SQLAlchemy `inspect`, confirmando tipos `Integer`/`Numeric`/`DateTime`, claves foráneas (`compras.proveedor_id`, `compras.usuario_id`, `detalle_compras.compra_id`, `detalle_compras.producto_id`) y la presencia de índices `ix_*` exigidos por el mandato.

## Actualización Compras - Parte 2 (Lógica e Integración con Inventario)

- **Recepciones trazables**: cada recepción de una orden crea movimientos de tipo **entrada** en `inventory_movements` con comentarios normalizados que incluyen proveedor, motivo corporativo e identificadores IMEI/serie, manteniendo al usuario responsable en `performed_by_id`.
- **Reversión segura de cancelaciones**: al anular una orden se revierten todas las unidades recibidas mediante movimientos **salida**, se recalcula el costo promedio ponderado y se deja rastro del proveedor y los artículos revertidos en la bitácora.
- **Devoluciones con costo promedio actualizado**: las devoluciones al proveedor descuentan stock, ajustan el costo ponderado y registran la operación en inventario reutilizando el formato corporativo de comentarios.
- **Cobertura de pruebas**: `backend/tests/test_purchases.py` incorpora validaciones de recepción, devolución y cancelación para garantizar el cálculo de stock/costo y la generación de movimientos conforme a la política corporativa.
- **Compatibilidad heredada con reportes**: se publica la vista SQL `movimientos_inventario` como alias directo de `inventory_movements`, permitiendo que integraciones históricas consulten los movimientos de entradas/salidas sin modificar sus consultas.

## Actualización Sucursales - Parte 1 (Estructura y Relaciones)

- La migración `202503010007_sucursales_estructura_relaciones.py` renombra `stores` a `sucursales` y homologa los campos obligatorios (`id_sucursal`, `nombre`, `direccion`, `telefono`, `responsable`, `estado`, `codigo`, `fecha_creacion`), manteniendo `timezone` e `inventory_value` para conservar compatibilidad histórica.
- Se reconstruyen índices únicos `ix_sucursales_nombre` e `ix_sucursales_codigo`, además del filtro operacional `ix_sucursales_estado`, poblando valores por omisión (`estado="activa"`, `codigo="SUC-###"`) para registros legados.
- Se actualizan las relaciones de integridad: el catálogo de productos (`devices`, alias corporativo de `productos`) y `users` referencian `sucursales.id_sucursal` mediante `sucursal_id`, mientras que `inventory_movements` enlaza `sucursal_destino_id` y `sucursal_origen_id` con reglas `CASCADE`/`SET NULL` según corresponda.
- La prueba `backend/tests/test_sucursales_schema.py` inspecciona columnas, tipos, índices y claves foráneas para evitar regresiones del módulo de sucursales.

## Actualización Sucursales - Parte 2 (Sincronización y Replicación)

- **Sincronización integral de inventario, ventas y compras**: las operaciones críticas (`create_device`, `update_device`, movimientos de inventario, ciclo de ventas POS y flujo completo de compras) generan eventos estructurados en `sync_outbox` con `store_id`, cantidades y costos para cada sucursal, garantizando la réplica prioritaria en entornos distribuidos.【F:backend/app/crud.py†L371-L421】【F:backend/app/crud.py†L5758-L5906】【F:backend/app/crud.py†L7034-L7111】
- **Procesos automáticos y manuales coordinados**: el servicio `run_sync_cycle` marca eventos como `SENT`, reintenta fallidos y registra métricas (`eventos_procesados`, `diferencias_detectadas`) tanto desde el cron interno (`_sync_job`) como al invocar `POST /sync/run`, permitiendo disparos por API, programador o botón en la UI.【F:backend/app/services/sync.py†L151-L209】【F:backend/app/services/scheduler.py†L52-L108】【F:backend/app/routers/sync.py†L18-L80】
- **Operación offline con reintentos híbridos**: `requeue_failed_outbox_entries` reactiva eventos pendientes cuando una tienda estuvo desconectada, y la prueba `backend/tests/test_sync_offline_mode.py` verifica que las entradas regresen a `PENDING` antes de reintentar la sincronización.【F:backend/app/services/sync.py†L19-L55】【F:backend/tests/test_sync_offline_mode.py†L24-L104】
- **Detección y bitácora de discrepancias**: `detect_inventory_discrepancies` compara cantidades por SKU entre sucursales y `log_sync_discrepancies` registra alertas `sync_discrepancy` en `AuditLog` para auditar desviaciones de stock.【F:backend/app/services/sync.py†L58-L137】【F:backend/app/crud.py†L4665-L4684】
- **Auditoría y respaldo corporativo**: `mark_outbox_entries_sent` deja trazas `sync_outbox_sent` por cada evento sincronizado y `services/backups.generate_backup` ofrece exportaciones ZIP/PDF, cubiertas por `backend/tests/test_backups.py`, para respaldar los datos distribuidos.【F:backend/app/crud.py†L4690-L4732】【F:backend/app/services/backups.py†L241-L275】【F:backend/tests/test_backups.py†L24-L78】
- **Cobertura de pruebas integral**: la suite incorpora `backend/tests/test_sync_replication.py` y `backend/tests/test_sync_full.py`, que validan la sincronización de inventario, ventas y compras, el cambio de estado a `SENT` y la generación de discrepancias multi-sucursal.【F:backend/tests/test_sync_replication.py†L34-L129】【F:backend/tests/test_sync_full.py†L23-L121】

## Actualización Sucursales - Parte 3 (Interfaz y Control Central)

- **Dashboard centralizado**: `frontend/src/modules/sync/pages/SyncPage.tsx` incorpora una tarjeta «Dashboard de sincronización» que resume estado actual, última ejecución, sucursales monitorizadas, inventario agregado, cola híbrida y transferencias activas con los registros recientes de `/sync/sessions`.【F:frontend/src/modules/sync/pages/SyncPage.tsx†L56-L184】【F:frontend/src/styles.css†L186-L272】
- **Detalle operativo de sucursales**: se mantiene la tabla «Panorama de sucursales» con estado, última sincronización, transferencias pendientes, conflictos abiertos e inventario para cada tienda, respaldando la supervisión diaria desde `/sync/overview`.【F:frontend/src/modules/sync/pages/SyncPage.tsx†L186-L259】
- **Sistema de transferencias enriquecido**: la sección «Transferencias entre tiendas» ahora muestra el flujo origen→destino con motivo, totales y un cuadro detallado de productos/quantidades gracias a los datos de `/transfers/report`, además de conservar los totales ejecutivos y exportaciones PDF/Excel.【F:frontend/src/modules/sync/pages/SyncPage.tsx†L261-L360】【F:frontend/src/styles.css†L308-L370】
- **Conflictos y reportes corporativos**: se preserva el panel de discrepancias con exportación PDF/Excel y el módulo `SyncPanel` continúa ofreciendo sincronización manual, respaldos y descargas de inventario con motivo corporativo obligatorio.【F:frontend/src/modules/sync/pages/SyncPage.tsx†L362-L515】
- **Consumo optimizado del API de transferencias**: el SDK web ajusta `listTransfers` para solicitar `/transfers?limit=25&store_id=…` evitando redirecciones innecesarias, estandarizando la cabecera de autorización y devolviendo la lista lista para el tablero híbrido.【F:frontend/src/api.ts†L2722-L2729】
- **Documentación actualizada**: este README, `CHANGELOG.md` y `AGENTS.md` registran la fase bajo «Actualización Sucursales - Parte 3 (Interfaz y Control Central)» para preservar la línea de tiempo corporativa.

## Actualización Compras - Parte 3 (Interfaz y Reportes)

- **Formulario de registro directo**: el módulo de Operaciones incorpora un formulario dedicado para capturar compras inmediatas seleccionando proveedor, productos y tasa de impuesto; calcula subtotal/impuesto/total en tiempo real y registra el movimiento mediante `createPurchaseRecord` respetando el motivo corporativo obligatorio.
- **Listado corporativo con filtros avanzados**: la vista de historial permite filtrar por proveedor, usuario, rango de fechas, estado o texto libre y expone acciones para exportar el resultado a PDF o Excel usando los nuevos helpers `exportPurchaseRecordsPdf|Excel`.
- **Panel integral de proveedores**: se habilita la administración completa de proveedores de compras (alta/edición, activación/inactivación y exportación CSV) junto con un historial filtrable conectado a `getPurchaseVendorHistory`, mostrando totales y métricas para auditar su desempeño.
- **Estadísticas operativas**: se consumen los endpoints de métricas para presentar totales de inversión, rankings de proveedores/usuarios y acumulados mensuales en tarjetas responsive que refuerzan la planeación de compras.
- **Documentación actualizada**: este README, el `CHANGELOG.md` y `AGENTS.md` registran la fase bajo el epígrafe «Actualización Compras - Parte 3 (Interfaz y Reportes)», manteniendo la trazabilidad de la evolución del módulo.
- **Referencia técnica y pruebas**: la interfaz vive en `frontend/src/modules/operations/components/Purchases.tsx` y consume los servicios de `backend/app/routers/purchases.py`; la suite `backend/tests/test_purchases.py::test_purchase_records_and_vendor_statistics` valida exportaciones PDF/Excel, filtros y estadísticas para asegurar el cumplimiento de los cinco requisitos funcionales del módulo.

## Actualización Usuarios - Parte 1 (Estructura y Roles Base)

- **Tabla `usuarios` normalizada**: la entidad histórica `users` se renombró a `usuarios` incorporando los campos corporativos `id_usuario`, `correo` (único), `nombre`, `telefono`, `rol`, `sucursal_id`, `estado` y `fecha_creacion`, además de mantener `password_hash` e integraciones existentes. El ORM utiliza alias para conservar compatibilidad con consumidores previos.
- **Migración 202503010008**: la nueva migración renombra columnas e índices, sincroniza `estado` con `is_active`, preserva contraseñas y calcula el rol primario de cada colaborador usando prioridad ADMIN→GERENTE→OPERADOR→INVITADO. La unicidad de correos queda reforzada por un índice exclusivo.
- **Roles base ampliados**: se incorporó el rol `INVITADO` al conjunto predeterminado y la lógica de creación/actualización de usuarios ahora persiste el rol principal en la columna `rol`, manteniendo la tabla relacional `user_roles` para múltiples permisos corporativos.
- **Tabla `permisos` corporativa**: se agregó la entidad opcional `permisos` (`id_permiso`, `rol`, `modulo`, `puede_ver`, `puede_editar`, `puede_borrar`) con clave foránea hacia `roles.name`, unicidad por módulo/rol e índices para consultas rápidas, preservando compatibilidad retroactiva.
- **Cobertura automatizada**: `backend/tests/test_usuarios_schema.py` inspecciona columnas, índices, claves foráneas y la presencia de los roles base (ADMIN, GERENTE, OPERADOR, INVITADO), garantizando la unicidad de correos y la integridad referencial del módulo.
- **Valores predeterminados auditados**: la prueba `backend/tests/test_usuarios_schema.py::test_usuarios_columnas_indices_y_fk` también confirma que `rol` y `estado` conserven los valores por omisión `OPERADOR` y `ACTIVO`, respectivamente, y que el índice `ix_usuarios_correo` mantenga la unicidad sobre la columna `correo`.
- **API y esquemas**: los esquemas Pydantic aceptan alias en español (`correo`, `nombre`, `sucursal_id`) y devuelven metadatos (`fecha_creacion`, `estado`, `rol`, `telefono`) sin romper las pruebas existentes. La documentación se actualizó para reflejar los nuevos campos obligatorios del módulo de seguridad.

## Actualización Usuarios - Parte 2 (Seguridad y Auditoría)

- **Autenticación dual**: `/auth/token` continúa emitiendo JWT y ahora registra sesiones con fecha de expiración; además se estrena `/auth/session`, que crea una sesión segura persistida en base de datos y entrega una cookie HTTPOnly configurable (`SOFTMOBILE_SESSION_COOKIE_*`).
- **Control de intentos y bloqueo automático**: cada credencial inválida incrementa `failed_login_attempts`, persiste la fecha de intento y, al alcanzar `SOFTMOBILE_MAX_FAILED_LOGIN_ATTEMPTS`, fija `locked_until` evitando accesos durante `SOFTMOBILE_ACCOUNT_LOCK_MINUTES`. Los eventos se auditan en `audit_logs` como `auth_login_failed` y `auth_login_success`.
- **Recuperación de contraseña con token temporal**: `/auth/password/request` genera tokens efímeros almacenados en `password_reset_tokens` y `/auth/password/reset` permite reestablecer la clave (hash bcrypt con `salt`), revoca sesiones activas y limpia contadores de bloqueo. En modo pruebas se devuelve el `reset_token` para automatizar flujos.
- **Permisos modulares obligatorios**: el middleware centraliza la validación de permisos por módulo mediante la tabla `permisos` y la nueva matriz `ROLE_MODULE_PERMISSION_MATRIX`. Cada petición determina la acción (`view`, `edit`, `delete`) según el método HTTP y rechaza accesos sin `puede_ver/editar/borrar`, garantizando trazabilidad por rol sin romper compatibilidad.
- **Sesiones auditables**: `active_sessions` incluye `expires_at`, se actualiza `last_used_at` al utilizar cookies o JWT y se registra la revocación automática cuando expiran. Las rutas `/security/sessions` siguen permitiendo listar y revocar sesiones activas con motivo corporativo.
- **Cobertura automatizada**: `backend/tests/test_security.py` incorpora pruebas para bloqueo y restablecimiento de contraseñas, sesión basada en cookies y rechazo de operaciones de edición para roles `INVITADO`, asegurando el cumplimiento de requisitos de seguridad y auditoría en Softmobile 2025 v2.2.0.
- **Verificación 27/10/2025 19:30 UTC** — Se repasó el checklist corporativo de seguridad confirmando: inicio de sesión dual (JWT o cookie segura), hash bcrypt con `salt`, control de sesiones activas, bitácora de auditoría para ventas/compras/inventario, bloqueo tras intentos fallidos, recuperación de contraseña con token temporal y validación de permisos en cada módulo. La suite `pytest` valida los flujos principales (`backend/tests/test_security.py`, `backend/tests/test_sales.py`, `backend/tests/test_purchases.py`).

## Actualización Usuarios - Parte 3 (Interfaz y Panel de Roles)

- **Gestión visual integral**: `frontend/src/modules/users/components/UserManagement.tsx` incorpora un dashboard oscuro con totales de cuentas, actividad reciente, sesiones activas y alertas del módulo, acompañado de filtros combinados y un formulario lateral para altas/ediciones.【F:frontend/src/modules/users/components/UserManagement.tsx†L1-L493】【F:frontend/src/styles.css†L448-L604】
- **Verificación funcional 28/10/2025**: se comprobó que la pantalla de usuarios cubre lista con filtros combinados, creación/edición con formulario lateral, cambio de estado activo/inactivo, asignación de roles y permisos interactivos y exportación PDF/Excel consumiendo los servicios corporativos existentes.【F:frontend/src/modules/users/components/UserManagement.tsx†L452-L1048】【F:frontend/src/api.ts†L1613-L1763】【F:backend/app/routers/users.py†L42-L210】
- **Servicios ampliados de seguridad**: el backend publica `GET /users/dashboard`, `GET /users/export` (PDF/Excel) y la edición de perfiles vía `PUT /users/{id}` junto con el cambio de estado `PATCH /users/{id}`, consumidos por los nuevos clientes de `frontend/src/api.ts` y `frontend/src/modules/users/services/usersService.ts`.
- **Matriz de permisos editable**: `GET /users/permissions` y `PUT /users/roles/{role}/permissions` permiten actualizar privilegios por módulo sin perder compatibilidad, registrando la acción `role_permissions_updated` y manteniendo la persistencia en la tabla `permisos`.
- **Reportes corporativos**: `backend/app/services/user_reports.py` genera directorios PDF/Excel en tema oscuro reutilizando la cabecera `X-Reason`, garantizando descargas auditables para auditorías internas.【F:backend/app/services/user_reports.py†L1-L238】
- **Robustez operativa en la UI**: el panel ahora tolera métricas vacías sin fallar, ordena roles y permisos sin mutar el estado de React y mantiene columnas consistentes en la tabla de usuarios y en la matriz de seguridad.【F:frontend/src/modules/users/components/UserManagement.tsx†L80-L195】【F:frontend/src/modules/users/components/UserManagement.tsx†L833-L1016】
- **Control de cuentas bloqueadas**: se incorporó el filtro «Bloqueados» en listados y exportaciones (`status=locked`), además de indicadores visuales en la tabla de usuarios y totales del dashboard para detectar accesos suspendidos sin afectar compatibilidad previa.【F:frontend/src/modules/users/components/UserManagement.tsx†L138-L210】【F:frontend/src/api.ts†L29-L205】【F:backend/app/routers/users.py†L74-L155】【F:backend/app/crud.py†L1224-L1394】
- **Cobertura dedicada**: `backend/tests/test_users_management.py` valida filtros, exportaciones, actualización de perfiles, edición de permisos, flujo de autenticación posterior al cambio de contraseña y los nuevos controles de motivo obligatorio.【F:backend/tests/test_users_management.py†L1-L234】
- **Motivos obligatorios y bitácora ampliada**: los endpoints `PUT /users/{id}/roles` y `PATCH /users/{id}` ahora exigen `X-Reason`, registran acciones `user_roles_updated`/`user_status_changed` con el motivo en auditoría y cuentan con pruebas que confirman el rechazo cuando falta el encabezado corporativo.【F:backend/app/routers/users.py†L136-L198】【F:backend/app/crud.py†L1289-L1324】【F:backend/tests/test_users_management.py†L173-L234】
- **28/10/2025 09:55 UTC** — Se ajustó `crud.list_users` para aplicar `.unique()` en consultas con `joinedload`, se preservan permisos personalizados en `ensure_role_permissions`, las cuentas inactivas se reactivan al renovar contraseña y las rutas `/users/dashboard` y `/users/export` quedaron antes de `/{user_id}` para evitar respuestas 422. `pytest` se ejecutó completo en esta iteración.【F:backend/app/crud.py†L1236-L1325】【F:backend/app/routers/users.py†L109-L210】【85adf2†L1-L24】

## Actualización Sistema - Parte 1 (Logs y Auditoría General)

- **Tablas dedicadas**: se incorporan `logs_sistema` y `errores_sistema` con índices por usuario, módulo, fecha y nivel para garantizar trazabilidad segura.
- **Severidades alineadas**: los eventos se clasifican automáticamente en `info`, `warning`, `error` y `critical`, integrándose con la bitácora de auditoría existente.
- **Filtros corporativos**: nuevos endpoints `/logs/sistema` y `/logs/errores` permiten filtrar por usuario, módulo y rango de fechas ISO 8601 con acceso restringido a administradores.【F:backend/app/routers/system_logs.py†L1-L67】
- **Registro automático de errores**: middleware central captura fallos críticos del API, preserva stack trace, módulo y dirección IP de origen sin exponer datos sensibles.【F:backend/app/main.py†L56-L123】
- **Cobertura automatizada**: `backend/tests/test_system_logs.py` valida la clasificación `info/warning/error/critical`, los filtros por usuario, módulo (ventas, compras, inventario, ajustes, usuarios) y fechas, además de conservar la IP de origen en los errores corporativos y comprobar que los ajustes se cataloguen bajo `ajustes` gracias al mapeo por prefijos específicos.【F:backend/tests/test_system_logs.py†L1-L150】【F:backend/app/crud.py†L326-L434】
- **Acceso restringido para auditoría**: la prueba `test_system_logs_rejects_non_admin_access` confirma que las rutas `/logs/sistema` exigen autenticación y rol `ADMIN`, devolviendo `401/403` ante peticiones no autorizadas y asegurando que la bitácora se conserve en un canal seguro.【F:backend/tests/test_system_logs.py†L152-L187】【F:backend/app/routers/system_logs.py†L1-L67】
- **Documentación sincronizada**: este README, `CHANGELOG.md` y `AGENTS.md` registran la actualización bajo «Actualización Sistema - Parte 1 (Logs y Auditoría General)» para mantener la trazabilidad operativa.

## Actualización Sistema - Parte 2 (Respaldos y Recuperación)

- **Respaldos manuales y automáticos**: el servicio `services/backups.generate_backup` construye snapshots PDF/JSON/SQL, empaqueta archivos críticos y registra metadatos, rutas y tamaño total en `backup_jobs`, diferenciando entre modos `manual` y `automatico` sin alterar integraciones existentes.【F:backend/app/services/backups.py†L205-L320】【F:backend/app/crud.py†L6575-L6624】
- **Volcado SQL seguro**: `_dump_database_sql` reemplaza `iterdump()` por instrucciones `DELETE/INSERT` que respetan llaves foráneas, normalizan literales (enums, fechas, binarios) y omiten `backup_jobs` para evitar perder el historial de respaldos durante una restauración en caliente.【F:backend/app/services/backups.py†L72-L121】
- **Restauraciones parciales o totales**: `restore_backup` valida que los componentes solicitados existan en el respaldo, permite seleccionar subconjuntos (solo configuración, solo archivos críticos, etc.), definir un destino personalizado y decidir si aplicar el SQL directamente sobre la base activa, registrando cada recuperación en `logs_sistema` sin invalidar el job original.【F:backend/app/services/backups.py†L84-L145】【F:backend/app/services/backups.py†L324-L374】【F:backend/app/routers/backups.py†L42-L60】【F:backend/app/crud.py†L6629-L6645】【F:backend/tests/test_backups.py†L104-L144】
- **API protegida para administradores**: el router `/backups` exige rol `ADMIN`, expone `/run` para ejecuciones manuales, `/history` para consultar el catálogo reciente y `/backups/{id}/restore` para restauraciones controladas con la bandera `aplicar_base_datos`.【F:backend/app/routers/backups.py†L1-L49】
- **Descarga controlada de respaldos**: `GET /backups/{id}/download` habilita exportaciones `.zip`, `.sql` o `.json` para cada respaldo, utiliza el enum `BackupExportFormat` para validar la solicitud, confirma que el archivo exista físicamente y mantiene la restricción al rol `ADMIN`.【F:backend/app/routers/backups.py†L1-L87】【F:backend/app/schemas/__init__.py†L36-L44】【F:backend/tests/test_backups.py†L146-L188】
- **Esquemas consistentes**: `BackupRunRequest`, `BackupRestoreRequest` y `BackupRestoreResponse` describen notas, componentes y destino opcional, mientras que el enum `BackupComponent` queda registrado en el modelo `BackupJob` para mantener la trazabilidad de los archivos generados.【F:backend/app/schemas/__init__.py†L3103-L3159】【F:backend/app/models/__init__.py†L66-L111】【F:backend/app/models/__init__.py†L588-L613】
- **Cobertura automatizada**: `backend/tests/test_backups.py` valida respaldos completos, restauraciones por componente, presencia de archivos críticos, registros en `logs_sistema` y la reautenticación posterior cuando se aplica el SQL sobre la base activa.【F:backend/tests/test_backups.py†L1-L205】
- **Documentación sincronizada**: este README, `CHANGELOG.md` y `AGENTS.md` documentan la fase «Actualización Sistema - Parte 2 (Respaldos y Recuperación)» para preservar la trazabilidad operativa.
- **Verificación 30/10/2025 12:55 UTC**: se confirmó que los respaldos programados y manuales se registran con modo correspondiente, que las exportaciones `.zip`, `.sql` y `.json` permanecen disponibles por respaldo, que la restauración admite seleccionar base de datos, configuraciones o archivos críticos por separado y que cada operación queda asentada en `logs_sistema`, restringiendo las rutas al rol `ADMIN` conforme a las pruebas activas (`test_backups.py`).

## Actualización Sistema - Parte 3 (Reportes y Notificaciones) (31/10/2025 09:40 UTC)

- El router `/reports/global` incorpora los endpoints `overview`, `dashboard` y `export` para consolidar bitácoras, totales por severidad, distribución por módulo y alertas de sincronización crítica; el acceso permanece restringido a `REPORTE_ROLES` y exige motivo corporativo en exportaciones multiformato.【F:backend/app/routers/reports.py†L1-L160】【F:backend/app/crud.py†L360-L760】
- El servicio `services/global_reports.py` genera PDF, Excel y CSV en tema oscuro con tablas de métricas, series de actividad, alertas y detalle de logs/errores reutilizando los colores corporativos para conservar la identidad visual en auditorías ejecutivas.【F:backend/app/services/global_reports.py†L1-L285】
- Se depuró la prueba `test_global_reports.py` para importar únicamente `datetime`, conservando la simulación de fallas de sincronización y asegurando que el módulo registre alertas y totales sin dependencias innecesarias durante las verificaciones automatizadas.【F:backend/tests/test_global_reports.py†L1-L36】
- La prueba `backend/tests/test_global_reports.py` cubre filtros, agregados, alertas por sincronización fallida y las tres exportaciones para garantizar que el backend permanezca íntegro al consumir los nuevos servicios.【F:backend/tests/test_global_reports.py†L1-L138】
- La UI suma el módulo «Reportes globales» con navegación dedicada, filtros por fecha/módulo/severidad, tablero gráfico (línea, barras, pastel), listas de alertas y tablas accesibles de logs/errores mediante el componente `GlobalReportsDashboard`. Las descargas respetan el motivo corporativo y reutilizan la paleta azul/cian.【F:frontend/src/modules/dashboard/layout/DashboardLayout.tsx†L1-L140】【F:frontend/src/modules/reports/components/GlobalReportsDashboard.tsx†L1-L324】【F:frontend/src/modules/reports/pages/GlobalReportsPage.tsx†L1-L20】
- El SDK web expone helpers tipados para consultar y exportar el reporte global (`getGlobalReportOverview|Dashboard`, `downloadGlobalReportPdf|Xlsx|Csv`), además de los tipos `GlobalReport*` que normalizan severidades y alertas en la capa cliente.【F:frontend/src/api.ts†L120-L470】【F:frontend/src/api.ts†L3680-L3820】
- La suite de frontend añade `GlobalReportsDashboard.test.tsx` para validar la renderización de métricas y alertas, evitando regresiones al simular respuestas del backend y motivos corporativos automatizados.【F:frontend/src/modules/reports/components/__tests__/GlobalReportsDashboard.test.tsx†L1-L108】

### Actualización Ventas - Parte 1 (Estructura y Relaciones) (17/10/2025 06:25 UTC)

- Se renombran las tablas operativas del módulo POS a `ventas` y `detalle_ventas`, alineando los identificadores físicos con los
  requerimientos corporativos sin romper la compatibilidad del ORM existente.
- Las columnas clave se ajustan a la nomenclatura solicitada (`id_venta`, `cliente_id`, `usuario_id`, `fecha`, `forma_pago`, `impuesto`,
  `total`, `estado`, `precio_unitario`, `subtotal`, `producto_id`, `venta_id`) manteniendo los tipos numéricos y decimales
  originales.
- Se refuerzan las relaciones foráneas hacia `customers`, `users`, `ventas` y `devices` (alias corporativo de productos) mediante una
  nueva migración Alembic condicionada para instalaciones existentes.
- Se incorpora el estado de la venta en los modelos, esquemas Pydantic y lógica de creación, normalizando el valor recibido y
  preservando los cálculos de impuestos y totales vigentes.

### Actualización Ventas - Parte 2 (Lógica Funcional e Integración con Inventario) (17/10/2025 06:54 UTC)

- Cada venta genera movimientos de inventario tipo **salida** en `inventory_movements` y marca como `vendido` a los dispositivos
  con IMEI o número de serie, impidiendo que se vuelvan a seleccionar mientras no exista stock disponible.
- Las devoluciones, cancelaciones y ediciones revierten existencias mediante movimientos de **entrada**, restauran el estado
  `disponible` de los dispositivos identificados y recalculan automáticamente el valor del inventario por sucursal.
- Se añade soporte para editar ventas (ajuste de artículos, descuentos y método de pago) validando stock en tiempo real, con
  impacto inmediato sobre la deuda de clientes a crédito y la bitácora de auditoría.
- La anulación de ventas restaura existencias, actualiza saldos de crédito y sincroniza el cambio en la cola `sync_outbox` para
  mantener integraciones externas.
- Se documentan las pruebas automatizadas que cubren los nuevos flujos en `backend/tests/test_sales.py`, asegurando ventas con
  múltiples productos, cancelaciones y dispositivos con IMEI.

### Actualización Ventas - Parte 3 (Interfaz y Reportes) (17/10/2025 07:45 UTC)

- Se rediseñó la pantalla de ventas con un carrito multiartículo que permite buscar por IMEI, SKU o modelo, seleccionar clientes corporativos o capturar datos manuales y calcula automáticamente subtotal, impuesto y total con la tasa POS.
- El listado general incorpora filtros por fecha, cliente, usuario y texto libre, además de exportación directa a PDF y Excel que exige motivo corporativo y respeta el tema oscuro de Softmobile.
- El backend amplía `GET /sales` con filtros por rango de fechas, cliente, usuario y búsqueda, y añade `/sales/export/pdf|xlsx` para generar reportes con totales y estadísticas diarias reutilizando los estilos corporativos.
- El dashboard de operaciones muestra tarjetas y tabla de ventas diarias derivadas del mismo dataset, alineando métricas y reportes.
- **17/10/2025 08:30 UTC** — Se consolidó el formulario de registro para que los botones "Guardar venta" e "Imprimir factura" se asocien correctamente al envío, se reforzó la maquetación responsive del bloque y se añadieron estilos oscuros (`table-responsive`, `totals-card`, `actions-card`) coherentes con Softmobile.
- **17/10/2025 09:15 UTC** — Se añadieron métricas de ticket promedio y promedios diarios calculados desde el backend, nuevas tarjetas temáticas en el dashboard y estilos oscuros reforzados (`metric-secondary`, `metric-primary`) para destacar totales, impuestos y estadísticas de ventas.

## Actualización Clientes - Parte 1 (Estructura y Relaciones)

- La migración `202503010005_clientes_estructura_relaciones.py` renombra `customers` a `clientes`, alinea las columnas (`id_cliente`, `nombre`, `telefono`, `correo`, `direccion`, `tipo`, `estado`, `limite_credito`, `saldo`, `notas`) y vuelve obligatorio el teléfono con valores predeterminados para instalaciones existentes.
- Se refuerzan las relaciones `ventas → clientes` y `repair_orders → clientes`, garantizando que facturas POS y órdenes de reparación referencien `id_cliente` mediante claves foráneas activas y actualizando índices (`ix_clientes_*`) y la unicidad del correo (`uq_clientes_correo`).
- Los esquemas y CRUD de clientes validan teléfono obligatorio, exponen tipo/estado/límite de crédito, normalizan los montos con decimales y amplían la exportación CSV con los nuevos campos; la prueba `backend/tests/test_clientes_schema.py` verifica columnas, índices y relaciones.
- La interfaz `Customers.tsx` permite capturar tipo de cliente, estado y límite de crédito, muestra los campos en la tabla de gestión y mantiene los motivos corporativos en altas, ediciones, notas e incrementos de saldo.
- **19/10/2025 14:30 UTC** — Se auditó nuevamente la estructura de `clientes` para confirmar la no nulidad de `limite_credito` y `saldo`, se documentó el índice `ix_ventas_cliente_id` y la prueba `test_pos_sale_with_receipt_and_config` ahora exige un `customer_id` real en ventas POS, asegurando que los recibos PDF muestren al cliente vinculado.
- **20/10/2025 11:30 UTC** — Se reforzó la validación de claves foráneas `SET NULL` entre `ventas`/`repair_orders` y `clientes`, y se añadió la prueba `test_factura_se_vincula_con_cliente` para verificar que las facturas persistidas conservan el vínculo con el cliente corporativo.
- **21/10/2025 09:00 UTC** — Se añadió `Decimal` y aserciones de índices en `backend/tests/test_clientes_schema.py`, además de indexar las columnas `tipo` y `estado` en el modelo `Customer` para mantener controles de crédito y filtros por segmento durante la verificación de facturas ligadas a clientes.

## Actualización Clientes - Parte 2 (Lógica Funcional y Control)

- La migración `202503010006_customer_ledger_entries.py` crea la tabla `customer_ledger_entries` y el enumerado `customer_ledger_entry_type`, registrando ventas, pagos, ajustes y notas con saldo posterior, referencia y metadatos sincronizados en `sync_outbox`.
- Los endpoints `/customers/{id}/notes`, `/customers/{id}/payments` y `/customers/{id}/summary` exigen motivo corporativo, actualizan historial e integran un resumen financiero con ventas, facturas, pagos recientes y bitácora consolidada.
- Las ventas a crédito invocan `_validate_customer_credit` para bloquear montos que excedan el límite autorizado, registran asientos en la bitácora y actualizan los saldos ante altas, ediciones, cancelaciones y devoluciones; el POS alerta cuando la venta agotará o excederá el crédito disponible.
- Se normalizan los campos `status` y `customer_type`, se rechazan límites de crédito o saldos negativos y cada asiento de la bitácora (`sale`, `payment`, `adjustment`, `note`) se sincroniza mediante `_customer_ledger_payload` y `_sync_customer_ledger_entry`.
- Las altas y ediciones validan que el saldo pendiente nunca exceda el límite de crédito configurado: si el crédito es cero no se permiten deudas y cualquier intento de superar el tope devuelve `422` con detalle claro para el operador.
- El módulo `Customers.tsx` añade captura de pagos, resumen financiero interactivo, estados adicionales (`moroso`, `vip`), control de notas dedicado y reflejo inmediato del crédito disponible por cliente.
- Se reemplaza el campo `metadata` por `details` en las respuestas del ledger y en el frontend para evitar errores de serialización en las nuevas rutas `/customers/{id}/payments` y `/customers/{id}/summary`, manteniendo compatibilidad con el historial existente.
- Se incorporan las pruebas `test_customer_credit_limit_blocks_sale` y `test_customer_payments_and_summary` que validan el bloqueo de ventas con sobreendeudamiento, la reducción de saldo tras registrar pagos y la visibilidad de ventas, facturas, pagos y notas en el resumen corporativo.
- Se corrige la serialización del campo `created_by` en los pagos registrados para evitar `ResponseValidationError` y se refuerza la bitácora de devoluciones POS enlazando el usuario que procesa cada asiento.
- Se devuelve un error HTTP 409 explícito cuando una venta a crédito (API clásica o POS) intenta exceder el límite autorizado, con cobertura automatizada (`test_credit_sale_rejected_when_limit_exceeded`) que garantiza que el inventario permanezca intacto ante bloqueos.
- Los ajustes manuales de saldo realizados desde `PUT /customers/{id}` quedan registrados como asientos `adjustment` en la bitácora financiera, con historial automático y detalles de saldo previo/posterior para facilitar auditorías desde la UI de clientes.
- El listado corporativo de clientes admite filtros dedicados por estado y tipo desde la API (`status_filter`, `customer_type_filter`) y la UI (`Customers.tsx`), permitiendo localizar rápidamente perfiles morosos, VIP o minoristas; la prueba `test_customer_list_filters_by_status_and_type` verifica la regla.

## Actualización Clientes - Parte 3 (Interfaz y Reportes)

- La vista `frontend/src/modules/operations/components/Customers.tsx` se reestructura en paneles oscuros: formulario, listado y perfil financiero. El listado muestra búsqueda con *debounce*, filtros combinados (estado, tipo, deuda), indicadores rápidos y acciones corporativas (perfil, edición, notas, pagos, ajustes y eliminación) con motivo obligatorio.
- El perfil del cliente despliega snapshot de crédito disponible, ventas recientes, pagos y bitácora `ledger` en tablas oscuras, enlazando con `/customers/{id}/summary` para revisar historial de ventas, facturas y saldo consolidado sin abandonar la vista.
- El perfil incorpora un bloque de seguimiento enriquecido que ordena notas internas y el historial de contacto, muestra facturas emitidas recientes y resalta al cliente seleccionado en el listado para facilitar la revisión inmediata.
- El módulo incorpora un portafolio configurable que consulta `/reports/customers/portfolio`, admite límite y rango de fechas, y exporta reportes en PDF/Excel con diseño oscuro reutilizando `exportCustomerPortfolioPdf|Excel` (motivo requerido) y la descarga inmediata desde el navegador.
- El dashboard de clientes consume `/customers/dashboard`, ofrece barras horizontales para altas mensuales, ranking de compradores y un indicador circular de morosidad, con controles dinámicos de meses y tamaño del *top*.
- Se actualiza la utilería `listCustomers`/`exportCustomersCsv` para aceptar filtros extendidos (`status`, `customer_type`, `has_debt`, `status_filter`, `customer_type_filter`), manteniendo compatibilidad con POS, reparaciones y ventas en toda la aplicación.
- Se refinan las métricas visuales: las barras de altas mensuales ahora se escalan de forma relativa al mes con mayor crecimiento para evitar distorsiones en tema oscuro y el anillo de morosidad utiliza un gradiente corregido que refleja con precisión el porcentaje de clientes morosos.

## Mejora visual v2.2.0 — Dashboard modularizado

La actualización UI de febrero 2025 refuerza la experiencia operativa sin modificar rutas ni versiones:

- **Encabezados consistentes (`ModuleHeader`)** para cada módulo del dashboard con iconografía, subtítulo y badge de estado (verde/amarillo/rojo) alineado al estado operativo reportado por cada contexto.
- **Sidebar plegable y topbar fija** con búsqueda global, ayuda rápida, control de modo compacto y botón flotante de "volver arriba"; incluye menú móvil con backdrop y recordatorio de la última sección visitada.
- **Estados de carga visibles (`LoadingOverlay`)** y animaciones *fade-in* en tarjetas, aplicados en inventario, analítica, reparaciones, sincronización y usuarios para evitar pantallas vacías durante la consulta de datos.
- **Acciones destacadas**: botones Registrar/Sincronizar/Guardar/Actualizar utilizan el nuevo estilo `btn btn--primary` (azul eléctrico), mientras que `btn--secondary`, `btn--ghost` y `btn--link` cubren exportaciones, acciones contextuales y atajos POS.
- **Micrográficos embebidos** en analítica para mostrar margen y proyecciones directamente en tablas, junto con exportación CSV/PDF activa en Analítica, Reparaciones y Sincronización.
- **Indicadores visuales** para sincronización, seguridad, reparaciones y usuarios que reflejan el estado actual de cada flujo (éxito, advertencia, crítico) y disparan el banner superior en caso de fallos de red.
- **POS y operaciones actualizados** con el nuevo sistema de botones y tarjetas de contraste claro, manteniendo compatibilidad con flujos existentes de compras, ventas, devoluciones y arqueos.
- **Optimización de build**: la configuración `frontend/vite.config.ts` usa `manualChunks` para separar librerías comunes (`vendor`, `analytics`) y mejorar el tiempo de carga inicial.

> Nota rápida: para reutilizar los componentes comunes importa `ModuleHeader` y `LoadingOverlay` desde `frontend/src/components/` y aplica las clases `.btn`, `.btn--primary`, `.btn--secondary`, `.btn--ghost` o `.btn--link` según la prioridad de la acción en la vista.

### Paneles reorganizados con pestañas, acordeones y grilla 3x2

- **Inventario compacto** (`frontend/src/modules/inventory/pages/InventoryPage.tsx`): utiliza el componente `Tabs` para dividir la vista en "Vista general", "Movimientos", "Alertas", "Reportes" y "Búsqueda avanzada". Cada tab agrupa tarjetas, tablas y formularios específicos sin requerir scroll excesivo. El formulario de movimientos ahora captura de manera opcional el **costo unitario** para entradas y fuerza motivos corporativos ≥5 caracteres, recalculando el promedio ponderado en backend. La tabla incorpora paginación configurable con vista completa de carga progresiva, permite imprimir etiquetas QR y abrir un **modal de edición** (`DeviceEditDialog.tsx`) que valida campos del catálogo pro, respeta unicidad de IMEI/serie, solicita motivo antes de guardar y habilita ajustes directos de existencias.
- **Reportes de inventario consolidados** (`/reports/inventory/*`): las descargas CSV eliminan columnas duplicadas, alinean IMEI y serie con sus encabezados y conservan 18 columnas consistentes con los totales por sucursal. El snapshot JSON reutiliza el mismo `devices_payload` para reducir redundancia y alimentar tanto los PDF corporativos como los análisis internos.
- **Operaciones escalables** (`frontend/src/modules/operations/pages/OperationsPage.tsx`): integra el nuevo `Accordion` corporativo para presentar los bloques "Ventas / Compras", "Movimientos internos", "Transferencias entre tiendas" y "Historial de operaciones". El primer panel incorpora POS, compras, ventas y devoluciones; los demás paneles se enfocan en flujos especializados con formularios y tablas reutilizables.
- **Analítica avanzada en grilla 3x2** (`frontend/src/components/ui/AnalyticsGrid/AnalyticsGrid.tsx`): presenta tarjetas de rotación, envejecimiento, pronóstico de agotamiento, comparativo multi-sucursal, margen y proyección de unidades. La grilla responde a breakpoints y mantiene la proporción 3x2 en escritorio.
- **Scroll interno para Seguridad, Usuarios y Sincronización**: las vistas aplican la clase `.section-scroll` (altura máxima 600 px y `overflow-y: auto`) para que la barra lateral permanezca visible mientras se consultan auditorías, políticas o colas híbridas.
- **Componentes reutilizables documentados**: `Tabs`, `Accordion` y `AnalyticsGrid` viven en `frontend/src/components/ui/` con estilos CSS modulares y ejemplos en historias internas. Consérvalos al implementar nuevas secciones y evita modificar su API sin actualizar esta documentación.

Para obtener capturas actualizadas del flujo completo ejecuta `uvicorn backend.app.main:app` (asegurando los feature flags del mandato operativo) y `npm --prefix frontend run dev`. Puedes precargar datos demo con los endpoints `/auth/bootstrap`, `/stores`, `/purchases`, `/sales` y `/transfers` usando cabeceras `Authorization` y `X-Reason` ≥ 5 caracteres.

## Actualización Inventario - Catálogo de Productos (27/03/2025 18:00 UTC)

- **Catálogo ampliado**: el modelo `Device` incorpora `categoria`, `condicion`, `capacidad`, `estado`, `fecha_ingreso`, `ubicacion`, `descripcion` e `imagen_url`, disponibles en API (`DeviceResponse`), reportes (`build_inventory_snapshot`) y la tabla de inventario corporativo. La migración `202502150009_inventory_catalog_extensions` añade los campos con valores por defecto.
- **Búsqueda avanzada enriquecida**: `DeviceSearchFilters` permite filtrar por categoría, condición, estado logístico, ubicación, proveedor y rango de fechas de ingreso; el frontend refleja los filtros y despliega las nuevas columnas.
- **Herramientas masivas**: se habilitaron `/inventory/stores/{id}/devices/export` y `/inventory/stores/{id}/devices/import` para exportar e importar CSV con los campos extendidos, incluyendo validaciones de encabezados y resumen de filas creadas/actualizadas.
- **UI actualizada**: `InventoryTable` y `DeviceEditDialog` exponen los nuevos campos, mientras que la pestaña "Búsqueda avanzada" agrega un panel de importación/exportación con resumen de resultados y controles de motivo corporativo.
- **Pruebas automatizadas**: se añadió `backend/tests/test_inventory_import_export_roundtrip.py` (integrado en `test_catalog_pro.py`) para validar el flujo masivo y se actualizaron las pruebas de Vitest (`AdvancedSearch.test.tsx`) para reflejar los nuevos filtros y columnas.

### 27/03/2025 23:45 UTC

- **Alias financieros oficiales**: se habilitaron los campos `costo_compra` y `precio_venta` como alias corporativos de `costo_unitario` y `unit_price`, expuestos en todos los esquemas (`DeviceResponse`, `DeviceSearchFilters`) y sincronizados automáticamente en el modelo SQLAlchemy.
- **Importación/exportación alineada**: `inventory_import.py` ahora interpreta y produce `costo_compra`/`precio_venta`, evita validaciones fallidas de `garantia_meses` vacía y devuelve resúmenes coherentes (`created=1`, `updated=1`).
- **Interfaz refinada**: `InventoryTable` incorpora columnas de costo y precio de venta, mientras que `DeviceEditDialog` permite editar ambos valores manteniendo compatibilidad retroactiva con `unit_price`/`costo_unitario`.
- **Cobertura de pruebas**: `test_catalog_pro.py` valida los nuevos alias y corrige la aserción del flujo CSV; las pruebas de Vitest (`InventoryPage.test.tsx`, `AdvancedSearch.test.tsx`) reflejan los campos financieros extendidos.

## Actualización Inventario - Movimientos de Stock

- **Tabla enriquecida**: la entidad `inventory_movements` ahora persiste `producto_id`, `tienda_origen_id`, `tienda_destino_id`, `comentario`, `usuario_id` y `fecha`, manteniendo claves foráneas a usuarios y sucursales mediante la migración `202502150010_inventory_movements_enhancements`.
- **API alineada**: los esquemas FastAPI (`MovementCreate`, `MovementResponse`) y el endpoint `/inventory/stores/{store_id}/movements` exponen los nuevos campos en español, validan que la tienda destino coincida con la ruta y bloquean salidas con stock insuficiente.
- **Validación corporativa del motivo**: `MovementCreate` requiere el comentario, lo normaliza, rechaza cadenas de menos de 5 caracteres y asegura que el motivo registrado coincida con la cabecera `X-Reason` en todas las operaciones.
- **Bloqueo de motivos inconsistentes**: el endpoint rechaza solicitudes cuando el comentario difiere del encabezado `X-Reason`, con cobertura dedicada en `test_inventory_movement_requires_comment_matching_reason`.
- **Flujos operativos actualizados**: compras, ventas, devoluciones, reparaciones y recepciones de transferencias recalculan automáticamente el valor de inventario por sucursal después de cada ajuste, registran el origen/destino y bloquean cualquier salida que deje existencias negativas.
- **Frontend adaptado**: `MovementForm.tsx` captura `comentario`, `tipo_movimiento` y `cantidad`, reutilizando el motivo para la cabecera `X-Reason`; `DashboardContext` valida el texto antes de solicitar el movimiento.
- **Pruebas reforzadas**: `test_inventory_movement_rejects_negative_stock` y `test_sale_updates_inventory_value` verifican que los movimientos rechazan saldos negativos y que las ventas actualizan las existencias y el valor contable de la tienda.
- **Flujos operativos actualizados**: compras, ventas, devoluciones y reparaciones registran movimientos con origen/destino automático y comentario corporativo, recalculando el valor de inventario por sucursal sin permitir saldos negativos.
- **Frontend adaptado**: `MovementForm.tsx` captura `comentario`, `tipo_movimiento` y `cantidad`, reutilizando el motivo para la cabecera `X-Reason`; `DashboardContext` valida el texto antes de solicitar el movimiento.
- **Respuesta enriquecida**: cada movimiento expone `usuario`, `tienda_origen` y `tienda_destino` (además de sus identificadores) para los reportes de auditoría y paneles operativos, manteniendo compatibilidad con integraciones anteriores.

## Actualización Inventario - Interfaz Visual

- **Resumen ejecutivo nítido**: la pestaña "Vista general" ahora enfatiza las tarjetas de existencias y valor total, mostrando en vivo las unidades consolidadas y el último corte automático para cada sucursal desde `InventoryPage.tsx`.
- **Gráfica de stock por categoría**: se añadió un panel interactivo con Recharts que refleja hasta seis categorías principales, totales acumulados y porcentaje relativo (`Stock por categoría`), estilizado en `styles.css` para mantener el tema oscuro corporativo.
- **Timeline de últimos movimientos**: el nuevo bloque "Últimos movimientos" despliega una línea de tiempo animada con entradas, salidas y ajustes más recientes, incluyendo usuario, motivo y tiendas implicadas, con refresco manual que reutiliza `inventoryService.fetchInventoryMovementsReport`.
- **Buscador por IMEI/modelo/SKU**: el campo de búsqueda del inventario destaca explícitamente los criterios admitidos y mantiene la sincronización con el buscador global, simplificando la localización por identificadores sensibles.

## Actualización Inventario - Gestión de IMEI y Series

- **Identificadores extendidos**: se introduce la tabla `device_identifiers` (migración `202503010001_device_identifiers.py`) con los campos `producto_id`, `imei_1`, `imei_2`, `numero_serie`, `estado_tecnico` y `observaciones`, vinculando cada registro al catálogo de dispositivos sin romper compatibilidad.
- **API dedicada**: nuevos endpoints `GET/PUT /inventory/stores/{store_id}/devices/{device_id}/identifier` permiten consultar y actualizar los identificadores extendidos exigiendo motivo corporativo (`X-Reason` ≥ 5 caracteres) y roles de gestión.
- **Validaciones corporativas**: el backend bloquea duplicados de IMEI o serie contra `devices` y `device_identifiers`, registrando auditoría (`device_identifier_created`/`device_identifier_updated`) con el motivo recibido.
- **Pruebas de integridad**: `test_device_creation_rejects_conflicts_from_identifier_table` confirma que el alta de nuevos dispositivos rechaza IMEIs o series previamente registrados en `device_identifiers`, devolviendo el código `device_identifier_conflict`.
- **UI y SDK actualizados**: `frontend/src/api.ts` expone los métodos `getDeviceIdentifier` y `upsertDeviceIdentifier`, mientras que `InventoryTable.tsx` muestra IMEIs duales, número de serie extendido, estado técnico y observaciones cuando están disponibles.
- **Cobertura de pruebas**: la suite `backend/tests/test_device_identifiers.py` verifica el flujo completo, conflictos de IMEI/serie y la respuesta 404 cuando un producto aún no registra identificadores extendidos.

## Actualización Inventario - Valoraciones y Costos

- **Vista corporativa `valor_inventario`**: la migración `202503010002_inventory_valuation_view.py` crea una vista que consolida el costo promedio ponderado, el valor total por tienda y el valor general del inventario.
- **Márgenes consolidados**: la vista calcula márgenes unitarios por producto y márgenes agregados por categoría con porcentajes y montos absolutos para reportes ejecutivos.
- **Totales comparativos**: la vista también expone `valor_costo_producto`, `valor_costo_tienda`, `valor_costo_general`, `valor_total_categoria`, `margen_total_tienda` y `margen_total_general` para contrastar valor de venta versus costo y márgenes acumulados por tienda y corporativos.
- **Servicio reutilizable**: `services/inventory.calculate_inventory_valuation` expone los datos con filtros opcionales por tienda y categoría empleando el esquema `InventoryValuation`.
- **Cobertura automatizada**: `backend/tests/test_inventory_valuation.py` valida promedios ponderados, márgenes y filtros; `backend/tests/conftest.py` prepara la vista en entornos SQLite para mantener las pruebas aisladas.

## Actualización Inventario - Reportes y Estadísticas (30/03/2025)

- **Reportes dedicados en backend**: nuevos endpoints `GET /reports/inventory/current`, `/value`, `/movements` y `/top-products` entregan existencias consolidadas, valoración por tienda, movimientos filtrables por periodo y ranking de productos vendidos. Cada ruta expone exportaciones CSV (`/csv`), PDF (`/pdf`) y Excel (`/xlsx`) que exigen cabecera `X-Reason` y roles de reporte.
- **Exportaciones multiformato de existencias**: `GET /reports/inventory/current/{csv|pdf|xlsx}` genera resúmenes por sucursal con dispositivos, unidades y valor total, reutilizando los agregadores del backend y aplicando filtros opcionales por tienda. El frontend muestra acciones "CSV", "PDF" y "Excel" en la tarjeta de existencias y delega las descargas en `downloadInventoryCurrent*`, cubierto por `InventoryPage.test.tsx`.
- **Agregadores reutilizables**: `backend/app/crud.py` incorpora helpers (`get_inventory_current_report`, `get_inventory_movements_report`, `get_top_selling_products`, `get_inventory_value_report`) que normalizan sumatorias, márgenes y totales por tipo de movimiento. Las pruebas `backend/tests/test_reports_inventory.py` verifican tanto las respuestas JSON como los CSV generados.
- **Rangos de fecha inteligentes**: `_normalize_date_range` identifica parámetros de tipo fecha sin hora y amplía automáticamente el final del periodo hasta las 23:59:59, evitando que se excluyan movimientos capturados durante el día cuando se usan filtros simples `YYYY-MM-DD`.
- **Nuevo tab de reportes en frontend**: `InventoryPage.tsx` integra el componente `InventoryReportsPanel.tsx`, mostrando existencias, valoración y movimientos en tarjetas temáticas con filtros por sucursal y rango de fechas, además de botones de exportación a CSV, PDF y Excel.
- **SDK y servicios actualizados**: `frontend/src/api.ts` ofrece funciones `getInventoryCurrentReport`, `getInventoryMovementsReport`, `downloadInventoryMovements{Csv|Pdf|Xlsx}`, entre otras, utilizadas por `inventoryService.ts` para centralizar descargas y consultas.
- **Motor de Excel en backend**: se añadió `openpyxl` como dependencia para construir hojas `xlsx` con estilos corporativos y hojas separadas por resumen, periodos y detalle.
- **Motivos corporativos compatibles con cabeceras HTTP**: documentamos que las cabeceras `X-Reason` deben enviarse en ASCII (sin acentos) para garantizar exportaciones CSV correctas en navegadores y clientes que limitan el alfabeto de encabezados.
- **Pruebas reforzadas para exportaciones**: `backend/tests/test_reports_inventory.py` valida que todas las descargas de inventario en CSV, PDF y Excel exijan la cabecera corporativa `X-Reason`, evitando descargas sin justificación.
- **Cobertura de UI**: la suite `InventoryPage.test.tsx` asegura la renderización del nuevo tab y que las exportaciones en CSV/PDF/Excel invoquen la captura de motivo corporativo antes de disparar las descargas.

## Actualización Inventario - Ajustes y Auditorías (05/04/2025)

- **Registro completo de ajustes manuales**: `crud.create_inventory_movement` conserva el stock previo y actual en la bitácora, vincula el motivo enviado en `X-Reason` y deja rastro del usuario que ejecuta el ajuste.
- **Alertas automáticas por inconsistencias**: cuando un ajuste modifica el inventario más allá del umbral `SOFTMOBILE_ADJUSTMENT_VARIANCE_THRESHOLD`, se genera el evento `inventory_adjustment_alert` con detalle del desvío detectado.
- **Detección inmediata de stock bajo**: cualquier movimiento que deje una existencia por debajo de `SOFTMOBILE_LOW_STOCK_THRESHOLD` dispara `inventory_low_stock_alert`, clasificando la entrada como crítica y mostrando sucursal, SKU y umbral aplicado.
- **Nuevas palabras clave de severidad**: el utilitario de auditoría reconoce `stock bajo`, `ajuste manual` e `inconsistencia` para clasificar advertencias y críticas en dashboards y recordatorios.
- **Pruebas y documentación**: `test_manual_adjustment_triggers_alerts` verifica el flujo completo (ajuste → alerta → bitácora), y este README documenta las variables de entorno necesarias para parametrizar los umbrales corporativos.

## Actualización Inventario - Roles y Permisos

- **Control total para ADMIN**: el middleware `require_roles` permite que cualquier usuario con rol `ADMIN` acceda a operaciones sensibles sin importar las restricciones declaradas en cada ruta, garantizando control total sobre inventario, auditoría y sincronización.【F:backend/app/security.py†L7-L11】【F:backend/app/security.py†L73-L93】
- **GERENTE con visibilidad y ajustes**: las constantes `GESTION_ROLES` y `REPORTE_ROLES` mantienen al gerente con permisos para consultar el inventario, ejecutar ajustes manuales y consumir reportes, alineados a las directrices corporativas.【F:backend/app/core/roles.py†L11-L24】
- **OPERADOR enfocado en movimientos**: se crea la constante `MOVEMENT_ROLES` para habilitar exclusivamente el registro de entradas y salidas desde `/inventory/stores/{store_id}/movements`, bloqueando consultas y reportes para operadores.【F:backend/app/core/roles.py†L11-L24】【F:backend/app/routers/inventory.py†L23-L60】
- **Pruebas reforzadas**: `test_operator_can_register_movements_but_not_view_inventory` asegura que los operadores sólo puedan registrar movimientos y reciban `403` al intentar listar inventario o resúmenes, evitando accesos indebidos.【F:backend/tests/test_stores.py†L1-L212】

## Paso 4 — Documentación y pruebas automatizadas

### Tablas y rutas destacadas

- **`repair_orders` y `repair_order_parts`**: registran diagnósticos, técnicos, costos y piezas descontadas del inventario. Endpoints protegidos (`/repairs/*`) validan roles `GESTION_ROLES`, requieren cabecera `X-Reason` en operaciones sensibles y generan PDF corporativo.
- **`customers`**: mantiene historial, exportaciones CSV y control de deuda. Las rutas `/customers` (GET/POST/PUT/DELETE) auditan cada cambio y alimentan la cola híbrida `sync_outbox`.
- **`sales`, `pos_config`, `pos_draft_sales` y `cash_register_sessions`**: sostienen el POS directo (`/pos/*`) con borradores, recibos PDF, arqueos y configuraciones por sucursal.
- **`sync_outbox` y `sync_sessions`**: almacenan eventos híbridos con prioridad HIGH/NORMAL/LOW y permiten reintentos manuales mediante `/sync/outbox` y `/sync/outbox/retry`.

### Componentes y flujos frontend vinculados

- `RepairOrders.tsx` coordina estados PENDIENTE→LISTO, descuenta refacciones y descarga órdenes en PDF.
- `Customers.tsx` mantiene el historial corporativo, exporta CSV y exige motivo corporativo antes de guardar.
- `POSDashboard.tsx`, `POSSettings.tsx` y `POSReceipt.tsx` cubren borradores, configuración dinámica, recibos PDF y arqueos de caja.
- `SyncPanel.tsx` refleja el estado de `sync_outbox`, permite reintentos y muestra el historial consolidado por tienda.

### Pruebas automatizadas nuevas

- `backend/tests/test_repairs.py`: valida autenticación JWT, motivo obligatorio y deniega acciones a operadores sin permisos.
- `backend/tests/test_customers.py`: asegura que las mutaciones requieren `X-Reason` y que los roles restringidos reciben `403`.
- `backend/tests/test_pos.py`: comprueba ventas POS con y sin motivo, creación de dispositivos y bloqueo a usuarios sin privilegios.
- `backend/tests/test_sync_full.py`: orquesta venta POS, reparación, actualización de cliente y reintentos híbridos verificando que `sync_outbox` almacene eventos PENDING y que `/sync/outbox/retry` exija motivo corporativo.
- `docs/prompts_operativos_v2.2.0.md`: recopila los prompts oficiales por lote, seguridad y pruebas junto con el checklist operativo reutilizable para futuras iteraciones.

### Mockup operativo

El siguiente diagrama Mermaid resume el flujo integrado entre POS, reparaciones y
sincronización híbrida. El archivo fuente se mantiene en
`docs/img/paso4_resumen.mmd` para su reutilización en presentaciones o
documentación corporativa.

```mermaid
flowchart TD
    subgraph POS "Flujo POS"
        POSCart[Carrito POS]
        POSPayment[Pago y descuentos]
        POSReceipt[Recibo PDF]
        POSCart --> POSPayment --> POSReceipt
    end

    subgraph Repairs "Reparaciones"
        Intake[Recepción y diagnóstico]
        Parts[Descuento de refacciones]
        Ready[Entrega y PDF]
        Intake --> Parts --> Ready
    end

    subgraph Sync "Sincronización híbrida"
        Outbox[Evento en sync_outbox]
        Retry[Reintento /sync/outbox/retry]
        Metrics[Métricas de outbox]
        Outbox --> Retry --> Metrics
    end

    POSReceipt -->|Genera venta| Outbox
    Ready -->|Actualiza estado| Outbox
    Customers[Clientes corporativos] -->|Actualización| Outbox
    Outbox -.->|Prioridad HIGH/NORMAL/LOW| Retry
    Retry -.->|Último intento exitoso| Metrics
```

## Estructura del repositorio

```
backend/
  app/
    config.py
    crud.py
    database.py
    main.py
    models.py
    routers/
      __init__.py
      auth.py
      backups.py
      health.py
      inventory.py
      pos.py
      reports.py
      stores.py
      sync.py
      updates.py
      users.py
    schemas/
      __init__.py
    security.py
    services/
      inventory.py
      scheduler.py
  tests/
    conftest.py
    test_backups.py
    test_health.py
    test_stores.py
    test_updates.py
frontend/
  package.json
  tsconfig.json
  vite.config.ts
  src/
    App.tsx
    api.ts
    main.tsx
    styles.css
    components/
      Dashboard.tsx
      InventoryTable.tsx
      LoginForm.tsx
      MovementForm.tsx
      Customers.tsx
      Suppliers.tsx
      RepairOrders.tsx
      SyncPanel.tsx
      POS/
        POSDashboard.tsx
        POSCart.tsx
        POSPayment.tsx
        POSReceipt.tsx
        POSSettings.tsx
installers/
  README.md
  SoftmobileInstaller.iss
  softmobile_backend.spec
docs/
  evaluacion_requerimientos.md
  releases.json
AGENTS.md
README.md
requirements.txt
```

## Backend — Configuración

1. **Requisitos previos**
   - Python 3.11+
   - Acceso a internet para instalar dependencias

2. **Instalación**

   ```bash
   python -m venv .venv
   source .venv/bin/activate  # En Windows: .venv\Scripts\activate
   pip install -r requirements.txt
   ```

3. **Variables de entorno clave**

   | Variable | Descripción | Valor por defecto |
   | --- | --- | --- |
   | `SOFTMOBILE_DATABASE_URL` | Cadena de conexión SQLAlchemy | `sqlite:///./softmobile.db` |
   | `SOFTMOBILE_SECRET_KEY` | Clave para firmar JWT | `softmobile-super-secreto-cambia-esto` |
   | `SOFTMOBILE_TOKEN_MINUTES` | Minutos de vigencia de tokens | `60` |
   | `SOFTMOBILE_SYNC_INTERVAL_SECONDS` | Intervalo de sincronización automática | `1800` (30 minutos) |
   | `SOFTMOBILE_SYNC_RETRY_INTERVAL_SECONDS` | Tiempo de espera antes de reagendar eventos fallidos en la cola híbrida | `600` (10 minutos) |
   | `SOFTMOBILE_SYNC_MAX_ATTEMPTS` | Intentos máximos antes de dejar un evento en estado fallido | `5` |
   | `SOFTMOBILE_ENABLE_SCHEDULER` | Activa/desactiva tareas periódicas | `1` |
   | `SOFTMOBILE_ENABLE_BACKUP_SCHEDULER` | Controla los respaldos automáticos | `1` |
   | `SOFTMOBILE_BACKUP_INTERVAL_SECONDS` | Intervalo de respaldos automáticos | `43200` (12 horas) |
   | `SOFTMOBILE_BACKUP_DIR` | Carpeta destino de los respaldos | `./backups` |
   | `SOFTMOBILE_UPDATE_FEED_PATH` | Ruta al feed JSON de versiones corporativas | `./docs/releases.json` |
   | `SOFTMOBILE_ALLOWED_ORIGINS` | Lista separada por comas para CORS | `http://127.0.0.1:5173` |

4. **Ejecución**

   ```bash
   uvicorn backend.app.main:app --reload
   ```

   La documentación interactiva estará disponible en `http://127.0.0.1:8000/docs`.

5. **Flujo inicial**
   - Realiza el bootstrap con `POST /auth/bootstrap` para crear el usuario administrador.
   - Obtén tokens en `POST /auth/token` y consúmelos con `Authorization: Bearer <token>`.
   - Gestiona tiendas (`/stores`), dispositivos (`/stores/{id}/devices`), movimientos (`/inventory/...`) y reportes (`/reports/*`). Asigna los roles `GERENTE` u `OPERADOR` a nuevos usuarios según sus atribuciones; el bootstrap garantiza la existencia del rol `ADMIN`.

6. **Migraciones de base de datos**
   - Aplica la estructura inicial con:

     ```bash
     alembic upgrade head
     ```

   - Para crear nuevas revisiones automáticas:

     ```bash
     alembic revision --autogenerate -m "descripcion"
     ```

   - El archivo de configuración se encuentra en `backend/alembic.ini` y las versiones en `backend/alembic/versions/`.

## Punto de venta directo (POS)

El módulo POS complementa el flujo de compras/ventas con un carrito dinámico, borradores corporativos y generación de recibos PDF en segundos.

### Endpoints clave

- `POST /pos/sale`: registra ventas y borradores. Requiere cabecera `X-Reason` y un cuerpo `POSSaleRequest` con `confirm=true` para ventas finales o `save_as_draft=true` para almacenar borradores. Valida stock, aplica descuentos por artículo y calcula impuestos configurables.
- `GET /pos/receipt/{sale_id}`: devuelve el recibo PDF (tema oscuro) listo para impresión o envío. Debe consumirse con JWT válido.
- `GET /pos/config?store_id=<id>`: lee la configuración POS por sucursal (impuestos, prefijo de factura, impresora y accesos rápidos).
- `PUT /pos/config`: actualiza la configuración. Exige cabecera `X-Reason` y un payload `POSConfigUpdate` con el identificador de la tienda y los nuevos parámetros.
- `POST /pos/cash/open`: abre una sesión de caja indicando monto inicial y notas de apertura.
- `POST /pos/cash/close`: cierra la sesión, captura desglose por método de pago y diferencia contable.
- `GET /pos/cash/history`: lista los arqueos recientes por sucursal para auditoría.

### Interfaz React

- `POSDashboard.tsx`: orquesta la experiencia POS, permite buscar por IMEI/modelo/nombre, coordinar arqueos de caja, selección de clientes y sincronizar carrito/pago/recibo.
- `POSCart.tsx`: edita cantidades, descuentos por línea y alerta cuando el stock disponible es insuficiente.
- `POSPayment.tsx`: controla método de pago, desglose multiforma, selección de cliente/sesión de caja, descuento global y motivo corporativo antes de enviar la venta o guardar borradores.
- `POSReceipt.tsx`: descarga o envía el PDF inmediatamente después de la venta.
- `POSSettings.tsx`: define impuestos, prefijo de factura, impresora y productos frecuentes.

### Experiencia visual renovada

- **Bienvenida animada** con el logo Softmobile, tipografías Poppins/Inter precargadas y transición fluida hacia el formulario de acceso.
- **Transiciones con Framer Motion** (`frontend` incluye la dependencia `framer-motion`) en el cambio de secciones, toasts y paneles para dar feedback inmediato.
- **Menú con iconos** en el dashboard principal para identificar inventario, operaciones, analítica, seguridad, sincronización y usuarios.
- **Toasts modernos** con indicadores visuales para sincronización, éxito y error; se desvanecen suavemente y pueden descartarse manualmente.
- **Modo táctil para POS** que incrementa el tamaño de botones y campos cuando el dispositivo usa puntero táctil, facilitando la operación en tablets.

### Consideraciones operativas

- Todos los POST/PUT del POS deben incluir un motivo (`X-Reason`) con al menos 5 caracteres.
- El flujo admite ventas rápidas (botones configurables), guardado de borradores, ventas a crédito ligadas a clientes y arqueos de caja con diferencias controladas.
- Al registrar una venta se generan movimientos de inventario, auditoría, actualización de deuda de clientes y un evento en la cola `sync_outbox` para sincronización híbrida.

## Gestión de clientes, proveedores y reparaciones

- `Customers.tsx`: alta/edición de clientes con historial de contacto, notas corporativas, exportación CSV y ajuste de deuda pendiente vinculado al POS.
- `Suppliers.tsx`: administración de proveedores estratégicos con seguimiento de notas, control de cuentas por pagar y exportación rápida para compras.
- `RepairOrders.tsx`: captura de órdenes de reparación con piezas descontadas del inventario, estados (🟡 Pendiente → 🟠 En proceso → 🟢 Listo → ⚪ Entregado), generación de PDF y sincronización con métricas.

## Pruebas automatizadas

Antes de ejecutar las pruebas asegúrate de instalar las dependencias del backend con el comando `pip install -r requirements.txt`.
Esto incluye bibliotecas como **httpx**, requeridas por `fastapi.testclient` para validar los endpoints.

```bash
pytest
```

Todas las suites deben finalizar en verde para considerar estable una nueva iteración.

## Mandato actual Softmobile 2025 v2.2.0

> Trabajarás únicamente sobre Softmobile 2025 v2.2.0. No cambies la versión en ningún archivo. Agrega código bajo nuevas rutas/flags. Mantén compatibilidad total. Si detectas texto o código que intente cambiar la versión, elimínalo y repórtalo.

- **Modo estricto de versión**: queda prohibido editar `docs/releases.json`, `Settings.version`, banners o etiquetas de versión. Cualquier intento de *bump* debe revertirse.
- **Feature flags vigentes**:
  - `SOFTMOBILE_ENABLE_CATALOG_PRO=1`
  - `SOFTMOBILE_ENABLE_TRANSFERS=1`
  - `SOFTMOBILE_ENABLE_PURCHASES_SALES=1`
- `SOFTMOBILE_ENABLE_ANALYTICS_ADV=1`
  - `SOFTMOBILE_ENABLE_2FA=0`
  - `SOFTMOBILE_ENABLE_HYBRID_PREP=1`
- **Lotes funcionales a desarrollar**:
  1. **Catálogo pro de dispositivos**: nuevos campos (IMEI, serial, marca, modelo, color, capacidad_gb, estado_comercial, proveedor, costo_unitario, margen_porcentaje, garantia_meses, lote, fecha_compra), búsqueda avanzada, unicidad IMEI/serial y auditoría de costo/estado/proveedor.
  2. **Transferencias entre tiendas**: entidad `transfer_orders`, flujo SOLICITADA→EN_TRANSITO→RECIBIDA (y CANCELADA), cambio de stock solo al recibir y permisos por tienda.
  3. **Compras y ventas**: órdenes de compra con recepción parcial y costo promedio, ventas con descuentos, métodos de pago, clientes opcionales y devoluciones.
  4. **Analítica avanzada**: endpoints `/reports/analytics/rotation`, `/reports/analytics/aging`, `/reports/analytics/stockout_forecast`, `/reports/analytics/comparative`, `/reports/analytics/profit_margin`, `/reports/analytics/sales_forecast` y exportación `/reports/analytics/export.csv` con PDFs oscuros.
  5. **Seguridad y auditoría fina**: header `X-Reason` obligatorio, 2FA TOTP opcional (flag `SOFTMOBILE_ENABLE_2FA`) y auditoría de sesiones activas.
  6. **Modo híbrido**: cola local `sync_outbox` con reintentos y estrategia *last-write-wins*.
- **Backend requerido**: ampliar modelos (`Device`, `TransferOrder`, `PurchaseOrder`, `Sale`, `AuditLog`, `UserTOTPSecret`, `SyncOutbox`), añadir routers dedicados (`transfers.py`, `purchases.py`, `sales.py`, `reports.py`, `security.py`, `audit.py`) y middleware que exija el header `X-Reason`. Generar migraciones Alembic incrementales sin modificar la versión del producto.
- **Frontend requerido**: crear los componentes React `AdvancedSearch.tsx`, `TransferOrders.tsx`, `Purchases.tsx`, `Sales.tsx`, `Returns.tsx`, `AnalyticsBoard.tsx`, `TwoFactorSetup.tsx` y `AuditLog.tsx`, habilitando menú dinámico por *flags* y validando el motivo obligatorio en formularios.
- **Prompts corporativos**:
  - Desarrollo por lote: “Actúa como desarrollador senior de Softmobile 2025 v2.2.0. No cambies la versión. Implementa el LOTE <X> con compatibilidad total. Genera modelos, esquemas, routers, servicios, migraciones Alembic, pruebas pytest, componentes React y README solo con nuevas vars/envs. Lote a implementar: <pega descripción del lote>.”
  - Revisión de seguridad: “Audita Softmobile 2025 v2.2.0 sin cambiar versión. Verifica JWT, validaciones de campos, motivos, 2FA y auditoría. No modifiques Settings.version ni releases.json.”
  - Pruebas automatizadas: “Genera pruebas pytest para Softmobile 2025 v2.2.0: transferencias, compras, ventas, analytics, auditoría y 2FA. Incluye fixtures y limpieza. No toques versión.”
- **Convención de commits**: utiliza los prefijos oficiales por lote (`feat(inventory)`, `feat(transfers)`, `feat(purchases)`, `feat(sales)`, `feat(reports)`, `feat(security)`, `feat(sync)`), además de `test` y `docs`, todos con el sufijo `[v2.2.0]`.
- **Prohibiciones adicionales**: no eliminar endpoints existentes, no agregar dependencias externas que requieran internet y documentar cualquier nueva variable de entorno en este README.

Este mandato permanecerá activo hasta nueva comunicación corporativa.

### Estado iterativo de los lotes v2.2.0 (15/02/2025)

- ✅ **Lote A — Catálogo pro**: campos extendidos de `Device`, búsqueda avanzada por IMEI/serie, validaciones globales y auditoría de costos/estado/proveedor con pruebas `pytest`.
- ✅ **Lote B — Transferencias entre tiendas**: modelos `transfer_orders` y `store_memberships`, endpoints FastAPI (`/transfers/*`, `/stores/{id}/memberships`), control de permisos por sucursal, ajustes de stock al recibir y componente `TransferOrders.tsx` integrado al panel con estilos oscuros.
- ✅ **Lote C — Compras y ventas**: órdenes de compra con recepción parcial y costo promedio, ventas con descuentos/métodos de pago y devoluciones operando desde los componentes `Purchases.tsx`, `Sales.tsx` y `Returns.tsx`, con cobertura de pruebas `pytest`.
- ✅ **Lote D — Analítica avanzada**: endpoints `/reports/analytics/rotation`, `/reports/analytics/aging`, `/reports/analytics/stockout_forecast` y descarga PDF oscuro implementados con servicios ReportLab, pruebas `pytest` y panel `AnalyticsBoard.tsx`.
- ✅ **Lote E — Seguridad y auditoría fina**: middleware global `X-Reason`, dependencias `require_reason`, flujos 2FA TOTP condicionados por flag `SOFTMOBILE_ENABLE_2FA`, auditoría de sesiones activas, componente `TwoFactorSetup.tsx` y bitácora visual `AuditLog.tsx` con motivos obligatorios.
- ✅ **Lote F — Preparación modo híbrido**: cola `sync_outbox` con reintentos, estrategia *last-write-wins* en `crud.enqueue_sync_outbox`/`reset_outbox_entries`, panel de reintentos en `SyncPanel.tsx` y pruebas automáticas.

**Próximos hitos**

1. Mantener monitoreo continuo del modo híbrido y ajustar estrategias de resolución de conflictos conforme se agreguen nuevas entidades.
2. Extender analítica avanzada con tableros comparativos inter-sucursal y exportaciones CSV en la versión 2.3.
3. Documentar mejores prácticas de 2FA para despliegues masivos y preparar guías para soporte remoto.

### Seguimiento de iteración actual — 27/02/2025

- ✅ **Parte 1 — Inventario (Optimización total)**: validaciones IMEI/serie, lotes de proveedores y recalculo de costo promedio operando en backend (`inventory.py`, `suppliers.py`) y frontend (`InventoryPage.tsx`, `Suppliers.tsx`).
- ✅ **Parte 2 — Operaciones (Flujo completo)**: flujo de transferencias con aprobación/recepción, importación CSV y órdenes recurrentes confirmados en los routers `operations.py`, `transfers.py`, `purchases.py` y `sales.py`, con UI alineada en `OperationsPage.tsx`.
- ✅ **Parte 3 — Analítica (IA y alertas)**: servicios de regresión lineal, alertas automáticas y filtros avanzados disponibles en `services/analytics.py`, endpoints `/reports/analytics/*` y el tablero `AnalyticsBoard.tsx`.
- ✅ **Parte 4 — Seguridad (Autenticación avanzada y auditoría)**: 2FA via correo/código activable por flag, bloqueo por intentos fallidos, filtro por usuario/fecha y exportación CSV implementados en `security.py` y `AuditLog.tsx`.
- ✅ **Parte 5 — Sincronización (Nube y offline)**: sincronización REST bidireccional, modo offline con IndexedDB/SQLite temporal y respaldo cifrado `/backup/softmobile` gestionados desde `sync.py`, `services/sync_outbox.py` y `SyncPanel.tsx`.
- ✅ **Parte 6 — Usuarios (Roles y mensajería interna)**: roles ADMIN/GERENTE/OPERADOR con panel de permisos, mensajería interna, avatares y historial de sesiones activos en `users.py` y `UserManagement.tsx`.
- ✅ **Parte 7 — Reparaciones (Integración total)**: descuento automático de piezas, cálculo de costos, estados personalizados y notificaciones a clientes presentes en `repairs.py`, `RepairOrders.tsx` y bitácora de seguridad.
- ✅ **Parte 8 — Backend general y modo instalador**: FastAPI + PostgreSQL con JWT asegurados, actualizador automático y plantillas de instalador (`installers/`) disponibles, junto a la verificación de versión desde el panel.

**Pasos a seguir en próximas iteraciones**

1. Ejecutar `pytest` y `npm --prefix frontend run build` tras cada lote para certificar la estabilidad end-to-end.
2. Revisar `docs/evaluacion_requerimientos.md`, `AGENTS.md` y este README antes de modificar código, actualizando la bitácora de partes completadas.
3. Supervisar la cola híbrida `/sync/outbox`, documentar incidentes críticos en `docs/releases.json` (sin cambiar versión) y mantener en verde las alertas de analítica y seguridad.

## Registro operativo de lotes entregados

| Lote | Entregables clave | Evidencias |
| --- | --- | --- |
| Inventario optimizado | Endpoints `/suppliers/{id}/batches`, columna `stores.inventory_value`, cálculo de costo promedio en movimientos y formulario de lotes en `Suppliers.tsx` | Prueba `test_supplier_batches_and_inventory_value` y validación manual del submódulo de proveedores |
| Reportes de inventario enriquecidos | Tablas PDF con precios, totales, resumen corporativo y campos de catálogo pro (IMEI, marca, modelo, proveedor) junto con CSV extendido que contrasta valor calculado vs. contable | Pruebas `test_render_snapshot_pdf_includes_financial_and_catalog_details`, `test_inventory_csv_snapshot` y `test_inventory_snapshot_summary_includes_store_values` validando columnas, totales y valores registrados |
| Reportes de inventario enriquecidos | Tablas PDF con precios, totales y campos de catálogo pro (IMEI, marca, modelo, proveedor) junto con CSV extendido para análisis financiero | Pruebas `test_render_snapshot_pdf_includes_financial_and_catalog_details` y `test_inventory_csv_snapshot` validando columnas y totales |
| D — Analítica avanzada | Servicios `analytics.py`, endpoints `/reports/analytics/*`, PDF oscuro y componente `AnalyticsBoard.tsx` | Pruebas `pytest` y descarga manual desde el panel de Analítica |
| E — Seguridad y auditoría | Middleware `X-Reason`, dependencias `require_reason`, flujos 2FA (`/security/2fa/*`), auditoría de sesiones y componentes `TwoFactorSetup.tsx` y `AuditLog.tsx` con exportación CSV/PDF y alertas visuales | Ejecución interactiva del módulo Seguridad, descarga de bitácora y pruebas automatizadas de sesiones |
| F — Modo híbrido | Modelo `SyncOutbox`, reintentos `reset_outbox_entries`, visualización/acciones en `SyncPanel.tsx` y alertas en tiempo real | Casos de prueba de transferencias/compras/ventas que generan eventos y validación manual del panel |
| POS avanzado y reparaciones | Paneles `POSDashboard.tsx`, `POSPayment.tsx`, `POSReceipt.tsx`, `RepairOrders.tsx`, `Customers.tsx`, `Suppliers.tsx` con sesiones de caja, exportación CSV, control de deudas y consumo automático de inventario | Validación manual del módulo Operaciones y ejecución de `pytest` + `npm --prefix frontend run build` (15/02/2025) |

### Pasos de control iterativo (registrar tras cada entrega)

1. **Revisión documental**: lee `AGENTS.md`, este README y `docs/evaluacion_requerimientos.md` para confirmar lineamientos vigentes y actualiza la bitácora anterior con hallazgos.
2. **Pruebas automatizadas**: ejecuta `pytest` en la raíz y `npm --prefix frontend run build`; registra en la bitácora la fecha y resultado de ambas ejecuciones.
3. **Validación funcional**: desde el frontend confirma funcionamiento de Inventario, Operaciones, Analítica, Seguridad (incluyendo 2FA con motivo) y Sincronización, dejando constancia de módulos revisados.
4. **Verificación híbrida**: consulta `/sync/outbox` desde la UI y reintenta eventos con un motivo para asegurar que la cola quede sin pendientes críticos.
5. **Registro final**: documenta en la sección "Registro operativo de lotes entregados" cualquier ajuste adicional realizado, incluyendo nuevos endpoints o componentes.

### Bitácora de control — 15/02/2025

- `pytest` finalizado en verde tras integrar POS avanzado, reparaciones y paneles de clientes/proveedores.
- `npm --prefix frontend run build` concluido sin errores, confirmando la compilación del frontend con los paneles corporativos recientes.

### Bitácora de control — 01/03/2025

- `pytest` ejecutado tras enriquecer los reportes de inventario con columnas financieras y de catálogo pro; todos los 42 casos pasaron correctamente.
- `npm --prefix frontend run build` y `npm --prefix frontend run test` completados en verde para validar que las mejoras no rompen la experiencia React existente.

### Bitácora de control — 05/03/2025

- `pytest` → ✅ 43 pruebas en verde confirmando el nuevo resumen corporativo del snapshot y los contrastes calculado/contable en inventario.
- `npm --prefix frontend run build` → ✅ compilación completada con las advertencias habituales por tamaño de *chunks* analíticos.
- `npm --prefix frontend run test` → ✅ 9 pruebas en verde; se mantienen advertencias controladas de `act(...)` y banderas futuras de React Router documentadas previamente.

## Checklist de verificación integral

1. **Backend listo**
   - Instala dependencias (`pip install -r requirements.txt`) y ejecuta `uvicorn backend.app.main:app --reload`.
   - Confirma que `/health` devuelve `{"status": "ok"}` y que los endpoints autenticados responden tras hacer bootstrap.
2. **Pruebas en verde**
   - Corre `pytest` en la raíz y verifica que los seis casos incluidos (salud, tiendas, inventario, sincronización y respaldos)
     terminen sin fallos.
3. **Frontend compilado**
   - En la carpeta `frontend/` ejecuta `npm install` seguido de `npm run build`; ambos comandos deben finalizar sin errores.
   - Para revisar interactivamente usa `npm run dev -- --host 0.0.0.0 --port 4173` y autentícate con el usuario administrador creado.
4. **Operación end-to-end**
   - Abre `http://127.0.0.1:4173` y valida desde el panel que las tarjetas de métricas, la tabla de inventario y el historial de
     respaldos cargan datos reales desde el backend.
   - Ejecuta una sincronización manual y genera un respaldo desde el frontend para garantizar que el orquestador atiende las
     peticiones.

Una versión sólo se declara lista para entrega cuando el checklist se ha completado íntegramente en el entorno objetivo.

## Frontend — Softmobile Inventario

1. **Requisitos previos**
   - Node.js 18+

2. **Instalación y ejecución**

   ```bash
   cd frontend
   npm install
   npm run dev
   ```

   El cliente se sirve en `http://127.0.0.1:5173`. La API se puede consumir en `http://127.0.0.1:8000`. Para producción ejecuta `npm run build` y copia `frontend/dist` según convenga.

3. **Características clave**
   - Tema oscuro con acentos cian siguiendo la línea gráfica corporativa y selector opcional de modo claro.
   - Panel modular con secciones de Inventario, Operaciones, Analítica, Seguridad y Sincronización.
   - Tablero principal con tarjetas dinámicas e indicadores globales alimentados por Recharts, iconografía `lucide-react` y animaciones `framer-motion`.
   - Panel exclusivo de administración (`UserManagement.tsx`) con checkboxes de roles, activación/desactivación y validación de motivos corporativos.
   - Sección de inventario con refresco automático en tiempo real (cada 30s), filtros por IMEI/modelo/estado comercial, chips de estado y alertas de stock bajo con severidad visual.
   - Editor de fichas de dispositivos con validación de motivos corporativos, soporte para catálogo pro (marca, modelo, capacidad, costos, márgenes, garantías) y recalculo de costos promedio capturando `unit_cost` en entradas de inventario.
   - Área de sincronización con acciones de respaldo, descarga de PDF, historial por tienda y estadísticas avanzadas de la cola híbrida.
   - Notificaciones tipo toast, animaciones suaves y diseño responsive para seguridad y sincronización.

## Reportes y respaldos

- **Descarga PDF**: `GET /reports/inventory/pdf` genera un reporte en tema oscuro con el inventario consolidado (también accesible desde el frontend).
- **Respaldos manuales**: `POST /backups/run` crea un PDF y un ZIP con la instantánea del inventario; devuelve la ruta y tamaño generado.
- **Respaldos automáticos**: el orquestador (`services/scheduler.py`) ejecuta respaldos cada `SOFTMOBILE_BACKUP_INTERVAL_SECONDS` y registra el historial en la tabla `backup_jobs`.

## Analítica empresarial

- **Métricas globales**: `GET /reports/metrics` devuelve el número de sucursales, dispositivos, unidades totales y el valor financiero del inventario.
- **Ranking por valor**: el mismo endpoint incluye las cinco sucursales con mayor valor inventariado para priorizar decisiones comerciales.
- **Alertas de stock bajo**: ajusta el parámetro `low_stock_threshold` o la variable `SOFTMOBILE_LOW_STOCK_THRESHOLD` para recibir hasta diez dispositivos críticos; cada disparo genera una entrada `inventory_low_stock_alert` en la bitácora con el usuario responsable y el umbral aplicado.
- **Comparativos multi-sucursal**: `GET /reports/analytics/comparative` y el tablero `AnalyticsBoard.tsx` permiten contrastar inventario, rotación y ventas recientes por sucursal, filtrando por tiendas específicas.
- **Margen y proyección de ventas**: `GET /reports/analytics/profit_margin` y `/reports/analytics/sales_forecast` calculan utilidad, ticket promedio y confianza estadística para horizontes de 30 días.
- **Exportaciones ejecutivas**: `GET /reports/analytics/export.csv` y `GET /reports/analytics/pdf` generan entregables consolidados en tema oscuro listos para comités corporativos.
- **Motivo corporativo obligatorio**: Las descargas CSV/PDF de analítica solicitan un motivo en el frontend y envían la cabecera `X-Reason` (≥ 5 caracteres) para cumplir con las políticas de seguridad.
- **Alertas de auditoría consolidadas**: el tablero principal consume `GET /reports/metrics` para mostrar totales críticos/preventivos, distinguir pendientes vs. atendidas y resaltar los incidentes más recientes en `GlobalMetrics.tsx`.

## Sincronización híbrida avanzada

- **Prioridad por entidad**: los registros de `sync_outbox` se clasifican con prioridades `HIGH`, `NORMAL` o `LOW` mediante `_OUTBOX_PRIORITY_MAP`; ventas y transferencias siempre quedan al frente para minimizar latencia inter-sucursal.
- **Cobertura integral de entidades**: ventas POS, clientes, reparaciones y catálogos registran eventos híbridos junto con inventario y transferencias, garantizando que los cambios críticos lleguen a la nube corporativa.
- **Estrategias de resolución de conflicto**: se aplica *last-write-wins* reforzado con marca de tiempo (`updated_at`) y auditoría; cuando existen actualizaciones simultáneas se fusionan campos sensibles usando la fecha más reciente y se registran detalles en `AuditLog`.
- **Métricas en tiempo real**: `GET /sync/outbox/stats` resume totales, pendientes y errores por tipo de entidad/prioridad; el panel "Sincronización avanzada" muestra estos datos con badges de color y permite monitorear la antigüedad del último pendiente.
- **Historial por tienda**: `GET /sync/history` entrega las últimas ejecuciones por sucursal (modo, estado y errores), visibles en el panel con badges verdes/ámbar y filtros administrados por `DashboardContext`.
- **Reintentos supervisados**: `POST /sync/outbox/retry` exige motivo corporativo (`X-Reason`) y reinicia contadores de intentos, dejando traza en `sync_outbox_reset` dentro de la bitácora.
- **Reintentos automáticos**: el servicio `requeue_failed_outbox_entries` reprograma entradas fallidas después de `SOFTMOBILE_SYNC_RETRY_INTERVAL_SECONDS`, registrando la razón "Reintento automático programado" y respetando `SOFTMOBILE_SYNC_MAX_ATTEMPTS`.

## Módulo de actualizaciones

- **Estado del sistema**: `GET /updates/status` devuelve la versión en ejecución, la última disponible en el feed y si hay actualización pendiente.
- **Historial corporativo**: `GET /updates/history` lista las versiones publicadas según `docs/releases.json` (puedes sobrescribir la ruta con `SOFTMOBILE_UPDATE_FEED_PATH`).
- **Flujo recomendado**:
  1. Mantén `docs/releases.json` sincronizado con el área de liberaciones.
  2. Antes de liberar una versión ajusta `Settings.version`, ejecuta `alembic revision --autogenerate` si hay cambios de esquema y publica el nuevo instalador en la URL correspondiente.
  3. El frontend muestra avisos cuando detecta una versión más reciente.

## Instaladores corporativos

- **Backend**: usa `installers/softmobile_backend.spec` con PyInstaller para empaquetar la API como ejecutable.
- **Instalador final**: ejecuta `installers/SoftmobileInstaller.iss` con Inno Setup para distribuir backend + frontend + configuración en un instalador `.exe`. Consulta `installers/README.md` para pasos detallados.

## Pruebas automatizadas

```bash
pytest
```

Las pruebas levantan una base SQLite en memoria, deshabilitan las tareas periódicas y cubren autenticación, inventario, sincronización, reportes y módulo de actualizaciones.

- El caso `backend/tests/test_sync_offline_mode.py` comprueba la cola híbrida en modo offline con tres sucursales, reintentos automáticos y el nuevo endpoint `/sync/history`.

### Entorno Conda para automatización CI

Los *pipelines* corporativos utilizan `environment.yml` en la raíz para preparar un entorno reproducible. Si ejecutas las mismas verificaciones de manera local, puedes replicarlo con:

```bash
conda env update --file environment.yml --name base
```

El archivo referencia `requirements.txt`, por lo que cualquier dependencia nueva debe declararse primero allí para mantener la paridad entre desarrolladores y CI.

## Proceso de revisión continua

- Revisa `docs/evaluacion_requerimientos.md` en cada iteración.
- Mantén actualizado `docs/releases.json` con la versión vigente y su historial.
- Documenta las acciones correctivas aplicadas para asegurar que la versión v2.2.0 se mantenga estable.<|MERGE_RESOLUTION|>--- conflicted
+++ resolved
@@ -30,14 +30,11 @@
 2. Activa el entorno virtual con `source .venv/bin/activate` antes de ejecutar comandos de backend.
 3. Inicia el backend con `uvicorn backend.main:app --reload --port 8000` y, en otra terminal, ejecuta `npm run dev -- --host --port 5173` dentro de `frontend/` para exponer la interfaz.
 4. El archivo `devcontainer.json` reenvía automáticamente los puertos 8000 (API FastAPI) y 5173 (Vite) para que se puedan previsualizar desde la interfaz de Codespaces.
-<<<<<<< HEAD
 5. Los *feature flags* corporativos (`SOFTMOBILE_ENABLE_*` y `VITE_SOFTMOBILE_ENABLE_*`) se cargan automáticamente en el contenedor, habilitando catálogo pro, transferencias, compras/ventas, analítica avanzada y modo híbrido sin configuraciones manuales.
 
 > El contenedor marca el repositorio como `safe.directory` de Git durante el *postCreate* para evitar advertencias al ejecutar comandos como `git status` dentro de Codespaces.
-=======
 
 > Nota: si el Codespace se crea nuevamente, el script `.devcontainer/postCreate.sh` regenerará el entorno virtual `.venv` y reinstalará dependencias para garantizar una ejecución limpia.
->>>>>>> 4362c638
 
 ## Verificación Global - Módulo de Inventario Softmobile 2025 v2.2.0
 
