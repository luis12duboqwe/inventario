# Softmobile 2025 v2.2

<<<<<<< HEAD
Sistema empresarial para la gestión centralizada de inventarios, sincronización de sucursales y control operativo integral de cadenas de tiendas.

## Arquitectura general

Softmobile 2025 se compone de dos módulos cooperantes:

1. **Softmobile Inventario**: aplicación local por tienda responsable de capturar movimientos (entradas, salidas y ajustes) y preparar paquetes de sincronización.
2. **Softmobile Central**: servicio FastAPI que consolida catálogos, controla la seguridad, genera reportes y coordina la sincronización automática/manual.

La versión v2.2 trabaja en modo local (sin nube) pero incorpora un plan de expansión futura hacia despliegues híbridos.

## Capacidades implementadas

- **API empresarial FastAPI** con esquemas Pydantic y modelos SQLAlchemy para tiendas, dispositivos, movimientos, usuarios, roles, sesiones de sincronización y bitácoras de auditoría.
- **Seguridad por roles** con autenticación JWT, alta inicial segura (`/auth/bootstrap`), creación y administración de usuarios, y protección granular de endpoints.
- **Gestión de inventario** con movimientos de entrada/salida/ajuste, actualización de dispositivos y reportes consolidados por tienda.
- **Sincronización** automática (intervalo configurable) y manual por sucursal, registrando cada sesión en la base central.
- **Auditoría** con bitácoras consultables (`/reports/audit`) que documentan altas, cambios y sincronizaciones.
- **Pruebas automatizadas** que validan el flujo completo desde el alta del administrador hasta la ejecución de reportes.

## Estructura del repositorio

```
backend/
  __init__.py
  alembic.ini
  app/
    __init__.py
    config.py
    crud.py
    database.py
    main.py
    models.py
    schemas.py
    security.py
    services/
      sync.py
    routers/
      __init__.py
      auth.py
      health.py
      inventory.py
      reports.py
      stores.py
      sync.py
      users.py
  tests/
    conftest.py
    test_health.py
    test_stores.py
docs/
  evaluacion_requerimientos.md
AGENTS.md
README.md
requirements.txt
```

## Configuración

1. **Requisitos previos**
   - Python 3.11+
   - Pip con salida a internet para instalar dependencias

2. **Instalación de dependencias**

   ```bash
   python -m venv .venv
   source .venv/bin/activate  # En Windows: .venv\\Scripts\\activate
   pip install -r requirements.txt
   ```

3. **Variables de entorno relevantes**

   | Variable | Descripción | Valor por defecto |
   | --- | --- | --- |
   | `SOFTMOBILE_DATABASE_URL` | Cadena de conexión SQLAlchemy | `sqlite:///./softmobile.db` |
   | `SOFTMOBILE_SECRET_KEY` | Clave usada para firmar JWT | `softmobile-super-secreto-cambia-esto` |
   | `SOFTMOBILE_TOKEN_MINUTES` | Minutos de vigencia de los tokens | `60` |
   | `SOFTMOBILE_SYNC_INTERVAL_SECONDS` | Intervalo de sincronización automática | `1800` (30 minutos) |
   | `SOFTMOBILE_ENABLE_SCHEDULER` | Habilita (1) o deshabilita (0) el planificador | `1` |

   Ajusta estos valores antes de ejecutar la aplicación en entornos productivos.

## Puesta en marcha

1. **Arrancar la API**

   ```bash
   uvicorn backend.app.main:app --reload
   ```

   La documentación interactiva estará disponible en `http://127.0.0.1:8000/docs`.

2. **Alta inicial (bootstrap)**

   El primer usuario debe crearse vía `POST /auth/bootstrap`. Este paso asigna el rol `admin` automáticamente y bloquea futuros bootstraps.

   ```json
   {
     "username": "admin",
     "password": "Cambiar123!",
     "full_name": "Administración General",
     "roles": ["admin"]
   }
   ```

3. **Autenticación**

   Usa `POST /auth/token` (OAuth2 Password) para obtener un token JWT. Inclúyelo en cada petición protegida mediante `Authorization: Bearer <token>`.

4. **Gestión de usuarios y roles**

   - `POST /users`: crear nuevos usuarios (solo administradores).
   - `PUT /users/{id}/roles`: reasignar roles.
   - Roles disponibles iniciales: `admin`, `manager`, `auditor` (pueden ampliarse según necesidades).

5. **Inventario y dispositivos**

   - `POST /stores` crea sucursales (admin/manager).
   - `POST /stores/{id}/devices` registra dispositivos.
   - `PATCH /inventory/stores/{id}/devices/{device_id}` actualiza atributos.
   - `POST /inventory/stores/{id}/movements` registra entradas, salidas o ajustes de stock.
   - `GET /inventory/summary` consolida el inventario por tienda.

6. **Sincronización y reportes**

   - El servicio ejecuta sincronizaciones automáticas según `SOFTMOBILE_SYNC_INTERVAL_SECONDS`.
   - `POST /sync/run` dispara sincronizaciones manuales por tienda.
   - `GET /sync/sessions` lista el historial de sincronizaciones.
   - `GET /reports/audit` consulta la bitácora de auditoría.

## Pruebas automatizadas

```bash
pytest
```

Las pruebas se ejecutan con SQLite en memoria, desactivan el planificador de sincronización y cubren el flujo completo del backend.

## Proceso de revisión continua

1. Tras cada modificación ejecuta `pytest` y revisa `docs/evaluacion_requerimientos.md` para confirmar que el sistema sigue cumpliendo el plan Softmobile 2025 v2.2.
2. Si se detectan brechas, corrige inmediatamente el código, actualiza la documentación y vuelve a repetir el análisis.
3. Mantén este ciclo iterativo hasta que todas las funcionalidades empresariales estén completas y verificadas.

Estas instrucciones también se encuentran en `AGENTS.md` para asegurar que cualquier colaborador repita la evaluación constantemente.
=======
Sistema integral para la gestión centralizada de inventarios y control operativo en múltiples tiendas o puntos de venta.

## Resumen general
Softmobile 2025 v2.2 unifica el seguimiento de inventario, sincronización entre sucursales y generación de reportes dentro de una plataforma moderna, rápida y segura. El sistema puede instalarse de forma local y está preparado para evolucionar hacia despliegues en la nube.

## Arquitectura funcional
El sistema se divide en dos módulos principales:

1. **Softmobile Inventario**: aplicación local para cada tienda donde se gestionan entradas, salidas, precios y reportes.
2. **Softmobile Central**: plataforma maestra que consolida la información de todas las tiendas en una base de datos central.

La comunicación entre módulos se realiza mediante sincronizaciones programadas cada 30 minutos y sincronizaciones manuales opcionales. La versión v2.2 contempla conexiones locales con posibilidad de migrar a la nube en iteraciones futuras.

## Objetivos clave
- Administrar inventarios de varias tiendas desde un punto centralizado.
- Ejecutar sincronizaciones automáticas cada 30 minutos y bajo demanda manual.
- Proteger la información mediante controles de acceso y registros de auditoría.
- Entregar una interfaz moderna de tema oscuro con experiencia fluida.
- Facilitar instalaciones locales y futuras opciones de infraestructura en la nube.
- Automatizar reportes y respaldos de información.

## Estructura del repositorio
```
backend/
  app/
    domain.py
    http.py
    main.py
  tests/
README.md
```

### Backend minimalista (`backend/app`)
Para poder ejecutar pruebas en entornos sin conexión a internet ni dependencias externas, el backend incluye:

- **Capa HTTP mínima** (`http.py`): expone una pequeña infraestructura de ruteo y un `TestClient` compatible con Pytest sin requerir FastAPI, con soporte para respuestas estándar 404/405 y la cabecera `Allow` cuando corresponde.
- **Dominio in-memory** (`domain.py`): modelos de tiendas y dispositivos gestionados con estructuras en memoria, reglas de negocio para unicidad y validaciones básicas.
- **Aplicación principal** (`main.py`): define rutas versionadas (`/api/v1`) para operaciones de salud, tiendas y dispositivos reutilizando la capa mínima.

Este andamiaje permite validar la lógica central en entornos offline. Cuando se disponga de dependencias externas se puede reemplazar por una implementación completa en FastAPI/SQLAlchemy manteniendo las mismas reglas de negocio.

### Pruebas (`backend/tests`)
Las pruebas ejercitan los endpoints simulados mediante el `TestClient` propio. Cubren casos positivos y negativos para tiendas y dispositivos, asegurando que los códigos de estado y mensajes de error se mantengan estables.

## Ejecución de pruebas
```
cd backend
pytest
```
Las pruebas no requieren instalación adicional porque toda la lógica depende exclusivamente de la biblioteca estándar de Python.

## Flujo de trabajo funcional
1. Cada tienda registra productos y movimientos de inventario en su instalación local.
2. El sistema sincroniza automáticamente la información con la base central cada 30 minutos.
3. Softmobile Central compila los datos para generar reportes globales.
4. Administradores revisan, aprueban y exportan la información consolidada.

## Módulos previstos
- **Inventario**: gestión, búsqueda y reportes locales.
- **Central**: sincronización y control global de sucursales.
- **Seguridad**: usuarios, permisos y logs de auditoría.
- **Instalación**: creación automática de carpetas, bases de datos y accesos directos.
- **Actualización**: verificación y despliegue de nuevas versiones.

## Requisitos técnicos sugeridos
- **Sistema operativo**: Windows 10/11 (64 bits).
- **Lenguajes**: Python para backend; JavaScript/HTML5 para la interfaz.
- **Librerías futuras**: ReportLab, PyInstaller, SQLite3, framework web (FastAPI, Flask u otro) según disponibilidad del entorno.
- **Bases de datos**: SQLite para instalaciones locales y PostgreSQL para el sistema central.
- **Instalador**: Inno Setup Compiler.

## Próximos pasos sugeridos
- Definir el stack definitivo del frontend (framework, librerías UI, gestor de estado).
- Modelar a detalle la lógica de sincronización entre tiendas y sistema central.
- Incorporar autenticación y autorización basadas en roles.
- Añadir pipelines de CI/CD para pruebas, empaquetado y despliegue.
- Documentar procedimientos de instalación para tiendas y administradores.
>>>>>>> 756e0de9
<|MERGE_RESOLUTION|>--- conflicted
+++ resolved
@@ -1,153 +1,5 @@
 # Softmobile 2025 v2.2
 
-<<<<<<< HEAD
-Sistema empresarial para la gestión centralizada de inventarios, sincronización de sucursales y control operativo integral de cadenas de tiendas.
-
-## Arquitectura general
-
-Softmobile 2025 se compone de dos módulos cooperantes:
-
-1. **Softmobile Inventario**: aplicación local por tienda responsable de capturar movimientos (entradas, salidas y ajustes) y preparar paquetes de sincronización.
-2. **Softmobile Central**: servicio FastAPI que consolida catálogos, controla la seguridad, genera reportes y coordina la sincronización automática/manual.
-
-La versión v2.2 trabaja en modo local (sin nube) pero incorpora un plan de expansión futura hacia despliegues híbridos.
-
-## Capacidades implementadas
-
-- **API empresarial FastAPI** con esquemas Pydantic y modelos SQLAlchemy para tiendas, dispositivos, movimientos, usuarios, roles, sesiones de sincronización y bitácoras de auditoría.
-- **Seguridad por roles** con autenticación JWT, alta inicial segura (`/auth/bootstrap`), creación y administración de usuarios, y protección granular de endpoints.
-- **Gestión de inventario** con movimientos de entrada/salida/ajuste, actualización de dispositivos y reportes consolidados por tienda.
-- **Sincronización** automática (intervalo configurable) y manual por sucursal, registrando cada sesión en la base central.
-- **Auditoría** con bitácoras consultables (`/reports/audit`) que documentan altas, cambios y sincronizaciones.
-- **Pruebas automatizadas** que validan el flujo completo desde el alta del administrador hasta la ejecución de reportes.
-
-## Estructura del repositorio
-
-```
-backend/
-  __init__.py
-  alembic.ini
-  app/
-    __init__.py
-    config.py
-    crud.py
-    database.py
-    main.py
-    models.py
-    schemas.py
-    security.py
-    services/
-      sync.py
-    routers/
-      __init__.py
-      auth.py
-      health.py
-      inventory.py
-      reports.py
-      stores.py
-      sync.py
-      users.py
-  tests/
-    conftest.py
-    test_health.py
-    test_stores.py
-docs/
-  evaluacion_requerimientos.md
-AGENTS.md
-README.md
-requirements.txt
-```
-
-## Configuración
-
-1. **Requisitos previos**
-   - Python 3.11+
-   - Pip con salida a internet para instalar dependencias
-
-2. **Instalación de dependencias**
-
-   ```bash
-   python -m venv .venv
-   source .venv/bin/activate  # En Windows: .venv\\Scripts\\activate
-   pip install -r requirements.txt
-   ```
-
-3. **Variables de entorno relevantes**
-
-   | Variable | Descripción | Valor por defecto |
-   | --- | --- | --- |
-   | `SOFTMOBILE_DATABASE_URL` | Cadena de conexión SQLAlchemy | `sqlite:///./softmobile.db` |
-   | `SOFTMOBILE_SECRET_KEY` | Clave usada para firmar JWT | `softmobile-super-secreto-cambia-esto` |
-   | `SOFTMOBILE_TOKEN_MINUTES` | Minutos de vigencia de los tokens | `60` |
-   | `SOFTMOBILE_SYNC_INTERVAL_SECONDS` | Intervalo de sincronización automática | `1800` (30 minutos) |
-   | `SOFTMOBILE_ENABLE_SCHEDULER` | Habilita (1) o deshabilita (0) el planificador | `1` |
-
-   Ajusta estos valores antes de ejecutar la aplicación en entornos productivos.
-
-## Puesta en marcha
-
-1. **Arrancar la API**
-
-   ```bash
-   uvicorn backend.app.main:app --reload
-   ```
-
-   La documentación interactiva estará disponible en `http://127.0.0.1:8000/docs`.
-
-2. **Alta inicial (bootstrap)**
-
-   El primer usuario debe crearse vía `POST /auth/bootstrap`. Este paso asigna el rol `admin` automáticamente y bloquea futuros bootstraps.
-
-   ```json
-   {
-     "username": "admin",
-     "password": "Cambiar123!",
-     "full_name": "Administración General",
-     "roles": ["admin"]
-   }
-   ```
-
-3. **Autenticación**
-
-   Usa `POST /auth/token` (OAuth2 Password) para obtener un token JWT. Inclúyelo en cada petición protegida mediante `Authorization: Bearer <token>`.
-
-4. **Gestión de usuarios y roles**
-
-   - `POST /users`: crear nuevos usuarios (solo administradores).
-   - `PUT /users/{id}/roles`: reasignar roles.
-   - Roles disponibles iniciales: `admin`, `manager`, `auditor` (pueden ampliarse según necesidades).
-
-5. **Inventario y dispositivos**
-
-   - `POST /stores` crea sucursales (admin/manager).
-   - `POST /stores/{id}/devices` registra dispositivos.
-   - `PATCH /inventory/stores/{id}/devices/{device_id}` actualiza atributos.
-   - `POST /inventory/stores/{id}/movements` registra entradas, salidas o ajustes de stock.
-   - `GET /inventory/summary` consolida el inventario por tienda.
-
-6. **Sincronización y reportes**
-
-   - El servicio ejecuta sincronizaciones automáticas según `SOFTMOBILE_SYNC_INTERVAL_SECONDS`.
-   - `POST /sync/run` dispara sincronizaciones manuales por tienda.
-   - `GET /sync/sessions` lista el historial de sincronizaciones.
-   - `GET /reports/audit` consulta la bitácora de auditoría.
-
-## Pruebas automatizadas
-
-```bash
-pytest
-```
-
-Las pruebas se ejecutan con SQLite en memoria, desactivan el planificador de sincronización y cubren el flujo completo del backend.
-
-## Proceso de revisión continua
-
-1. Tras cada modificación ejecuta `pytest` y revisa `docs/evaluacion_requerimientos.md` para confirmar que el sistema sigue cumpliendo el plan Softmobile 2025 v2.2.
-2. Si se detectan brechas, corrige inmediatamente el código, actualiza la documentación y vuelve a repetir el análisis.
-3. Mantén este ciclo iterativo hasta que todas las funcionalidades empresariales estén completas y verificadas.
-
-Estas instrucciones también se encuentran en `AGENTS.md` para asegurar que cualquier colaborador repita la evaluación constantemente.
-=======
 Sistema integral para la gestión centralizada de inventarios y control operativo en múltiples tiendas o puntos de venta.
 
 ## Resumen general
@@ -224,5 +76,4 @@
 - Modelar a detalle la lógica de sincronización entre tiendas y sistema central.
 - Incorporar autenticación y autorización basadas en roles.
 - Añadir pipelines de CI/CD para pruebas, empaquetado y despliegue.
-- Documentar procedimientos de instalación para tiendas y administradores.
->>>>>>> 756e0de9
+- Documentar procedimientos de instalación para tiendas y administradores.