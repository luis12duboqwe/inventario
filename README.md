--- conflicted
+++ resolved
@@ -350,23 +350,12 @@
 2. Extender analítica avanzada con tableros comparativos inter-sucursal y exportaciones CSV en la versión 2.3.
 3. Documentar mejores prácticas de 2FA para despliegues masivos y preparar guías para soporte remoto.
 
-<<<<<<< HEAD
-### Seguimiento de iteración actual — 27/02/2025
-
-- ✅ **Parte 1 — Inventario (Optimización total)**: se habilitó la gestión de lotes de proveedores con costo unitario y fecha, se actualiza la valuación total al registrar movimientos y se reforzó la validación de IMEI/serie desde el backend y la UI de `Suppliers.tsx`.
-- 🔄 **26/02/2025** — Se sincronizaron las columnas `created_at`/`updated_at` del modelo `SupplierBatch` con la migración `202502150007_inventory_batches` para normalizar las pruebas automáticas.
-- ✅ **27/02/2025** — Se incorporó la importación CSV de compras, plantillas recurrentes y el historial corporativo de operaciones, dejando documentado el avance en esta bitácora.
-- ✅ **Parte 2 — Operaciones (Flujo completo)**: se habilitaron transferencias con doble confirmación, importación corporativa desde CSV, plantillas recurrentes reutilizables y el historial consolidado `/operations/history` con filtros por técnico, sucursal y fechas.
-- ▶️ **Parte 3 — Analítica (IA de predicción y alertas)**: siguiente iteración enfocada en proyecciones automáticas, alertas por stock crítico y filtros avanzados.
-- ⏳ **Partes 4 a 8**: continúan en planificación y se atenderán después de concluir la analítica predictiva.
-=======
 ### Seguimiento de iteración actual — 26/02/2025
 
 - ✅ **Parte 1 — Inventario (Optimización total)**: se habilitó la gestión de lotes de proveedores con costo unitario y fecha, se actualiza la valuación total al registrar movimientos y se reforzó la validación de IMEI/serie desde el backend y la UI de `Suppliers.tsx`.
 - 🔄 **26/02/2025** — Se sincronizaron las columnas `created_at`/`updated_at` del modelo `SupplierBatch` con la migración `202502150007_inventory_batches` para normalizar las pruebas automáticas.
 - ⏳ **Parte 2 — Operaciones (Flujo completo)**: pendiente de integrar transferencias aprobadas, importación CSV y órdenes recurrentes.
 - ⏳ **Partes 3 a 8**: se mantienen en planificación y se abordarán en iteraciones posteriores conforme al mandato Softmobile 2025 v2.2.0.
->>>>>>> d7de8f01
 
 ## Registro operativo de lotes entregados
 
