--- conflicted
+++ resolved
@@ -1,6 +1,5 @@
 # Softmobile 2025 v2.2
 
-<<<<<<< HEAD
 Plataforma empresarial para la gestión centralizada de inventarios, sincronización entre sucursales y control operativo integral de cadenas de tiendas con experiencia visual moderna de tema oscuro.
 
 ## Arquitectura general
@@ -165,7 +164,6 @@
 1. Tras **cada** cambio ejecuta `pytest` y revisa `docs/evaluacion_requerimientos.md`.
 2. Si detectas brechas respecto al plan Softmobile 2025 v2.2, corrige el código y repite la evaluación.
 3. Mantén este ciclo iterativo hasta que el sistema esté plenamente funcional y listo para despliegue productivo. Estas instrucciones también están en `AGENTS.md` para que ningún colaborador omita la revisión.
-=======
 Sistema integral para la gestión centralizada de inventarios y control operativo en múltiples tiendas o puntos de venta.
 
 ## Resumen general
@@ -242,5 +240,4 @@
 - Modelar a detalle la lógica de sincronización entre tiendas y sistema central.
 - Incorporar autenticación y autorización basadas en roles.
 - Añadir pipelines de CI/CD para pruebas, empaquetado y despliegue.
-- Documentar procedimientos de instalación para tiendas y administradores.
->>>>>>> 2acc0ba9
+- Documentar procedimientos de instalación para tiendas y administradores.