--- conflicted
+++ resolved
@@ -813,11 +813,8 @@
    | `SOFTMOBILE_SYNC_MAX_ATTEMPTS`           | Intentos máximos antes de dejar un evento en estado fallido             | `5`                                    |
    | `SOFTMOBILE_ENABLE_SCHEDULER`            | Activa/desactiva tareas periódicas                                      | `1`                                    |
    | `SOFTMOBILE_ENABLE_BACKUP_SCHEDULER`     | Controla los respaldos automáticos                                      | `1`                                    |
-<<<<<<< HEAD
    | `SOFTMOBILE_ENABLE_PRICE_LISTS`          | Habilita el router `/price-lists` y la resolución de listas condicionadas | `0`                                    |
-=======
    | `SOFTMOBILE_ENABLE_PRICE_LISTS`          | Expone el router `/pricing` para listas de precios priorizadas          | `0`                                    |
->>>>>>> 79882bb9
    | `SOFTMOBILE_BACKUP_INTERVAL_SECONDS`     | Intervalo de respaldos automáticos                                      | `43200` (12 horas)                     |
    | `SOFTMOBILE_BACKUP_DIR`                  | Carpeta destino de los respaldos                                        | `./backups`                            |
    | `SOFTMOBILE_UPDATE_FEED_PATH`            | Ruta al feed JSON de versiones corporativas                             | `./docs/releases.json`                 |
@@ -937,13 +934,10 @@
   - `SOFTMOBILE_ENABLE_CATALOG_PRO=1`
   - `SOFTMOBILE_ENABLE_TRANSFERS=1`
   - `SOFTMOBILE_ENABLE_PURCHASES_SALES=1`
-<<<<<<< HEAD
   - `SOFTMOBILE_ENABLE_PRICE_LISTS=0`
   - `SOFTMOBILE_ENABLE_ANALYTICS_ADV=1`
-=======
   - `SOFTMOBILE_ENABLE_ANALYTICS_ADV=1`
   - `SOFTMOBILE_ENABLE_PRICE_LISTS=0`
->>>>>>> 79882bb9
   - `SOFTMOBILE_ENABLE_2FA=0`
   - `SOFTMOBILE_ENABLE_HYBRID_PREP=1`
 - **Lotes funcionales a desarrollar**:
