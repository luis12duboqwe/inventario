--- conflicted
+++ resolved
@@ -22,7 +22,6 @@
 
 > Mantén la versión corporativa **v2.2.0**, respeta los *feature flags* activos (`SOFTMOBILE_ENABLE_*`) y documenta cualquier ajuste significativo en esta sección para conservar la trazabilidad del roadmap.
 
-<<<<<<< HEAD
 ## Actualización funcional — POS multipago y observabilidad (05/11/2025)
 
 - 🔁 **Ventas multipago en el POS corporativo**: `backend/models/pos.py` incorpora las entidades `Sale`, `SaleItem` y `Payment` con estados `OPEN/HELD/COMPLETED/VOID` y totales calculados automáticamente. El router `backend/routes/pos.py` publica `POST /pos/sales`, `POST /pos/sales/{id}/items`, `POST /pos/sales/{id}/checkout`, `POST /pos/sales/{id}/hold`, `POST /pos/sales/{id}/resume`, `POST /pos/sales/{id}/void` y `GET /pos/receipt/{id}`, habilitando combinaciones de pago `CASH`, `CARD` y `TRANSFER` sin perder compatibilidad con `/pos/sale` ni con los recibos PDF históricos.
@@ -55,7 +54,6 @@
 ## Ajuste de mantenimiento — 06/11/2025
 
 - 🧹 **Limpieza de artefactos generados**: se retira del repositorio el archivo `backend/database/softmobile.db`, que es recreado automáticamente en tiempo de ejecución. Esto evita adjuntar binarios en los PR y mantiene el flujo de empaquetado descrito en la sección «Preparación rápida del entorno base».
-=======
 ## Reorganización técnica del frontend — 23/10/2025
 
 - Se normaliza la estructura de `frontend/src/` creando las carpetas `app/`, `shared/`, `services/api/`, `features/`, `pages/` y `widgets/`, manteniendo los módulos existentes dentro de `modules/` y sin alterar el aspecto visual.
@@ -64,7 +62,6 @@
 - `services/api/auth.ts` centraliza bootstrap, login y cierre de sesión; `services/api/{stores,inventory,pos}.ts` agrupan las llamadas de cada dominio para facilitar mantenibilidad.
 - `main.tsx` incorpora `QueryClientProvider` y `App.tsx` adopta `useQuery`/`useMutation` para el flujo de autenticación y bootstrap sin modificar los estilos ni las rutas existentes.
 - Se documenta la nueva estructura en `frontend/README.md` para guiar futuras iteraciones manteniendo la versión Softmobile 2025 v2.2.0.
->>>>>>> 76f2f54b
 
 ## Preparación rápida del entorno base — 20/10/2025
 
