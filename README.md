# Softmobile 2025 v2.2.0

Plataforma empresarial para la gestión centralizada de inventarios, sincronización entre sucursales y control operativo integral de cadenas de tiendas con una experiencia visual moderna en tema oscuro.

## Arquitectura general

Softmobile 2025 se compone de dos módulos cooperantes:

1. **Softmobile Inventario (frontend)**: cliente React + Vite pensado para ejecutarse en cada tienda. Permite registrar movimientos, disparar sincronizaciones, generar respaldos manuales y descargar reportes PDF con un diseño oscuro y acentos cian.
2. **Softmobile Central (backend)**: API FastAPI que consolida catálogos, controla la seguridad, genera reportes, coordina sincronizaciones automáticas/manuales y ejecuta respaldos programados.

La versión v2.2.0 trabaja en modo local (sin nube) pero está preparada para empaquetarse en instaladores Windows y evolucionar a despliegues híbridos.

## Capacidades implementadas

- **API empresarial FastAPI** con modelos SQLAlchemy para tiendas, dispositivos, movimientos, usuarios, roles, sesiones de sincronización, bitácoras y respaldos.
- **Seguridad por roles** con autenticación JWT, alta inicial segura (`/auth/bootstrap`), administración de usuarios y auditoría completa. Los roles corporativos vigentes son `ADMIN`, `GERENTE` y `OPERADOR`.
- **Gestión de inventario** con movimientos de entrada/salida/ajuste, actualización de dispositivos y reportes consolidados por tienda.
- **Valuación y métricas financieras** con precios unitarios, ranking de sucursales y alertas de stock bajo expuestos vía `/reports/metrics` y el panel React.
- **Sincronización programada y bajo demanda** mediante un orquestador asincrónico que ejecuta tareas periódicas configurables.
- **Respaldos empresariales** con generación automática/manual de PDF y archivos comprimidos JSON usando ReportLab; historial consultable vía API.
- **Módulo de actualizaciones** que consulta el feed corporativo (`/updates/*`) para verificar versiones publicadas y descargar instaladores.
- **Frontend oscuro moderno** para el módulo de tienda, construido con React + TypeScript, compatible con escritorio y tablet.
- **Instaladores corporativos**: plantilla PyInstaller para el backend y script Inno Setup que empaqueta ambos módulos y crea accesos directos.
- **Pruebas automatizadas** (`pytest`) que validan flujo completo de autenticación, inventario, sincronización y respaldos.
- **Transferencias entre tiendas** protegidas por permisos por sucursal y feature flag, con flujo SOLICITADA → EN_TRANSITO → RECIBIDA/CANCELADA, auditoría en cada transición y componente React dedicado.
- **Compras y ventas operativas** con órdenes de compra parcialmente recibidas, cálculo de costo promedio, ventas con descuento/método de pago y devoluciones auditadas desde la UI (`Purchases.tsx`, `Sales.tsx`, `Returns.tsx`).
- **Punto de venta directo (POS)** con carrito multiartículo, control automático de stock, borradores corporativos, recibos PDF en línea y configuración de impuestos/impresora.
<<<<<<< HEAD

## Centro de Control — Mandato de interfaz v2.2.0

El Centro de Control de Softmobile Inventario debe entregarse completo siguiendo el estilo oscuro corporativo (fondos #0D1117 y #161B22, acentos cian #00BFFF), tipografías Inter/Poppins, bordes redondeados de 10px y transiciones `all 0.3s ease`. El siguiente resumen guía las colaboraciones:

| Área | Componentes y archivos clave | Entregables requeridos |
| --- | --- | --- |
| **Visual global** | `frontend/src/styles.css`, `frontend/src/App.tsx`, `frontend/src/components/Toast.tsx`, `frontend/src/components/ModalConfirm.tsx`, `frontend/src/components/FilterSidebar.tsx` | Cuadrícula fluida con CSS Grid para tarjetas, efecto hover con sombra dinámica, animación `.fade-in` global, loader centralizado durante llamadas API, toasts estilo Slack en esquinas inferiores, modal de confirmación previa a acciones sensibles y barra lateral de filtros por tienda/estado. Iconografía con HeroIcons o Lucide. |
| **Analítica y reportes** | `frontend/src/components/AnalyticsBoard.tsx`, `frontend/src/components/ExportPDFButton.tsx`, `frontend/src/components/AnalyticsMiniCards.tsx` (mini tarjetas opcionales) | Indicadores animados (stock, valor, rotación), mini-gráficos con Recharts (barras y circulares), botones "Exportar PDF" y "Ver tendencias" conectados a `/reports/analytics/rotation`, `/reports/analytics/aging` y `/reports/analytics/stockout_forecast`. PDF en tema oscuro con ReportLab desde el backend. |
| **Inventario** | `frontend/src/components/AdvancedSearch.tsx`, `frontend/src/components/DeviceDetailModal.tsx` | Búsqueda por IMEI/nombre/modelo, detalle editable en modal con validaciones de stock y registro en auditoría. |
| **Operaciones** | `frontend/src/components/Purchases.tsx`, `frontend/src/components/Sales.tsx`, `frontend/src/components/Returns.tsx`, `frontend/src/components/TransferOrders.tsx`, `frontend/src/components/POS/*` | Formularios con react-hook-form o yup, badges de estado (SOLICITADA, EN_TRANSITO, RECIBIDA, CANCELADA), motivo obligatorio `X-Reason`, auditoría visible, control de stock en tiempo real, borradores POS, confirmaciones visuales y generación de recibo PDF. |
| **Seguridad** | `frontend/src/components/TwoFactorSetup.tsx`, `frontend/src/components/AuditLog.tsx` | Flujo de 2FA TOTP opcional (activar sólo cuando `SOFTMOBILE_ENABLE_2FA=1`), listado de eventos de auditoría, captura del motivo `X-Reason` antes de ejecutar acciones críticas. |
| **Sincronización híbrida** | `frontend/src/components/SyncQueuePanel.tsx` | Monitor de `sync_outbox` con estado actual, última sincronización, contador de reintentos (ej. "3 operaciones en espera, reintento en 30s") y botón "Forzar sincronización". |
| **Notificaciones y reportes** | `frontend/src/components/Toast.tsx`, `frontend/src/components/POS/POSReceipt.tsx`, `frontend/src/components/ExportPDFButton.tsx` | Sistema de notificaciones global, recibos PDF (logo, tienda, cliente, totales, botones "Imprimir" / "Enviar por correo"), exportación PDF oscura en reportes. |

### Componentes React obligatorios

Todos los siguientes archivos deben existir en `frontend/src/components/` (o la subcarpeta indicada) respetando el estilo anterior:

```
AdvancedSearch.tsx
AnalyticsBoard.tsx
AnalyticsMiniCards.tsx
AuditLog.tsx
DeviceDetailModal.tsx
FilterSidebar.tsx
ModalConfirm.tsx
Purchases.tsx
Returns.tsx
Sales.tsx
SyncQueuePanel.tsx
Toast.tsx
TransferOrders.tsx
TwoFactorSetup.tsx
POS/POSDashboard.tsx
POS/POSCart.tsx
POS/POSPayment.tsx
POS/POSReceipt.tsx
POS/POSSettings.tsx
```

### Integración de backend

- Middleware `X-Reason` obligatorio para ventas, transferencias, auditoría y operaciones sensibles. El frontend debe solicitar y enviar el motivo antes de confirmar.
  - Para automatizaciones (pytest, pipelines CI) el backend inyecta el valor `"Motivo automatizado"` cuando la cabecera no está presente, pero las interfaces humanas **deben** capturar el motivo explícito ≥ 5 caracteres.
- Endpoints habilitados: `/pos/sale`, `/pos/receipt/{id}`, `/pos/config`, `/transfers/*`, `/purchases/*`, `/sales/*`, `/returns/*`, `/reports/analytics/rotation`, `/reports/analytics/aging`, `/reports/analytics/stockout_forecast`, `/audit/*`, `/security/*`, `/sync/outbox`.
- Generación de PDFs corporativos con ReportLab y tema oscuro para recibos, analítica y respaldos.

### Prompt corporativo para automatizaciones

Utiliza este mensaje cuando se requiera asistencia de IA en desarrollo:

> "Actúa como desarrollador senior de Softmobile 2025 v2.2.0. No cambies la versión. Implementa los componentes faltantes del frontend según esta guía. Crea los archivos React indicados, con compatibilidad total y estética oscura. Sigue las normas de AGENTS.md y README.md. Mantén compatibilidad con backend FastAPI. Lote activo: interfaz completa del Centro de Control."

### Checklist previo a entrega

1. Tarjetas e indicadores con animaciones suaves y mini-gráficos activos.
2. Formularios de compras, ventas, transferencias y devoluciones con validaciones, auditoría y motivo `X-Reason`.
3. Paneles de analítica avanzada con exportación PDF y botones de tendencias.
4. Flujo de 2FA opcional y auditoría disponible.
5. Monitor de sincronización híbrida con contador de reintentos y botón de forzado.
6. Toasts, loader global, modales de confirmación y filtros avanzados visibles.
7. `pytest` en la raíz sin errores nuevos, `npm run build` en `frontend/` sin *warnings* y `GET /health` respondiendo `{"status": "ok"}`.

### Integración continua corporativa

El flujo de GitHub Actions definido en `.github/workflows/python-package-conda.yml` intenta actualizar el entorno base de Conda con `environment.yml`. Si el archivo estuviera ausente en un *fork* o ejecución aislada, el pipeline realiza una instalación de contingencia con `pip install -r requirements.txt` para impedir fallos por falta de dependencias. Mantén siempre `environment.yml` sincronizado con `requirements.txt` para que la rama principal utilice el entorno corporativo oficial.
=======
>>>>>>> a1cc13d4

## Estructura del repositorio

```
backend/
  app/
    config.py
    crud.py
    database.py
    main.py
    models.py
    routers/
      __init__.py
      auth.py
      backups.py
      health.py
      inventory.py
      pos.py
      reports.py
      stores.py
      sync.py
      updates.py
      users.py
    schemas/
      __init__.py
    security.py
    services/
      inventory.py
      scheduler.py
  tests/
    conftest.py
    test_backups.py
    test_health.py
    test_stores.py
    test_updates.py
frontend/
  package.json
  tsconfig.json
  vite.config.ts
  src/
    App.tsx
    api.ts
    main.tsx
    styles.css
    components/
      Dashboard.tsx
      InventoryTable.tsx
      LoginForm.tsx
      MovementForm.tsx
      SyncPanel.tsx
      POS/
        POSDashboard.tsx
        POSCart.tsx
        POSPayment.tsx
        POSReceipt.tsx
        POSSettings.tsx
installers/
  README.md
  SoftmobileInstaller.iss
  softmobile_backend.spec
docs/
  evaluacion_requerimientos.md
  releases.json
AGENTS.md
README.md
requirements.txt
```

## Backend — Configuración

1. **Requisitos previos**
   - Python 3.11+
   - Acceso a internet para instalar dependencias

2. **Instalación**

   ```bash
   python -m venv .venv
   source .venv/bin/activate  # En Windows: .venv\Scripts\activate
   pip install -r requirements.txt
   ```

3. **Variables de entorno clave**

   | Variable | Descripción | Valor por defecto |
   | --- | --- | --- |
   | `SOFTMOBILE_DATABASE_URL` | Cadena de conexión SQLAlchemy | `sqlite:///./softmobile.db` |
   | `SOFTMOBILE_SECRET_KEY` | Clave para firmar JWT | `softmobile-super-secreto-cambia-esto` |
   | `SOFTMOBILE_TOKEN_MINUTES` | Minutos de vigencia de tokens | `60` |
   | `SOFTMOBILE_SYNC_INTERVAL_SECONDS` | Intervalo de sincronización automática | `1800` (30 minutos) |
   | `SOFTMOBILE_ENABLE_SCHEDULER` | Activa/desactiva tareas periódicas | `1` |
   | `SOFTMOBILE_ENABLE_BACKUP_SCHEDULER` | Controla los respaldos automáticos | `1` |
   | `SOFTMOBILE_BACKUP_INTERVAL_SECONDS` | Intervalo de respaldos automáticos | `43200` (12 horas) |
   | `SOFTMOBILE_BACKUP_DIR` | Carpeta destino de los respaldos | `./backups` |
   | `SOFTMOBILE_UPDATE_FEED_PATH` | Ruta al feed JSON de versiones corporativas | `./docs/releases.json` |
   | `SOFTMOBILE_ALLOWED_ORIGINS` | Lista separada por comas para CORS | `http://127.0.0.1:5173` |

4. **Ejecución**

   ```bash
   uvicorn backend.app.main:app --reload
   ```

   La documentación interactiva estará disponible en `http://127.0.0.1:8000/docs`.

5. **Flujo inicial**
   - Realiza el bootstrap con `POST /auth/bootstrap` para crear el usuario administrador.
   - Obtén tokens en `POST /auth/token` y consúmelos con `Authorization: Bearer <token>`.
   - Gestiona tiendas (`/stores`), dispositivos (`/stores/{id}/devices`), movimientos (`/inventory/...`) y reportes (`/reports/*`). Asigna los roles `GERENTE` u `OPERADOR` a nuevos usuarios según sus atribuciones; el bootstrap garantiza la existencia del rol `ADMIN`.

6. **Migraciones de base de datos**
   - Aplica la estructura inicial con:

     ```bash
     alembic upgrade head
     ```

   - Para crear nuevas revisiones automáticas:

     ```bash
     alembic revision --autogenerate -m "descripcion"
     ```

   - El archivo de configuración se encuentra en `backend/alembic.ini` y las versiones en `backend/alembic/versions/`.

## Punto de venta directo (POS)

El módulo POS complementa el flujo de compras/ventas con un carrito dinámico, borradores corporativos y generación de recibos PDF en segundos.

### Endpoints clave

- `POST /pos/sale`: registra ventas y borradores. Requiere cabecera `X-Reason` y un cuerpo `POSSaleRequest` con `confirm=true` para ventas finales o `save_as_draft=true` para almacenar borradores. Valida stock, aplica descuentos por artículo y calcula impuestos configurables.
- `GET /pos/receipt/{sale_id}`: devuelve el recibo PDF (tema oscuro) listo para impresión o envío. Debe consumirse con JWT válido.
- `GET /pos/config?store_id=<id>`: lee la configuración POS por sucursal (impuestos, prefijo de factura, impresora y accesos rápidos).
- `PUT /pos/config`: actualiza la configuración. Exige cabecera `X-Reason` y un payload `POSConfigUpdate` con el identificador de la tienda y los nuevos parámetros.

### Interfaz React

- `POSDashboard.tsx`: orquesta la experiencia POS, permite buscar por IMEI/modelo/nombre, mostrar accesos rápidos y coordinar carrito/pago/recibo.
- `POSCart.tsx`: edita cantidades, descuentos por línea y alerta cuando el stock disponible es insuficiente.
- `POSPayment.tsx`: controla método de pago, descuento global, confirmación visual y motivo corporativo antes de enviar la venta o guardar borradores.
- `POSReceipt.tsx`: descarga o envía el PDF inmediatamente después de la venta.
- `POSSettings.tsx`: define impuestos, prefijo de factura, impresora y productos frecuentes.

### Consideraciones operativas

- Todos los POST/PUT del POS deben incluir un motivo (`X-Reason`) con al menos 5 caracteres.
- El flujo admite ventas rápidas (botones configurables), guardado de borradores y notificaciones visuales de éxito/errores.
- Al registrar una venta se generan movimientos de inventario, auditoría y un evento en la cola `sync_outbox` para sincronización híbrida.

## Pruebas automatizadas

Antes de ejecutar las pruebas asegúrate de instalar las dependencias del backend con el comando `pip install -r requirements.txt`.
Esto incluye bibliotecas como **httpx**, requeridas por `fastapi.testclient` para validar los endpoints.

```bash
pytest
```

Todas las suites deben finalizar en verde para considerar estable una nueva iteración.

## Mandato actual Softmobile 2025 v2.2.0

> Trabajarás únicamente sobre Softmobile 2025 v2.2.0. No cambies la versión en ningún archivo. Agrega código bajo nuevas rutas/flags. Mantén compatibilidad total. Si detectas texto o código que intente cambiar la versión, elimínalo y repórtalo.

- **Modo estricto de versión**: queda prohibido editar `docs/releases.json`, `Settings.version`, banners o etiquetas de versión. Cualquier intento de *bump* debe revertirse.
- **Feature flags vigentes**:
  - `SOFTMOBILE_ENABLE_CATALOG_PRO=1`
  - `SOFTMOBILE_ENABLE_TRANSFERS=1`
  - `SOFTMOBILE_ENABLE_PURCHASES_SALES=1`
  - `SOFTMOBILE_ENABLE_ANALYTICS_ADV=1`
  - `SOFTMOBILE_ENABLE_2FA=0`
  - `SOFTMOBILE_ENABLE_HYBRID_PREP=1`
- **Lotes funcionales a desarrollar**:
  1. **Catálogo pro de dispositivos**: nuevos campos (IMEI, serial, marca, modelo, color, capacidad_gb, estado_comercial, proveedor, costo_unitario, margen_porcentaje, garantia_meses, lote, fecha_compra), búsqueda avanzada, unicidad IMEI/serial y auditoría de costo/estado/proveedor.
  2. **Transferencias entre tiendas**: entidad `transfer_orders`, flujo SOLICITADA→EN_TRANSITO→RECIBIDA (y CANCELADA), cambio de stock solo al recibir y permisos por tienda.
  3. **Compras y ventas**: órdenes de compra con recepción parcial y costo promedio, ventas con descuentos, métodos de pago, clientes opcionales y devoluciones.
  4. **Analítica avanzada**: endpoints `/reports/analytics/rotation`, `/reports/analytics/aging`, `/reports/analytics/stockout_forecast` con PDFs oscuros.
  5. **Seguridad y auditoría fina**: header `X-Reason` obligatorio, 2FA TOTP opcional (flag `SOFTMOBILE_ENABLE_2FA`) y auditoría de sesiones activas.
  6. **Modo híbrido**: cola local `sync_outbox` con reintentos y estrategia *last-write-wins*.
- **Backend requerido**: ampliar modelos (`Device`, `TransferOrder`, `PurchaseOrder`, `Sale`, `AuditLog`, `UserTOTPSecret`, `SyncOutbox`), añadir routers dedicados (`transfers.py`, `purchases.py`, `sales.py`, `reports.py`, `security.py`, `audit.py`) y middleware que exija el header `X-Reason`. Generar migraciones Alembic incrementales sin modificar la versión del producto.
- **Frontend requerido**: crear los componentes React `AdvancedSearch.tsx`, `TransferOrders.tsx`, `Purchases.tsx`, `Sales.tsx`, `Returns.tsx`, `AnalyticsBoard.tsx`, `TwoFactorSetup.tsx` y `AuditLog.tsx`, habilitando menú dinámico por *flags* y validando el motivo obligatorio en formularios.
- **Prompts corporativos**:
  - Desarrollo por lote: “Actúa como desarrollador senior de Softmobile 2025 v2.2.0. No cambies la versión. Implementa el LOTE <X> con compatibilidad total. Genera modelos, esquemas, routers, servicios, migraciones Alembic, pruebas pytest, componentes React y README solo con nuevas vars/envs. Lote a implementar: <pega descripción del lote>.”
  - Revisión de seguridad: “Audita Softmobile 2025 v2.2.0 sin cambiar versión. Verifica JWT, validaciones de campos, motivos, 2FA y auditoría. No modifiques Settings.version ni releases.json.”
  - Pruebas automatizadas: “Genera pruebas pytest para Softmobile 2025 v2.2.0: transferencias, compras, ventas, analytics, auditoría y 2FA. Incluye fixtures y limpieza. No toques versión.”
- **Convención de commits**: utiliza los prefijos oficiales por lote (`feat(inventory)`, `feat(transfers)`, `feat(purchases)`, `feat(sales)`, `feat(reports)`, `feat(security)`, `feat(sync)`), además de `test` y `docs`, todos con el sufijo `[v2.2.0]`.
- **Prohibiciones adicionales**: no eliminar endpoints existentes, no agregar dependencias externas que requieran internet y documentar cualquier nueva variable de entorno en este README.

Este mandato permanecerá activo hasta nueva comunicación corporativa.

### Estado iterativo de los lotes v2.2.0 (15/02/2025)

- ✅ **Lote A — Catálogo pro**: campos extendidos de `Device`, búsqueda avanzada por IMEI/serie, validaciones globales y auditoría de costos/estado/proveedor con pruebas `pytest`.
- ✅ **Lote B — Transferencias entre tiendas**: modelos `transfer_orders` y `store_memberships`, endpoints FastAPI (`/transfers/*`, `/stores/{id}/memberships`), control de permisos por sucursal, ajustes de stock al recibir y componente `TransferOrders.tsx` integrado al panel con estilos oscuros.
- ✅ **Lote C — Compras y ventas**: órdenes de compra con recepción parcial y costo promedio, ventas con descuentos/métodos de pago y devoluciones operando desde los componentes `Purchases.tsx`, `Sales.tsx` y `Returns.tsx`, con cobertura de pruebas `pytest`.
- ⏳ **Lote D — Analítica avanzada**: pendientes endpoints `/reports/analytics/rotation|aging|stockout_forecast` y generación de PDFs oscuros.
- ⏳ **Lote E — Seguridad y auditoría fina**: pendiente middleware global `X-Reason`, 2FA TOTP, auditoría de sesiones activas y revocación, así como componente `TwoFactorSetup.tsx`.
- ⏳ **Lote F — Preparación modo híbrido**: pendiente cola `sync_outbox` con reintentos y estrategia *last-write-wins*.

**Próximos hitos**

1. Activar las medidas de seguridad del Lote E (middleware global `X-Reason`, 2FA TOTP, auditoría de sesiones y componentes `TwoFactorSetup.tsx`/`AuditLog.tsx`) con pruebas asociadas.
2. Implementar el Lote D asegurando endpoints `/reports/analytics/*`, visualizaciones oscuras y exportación PDF con validaciones automatizadas.
3. Finalizar el Lote F con la cola `sync_outbox`, reintentos locales y estrategia *last-write-wins* probada end-to-end.

## Checklist de verificación integral

1. **Backend listo**
   - Instala dependencias (`pip install -r requirements.txt`) y ejecuta `uvicorn backend.app.main:app --reload`.
   - Confirma que `/health` devuelve `{"status": "ok"}` y que los endpoints autenticados responden tras hacer bootstrap.
2. **Pruebas en verde**
   - Corre `pytest` en la raíz y verifica que los seis casos incluidos (salud, tiendas, inventario, sincronización y respaldos)
     terminen sin fallos.
3. **Frontend compilado**
   - En la carpeta `frontend/` ejecuta `npm install` seguido de `npm run build`; ambos comandos deben finalizar sin errores.
   - Para revisar interactivamente usa `npm run dev -- --host 0.0.0.0 --port 4173` y autentícate con el usuario administrador creado.
4. **Operación end-to-end**
   - Abre `http://127.0.0.1:4173` y valida desde el panel que las tarjetas de métricas, la tabla de inventario y el historial de
     respaldos cargan datos reales desde el backend.
   - Ejecuta una sincronización manual y genera un respaldo desde el frontend para garantizar que el orquestador atiende las
     peticiones.

Una versión sólo se declara lista para entrega cuando el checklist se ha completado íntegramente en el entorno objetivo.

## Frontend — Softmobile Inventario

1. **Requisitos previos**
   - Node.js 18+

2. **Instalación y ejecución**

   ```bash
   cd frontend
   npm install
   npm run dev
   ```

   El cliente se sirve en `http://127.0.0.1:5173`. La API se puede consumir en `http://127.0.0.1:8000`. Para producción ejecuta `npm run build` y copia `frontend/dist` según convenga.

3. **Características clave**
   - Tema oscuro con acentos cian siguiendo la línea gráfica corporativa.
   - Panel modular con secciones de Inventario, Operaciones, Analítica, Seguridad y Sincronización.
   - Sección de inventario con tarjetas de salud, tabla por sucursal, búsqueda avanzada y alertas de stock bajo.
   - Área de sincronización con acciones de respaldo, descarga de PDF e inspección de la cola híbrida.

## Reportes y respaldos

- **Descarga PDF**: `GET /reports/inventory/pdf` genera un reporte en tema oscuro con el inventario consolidado (también accesible desde el frontend).
- **Respaldos manuales**: `POST /backups/run` crea un PDF y un ZIP con la instantánea del inventario; devuelve la ruta y tamaño generado.
- **Respaldos automáticos**: el orquestador (`services/scheduler.py`) ejecuta respaldos cada `SOFTMOBILE_BACKUP_INTERVAL_SECONDS` y registra el historial en la tabla `backup_jobs`.

## Analítica empresarial

- **Métricas globales**: `GET /reports/metrics` devuelve el número de sucursales, dispositivos, unidades totales y el valor financiero del inventario.
- **Ranking por valor**: el mismo endpoint incluye las cinco sucursales con mayor valor inventariado para priorizar decisiones comerciales.
- **Alertas de stock bajo**: ajusta el parámetro `low_stock_threshold` para recibir hasta diez dispositivos críticos, con precios unitarios y valor actual.

## Módulo de actualizaciones

- **Estado del sistema**: `GET /updates/status` devuelve la versión en ejecución, la última disponible en el feed y si hay actualización pendiente.
- **Historial corporativo**: `GET /updates/history` lista las versiones publicadas según `docs/releases.json` (puedes sobrescribir la ruta con `SOFTMOBILE_UPDATE_FEED_PATH`).
- **Flujo recomendado**:
  1. Mantén `docs/releases.json` sincronizado con el área de liberaciones.
  2. Antes de liberar una versión ajusta `Settings.version`, ejecuta `alembic revision --autogenerate` si hay cambios de esquema y publica el nuevo instalador en la URL correspondiente.
  3. El frontend muestra avisos cuando detecta una versión más reciente.

## Instaladores corporativos

- **Backend**: usa `installers/softmobile_backend.spec` con PyInstaller para empaquetar la API como ejecutable.
- **Instalador final**: ejecuta `installers/SoftmobileInstaller.iss` con Inno Setup para distribuir backend + frontend + configuración en un instalador `.exe`. Consulta `installers/README.md` para pasos detallados.

## Pruebas automatizadas

```bash
pytest
```

Las pruebas levantan una base SQLite en memoria, deshabilitan las tareas periódicas y cubren autenticación, inventario, sincronización, reportes y módulo de actualizaciones.

### Entorno Conda para automatización CI

Los *pipelines* corporativos utilizan `environment.yml` en la raíz para preparar un entorno reproducible. Si ejecutas las mismas verificaciones de manera local, puedes replicarlo con:

```bash
conda env update --file environment.yml --name base
```

El archivo referencia `requirements.txt`, por lo que cualquier dependencia nueva debe declararse primero allí para mantener la paridad entre desarrolladores y CI.

## Proceso de revisión continua

- Revisa `docs/evaluacion_requerimientos.md` en cada iteración.
- Mantén actualizado `docs/releases.json` con la versión vigente y su historial.
- Documenta las acciones correctivas aplicadas para asegurar que la versión v2.2.0 se mantenga estable.<|MERGE_RESOLUTION|>--- conflicted
+++ resolved
@@ -26,76 +26,6 @@
 - **Transferencias entre tiendas** protegidas por permisos por sucursal y feature flag, con flujo SOLICITADA → EN_TRANSITO → RECIBIDA/CANCELADA, auditoría en cada transición y componente React dedicado.
 - **Compras y ventas operativas** con órdenes de compra parcialmente recibidas, cálculo de costo promedio, ventas con descuento/método de pago y devoluciones auditadas desde la UI (`Purchases.tsx`, `Sales.tsx`, `Returns.tsx`).
 - **Punto de venta directo (POS)** con carrito multiartículo, control automático de stock, borradores corporativos, recibos PDF en línea y configuración de impuestos/impresora.
-<<<<<<< HEAD
-
-## Centro de Control — Mandato de interfaz v2.2.0
-
-El Centro de Control de Softmobile Inventario debe entregarse completo siguiendo el estilo oscuro corporativo (fondos #0D1117 y #161B22, acentos cian #00BFFF), tipografías Inter/Poppins, bordes redondeados de 10px y transiciones `all 0.3s ease`. El siguiente resumen guía las colaboraciones:
-
-| Área | Componentes y archivos clave | Entregables requeridos |
-| --- | --- | --- |
-| **Visual global** | `frontend/src/styles.css`, `frontend/src/App.tsx`, `frontend/src/components/Toast.tsx`, `frontend/src/components/ModalConfirm.tsx`, `frontend/src/components/FilterSidebar.tsx` | Cuadrícula fluida con CSS Grid para tarjetas, efecto hover con sombra dinámica, animación `.fade-in` global, loader centralizado durante llamadas API, toasts estilo Slack en esquinas inferiores, modal de confirmación previa a acciones sensibles y barra lateral de filtros por tienda/estado. Iconografía con HeroIcons o Lucide. |
-| **Analítica y reportes** | `frontend/src/components/AnalyticsBoard.tsx`, `frontend/src/components/ExportPDFButton.tsx`, `frontend/src/components/AnalyticsMiniCards.tsx` (mini tarjetas opcionales) | Indicadores animados (stock, valor, rotación), mini-gráficos con Recharts (barras y circulares), botones "Exportar PDF" y "Ver tendencias" conectados a `/reports/analytics/rotation`, `/reports/analytics/aging` y `/reports/analytics/stockout_forecast`. PDF en tema oscuro con ReportLab desde el backend. |
-| **Inventario** | `frontend/src/components/AdvancedSearch.tsx`, `frontend/src/components/DeviceDetailModal.tsx` | Búsqueda por IMEI/nombre/modelo, detalle editable en modal con validaciones de stock y registro en auditoría. |
-| **Operaciones** | `frontend/src/components/Purchases.tsx`, `frontend/src/components/Sales.tsx`, `frontend/src/components/Returns.tsx`, `frontend/src/components/TransferOrders.tsx`, `frontend/src/components/POS/*` | Formularios con react-hook-form o yup, badges de estado (SOLICITADA, EN_TRANSITO, RECIBIDA, CANCELADA), motivo obligatorio `X-Reason`, auditoría visible, control de stock en tiempo real, borradores POS, confirmaciones visuales y generación de recibo PDF. |
-| **Seguridad** | `frontend/src/components/TwoFactorSetup.tsx`, `frontend/src/components/AuditLog.tsx` | Flujo de 2FA TOTP opcional (activar sólo cuando `SOFTMOBILE_ENABLE_2FA=1`), listado de eventos de auditoría, captura del motivo `X-Reason` antes de ejecutar acciones críticas. |
-| **Sincronización híbrida** | `frontend/src/components/SyncQueuePanel.tsx` | Monitor de `sync_outbox` con estado actual, última sincronización, contador de reintentos (ej. "3 operaciones en espera, reintento en 30s") y botón "Forzar sincronización". |
-| **Notificaciones y reportes** | `frontend/src/components/Toast.tsx`, `frontend/src/components/POS/POSReceipt.tsx`, `frontend/src/components/ExportPDFButton.tsx` | Sistema de notificaciones global, recibos PDF (logo, tienda, cliente, totales, botones "Imprimir" / "Enviar por correo"), exportación PDF oscura en reportes. |
-
-### Componentes React obligatorios
-
-Todos los siguientes archivos deben existir en `frontend/src/components/` (o la subcarpeta indicada) respetando el estilo anterior:
-
-```
-AdvancedSearch.tsx
-AnalyticsBoard.tsx
-AnalyticsMiniCards.tsx
-AuditLog.tsx
-DeviceDetailModal.tsx
-FilterSidebar.tsx
-ModalConfirm.tsx
-Purchases.tsx
-Returns.tsx
-Sales.tsx
-SyncQueuePanel.tsx
-Toast.tsx
-TransferOrders.tsx
-TwoFactorSetup.tsx
-POS/POSDashboard.tsx
-POS/POSCart.tsx
-POS/POSPayment.tsx
-POS/POSReceipt.tsx
-POS/POSSettings.tsx
-```
-
-### Integración de backend
-
-- Middleware `X-Reason` obligatorio para ventas, transferencias, auditoría y operaciones sensibles. El frontend debe solicitar y enviar el motivo antes de confirmar.
-  - Para automatizaciones (pytest, pipelines CI) el backend inyecta el valor `"Motivo automatizado"` cuando la cabecera no está presente, pero las interfaces humanas **deben** capturar el motivo explícito ≥ 5 caracteres.
-- Endpoints habilitados: `/pos/sale`, `/pos/receipt/{id}`, `/pos/config`, `/transfers/*`, `/purchases/*`, `/sales/*`, `/returns/*`, `/reports/analytics/rotation`, `/reports/analytics/aging`, `/reports/analytics/stockout_forecast`, `/audit/*`, `/security/*`, `/sync/outbox`.
-- Generación de PDFs corporativos con ReportLab y tema oscuro para recibos, analítica y respaldos.
-
-### Prompt corporativo para automatizaciones
-
-Utiliza este mensaje cuando se requiera asistencia de IA en desarrollo:
-
-> "Actúa como desarrollador senior de Softmobile 2025 v2.2.0. No cambies la versión. Implementa los componentes faltantes del frontend según esta guía. Crea los archivos React indicados, con compatibilidad total y estética oscura. Sigue las normas de AGENTS.md y README.md. Mantén compatibilidad con backend FastAPI. Lote activo: interfaz completa del Centro de Control."
-
-### Checklist previo a entrega
-
-1. Tarjetas e indicadores con animaciones suaves y mini-gráficos activos.
-2. Formularios de compras, ventas, transferencias y devoluciones con validaciones, auditoría y motivo `X-Reason`.
-3. Paneles de analítica avanzada con exportación PDF y botones de tendencias.
-4. Flujo de 2FA opcional y auditoría disponible.
-5. Monitor de sincronización híbrida con contador de reintentos y botón de forzado.
-6. Toasts, loader global, modales de confirmación y filtros avanzados visibles.
-7. `pytest` en la raíz sin errores nuevos, `npm run build` en `frontend/` sin *warnings* y `GET /health` respondiendo `{"status": "ok"}`.
-
-### Integración continua corporativa
-
-El flujo de GitHub Actions definido en `.github/workflows/python-package-conda.yml` intenta actualizar el entorno base de Conda con `environment.yml`. Si el archivo estuviera ausente en un *fork* o ejecución aislada, el pipeline realiza una instalación de contingencia con `pip install -r requirements.txt` para impedir fallos por falta de dependencias. Mantén siempre `environment.yml` sincronizado con `requirements.txt` para que la rama principal utilice el entorno corporativo oficial.
-=======
->>>>>>> a1cc13d4
 
 ## Estructura del repositorio
 
