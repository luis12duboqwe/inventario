--- conflicted
+++ resolved
@@ -1,8 +1,5 @@
-<<<<<<< HEAD
 # Softmobile 2025 v2.2.1
-=======
 # Softmobile 2025 v2.2
->>>>>>> 4952dd83
 
 Plataforma empresarial para la gestión centralizada de inventarios, sincronización entre sucursales y control operativo integral de cadenas de tiendas con experiencia visual moderna de tema oscuro.
 
@@ -13,21 +10,15 @@
 1. **Softmobile Inventario (frontend)**: cliente React + Vite pensado para ejecutarse en cada tienda. Permite registrar movimientos, disparar sincronizaciones, generar respaldos manuales y descargar reportes PDF con un diseño oscuro y acentos cian.
 2. **Softmobile Central (backend)**: API FastAPI que consolida catálogos, controla la seguridad, genera reportes, coordina sincronizaciones automáticas/manuales y ejecuta respaldos programados.
 
-<<<<<<< HEAD
 La versión v2.2.1 trabaja en modo local (sin nube) pero está preparada para empaquetarse en instaladores Windows y evolucionar a despliegues híbridos.
-=======
 La versión v2.2 trabaja en modo local (sin nube) pero está preparada para empaquetarse en instaladores Windows y evolucionar a despliegues híbridos.
->>>>>>> 4952dd83
 
 ## Capacidades implementadas
 
 - **API empresarial FastAPI** con modelos SQLAlchemy para tiendas, dispositivos, movimientos, usuarios, roles, sesiones de sincronización, bitácoras y respaldos.
 - **Seguridad por roles** con autenticación JWT, alta inicial segura (`/auth/bootstrap`), administración de usuarios y auditoría completa.
 - **Gestión de inventario** con movimientos de entrada/salida/ajuste, actualización de dispositivos y reportes consolidados por tienda.
-<<<<<<< HEAD
 - **Valuación y métricas financieras** con precios unitarios, ranking de sucursales y alertas de stock bajo expuestos vía `/reports/metrics` y el panel React.
-=======
->>>>>>> 4952dd83
 - **Sincronización programada y bajo demanda** mediante un orquestador asincrónico que ejecuta tareas periódicas configurables.
 - **Respaldos empresariales** con generación automática/manual de PDF y archivos comprimidos JSON usando ReportLab; historial consultable vía API.
 - **Módulo de actualizaciones** que consulta el feed corporativo (`/updates/*`) para verificar versiones publicadas y descargar instaladores.
@@ -168,11 +159,8 @@
    - Tema oscuro con acentos cian siguiendo la línea gráfica corporativa.
    - Panel de operaciones para seleccionar sucursales, visualizar inventarios y registrar movimientos.
    - Botones para sincronización manual, generación de respaldos y descarga de reporte PDF.
-<<<<<<< HEAD
    - Historial de respaldos, tarjetas de valor total y widgets con ranking de sucursales y alertas de stock bajo.
-=======
    - Historial de respaldos y métricas de stock en tiempo real.
->>>>>>> 4952dd83
 
 ## Reportes y respaldos
 
@@ -180,15 +168,12 @@
 - **Respaldos manuales**: `POST /backups/run` crea un PDF y un ZIP con la instantánea del inventario; devuelve la ruta y tamaño generado.
 - **Respaldos automáticos**: el orquestador (`services/scheduler.py`) ejecuta respaldos cada `SOFTMOBILE_BACKUP_INTERVAL_SECONDS` y registra el historial en la tabla `backup_jobs`.
 
-<<<<<<< HEAD
 ## Analítica empresarial
 
 - **Métricas globales**: `GET /reports/metrics` devuelve el número de sucursales, dispositivos, unidades totales y el valor financiero del inventario.
 - **Ranking por valor**: el mismo endpoint incluye las cinco sucursales con mayor valor inventariado para priorizar decisiones comerciales.
 - **Alertas de stock bajo**: ajusta el parámetro `low_stock_threshold` para recibir hasta diez dispositivos críticos, con precios unitarios y valor actual.
 
-=======
->>>>>>> 4952dd83
 ## Módulo de actualizaciones
 
 - **Estado del sistema**: `GET /updates/status` devuelve la versión en ejecución, la última disponible en el feed y si hay actualización pendiente.
